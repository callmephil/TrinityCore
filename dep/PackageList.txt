TrinityCore uses (parts of or in whole) the following opensource software :

ACE (ADAPTIVE Communication Environment)
  http://www.cs.wustl.edu/~schmidt/ACE.html
  Version: 5.8.3

bzip2 (a freely available, patent free, high-quality data compressor)
  http://www.bzip.org/
  Version: 1.0.5

G3D (a commercial-grade C++ 3D engine available as Open Source (BSD License)
  http://g3d.sourceforge.net/
  Version: 8.0-Release

jemalloc (a general-purpose scalable concurrent malloc-implementation)
  http://www.canonware.com/jemalloc/
  Version: 2.2.5
  
<<<<<<< HEAD
=======
libMPQ (a library for reading MPQ files)
  https://libmpq.org/
  Version: 1.0.4

>>>>>>> c3cb82b9
MySQL (the world's most popular open source database software)
  http://www.mysql.com/
  Version: 5.5.9 (GA)

SFMT (SIMD-oriented Fast Mersenne Twister)
  Based on http://agner.org/random/
  Version: 2010-Aug-03

utf8-cpp (UTF-8 with C++ in a Portable Way)
  http://utfcpp.sourceforge.net/
  Version: 2.3

zlib (A Massively Spiffy Yet Delicately Unobtrusive Compression Library)
  http://www.zlib.net/
  Version: 1.2.5

gSOAP (a portable development toolkit for C and C++ XML Web services and XML data bindings)
  http://gsoap2.sourceforge.net/
<<<<<<< HEAD
  Version: 2.8.2

StormLib (a pack of modules, written in C++, which are able to read and also to write files from/to the MPQ archives)
  http://www.zezula.net/en/mpq/stormlib.html
  Version: 8.04
=======
  Version: 2.8.2
>>>>>>> c3cb82b9
<|MERGE_RESOLUTION|>--- conflicted
+++ resolved
@@ -16,13 +16,6 @@
   http://www.canonware.com/jemalloc/
   Version: 2.2.5
   
-<<<<<<< HEAD
-=======
-libMPQ (a library for reading MPQ files)
-  https://libmpq.org/
-  Version: 1.0.4
-
->>>>>>> c3cb82b9
 MySQL (the world's most popular open source database software)
   http://www.mysql.com/
   Version: 5.5.9 (GA)
@@ -41,12 +34,8 @@
 
 gSOAP (a portable development toolkit for C and C++ XML Web services and XML data bindings)
   http://gsoap2.sourceforge.net/
-<<<<<<< HEAD
   Version: 2.8.2
 
 StormLib (a pack of modules, written in C++, which are able to read and also to write files from/to the MPQ archives)
   http://www.zezula.net/en/mpq/stormlib.html
-  Version: 8.04
-=======
-  Version: 2.8.2
->>>>>>> c3cb82b9
+  Version: 8.04