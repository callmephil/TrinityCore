--- conflicted
+++ resolved
@@ -36,16 +36,10 @@
   https://github.com/memononen/recastnavigation
   Version: 42b96b7306d39bb7680ddb0f89d480a8296c83ff
 
-<<<<<<< HEAD
 CascLib (An open-source implementation of library for reading CASC storage from Blizzard games since 2014)
   https://github.com/ladislav-zezula/CascLib
   Version: d3d17de30a1c5678375049f4cf3301a0a7962780
-=======
-StormLib (a pack of modules, written in C++, which are able to read and also to write files from/to the MPQ archives)
-  http://www.zezula.net/en/mpq/stormlib.html
-  Version: 8.04
 
 zmqpp (C++ binding for 0mq/zmq is a 'high-level' library that hides most of the c-style interface core 0mq provides.)
   https://github.com/zeromq/zmqpp
   Version: 3.2.0 17e9f6afa98f56ecac1e3f3eecbfc112357a6732
->>>>>>> 4a0be2bf
