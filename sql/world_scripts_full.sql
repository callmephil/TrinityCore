--- conflicted
+++ resolved
@@ -1043,11 +1043,7 @@
 UPDATE `creature_template` SET `ScriptName`='mob_batrider' WHERE `entry`=14965;
 UPDATE `creature_template` SET `ScriptName`='mob_shade_of_jindo' WHERE `entry`=14986;
 
-<<<<<<< HEAD
 /* EOF */
-=======
-/* EOF */
-
 /* to do: find correct section */
 UPDATE `instance_template` SET `script` = 'instance_blackrock_depths' WHERE `map` = 230;
 UPDATE `creature_template` SET `ScriptName` = 'mob_voidtraveler' WHERE `entry` = 19226;
@@ -1059,4 +1055,3 @@
 UPDATE `creature_template` SET `ScriptName` = 'mob_dragonmaw_peon' WHERE `entry` = 22252;
 UPDATE `creature_template` SET `ScriptName` = 'npc_karynaku' WHERE `entry` = 22112;
 UPDATE `creature_template` SET `ScriptName` = 'mob_ohgan' WHERE `entry` = 14988;
->>>>>>> c96092e9
