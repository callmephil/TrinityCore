-- MySQL dump 10.13  Distrib 5.5.21, for Win64 (x86)
--
-- Host: localhost    Database: characters_4x
-- ------------------------------------------------------
-- Server version	5.5.21

/*!40101 SET @OLD_CHARACTER_SET_CLIENT=@@CHARACTER_SET_CLIENT */;
/*!40101 SET @OLD_CHARACTER_SET_RESULTS=@@CHARACTER_SET_RESULTS */;
/*!40101 SET @OLD_COLLATION_CONNECTION=@@COLLATION_CONNECTION */;
/*!40101 SET NAMES utf8 */;
/*!40103 SET @OLD_TIME_ZONE=@@TIME_ZONE */;
/*!40103 SET TIME_ZONE='+00:00' */;
/*!40014 SET @OLD_UNIQUE_CHECKS=@@UNIQUE_CHECKS, UNIQUE_CHECKS=0 */;
/*!40014 SET @OLD_FOREIGN_KEY_CHECKS=@@FOREIGN_KEY_CHECKS, FOREIGN_KEY_CHECKS=0 */;
/*!40101 SET @OLD_SQL_MODE=@@SQL_MODE, SQL_MODE='NO_AUTO_VALUE_ON_ZERO' */;
/*!40111 SET @OLD_SQL_NOTES=@@SQL_NOTES, SQL_NOTES=0 */;

--
-- Table structure for table `account_data`
--

DROP TABLE IF EXISTS `account_data`;
/*!40101 SET @saved_cs_client     = @@character_set_client */;
/*!40101 SET character_set_client = utf8 */;
CREATE TABLE `account_data` (
  `accountId` int(10) unsigned NOT NULL DEFAULT '0' COMMENT 'Account Identifier',
  `type` tinyint(3) unsigned NOT NULL DEFAULT '0',
  `time` int(10) unsigned NOT NULL DEFAULT '0',
  `data` blob NOT NULL,
  PRIMARY KEY (`accountId`,`type`)
) ENGINE=InnoDB DEFAULT CHARSET=utf8;
/*!40101 SET character_set_client = @saved_cs_client */;

--
-- Dumping data for table `account_data`
--

LOCK TABLES `account_data` WRITE;
/*!40000 ALTER TABLE `account_data` DISABLE KEYS */;
/*!40000 ALTER TABLE `account_data` ENABLE KEYS */;
UNLOCK TABLES;

--
-- Table structure for table `account_instance_times`
--

DROP TABLE IF EXISTS `account_instance_times`;
/*!40101 SET @saved_cs_client     = @@character_set_client */;
/*!40101 SET character_set_client = utf8 */;
CREATE TABLE `account_instance_times` (
  `accountId` int(10) unsigned NOT NULL,
  `instanceId` int(10) unsigned NOT NULL DEFAULT '0',
  `releaseTime` bigint(20) unsigned NOT NULL DEFAULT '0',
  PRIMARY KEY (`accountId`,`instanceId`)
) ENGINE=InnoDB DEFAULT CHARSET=utf8;
/*!40101 SET character_set_client = @saved_cs_client */;

--
-- Dumping data for table `account_instance_times`
--

LOCK TABLES `account_instance_times` WRITE;
/*!40000 ALTER TABLE `account_instance_times` DISABLE KEYS */;
/*!40000 ALTER TABLE `account_instance_times` ENABLE KEYS */;
UNLOCK TABLES;

--
-- Table structure for table `account_tutorial`
--

DROP TABLE IF EXISTS `account_tutorial`;
/*!40101 SET @saved_cs_client     = @@character_set_client */;
/*!40101 SET character_set_client = utf8 */;
CREATE TABLE `account_tutorial` (
  `accountId` int(10) unsigned NOT NULL DEFAULT '0' COMMENT 'Account Identifier',
  `tut0` int(10) unsigned NOT NULL DEFAULT '0',
  `tut1` int(10) unsigned NOT NULL DEFAULT '0',
  `tut2` int(10) unsigned NOT NULL DEFAULT '0',
  `tut3` int(10) unsigned NOT NULL DEFAULT '0',
  `tut4` int(10) unsigned NOT NULL DEFAULT '0',
  `tut5` int(10) unsigned NOT NULL DEFAULT '0',
  `tut6` int(10) unsigned NOT NULL DEFAULT '0',
  `tut7` int(10) unsigned NOT NULL DEFAULT '0',
  PRIMARY KEY (`accountId`)
) ENGINE=InnoDB DEFAULT CHARSET=utf8;
/*!40101 SET character_set_client = @saved_cs_client */;

--
-- Dumping data for table `account_tutorial`
--

LOCK TABLES `account_tutorial` WRITE;
/*!40000 ALTER TABLE `account_tutorial` DISABLE KEYS */;
/*!40000 ALTER TABLE `account_tutorial` ENABLE KEYS */;
UNLOCK TABLES;

--
-- Table structure for table `addons`
--

DROP TABLE IF EXISTS `addons`;
/*!40101 SET @saved_cs_client     = @@character_set_client */;
/*!40101 SET character_set_client = utf8 */;
CREATE TABLE `addons` (
  `name` varchar(120) NOT NULL DEFAULT '',
  `crc` int(10) unsigned NOT NULL DEFAULT '0',
  PRIMARY KEY (`name`)
) ENGINE=InnoDB DEFAULT CHARSET=utf8 COMMENT='Addons';
/*!40101 SET character_set_client = @saved_cs_client */;

--
-- Dumping data for table `addons`
--

LOCK TABLES `addons` WRITE;
/*!40000 ALTER TABLE `addons` DISABLE KEYS */;
/*!40000 ALTER TABLE `addons` ENABLE KEYS */;
UNLOCK TABLES;

--
-- Table structure for table `arena_team`
--

DROP TABLE IF EXISTS `arena_team`;
/*!40101 SET @saved_cs_client     = @@character_set_client */;
/*!40101 SET character_set_client = utf8 */;
CREATE TABLE `arena_team` (
  `arenaTeamId` int(10) unsigned NOT NULL DEFAULT '0',
  `name` varchar(24) NOT NULL,
  `captainGuid` int(10) unsigned NOT NULL DEFAULT '0',
  `type` tinyint(3) unsigned NOT NULL DEFAULT '0',
  `rating` smallint(5) unsigned NOT NULL DEFAULT '0',
  `seasonGames` smallint(5) unsigned NOT NULL DEFAULT '0',
  `seasonWins` smallint(5) unsigned NOT NULL DEFAULT '0',
  `weekGames` smallint(5) unsigned NOT NULL DEFAULT '0',
  `weekWins` smallint(5) unsigned NOT NULL DEFAULT '0',
  `rank` int(10) unsigned NOT NULL DEFAULT '0',
  `backgroundColor` int(10) unsigned NOT NULL DEFAULT '0',
  `emblemStyle` tinyint(3) unsigned NOT NULL DEFAULT '0',
  `emblemColor` int(10) unsigned NOT NULL DEFAULT '0',
  `borderStyle` tinyint(3) unsigned NOT NULL DEFAULT '0',
  `borderColor` int(10) unsigned NOT NULL DEFAULT '0',
  PRIMARY KEY (`arenaTeamId`)
) ENGINE=InnoDB DEFAULT CHARSET=utf8;
/*!40101 SET character_set_client = @saved_cs_client */;

--
-- Dumping data for table `arena_team`
--

LOCK TABLES `arena_team` WRITE;
/*!40000 ALTER TABLE `arena_team` DISABLE KEYS */;
/*!40000 ALTER TABLE `arena_team` ENABLE KEYS */;
UNLOCK TABLES;

--
-- Table structure for table `arena_team_member`
--

DROP TABLE IF EXISTS `arena_team_member`;
/*!40101 SET @saved_cs_client     = @@character_set_client */;
/*!40101 SET character_set_client = utf8 */;
CREATE TABLE `arena_team_member` (
  `arenaTeamId` int(10) unsigned NOT NULL DEFAULT '0',
  `guid` int(10) unsigned NOT NULL DEFAULT '0',
  `weekGames` smallint(5) unsigned NOT NULL DEFAULT '0',
  `weekWins` smallint(5) unsigned NOT NULL DEFAULT '0',
  `seasonGames` smallint(5) unsigned NOT NULL DEFAULT '0',
  `seasonWins` smallint(5) unsigned NOT NULL DEFAULT '0',
  `personalRating` smallint(5) unsigned NOT NULL DEFAULT '0',
  PRIMARY KEY (`arenaTeamId`,`guid`)
) ENGINE=InnoDB DEFAULT CHARSET=utf8;
/*!40101 SET character_set_client = @saved_cs_client */;

--
-- Dumping data for table `arena_team_member`
--

LOCK TABLES `arena_team_member` WRITE;
/*!40000 ALTER TABLE `arena_team_member` DISABLE KEYS */;
/*!40000 ALTER TABLE `arena_team_member` ENABLE KEYS */;
UNLOCK TABLES;

--
-- Table structure for table `auctionhouse`
--

DROP TABLE IF EXISTS `auctionhouse`;
/*!40101 SET @saved_cs_client     = @@character_set_client */;
/*!40101 SET character_set_client = utf8 */;
CREATE TABLE `auctionhouse` (
  `id` int(10) unsigned NOT NULL DEFAULT '0',
  `auctioneerguid` int(10) unsigned NOT NULL DEFAULT '0',
  `itemguid` int(10) unsigned NOT NULL DEFAULT '0',
  `itemowner` int(10) unsigned NOT NULL DEFAULT '0',
  `buyoutprice` int(10) unsigned NOT NULL DEFAULT '0',
  `time` int(10) unsigned NOT NULL DEFAULT '0',
  `buyguid` int(10) unsigned NOT NULL DEFAULT '0',
  `lastbid` int(10) unsigned NOT NULL DEFAULT '0',
  `startbid` int(10) unsigned NOT NULL DEFAULT '0',
  `deposit` int(10) unsigned NOT NULL DEFAULT '0',
  PRIMARY KEY (`id`),
  UNIQUE KEY `item_guid` (`itemguid`)
) ENGINE=InnoDB DEFAULT CHARSET=utf8;
/*!40101 SET character_set_client = @saved_cs_client */;

--
-- Dumping data for table `auctionhouse`
--

LOCK TABLES `auctionhouse` WRITE;
/*!40000 ALTER TABLE `auctionhouse` DISABLE KEYS */;
/*!40000 ALTER TABLE `auctionhouse` ENABLE KEYS */;
UNLOCK TABLES;

--
-- Table structure for table `bugreport`
--

DROP TABLE IF EXISTS `bugreport`;
/*!40101 SET @saved_cs_client     = @@character_set_client */;
/*!40101 SET character_set_client = utf8 */;
CREATE TABLE `bugreport` (
  `id` int(10) unsigned NOT NULL AUTO_INCREMENT COMMENT 'Identifier',
  `type` longtext NOT NULL,
  `content` longtext NOT NULL,
  PRIMARY KEY (`id`)
) ENGINE=InnoDB DEFAULT CHARSET=utf8 COMMENT='Debug System';
/*!40101 SET character_set_client = @saved_cs_client */;

--
-- Dumping data for table `bugreport`
--

LOCK TABLES `bugreport` WRITE;
/*!40000 ALTER TABLE `bugreport` DISABLE KEYS */;
/*!40000 ALTER TABLE `bugreport` ENABLE KEYS */;
UNLOCK TABLES;

--
-- Table structure for table `channels`
--

DROP TABLE IF EXISTS `channels`;
/*!40101 SET @saved_cs_client     = @@character_set_client */;
/*!40101 SET character_set_client = utf8 */;
CREATE TABLE `channels` (
  `name` varchar(128) NOT NULL,
  `team` int(10) unsigned NOT NULL,
  `announce` tinyint(3) unsigned NOT NULL DEFAULT '1',
  `ownership` tinyint(3) unsigned NOT NULL DEFAULT '1',
  `password` varchar(32) DEFAULT NULL,
  `bannedList` text,
  `lastUsed` int(10) unsigned NOT NULL,
  PRIMARY KEY (`name`,`team`)
) ENGINE=InnoDB DEFAULT CHARSET=utf8 COMMENT='Channel System';
/*!40101 SET character_set_client = @saved_cs_client */;

--
-- Dumping data for table `channels`
--

LOCK TABLES `channels` WRITE;
/*!40000 ALTER TABLE `channels` DISABLE KEYS */;
/*!40000 ALTER TABLE `channels` ENABLE KEYS */;
UNLOCK TABLES;

--
-- Table structure for table `character_account_data`
--

DROP TABLE IF EXISTS `character_account_data`;
/*!40101 SET @saved_cs_client     = @@character_set_client */;
/*!40101 SET character_set_client = utf8 */;
CREATE TABLE `character_account_data` (
  `guid` int(10) unsigned NOT NULL DEFAULT '0',
  `type` tinyint(3) unsigned NOT NULL DEFAULT '0',
  `time` int(10) unsigned NOT NULL DEFAULT '0',
  `data` blob NOT NULL,
  PRIMARY KEY (`guid`,`type`)
) ENGINE=InnoDB DEFAULT CHARSET=utf8;
/*!40101 SET character_set_client = @saved_cs_client */;

--
-- Dumping data for table `character_account_data`
--

LOCK TABLES `character_account_data` WRITE;
/*!40000 ALTER TABLE `character_account_data` DISABLE KEYS */;
/*!40000 ALTER TABLE `character_account_data` ENABLE KEYS */;
UNLOCK TABLES;

--
-- Table structure for table `character_achievement`
--

DROP TABLE IF EXISTS `character_achievement`;
/*!40101 SET @saved_cs_client     = @@character_set_client */;
/*!40101 SET character_set_client = utf8 */;
CREATE TABLE `character_achievement` (
  `guid` int(10) unsigned NOT NULL,
  `achievement` smallint(5) unsigned NOT NULL,
  `date` int(10) unsigned NOT NULL DEFAULT '0',
  PRIMARY KEY (`guid`,`achievement`)
) ENGINE=InnoDB DEFAULT CHARSET=utf8;
/*!40101 SET character_set_client = @saved_cs_client */;

--
-- Dumping data for table `character_achievement`
--

LOCK TABLES `character_achievement` WRITE;
/*!40000 ALTER TABLE `character_achievement` DISABLE KEYS */;
/*!40000 ALTER TABLE `character_achievement` ENABLE KEYS */;
UNLOCK TABLES;

--
-- Table structure for table `character_achievement_progress`
--

DROP TABLE IF EXISTS `character_achievement_progress`;
/*!40101 SET @saved_cs_client     = @@character_set_client */;
/*!40101 SET character_set_client = utf8 */;
CREATE TABLE `character_achievement_progress` (
  `guid` int(10) unsigned NOT NULL,
  `criteria` smallint(5) unsigned NOT NULL,
  `counter` int(10) unsigned NOT NULL,
  `date` int(10) unsigned NOT NULL DEFAULT '0',
  PRIMARY KEY (`guid`,`criteria`)
) ENGINE=InnoDB DEFAULT CHARSET=utf8;
/*!40101 SET character_set_client = @saved_cs_client */;

--
-- Dumping data for table `character_achievement_progress`
--

LOCK TABLES `character_achievement_progress` WRITE;
/*!40000 ALTER TABLE `character_achievement_progress` DISABLE KEYS */;
/*!40000 ALTER TABLE `character_achievement_progress` ENABLE KEYS */;
UNLOCK TABLES;

--
-- Table structure for table `character_action`
--

DROP TABLE IF EXISTS `character_action`;
/*!40101 SET @saved_cs_client     = @@character_set_client */;
/*!40101 SET character_set_client = utf8 */;
CREATE TABLE `character_action` (
  `guid` int(10) unsigned NOT NULL DEFAULT '0',
  `spec` tinyint(3) unsigned NOT NULL DEFAULT '0',
  `button` tinyint(3) unsigned NOT NULL DEFAULT '0',
  `action` int(10) unsigned NOT NULL DEFAULT '0',
  `type` tinyint(3) unsigned NOT NULL DEFAULT '0',
  PRIMARY KEY (`guid`,`spec`,`button`)
) ENGINE=InnoDB DEFAULT CHARSET=utf8;
/*!40101 SET character_set_client = @saved_cs_client */;

--
-- Dumping data for table `character_action`
--

LOCK TABLES `character_action` WRITE;
/*!40000 ALTER TABLE `character_action` DISABLE KEYS */;
/*!40000 ALTER TABLE `character_action` ENABLE KEYS */;
UNLOCK TABLES;

--
-- Table structure for table `character_arena_stats`
--

DROP TABLE IF EXISTS `character_arena_stats`;
/*!40101 SET @saved_cs_client     = @@character_set_client */;
/*!40101 SET character_set_client = utf8 */;
CREATE TABLE `character_arena_stats` (
  `guid` int(10) NOT NULL,
  `slot` tinyint(3) NOT NULL,
  `matchMakerRating` smallint(5) NOT NULL,
  PRIMARY KEY (`guid`,`slot`)
) ENGINE=InnoDB DEFAULT CHARSET=utf8;
/*!40101 SET character_set_client = @saved_cs_client */;

--
-- Dumping data for table `character_arena_stats`
--

LOCK TABLES `character_arena_stats` WRITE;
/*!40000 ALTER TABLE `character_arena_stats` DISABLE KEYS */;
/*!40000 ALTER TABLE `character_arena_stats` ENABLE KEYS */;
UNLOCK TABLES;

--
-- Table structure for table `character_aura`
--

DROP TABLE IF EXISTS `character_aura`;
/*!40101 SET @saved_cs_client     = @@character_set_client */;
/*!40101 SET character_set_client = utf8 */;
CREATE TABLE `character_aura` (
  `guid` int(10) unsigned NOT NULL DEFAULT '0' COMMENT 'Global Unique Identifier',
  `caster_guid` bigint(20) unsigned NOT NULL DEFAULT '0' COMMENT 'Full Global Unique Identifier',
  `item_guid` bigint(20) unsigned NOT NULL DEFAULT '0',
  `spell` mediumint(8) unsigned NOT NULL DEFAULT '0',
  `effect_mask` tinyint(3) unsigned NOT NULL DEFAULT '0',
  `recalculate_mask` tinyint(3) unsigned NOT NULL DEFAULT '0',
  `stackcount` tinyint(3) unsigned NOT NULL DEFAULT '1',
  `amount0` int(11) NOT NULL DEFAULT '0',
  `amount1` int(11) NOT NULL DEFAULT '0',
  `amount2` int(11) NOT NULL DEFAULT '0',
  `base_amount0` int(11) NOT NULL DEFAULT '0',
  `base_amount1` int(11) NOT NULL DEFAULT '0',
  `base_amount2` int(11) NOT NULL DEFAULT '0',
  `maxduration` int(11) NOT NULL DEFAULT '0',
  `remaintime` int(11) NOT NULL DEFAULT '0',
  `remaincharges` tinyint(3) unsigned NOT NULL DEFAULT '0',
  PRIMARY KEY (`guid`,`caster_guid`,`item_guid`,`spell`,`effect_mask`)
) ENGINE=InnoDB DEFAULT CHARSET=utf8 COMMENT='Player System';
/*!40101 SET character_set_client = @saved_cs_client */;

--
-- Dumping data for table `character_aura`
--

LOCK TABLES `character_aura` WRITE;
/*!40000 ALTER TABLE `character_aura` DISABLE KEYS */;
/*!40000 ALTER TABLE `character_aura` ENABLE KEYS */;
UNLOCK TABLES;

--
-- Table structure for table `character_banned`
--

DROP TABLE IF EXISTS `character_banned`;
/*!40101 SET @saved_cs_client     = @@character_set_client */;
/*!40101 SET character_set_client = utf8 */;
CREATE TABLE `character_banned` (
  `guid` int(10) unsigned NOT NULL DEFAULT '0' COMMENT 'Global Unique Identifier',
  `bandate` int(10) unsigned NOT NULL DEFAULT '0',
  `unbandate` int(10) unsigned NOT NULL DEFAULT '0',
  `bannedby` varchar(50) NOT NULL,
  `banreason` varchar(255) NOT NULL,
  `active` tinyint(3) unsigned NOT NULL DEFAULT '1',
  PRIMARY KEY (`guid`,`bandate`)
) ENGINE=InnoDB DEFAULT CHARSET=utf8 COMMENT='Ban List';
/*!40101 SET character_set_client = @saved_cs_client */;

--
-- Dumping data for table `character_banned`
--

LOCK TABLES `character_banned` WRITE;
/*!40000 ALTER TABLE `character_banned` DISABLE KEYS */;
/*!40000 ALTER TABLE `character_banned` ENABLE KEYS */;
UNLOCK TABLES;

--
-- Table structure for table `character_battleground_data`
--

DROP TABLE IF EXISTS `character_battleground_data`;
/*!40101 SET @saved_cs_client     = @@character_set_client */;
/*!40101 SET character_set_client = utf8 */;
CREATE TABLE `character_battleground_data` (
  `guid` int(10) unsigned NOT NULL DEFAULT '0' COMMENT 'Global Unique Identifier',
  `instanceId` int(10) unsigned NOT NULL COMMENT 'Instance Identifier',
  `team` smallint(5) unsigned NOT NULL,
  `joinX` float NOT NULL DEFAULT '0',
  `joinY` float NOT NULL DEFAULT '0',
  `joinZ` float NOT NULL DEFAULT '0',
  `joinO` float NOT NULL DEFAULT '0',
  `joinMapId` smallint(5) unsigned NOT NULL DEFAULT '0' COMMENT 'Map Identifier',
  `taxiStart` int(10) unsigned NOT NULL DEFAULT '0',
  `taxiEnd` int(10) unsigned NOT NULL DEFAULT '0',
  `mountSpell` mediumint(8) unsigned NOT NULL DEFAULT '0',
  PRIMARY KEY (`guid`)
) ENGINE=InnoDB DEFAULT CHARSET=utf8 COMMENT='Player System';
/*!40101 SET character_set_client = @saved_cs_client */;

--
-- Dumping data for table `character_battleground_data`
--

LOCK TABLES `character_battleground_data` WRITE;
/*!40000 ALTER TABLE `character_battleground_data` DISABLE KEYS */;
/*!40000 ALTER TABLE `character_battleground_data` ENABLE KEYS */;
UNLOCK TABLES;

--
-- Table structure for table `character_battleground_random`
--

DROP TABLE IF EXISTS `character_battleground_random`;
/*!40101 SET @saved_cs_client     = @@character_set_client */;
/*!40101 SET character_set_client = utf8 */;
CREATE TABLE `character_battleground_random` (
  `guid` int(10) unsigned NOT NULL DEFAULT '0',
  PRIMARY KEY (`guid`)
) ENGINE=InnoDB DEFAULT CHARSET=utf8;
/*!40101 SET character_set_client = @saved_cs_client */;

--
-- Dumping data for table `character_battleground_random`
--

LOCK TABLES `character_battleground_random` WRITE;
/*!40000 ALTER TABLE `character_battleground_random` DISABLE KEYS */;
/*!40000 ALTER TABLE `character_battleground_random` ENABLE KEYS */;
UNLOCK TABLES;

--
-- Table structure for table `character_cuf_profiles`
--

DROP TABLE IF EXISTS `character_cuf_profiles`;
/*!40101 SET @saved_cs_client     = @@character_set_client */;
/*!40101 SET character_set_client = utf8 */;
CREATE TABLE `character_cuf_profiles` (
  `guid` int(10) unsigned NOT NULL COMMENT 'Character Guid',
  `id` tinyint(3) unsigned NOT NULL COMMENT 'Profile Id (0-4)',
  `name` varchar(12) NOT NULL COMMENT 'Profile Name',
  `frameHeight` smallint(5) unsigned NOT NULL DEFAULT '0' COMMENT 'Profile Frame Height',
  `frameWidth` smallint(5) unsigned NOT NULL DEFAULT '0' COMMENT 'Profile Frame Width',
  `sortBy` tinyint(3) unsigned NOT NULL DEFAULT '0' COMMENT 'Frame Sort By',
  `healthText` tinyint(3) unsigned NOT NULL DEFAULT '0' COMMENT 'Frame Health Text',
  `boolOptions` int(10) unsigned NOT NULL DEFAULT '0' COMMENT 'Many Configurable Bool Options',
  `unk146` tinyint(3) unsigned NOT NULL DEFAULT '0' COMMENT 'Profile Unk Int8',
  `unk147` tinyint(3) unsigned NOT NULL DEFAULT '0' COMMENT 'Profile Unk Int8',
  `unk148` tinyint(3) unsigned NOT NULL DEFAULT '0' COMMENT 'Profile Unk Int8',
  `unk150` smallint(5) unsigned NOT NULL DEFAULT '0' COMMENT 'Profile Unk Int16',
  `unk152` smallint(5) unsigned NOT NULL DEFAULT '0' COMMENT 'Profile Unk Int16',
  `unk154` smallint(5) unsigned NOT NULL DEFAULT '0' COMMENT 'Profile Unk Int16',
  PRIMARY KEY (`guid`,`id`),
  KEY `index` (`id`)
) ENGINE=InnoDB DEFAULT CHARSET=utf8;
/*!40101 SET character_set_client = @saved_cs_client */;

--
-- Dumping data for table `character_cuf_profiles`
--

LOCK TABLES `character_cuf_profiles` WRITE;
/*!40000 ALTER TABLE `character_cuf_profiles` DISABLE KEYS */;
/*!40000 ALTER TABLE `character_cuf_profiles` ENABLE KEYS */;
UNLOCK TABLES;

--
-- Table structure for table `character_currency`
--

DROP TABLE IF EXISTS `character_currency`;
/*!40101 SET @saved_cs_client     = @@character_set_client */;
/*!40101 SET character_set_client = utf8 */;
CREATE TABLE `character_currency` (
  `guid` int(10) unsigned NOT NULL,
  `currency` smallint(5) unsigned NOT NULL,
  `total_count` int(10) unsigned NOT NULL,
  `week_count` int(10) unsigned NOT NULL,
  PRIMARY KEY (`guid`,`currency`)
) ENGINE=InnoDB DEFAULT CHARSET=utf8;
/*!40101 SET character_set_client = @saved_cs_client */;

--
-- Dumping data for table `character_currency`
--

LOCK TABLES `character_currency` WRITE;
/*!40000 ALTER TABLE `character_currency` DISABLE KEYS */;
/*!40000 ALTER TABLE `character_currency` ENABLE KEYS */;
UNLOCK TABLES;

--
-- Table structure for table `character_declinedname`
--

DROP TABLE IF EXISTS `character_declinedname`;
/*!40101 SET @saved_cs_client     = @@character_set_client */;
/*!40101 SET character_set_client = utf8 */;
CREATE TABLE `character_declinedname` (
  `guid` int(10) unsigned NOT NULL DEFAULT '0' COMMENT 'Global Unique Identifier',
  `genitive` varchar(15) NOT NULL DEFAULT '',
  `dative` varchar(15) NOT NULL DEFAULT '',
  `accusative` varchar(15) NOT NULL DEFAULT '',
  `instrumental` varchar(15) NOT NULL DEFAULT '',
  `prepositional` varchar(15) NOT NULL DEFAULT '',
  PRIMARY KEY (`guid`)
) ENGINE=InnoDB DEFAULT CHARSET=utf8;
/*!40101 SET character_set_client = @saved_cs_client */;

--
-- Dumping data for table `character_declinedname`
--

LOCK TABLES `character_declinedname` WRITE;
/*!40000 ALTER TABLE `character_declinedname` DISABLE KEYS */;
/*!40000 ALTER TABLE `character_declinedname` ENABLE KEYS */;
UNLOCK TABLES;

--
-- Table structure for table `character_equipmentsets`
--

DROP TABLE IF EXISTS `character_equipmentsets`;
/*!40101 SET @saved_cs_client     = @@character_set_client */;
/*!40101 SET character_set_client = utf8 */;
CREATE TABLE `character_equipmentsets` (
  `guid` int(10) NOT NULL DEFAULT '0',
  `setguid` bigint(20) NOT NULL AUTO_INCREMENT,
  `setindex` tinyint(3) unsigned NOT NULL DEFAULT '0',
  `name` varchar(31) NOT NULL,
  `iconname` varchar(100) NOT NULL,
  `ignore_mask` int(11) unsigned NOT NULL DEFAULT '0',
  `item0` int(11) unsigned NOT NULL DEFAULT '0',
  `item1` int(11) unsigned NOT NULL DEFAULT '0',
  `item2` int(11) unsigned NOT NULL DEFAULT '0',
  `item3` int(11) unsigned NOT NULL DEFAULT '0',
  `item4` int(11) unsigned NOT NULL DEFAULT '0',
  `item5` int(11) unsigned NOT NULL DEFAULT '0',
  `item6` int(11) unsigned NOT NULL DEFAULT '0',
  `item7` int(11) unsigned NOT NULL DEFAULT '0',
  `item8` int(11) unsigned NOT NULL DEFAULT '0',
  `item9` int(11) unsigned NOT NULL DEFAULT '0',
  `item10` int(11) unsigned NOT NULL DEFAULT '0',
  `item11` int(11) unsigned NOT NULL DEFAULT '0',
  `item12` int(11) unsigned NOT NULL DEFAULT '0',
  `item13` int(11) unsigned NOT NULL DEFAULT '0',
  `item14` int(11) unsigned NOT NULL DEFAULT '0',
  `item15` int(11) unsigned NOT NULL DEFAULT '0',
  `item16` int(11) unsigned NOT NULL DEFAULT '0',
  `item17` int(11) unsigned NOT NULL DEFAULT '0',
  `item18` int(11) unsigned NOT NULL DEFAULT '0',
  PRIMARY KEY (`setguid`),
  UNIQUE KEY `idx_set` (`guid`,`setguid`,`setindex`),
  KEY `Idx_setindex` (`setindex`)
) ENGINE=InnoDB DEFAULT CHARSET=utf8;
/*!40101 SET character_set_client = @saved_cs_client */;

--
-- Dumping data for table `character_equipmentsets`
--

LOCK TABLES `character_equipmentsets` WRITE;
/*!40000 ALTER TABLE `character_equipmentsets` DISABLE KEYS */;
/*!40000 ALTER TABLE `character_equipmentsets` ENABLE KEYS */;
UNLOCK TABLES;

--
-- Table structure for table `character_gifts`
--

DROP TABLE IF EXISTS `character_gifts`;
/*!40101 SET @saved_cs_client     = @@character_set_client */;
/*!40101 SET character_set_client = utf8 */;
CREATE TABLE `character_gifts` (
  `guid` int(10) unsigned NOT NULL DEFAULT '0',
  `item_guid` int(10) unsigned NOT NULL DEFAULT '0',
  `entry` int(10) unsigned NOT NULL DEFAULT '0',
  `flags` int(10) unsigned NOT NULL DEFAULT '0',
  PRIMARY KEY (`item_guid`),
  KEY `idx_guid` (`guid`)
) ENGINE=InnoDB DEFAULT CHARSET=utf8;
/*!40101 SET character_set_client = @saved_cs_client */;

--
-- Dumping data for table `character_gifts`
--

LOCK TABLES `character_gifts` WRITE;
/*!40000 ALTER TABLE `character_gifts` DISABLE KEYS */;
/*!40000 ALTER TABLE `character_gifts` ENABLE KEYS */;
UNLOCK TABLES;

--
-- Table structure for table `character_glyphs`
--

DROP TABLE IF EXISTS `character_glyphs`;
/*!40101 SET @saved_cs_client     = @@character_set_client */;
/*!40101 SET character_set_client = utf8 */;
CREATE TABLE `character_glyphs` (
  `guid` int(10) unsigned NOT NULL,
  `spec` tinyint(3) unsigned NOT NULL DEFAULT '0',
  `glyph1` smallint(5) unsigned DEFAULT '0',
  `glyph2` smallint(5) unsigned DEFAULT '0',
  `glyph3` smallint(5) unsigned DEFAULT '0',
  `glyph4` smallint(5) unsigned DEFAULT '0',
  `glyph5` smallint(5) unsigned DEFAULT '0',
  `glyph6` smallint(5) unsigned DEFAULT '0',
  `glyph7` smallint(5) unsigned DEFAULT '0',
  `glyph8` smallint(5) unsigned DEFAULT '0',
  `glyph9` smallint(5) unsigned DEFAULT '0',
  PRIMARY KEY (`guid`,`spec`)
) ENGINE=InnoDB DEFAULT CHARSET=utf8;
/*!40101 SET character_set_client = @saved_cs_client */;

--
-- Dumping data for table `character_glyphs`
--

LOCK TABLES `character_glyphs` WRITE;
/*!40000 ALTER TABLE `character_glyphs` DISABLE KEYS */;
/*!40000 ALTER TABLE `character_glyphs` ENABLE KEYS */;
UNLOCK TABLES;

--
-- Table structure for table `character_homebind`
--

DROP TABLE IF EXISTS `character_homebind`;
/*!40101 SET @saved_cs_client     = @@character_set_client */;
/*!40101 SET character_set_client = utf8 */;
CREATE TABLE `character_homebind` (
  `guid` int(10) unsigned NOT NULL DEFAULT '0' COMMENT 'Global Unique Identifier',
  `mapId` smallint(5) unsigned NOT NULL DEFAULT '0' COMMENT 'Map Identifier',
  `zoneId` smallint(5) unsigned NOT NULL DEFAULT '0' COMMENT 'Zone Identifier',
  `posX` float NOT NULL DEFAULT '0',
  `posY` float NOT NULL DEFAULT '0',
  `posZ` float NOT NULL DEFAULT '0',
  PRIMARY KEY (`guid`)
) ENGINE=InnoDB DEFAULT CHARSET=utf8 COMMENT='Player System';
/*!40101 SET character_set_client = @saved_cs_client */;

--
-- Dumping data for table `character_homebind`
--

LOCK TABLES `character_homebind` WRITE;
/*!40000 ALTER TABLE `character_homebind` DISABLE KEYS */;
/*!40000 ALTER TABLE `character_homebind` ENABLE KEYS */;
UNLOCK TABLES;

--
-- Table structure for table `character_instance`
--

DROP TABLE IF EXISTS `character_instance`;
/*!40101 SET @saved_cs_client     = @@character_set_client */;
/*!40101 SET character_set_client = utf8 */;
CREATE TABLE `character_instance` (
  `guid` int(10) unsigned NOT NULL DEFAULT '0',
  `instance` int(10) unsigned NOT NULL DEFAULT '0',
  `permanent` tinyint(3) unsigned NOT NULL DEFAULT '0',
  PRIMARY KEY (`guid`,`instance`),
  KEY `instance` (`instance`)
) ENGINE=InnoDB DEFAULT CHARSET=utf8;
/*!40101 SET character_set_client = @saved_cs_client */;

--
-- Dumping data for table `character_instance`
--

LOCK TABLES `character_instance` WRITE;
/*!40000 ALTER TABLE `character_instance` DISABLE KEYS */;
/*!40000 ALTER TABLE `character_instance` ENABLE KEYS */;
UNLOCK TABLES;

--
-- Table structure for table `character_inventory`
--

DROP TABLE IF EXISTS `character_inventory`;
/*!40101 SET @saved_cs_client     = @@character_set_client */;
/*!40101 SET character_set_client = utf8 */;
CREATE TABLE `character_inventory` (
  `guid` int(10) unsigned NOT NULL DEFAULT '0' COMMENT 'Global Unique Identifier',
  `bag` int(10) unsigned NOT NULL DEFAULT '0',
  `slot` tinyint(3) unsigned NOT NULL DEFAULT '0',
  `item` int(10) unsigned NOT NULL DEFAULT '0' COMMENT 'Item Global Unique Identifier',
  PRIMARY KEY (`item`),
  UNIQUE KEY `guid` (`guid`,`bag`,`slot`),
  KEY `idx_guid` (`guid`)
) ENGINE=InnoDB DEFAULT CHARSET=utf8 COMMENT='Player System';
/*!40101 SET character_set_client = @saved_cs_client */;

--
-- Dumping data for table `character_inventory`
--

LOCK TABLES `character_inventory` WRITE;
/*!40000 ALTER TABLE `character_inventory` DISABLE KEYS */;
/*!40000 ALTER TABLE `character_inventory` ENABLE KEYS */;
UNLOCK TABLES;

--
-- Table structure for table `character_pet`
--

DROP TABLE IF EXISTS `character_pet`;
/*!40101 SET @saved_cs_client     = @@character_set_client */;
/*!40101 SET character_set_client = utf8 */;
CREATE TABLE `character_pet` (
  `id` int(10) unsigned NOT NULL DEFAULT '0',
  `entry` int(10) unsigned NOT NULL DEFAULT '0',
  `owner` int(10) unsigned NOT NULL DEFAULT '0',
  `modelid` int(10) unsigned DEFAULT '0',
  `CreatedBySpell` mediumint(8) unsigned NOT NULL DEFAULT '0',
  `PetType` tinyint(3) unsigned NOT NULL DEFAULT '0',
  `level` smallint(5) unsigned NOT NULL DEFAULT '1',
  `exp` int(10) unsigned NOT NULL DEFAULT '0',
  `Reactstate` tinyint(3) unsigned NOT NULL DEFAULT '0',
  `name` varchar(21) NOT NULL DEFAULT 'Pet',
  `renamed` tinyint(3) unsigned NOT NULL DEFAULT '0',
  `slot` tinyint(3) unsigned NOT NULL DEFAULT '0',
  `curhealth` int(10) unsigned NOT NULL DEFAULT '1',
  `curmana` int(10) unsigned NOT NULL DEFAULT '0',
  `savetime` int(10) unsigned NOT NULL DEFAULT '0',
  `abdata` text,
  PRIMARY KEY (`id`),
  KEY `owner` (`owner`),
  KEY `idx_slot` (`slot`)
) ENGINE=InnoDB DEFAULT CHARSET=utf8 COMMENT='Pet System';
/*!40101 SET character_set_client = @saved_cs_client */;

--
-- Dumping data for table `character_pet`
--

LOCK TABLES `character_pet` WRITE;
/*!40000 ALTER TABLE `character_pet` DISABLE KEYS */;
/*!40000 ALTER TABLE `character_pet` ENABLE KEYS */;
UNLOCK TABLES;

--
-- Table structure for table `character_pet_declinedname`
--

DROP TABLE IF EXISTS `character_pet_declinedname`;
/*!40101 SET @saved_cs_client     = @@character_set_client */;
/*!40101 SET character_set_client = utf8 */;
CREATE TABLE `character_pet_declinedname` (
  `id` int(10) unsigned NOT NULL DEFAULT '0',
  `owner` int(10) unsigned NOT NULL DEFAULT '0',
  `genitive` varchar(12) NOT NULL DEFAULT '',
  `dative` varchar(12) NOT NULL DEFAULT '',
  `accusative` varchar(12) NOT NULL DEFAULT '',
  `instrumental` varchar(12) NOT NULL DEFAULT '',
  `prepositional` varchar(12) NOT NULL DEFAULT '',
  PRIMARY KEY (`id`),
  KEY `owner_key` (`owner`)
) ENGINE=InnoDB DEFAULT CHARSET=utf8;
/*!40101 SET character_set_client = @saved_cs_client */;

--
-- Dumping data for table `character_pet_declinedname`
--

LOCK TABLES `character_pet_declinedname` WRITE;
/*!40000 ALTER TABLE `character_pet_declinedname` DISABLE KEYS */;
/*!40000 ALTER TABLE `character_pet_declinedname` ENABLE KEYS */;
UNLOCK TABLES;

--
-- Table structure for table `character_queststatus`
--

DROP TABLE IF EXISTS `character_queststatus`;
/*!40101 SET @saved_cs_client     = @@character_set_client */;
/*!40101 SET character_set_client = utf8 */;
CREATE TABLE `character_queststatus` (
  `guid` int(10) unsigned NOT NULL DEFAULT '0' COMMENT 'Global Unique Identifier',
  `quest` int(10) unsigned NOT NULL DEFAULT '0' COMMENT 'Quest Identifier',
  `status` tinyint(3) unsigned NOT NULL DEFAULT '0',
  `explored` tinyint(3) unsigned NOT NULL DEFAULT '0',
  `timer` int(10) unsigned NOT NULL DEFAULT '0',
  `mobcount1` smallint(5) unsigned NOT NULL DEFAULT '0',
  `mobcount2` smallint(5) unsigned NOT NULL DEFAULT '0',
  `mobcount3` smallint(5) unsigned NOT NULL DEFAULT '0',
  `mobcount4` smallint(5) unsigned NOT NULL DEFAULT '0',
  `itemcount1` smallint(5) unsigned NOT NULL DEFAULT '0',
  `itemcount2` smallint(5) unsigned NOT NULL DEFAULT '0',
  `itemcount3` smallint(5) unsigned NOT NULL DEFAULT '0',
  `itemcount4` smallint(5) unsigned NOT NULL DEFAULT '0',
  `playercount` smallint(5) unsigned NOT NULL DEFAULT '0',
  PRIMARY KEY (`guid`,`quest`)
) ENGINE=InnoDB DEFAULT CHARSET=utf8 COMMENT='Player System';
/*!40101 SET character_set_client = @saved_cs_client */;

--
-- Dumping data for table `character_queststatus`
--

LOCK TABLES `character_queststatus` WRITE;
/*!40000 ALTER TABLE `character_queststatus` DISABLE KEYS */;
/*!40000 ALTER TABLE `character_queststatus` ENABLE KEYS */;
UNLOCK TABLES;

--
-- Table structure for table `character_queststatus_daily`
--

DROP TABLE IF EXISTS `character_queststatus_daily`;
/*!40101 SET @saved_cs_client     = @@character_set_client */;
/*!40101 SET character_set_client = utf8 */;
CREATE TABLE `character_queststatus_daily` (
  `guid` int(10) unsigned NOT NULL DEFAULT '0' COMMENT 'Global Unique Identifier',
  `quest` int(10) unsigned NOT NULL DEFAULT '0' COMMENT 'Quest Identifier',
  `time` int(10) unsigned NOT NULL DEFAULT '0',
  PRIMARY KEY (`guid`,`quest`),
  KEY `idx_guid` (`guid`)
) ENGINE=InnoDB DEFAULT CHARSET=utf8 COMMENT='Player System';
/*!40101 SET character_set_client = @saved_cs_client */;

--
-- Dumping data for table `character_queststatus_daily`
--

LOCK TABLES `character_queststatus_daily` WRITE;
/*!40000 ALTER TABLE `character_queststatus_daily` DISABLE KEYS */;
/*!40000 ALTER TABLE `character_queststatus_daily` ENABLE KEYS */;
UNLOCK TABLES;

--
-- Table structure for table `character_queststatus_rewarded`
--

DROP TABLE IF EXISTS `character_queststatus_rewarded`;
/*!40101 SET @saved_cs_client     = @@character_set_client */;
/*!40101 SET character_set_client = utf8 */;
CREATE TABLE `character_queststatus_rewarded` (
  `guid` int(10) unsigned NOT NULL DEFAULT '0' COMMENT 'Global Unique Identifier',
  `quest` int(10) unsigned NOT NULL DEFAULT '0' COMMENT 'Quest Identifier',
  PRIMARY KEY (`guid`,`quest`)
) ENGINE=InnoDB DEFAULT CHARSET=utf8 COMMENT='Player System';
/*!40101 SET character_set_client = @saved_cs_client */;

--
-- Dumping data for table `character_queststatus_rewarded`
--

LOCK TABLES `character_queststatus_rewarded` WRITE;
/*!40000 ALTER TABLE `character_queststatus_rewarded` DISABLE KEYS */;
/*!40000 ALTER TABLE `character_queststatus_rewarded` ENABLE KEYS */;
UNLOCK TABLES;

--
-- Table structure for table `character_queststatus_seasonal`
--

DROP TABLE IF EXISTS `character_queststatus_seasonal`;
/*!40101 SET @saved_cs_client     = @@character_set_client */;
/*!40101 SET character_set_client = utf8 */;
CREATE TABLE `character_queststatus_seasonal` (
  `guid` int(10) unsigned NOT NULL DEFAULT '0' COMMENT 'Global Unique Identifier',
  `quest` int(10) unsigned NOT NULL DEFAULT '0' COMMENT 'Quest Identifier',
  `event` int(10) unsigned NOT NULL DEFAULT '0' COMMENT 'Event Identifier',
  PRIMARY KEY (`guid`,`quest`),
  KEY `idx_guid` (`guid`)
) ENGINE=InnoDB DEFAULT CHARSET=utf8 COMMENT='Player System';
/*!40101 SET character_set_client = @saved_cs_client */;

--
-- Dumping data for table `character_queststatus_seasonal`
--

LOCK TABLES `character_queststatus_seasonal` WRITE;
/*!40000 ALTER TABLE `character_queststatus_seasonal` DISABLE KEYS */;
/*!40000 ALTER TABLE `character_queststatus_seasonal` ENABLE KEYS */;
UNLOCK TABLES;

--
-- Table structure for table `character_queststatus_weekly`
--

DROP TABLE IF EXISTS `character_queststatus_weekly`;
/*!40101 SET @saved_cs_client     = @@character_set_client */;
/*!40101 SET character_set_client = utf8 */;
CREATE TABLE `character_queststatus_weekly` (
  `guid` int(10) unsigned NOT NULL DEFAULT '0' COMMENT 'Global Unique Identifier',
  `quest` int(10) unsigned NOT NULL DEFAULT '0' COMMENT 'Quest Identifier',
  PRIMARY KEY (`guid`,`quest`),
  KEY `idx_guid` (`guid`)
) ENGINE=InnoDB DEFAULT CHARSET=utf8 COMMENT='Player System';
/*!40101 SET character_set_client = @saved_cs_client */;

--
-- Dumping data for table `character_queststatus_weekly`
--

LOCK TABLES `character_queststatus_weekly` WRITE;
/*!40000 ALTER TABLE `character_queststatus_weekly` DISABLE KEYS */;
/*!40000 ALTER TABLE `character_queststatus_weekly` ENABLE KEYS */;
UNLOCK TABLES;

--
-- Table structure for table `character_reputation`
--

DROP TABLE IF EXISTS `character_reputation`;
/*!40101 SET @saved_cs_client     = @@character_set_client */;
/*!40101 SET character_set_client = utf8 */;
CREATE TABLE `character_reputation` (
  `guid` int(10) unsigned NOT NULL DEFAULT '0' COMMENT 'Global Unique Identifier',
  `faction` smallint(5) unsigned NOT NULL DEFAULT '0',
  `standing` int(11) NOT NULL DEFAULT '0',
  `flags` smallint(5) unsigned NOT NULL DEFAULT '0',
  PRIMARY KEY (`guid`,`faction`)
) ENGINE=InnoDB DEFAULT CHARSET=utf8 COMMENT='Player System';
/*!40101 SET character_set_client = @saved_cs_client */;

--
-- Dumping data for table `character_reputation`
--

LOCK TABLES `character_reputation` WRITE;
/*!40000 ALTER TABLE `character_reputation` DISABLE KEYS */;
/*!40000 ALTER TABLE `character_reputation` ENABLE KEYS */;
UNLOCK TABLES;

--
-- Table structure for table `character_skills`
--

DROP TABLE IF EXISTS `character_skills`;
/*!40101 SET @saved_cs_client     = @@character_set_client */;
/*!40101 SET character_set_client = utf8 */;
CREATE TABLE `character_skills` (
  `guid` int(10) unsigned NOT NULL COMMENT 'Global Unique Identifier',
  `skill` smallint(5) unsigned NOT NULL,
  `value` smallint(5) unsigned NOT NULL,
  `max` smallint(5) unsigned NOT NULL,
  PRIMARY KEY (`guid`,`skill`)
) ENGINE=InnoDB DEFAULT CHARSET=utf8 COMMENT='Player System';
/*!40101 SET character_set_client = @saved_cs_client */;

--
-- Dumping data for table `character_skills`
--

LOCK TABLES `character_skills` WRITE;
/*!40000 ALTER TABLE `character_skills` DISABLE KEYS */;
/*!40000 ALTER TABLE `character_skills` ENABLE KEYS */;
UNLOCK TABLES;

--
-- Table structure for table `character_social`
--

DROP TABLE IF EXISTS `character_social`;
/*!40101 SET @saved_cs_client     = @@character_set_client */;
/*!40101 SET character_set_client = utf8 */;
CREATE TABLE `character_social` (
  `guid` int(10) unsigned NOT NULL DEFAULT '0' COMMENT 'Character Global Unique Identifier',
  `friend` int(10) unsigned NOT NULL DEFAULT '0' COMMENT 'Friend Global Unique Identifier',
  `flags` tinyint(3) unsigned NOT NULL DEFAULT '0' COMMENT 'Friend Flags',
  `note` varchar(48) NOT NULL DEFAULT '' COMMENT 'Friend Note',
  PRIMARY KEY (`guid`,`friend`,`flags`),
  KEY `friend` (`friend`)
) ENGINE=InnoDB DEFAULT CHARSET=utf8 COMMENT='Player System';
/*!40101 SET character_set_client = @saved_cs_client */;

--
-- Dumping data for table `character_social`
--

LOCK TABLES `character_social` WRITE;
/*!40000 ALTER TABLE `character_social` DISABLE KEYS */;
/*!40000 ALTER TABLE `character_social` ENABLE KEYS */;
UNLOCK TABLES;

--
-- Table structure for table `character_spell`
--

DROP TABLE IF EXISTS `character_spell`;
/*!40101 SET @saved_cs_client     = @@character_set_client */;
/*!40101 SET character_set_client = utf8 */;
CREATE TABLE `character_spell` (
  `guid` int(10) unsigned NOT NULL DEFAULT '0' COMMENT 'Global Unique Identifier',
  `spell` mediumint(8) unsigned NOT NULL DEFAULT '0' COMMENT 'Spell Identifier',
  `active` tinyint(3) unsigned NOT NULL DEFAULT '1',
  `disabled` tinyint(3) unsigned NOT NULL DEFAULT '0',
  PRIMARY KEY (`guid`,`spell`)
) ENGINE=InnoDB DEFAULT CHARSET=utf8 COMMENT='Player System';
/*!40101 SET character_set_client = @saved_cs_client */;

--
-- Dumping data for table `character_spell`
--

LOCK TABLES `character_spell` WRITE;
/*!40000 ALTER TABLE `character_spell` DISABLE KEYS */;
/*!40000 ALTER TABLE `character_spell` ENABLE KEYS */;
UNLOCK TABLES;

--
-- Table structure for table `character_spell_cooldown`
--

DROP TABLE IF EXISTS `character_spell_cooldown`;
/*!40101 SET @saved_cs_client     = @@character_set_client */;
/*!40101 SET character_set_client = utf8 */;
CREATE TABLE `character_spell_cooldown` (
  `guid` int(10) unsigned NOT NULL DEFAULT '0' COMMENT 'Global Unique Identifier, Low part',
  `spell` mediumint(8) unsigned NOT NULL DEFAULT '0' COMMENT 'Spell Identifier',
  `item` int(10) unsigned NOT NULL DEFAULT '0' COMMENT 'Item Identifier',
  `time` int(10) unsigned NOT NULL DEFAULT '0',
  PRIMARY KEY (`guid`,`spell`)
) ENGINE=InnoDB DEFAULT CHARSET=utf8;
/*!40101 SET character_set_client = @saved_cs_client */;

--
-- Dumping data for table `character_spell_cooldown`
--

LOCK TABLES `character_spell_cooldown` WRITE;
/*!40000 ALTER TABLE `character_spell_cooldown` DISABLE KEYS */;
/*!40000 ALTER TABLE `character_spell_cooldown` ENABLE KEYS */;
UNLOCK TABLES;

--
-- Table structure for table `character_stats`
--

DROP TABLE IF EXISTS `character_stats`;
/*!40101 SET @saved_cs_client     = @@character_set_client */;
/*!40101 SET character_set_client = utf8 */;
CREATE TABLE `character_stats` (
  `guid` int(10) unsigned NOT NULL DEFAULT '0' COMMENT 'Global Unique Identifier, Low part',
  `maxhealth` int(10) unsigned NOT NULL DEFAULT '0',
  `maxpower1` int(10) unsigned NOT NULL DEFAULT '0',
  `maxpower2` int(10) unsigned NOT NULL DEFAULT '0',
  `maxpower3` int(10) unsigned NOT NULL DEFAULT '0',
  `maxpower4` int(10) unsigned NOT NULL DEFAULT '0',
  `maxpower5` int(10) unsigned NOT NULL DEFAULT '0',
  `strength` int(10) unsigned NOT NULL DEFAULT '0',
  `agility` int(10) unsigned NOT NULL DEFAULT '0',
  `stamina` int(10) unsigned NOT NULL DEFAULT '0',
  `intellect` int(10) unsigned NOT NULL DEFAULT '0',
  `spirit` int(10) unsigned NOT NULL DEFAULT '0',
  `armor` int(10) unsigned NOT NULL DEFAULT '0',
  `resHoly` int(10) unsigned NOT NULL DEFAULT '0',
  `resFire` int(10) unsigned NOT NULL DEFAULT '0',
  `resNature` int(10) unsigned NOT NULL DEFAULT '0',
  `resFrost` int(10) unsigned NOT NULL DEFAULT '0',
  `resShadow` int(10) unsigned NOT NULL DEFAULT '0',
  `resArcane` int(10) unsigned NOT NULL DEFAULT '0',
  `blockPct` float unsigned NOT NULL DEFAULT '0',
  `dodgePct` float unsigned NOT NULL DEFAULT '0',
  `parryPct` float unsigned NOT NULL DEFAULT '0',
  `critPct` float unsigned NOT NULL DEFAULT '0',
  `rangedCritPct` float unsigned NOT NULL DEFAULT '0',
  `spellCritPct` float unsigned NOT NULL DEFAULT '0',
  `attackPower` int(10) unsigned NOT NULL DEFAULT '0',
  `rangedAttackPower` int(10) unsigned NOT NULL DEFAULT '0',
  `spellPower` int(10) unsigned NOT NULL DEFAULT '0',
  `resilience` int(10) unsigned NOT NULL DEFAULT '0',
  PRIMARY KEY (`guid`)
) ENGINE=InnoDB DEFAULT CHARSET=utf8;
/*!40101 SET character_set_client = @saved_cs_client */;

--
-- Dumping data for table `character_stats`
--

LOCK TABLES `character_stats` WRITE;
/*!40000 ALTER TABLE `character_stats` DISABLE KEYS */;
/*!40000 ALTER TABLE `character_stats` ENABLE KEYS */;
UNLOCK TABLES;

--
-- Table structure for table `character_talent`
--

DROP TABLE IF EXISTS `character_talent`;
/*!40101 SET @saved_cs_client     = @@character_set_client */;
/*!40101 SET character_set_client = utf8 */;
CREATE TABLE `character_talent` (
  `guid` int(10) unsigned NOT NULL,
  `spell` mediumint(8) unsigned NOT NULL,
  `spec` tinyint(3) unsigned NOT NULL DEFAULT '0',
  PRIMARY KEY (`guid`,`spell`,`spec`)
) ENGINE=InnoDB DEFAULT CHARSET=utf8;
/*!40101 SET character_set_client = @saved_cs_client */;

--
-- Dumping data for table `character_talent`
--

LOCK TABLES `character_talent` WRITE;
/*!40000 ALTER TABLE `character_talent` DISABLE KEYS */;
/*!40000 ALTER TABLE `character_talent` ENABLE KEYS */;
UNLOCK TABLES;

--
-- Table structure for table `character_void_storage`
--

DROP TABLE IF EXISTS `character_void_storage`;
/*!40101 SET @saved_cs_client     = @@character_set_client */;
/*!40101 SET character_set_client = utf8 */;
CREATE TABLE `character_void_storage` (
  `itemId` bigint(20) unsigned NOT NULL,
  `playerGuid` int(10) unsigned NOT NULL,
  `itemEntry` mediumint(8) unsigned NOT NULL,
  `slot` tinyint(3) unsigned NOT NULL,
  `creatorGuid` int(10) unsigned NOT NULL DEFAULT '0',
  `randomProperty` int(10) unsigned NOT NULL DEFAULT '0',
  `suffixFactor` int(10) unsigned NOT NULL DEFAULT '0',
  PRIMARY KEY (`itemId`),
  UNIQUE KEY `idx_player_slot` (`playerGuid`,`slot`),
  KEY `idx_player` (`playerGuid`)
) ENGINE=InnoDB DEFAULT CHARSET=utf8;
/*!40101 SET character_set_client = @saved_cs_client */;

--
-- Dumping data for table `character_void_storage`
--

LOCK TABLES `character_void_storage` WRITE;
/*!40000 ALTER TABLE `character_void_storage` DISABLE KEYS */;
/*!40000 ALTER TABLE `character_void_storage` ENABLE KEYS */;
UNLOCK TABLES;

--
-- Table structure for table `characters`
--

DROP TABLE IF EXISTS `characters`;
/*!40101 SET @saved_cs_client     = @@character_set_client */;
/*!40101 SET character_set_client = utf8 */;
CREATE TABLE `characters` (
  `guid` int(10) unsigned NOT NULL DEFAULT '0' COMMENT 'Global Unique Identifier',
  `account` int(10) unsigned NOT NULL DEFAULT '0' COMMENT 'Account Identifier',
  `name` varchar(12) CHARACTER SET utf8 COLLATE utf8_bin NOT NULL,
  `slot` tinyint(3) unsigned NOT NULL DEFAULT '0',
  `race` tinyint(3) unsigned NOT NULL DEFAULT '0',
  `class` tinyint(3) unsigned NOT NULL DEFAULT '0',
  `gender` tinyint(3) unsigned NOT NULL DEFAULT '0',
  `level` tinyint(3) unsigned NOT NULL DEFAULT '0',
  `xp` int(10) unsigned NOT NULL DEFAULT '0',
  `money` bigint(20) unsigned NOT NULL DEFAULT '0',
  `playerBytes` int(10) unsigned NOT NULL DEFAULT '0',
  `playerBytes2` int(10) unsigned NOT NULL DEFAULT '0',
  `playerFlags` int(10) unsigned NOT NULL DEFAULT '0',
  `position_x` float NOT NULL DEFAULT '0',
  `position_y` float NOT NULL DEFAULT '0',
  `position_z` float NOT NULL DEFAULT '0',
  `map` smallint(5) unsigned NOT NULL DEFAULT '0' COMMENT 'Map Identifier',
  `instance_id` int(10) unsigned NOT NULL DEFAULT '0',
  `instance_mode_mask` tinyint(3) unsigned NOT NULL DEFAULT '0',
  `orientation` float NOT NULL DEFAULT '0',
  `taximask` text NOT NULL,
  `online` tinyint(3) unsigned NOT NULL DEFAULT '0',
  `cinematic` tinyint(3) unsigned NOT NULL DEFAULT '0',
  `totaltime` int(10) unsigned NOT NULL DEFAULT '0',
  `leveltime` int(10) unsigned NOT NULL DEFAULT '0',
  `logout_time` int(10) unsigned NOT NULL DEFAULT '0',
  `is_logout_resting` tinyint(3) unsigned NOT NULL DEFAULT '0',
  `rest_bonus` float NOT NULL DEFAULT '0',
  `resettalents_cost` int(10) unsigned NOT NULL DEFAULT '0',
  `resettalents_time` int(10) unsigned NOT NULL DEFAULT '0',
  `talentTree` varchar(10) NOT NULL DEFAULT '0 0',
  `trans_x` float NOT NULL DEFAULT '0',
  `trans_y` float NOT NULL DEFAULT '0',
  `trans_z` float NOT NULL DEFAULT '0',
  `trans_o` float NOT NULL DEFAULT '0',
  `transguid` mediumint(8) unsigned NOT NULL DEFAULT '0',
  `extra_flags` smallint(5) unsigned NOT NULL DEFAULT '0',
  `stable_slots` tinyint(3) unsigned NOT NULL DEFAULT '0',
  `at_login` smallint(5) unsigned NOT NULL DEFAULT '0',
  `zone` smallint(5) unsigned NOT NULL DEFAULT '0',
  `death_expire_time` int(10) unsigned NOT NULL DEFAULT '0',
  `taxi_path` text,
  `totalKills` int(10) unsigned NOT NULL DEFAULT '0',
  `todayKills` smallint(5) unsigned NOT NULL DEFAULT '0',
  `yesterdayKills` smallint(5) unsigned NOT NULL DEFAULT '0',
  `chosenTitle` int(10) unsigned NOT NULL DEFAULT '0',
  `watchedFaction` int(10) unsigned NOT NULL DEFAULT '0',
  `drunk` tinyint(3) unsigned NOT NULL DEFAULT '0',
  `health` int(10) unsigned NOT NULL DEFAULT '0',
  `power1` int(10) unsigned NOT NULL DEFAULT '0',
  `power2` int(10) unsigned NOT NULL DEFAULT '0',
  `power3` int(10) unsigned NOT NULL DEFAULT '0',
  `power4` int(10) unsigned NOT NULL DEFAULT '0',
  `power5` int(10) unsigned NOT NULL DEFAULT '0',
  `latency` mediumint(8) unsigned NOT NULL DEFAULT '0',
  `speccount` tinyint(3) unsigned NOT NULL DEFAULT '1',
  `activespec` tinyint(3) unsigned NOT NULL DEFAULT '0',
  `exploredZones` longtext,
  `equipmentCache` longtext,
  `knownTitles` longtext,
  `actionBars` tinyint(3) unsigned NOT NULL DEFAULT '0',
  `grantableLevels` tinyint(3) unsigned NOT NULL DEFAULT '0',
  `guildId` int(10) unsigned NOT NULL DEFAULT '0',
  `deleteInfos_Account` int(10) unsigned DEFAULT NULL,
  `deleteInfos_Name` varchar(12) DEFAULT NULL,
  `deleteDate` int(10) unsigned DEFAULT NULL,
  PRIMARY KEY (`guid`),
  KEY `idx_account` (`account`),
  KEY `idx_online` (`online`),
  KEY `idx_name` (`name`)
) ENGINE=InnoDB DEFAULT CHARSET=utf8 COMMENT='Player System';
/*!40101 SET character_set_client = @saved_cs_client */;

--
-- Dumping data for table `characters`
--

LOCK TABLES `characters` WRITE;
/*!40000 ALTER TABLE `characters` DISABLE KEYS */;
/*!40000 ALTER TABLE `characters` ENABLE KEYS */;
UNLOCK TABLES;

--
-- Table structure for table `corpse`
--

DROP TABLE IF EXISTS `corpse`;
/*!40101 SET @saved_cs_client     = @@character_set_client */;
/*!40101 SET character_set_client = utf8 */;
CREATE TABLE `corpse` (
  `corpseGuid` int(10) unsigned NOT NULL DEFAULT '0' COMMENT 'Global Unique Identifier',
  `guid` int(10) unsigned NOT NULL DEFAULT '0' COMMENT 'Character Global Unique Identifier',
  `posX` float NOT NULL DEFAULT '0',
  `posY` float NOT NULL DEFAULT '0',
  `posZ` float NOT NULL DEFAULT '0',
  `orientation` float NOT NULL DEFAULT '0',
  `mapId` smallint(5) unsigned NOT NULL DEFAULT '0' COMMENT 'Map Identifier',
  `phaseMask` smallint(5) unsigned NOT NULL DEFAULT '1',
  `displayId` int(10) unsigned NOT NULL DEFAULT '0',
  `itemCache` text NOT NULL,
  `bytes1` int(10) unsigned NOT NULL DEFAULT '0',
  `bytes2` int(10) unsigned NOT NULL DEFAULT '0',
  `flags` tinyint(3) unsigned NOT NULL DEFAULT '0',
  `dynFlags` tinyint(3) unsigned NOT NULL DEFAULT '0',
  `time` int(10) unsigned NOT NULL DEFAULT '0',
  `corpseType` tinyint(3) unsigned NOT NULL DEFAULT '0',
  `instanceId` int(10) unsigned NOT NULL DEFAULT '0' COMMENT 'Instance Identifier',
  PRIMARY KEY (`corpseGuid`),
  KEY `idx_type` (`corpseType`),
  KEY `idx_instance` (`instanceId`),
  KEY `idx_player` (`guid`),
  KEY `idx_time` (`time`)
) ENGINE=InnoDB DEFAULT CHARSET=utf8 COMMENT='Death System';
/*!40101 SET character_set_client = @saved_cs_client */;

--
-- Dumping data for table `corpse`
--

LOCK TABLES `corpse` WRITE;
/*!40000 ALTER TABLE `corpse` DISABLE KEYS */;
/*!40000 ALTER TABLE `corpse` ENABLE KEYS */;
UNLOCK TABLES;

--
-- Table structure for table `creature_respawn`
--

DROP TABLE IF EXISTS `creature_respawn`;
/*!40101 SET @saved_cs_client     = @@character_set_client */;
/*!40101 SET character_set_client = utf8 */;
CREATE TABLE `creature_respawn` (
  `guid` int(10) unsigned NOT NULL DEFAULT '0' COMMENT 'Global Unique Identifier',
  `respawnTime` int(10) unsigned NOT NULL DEFAULT '0',
  `mapId` smallint(10) unsigned NOT NULL DEFAULT '0',
  `instanceId` int(10) unsigned NOT NULL DEFAULT '0' COMMENT 'Instance Identifier',
  PRIMARY KEY (`guid`,`instanceId`),
  KEY `idx_instance` (`instanceId`)
) ENGINE=InnoDB DEFAULT CHARSET=utf8 COMMENT='Grid Loading System';
/*!40101 SET character_set_client = @saved_cs_client */;

--
-- Dumping data for table `creature_respawn`
--

LOCK TABLES `creature_respawn` WRITE;
/*!40000 ALTER TABLE `creature_respawn` DISABLE KEYS */;
/*!40000 ALTER TABLE `creature_respawn` ENABLE KEYS */;
UNLOCK TABLES;

--
-- Table structure for table `game_event_condition_save`
--

DROP TABLE IF EXISTS `game_event_condition_save`;
/*!40101 SET @saved_cs_client     = @@character_set_client */;
/*!40101 SET character_set_client = utf8 */;
CREATE TABLE `game_event_condition_save` (
  `eventEntry` tinyint(3) unsigned NOT NULL,
  `condition_id` int(10) unsigned NOT NULL DEFAULT '0',
  `done` float DEFAULT '0',
  PRIMARY KEY (`eventEntry`,`condition_id`)
) ENGINE=InnoDB DEFAULT CHARSET=utf8;
/*!40101 SET character_set_client = @saved_cs_client */;

--
-- Dumping data for table `game_event_condition_save`
--

LOCK TABLES `game_event_condition_save` WRITE;
/*!40000 ALTER TABLE `game_event_condition_save` DISABLE KEYS */;
/*!40000 ALTER TABLE `game_event_condition_save` ENABLE KEYS */;
UNLOCK TABLES;

--
-- Table structure for table `game_event_save`
--

DROP TABLE IF EXISTS `game_event_save`;
/*!40101 SET @saved_cs_client     = @@character_set_client */;
/*!40101 SET character_set_client = utf8 */;
CREATE TABLE `game_event_save` (
  `eventEntry` tinyint(3) unsigned NOT NULL,
  `state` tinyint(3) unsigned NOT NULL DEFAULT '1',
  `next_start` int(10) unsigned NOT NULL DEFAULT '0',
  PRIMARY KEY (`eventEntry`)
) ENGINE=InnoDB DEFAULT CHARSET=utf8;
/*!40101 SET character_set_client = @saved_cs_client */;

--
-- Dumping data for table `game_event_save`
--

LOCK TABLES `game_event_save` WRITE;
/*!40000 ALTER TABLE `game_event_save` DISABLE KEYS */;
/*!40000 ALTER TABLE `game_event_save` ENABLE KEYS */;
UNLOCK TABLES;

--
-- Table structure for table `gameobject_respawn`
--

DROP TABLE IF EXISTS `gameobject_respawn`;
/*!40101 SET @saved_cs_client     = @@character_set_client */;
/*!40101 SET character_set_client = utf8 */;
CREATE TABLE `gameobject_respawn` (
  `guid` int(10) unsigned NOT NULL DEFAULT '0' COMMENT 'Global Unique Identifier',
  `respawnTime` int(10) unsigned NOT NULL DEFAULT '0',
  `mapId` smallint(10) unsigned NOT NULL DEFAULT '0',
  `instanceId` int(10) unsigned NOT NULL DEFAULT '0' COMMENT 'Instance Identifier',
  PRIMARY KEY (`guid`,`instanceId`),
  KEY `idx_instance` (`instanceId`)
) ENGINE=InnoDB DEFAULT CHARSET=utf8 COMMENT='Grid Loading System';
/*!40101 SET character_set_client = @saved_cs_client */;

--
-- Dumping data for table `gameobject_respawn`
--

LOCK TABLES `gameobject_respawn` WRITE;
/*!40000 ALTER TABLE `gameobject_respawn` DISABLE KEYS */;
/*!40000 ALTER TABLE `gameobject_respawn` ENABLE KEYS */;
UNLOCK TABLES;

--
-- Table structure for table `gm_subsurveys`
--

DROP TABLE IF EXISTS `gm_subsurveys`;
/*!40101 SET @saved_cs_client     = @@character_set_client */;
/*!40101 SET character_set_client = utf8 */;
CREATE TABLE `gm_subsurveys` (
  `surveyId` int(10) unsigned NOT NULL AUTO_INCREMENT,
  `subsurveyId` int(10) unsigned NOT NULL DEFAULT '0',
  `rank` int(10) unsigned NOT NULL DEFAULT '0',
  `comment` text NOT NULL,
  PRIMARY KEY (`surveyId`,`subsurveyId`)
) ENGINE=InnoDB DEFAULT CHARSET=utf8 COMMENT='Player System';
/*!40101 SET character_set_client = @saved_cs_client */;

--
-- Dumping data for table `gm_subsurveys`
--

LOCK TABLES `gm_subsurveys` WRITE;
/*!40000 ALTER TABLE `gm_subsurveys` DISABLE KEYS */;
/*!40000 ALTER TABLE `gm_subsurveys` ENABLE KEYS */;
UNLOCK TABLES;

--
-- Table structure for table `gm_surveys`
--

DROP TABLE IF EXISTS `gm_surveys`;
/*!40101 SET @saved_cs_client     = @@character_set_client */;
/*!40101 SET character_set_client = utf8 */;
CREATE TABLE `gm_surveys` (
  `surveyId` int(10) unsigned NOT NULL AUTO_INCREMENT,
  `guid` int(10) unsigned NOT NULL DEFAULT '0',
  `mainSurvey` int(10) unsigned NOT NULL DEFAULT '0',
  `overallComment` longtext NOT NULL,
  `createTime` int(10) unsigned NOT NULL DEFAULT '0',
  PRIMARY KEY (`surveyId`)
) ENGINE=InnoDB DEFAULT CHARSET=utf8 COMMENT='Player System';
/*!40101 SET character_set_client = @saved_cs_client */;

--
-- Dumping data for table `gm_surveys`
--

LOCK TABLES `gm_surveys` WRITE;
/*!40000 ALTER TABLE `gm_surveys` DISABLE KEYS */;
/*!40000 ALTER TABLE `gm_surveys` ENABLE KEYS */;
UNLOCK TABLES;

--
-- Table structure for table `gm_tickets`
--

DROP TABLE IF EXISTS `gm_tickets`;
/*!40101 SET @saved_cs_client     = @@character_set_client */;
/*!40101 SET character_set_client = utf8 */;
CREATE TABLE `gm_tickets` (
  `ticketId` int(10) unsigned NOT NULL AUTO_INCREMENT,
  `guid` int(10) unsigned NOT NULL DEFAULT '0' COMMENT 'Global Unique Identifier of ticket creator',
  `name` varchar(12) NOT NULL COMMENT 'Name of ticket creator',
  `message` text NOT NULL,
  `createTime` int(10) unsigned NOT NULL DEFAULT '0',
  `mapId` smallint(5) unsigned NOT NULL DEFAULT '0',
  `posX` float NOT NULL DEFAULT '0',
  `posY` float NOT NULL DEFAULT '0',
  `posZ` float NOT NULL DEFAULT '0',
  `lastModifiedTime` int(10) unsigned NOT NULL DEFAULT '0',
  `closedBy` int(10) NOT NULL DEFAULT '0',
  `assignedTo` int(10) unsigned NOT NULL DEFAULT '0' COMMENT 'GUID of admin to whom ticket is assigned',
  `comment` text NOT NULL,
  `response` text NOT NULL,
  `completed` tinyint(3) unsigned NOT NULL DEFAULT '0',
  `escalated` tinyint(3) unsigned NOT NULL DEFAULT '0',
  `viewed` tinyint(3) unsigned NOT NULL DEFAULT '0',
  `haveTicket` tinyint(3) unsigned NOT NULL DEFAULT '0',
  PRIMARY KEY (`ticketId`)
) ENGINE=InnoDB DEFAULT CHARSET=utf8 COMMENT='Player System';
/*!40101 SET character_set_client = @saved_cs_client */;

--
-- Dumping data for table `gm_tickets`
--

LOCK TABLES `gm_tickets` WRITE;
/*!40000 ALTER TABLE `gm_tickets` DISABLE KEYS */;
/*!40000 ALTER TABLE `gm_tickets` ENABLE KEYS */;
UNLOCK TABLES;

--
-- Table structure for table `group_instance`
--

DROP TABLE IF EXISTS `group_instance`;
/*!40101 SET @saved_cs_client     = @@character_set_client */;
/*!40101 SET character_set_client = utf8 */;
CREATE TABLE `group_instance` (
  `guid` int(10) unsigned NOT NULL DEFAULT '0',
  `instance` int(10) unsigned NOT NULL DEFAULT '0',
  `permanent` tinyint(3) unsigned NOT NULL DEFAULT '0',
  PRIMARY KEY (`guid`,`instance`),
  KEY `instance` (`instance`)
) ENGINE=InnoDB DEFAULT CHARSET=utf8;
/*!40101 SET character_set_client = @saved_cs_client */;

--
-- Dumping data for table `group_instance`
--

LOCK TABLES `group_instance` WRITE;
/*!40000 ALTER TABLE `group_instance` DISABLE KEYS */;
/*!40000 ALTER TABLE `group_instance` ENABLE KEYS */;
UNLOCK TABLES;

--
-- Table structure for table `group_member`
--

DROP TABLE IF EXISTS `group_member`;
/*!40101 SET @saved_cs_client     = @@character_set_client */;
/*!40101 SET character_set_client = utf8 */;
CREATE TABLE `group_member` (
  `guid` int(10) unsigned NOT NULL,
  `memberGuid` int(10) unsigned NOT NULL,
  `memberFlags` tinyint(3) unsigned NOT NULL DEFAULT '0',
  `subgroup` tinyint(3) unsigned NOT NULL DEFAULT '0',
  `roles` tinyint(3) unsigned NOT NULL DEFAULT '0',
  PRIMARY KEY (`memberGuid`)
) ENGINE=InnoDB DEFAULT CHARSET=utf8 COMMENT='Groups';
/*!40101 SET character_set_client = @saved_cs_client */;

--
-- Dumping data for table `group_member`
--

LOCK TABLES `group_member` WRITE;
/*!40000 ALTER TABLE `group_member` DISABLE KEYS */;
/*!40000 ALTER TABLE `group_member` ENABLE KEYS */;
UNLOCK TABLES;

--
-- Table structure for table `groups`
--

DROP TABLE IF EXISTS `groups`;
/*!40101 SET @saved_cs_client     = @@character_set_client */;
/*!40101 SET character_set_client = utf8 */;
CREATE TABLE `groups` (
  `guid` int(10) unsigned NOT NULL,
  `leaderGuid` int(10) unsigned NOT NULL,
  `lootMethod` tinyint(3) unsigned NOT NULL,
  `looterGuid` int(10) unsigned NOT NULL,
  `lootThreshold` tinyint(3) unsigned NOT NULL,
  `icon1` int(10) unsigned NOT NULL,
  `icon2` int(10) unsigned NOT NULL,
  `icon3` int(10) unsigned NOT NULL,
  `icon4` int(10) unsigned NOT NULL,
  `icon5` int(10) unsigned NOT NULL,
  `icon6` int(10) unsigned NOT NULL,
  `icon7` int(10) unsigned NOT NULL,
  `icon8` int(10) unsigned NOT NULL,
  `groupType` tinyint(3) unsigned NOT NULL,
  `difficulty` tinyint(3) unsigned NOT NULL DEFAULT '0',
  `raiddifficulty` tinyint(3) unsigned NOT NULL DEFAULT '0',
  PRIMARY KEY (`guid`),
  KEY `leaderGuid` (`leaderGuid`)
) ENGINE=InnoDB DEFAULT CHARSET=utf8 COMMENT='Groups';
/*!40101 SET character_set_client = @saved_cs_client */;

--
-- Dumping data for table `groups`
--

LOCK TABLES `groups` WRITE;
/*!40000 ALTER TABLE `groups` DISABLE KEYS */;
/*!40000 ALTER TABLE `groups` ENABLE KEYS */;
UNLOCK TABLES;

--
-- Table structure for table `guild`
--

DROP TABLE IF EXISTS `guild`;
/*!40101 SET @saved_cs_client     = @@character_set_client */;
/*!40101 SET character_set_client = utf8 */;
CREATE TABLE `guild` (
  `guildid` int(10) unsigned NOT NULL DEFAULT '0',
  `name` varchar(24) NOT NULL DEFAULT '',
  `leaderguid` int(10) unsigned NOT NULL DEFAULT '0',
  `EmblemStyle` tinyint(3) unsigned NOT NULL DEFAULT '0',
  `EmblemColor` tinyint(3) unsigned NOT NULL DEFAULT '0',
  `BorderStyle` tinyint(3) unsigned NOT NULL DEFAULT '0',
  `BorderColor` tinyint(3) unsigned NOT NULL DEFAULT '0',
  `BackgroundColor` tinyint(3) unsigned NOT NULL DEFAULT '0',
  `info` text NOT NULL,
  `motd` varchar(128) NOT NULL DEFAULT '',
  `createdate` int(10) unsigned NOT NULL DEFAULT '0',
  `BankMoney` bigint(20) unsigned NOT NULL DEFAULT '0',
  `level` int(10) unsigned DEFAULT '1',
  `experience` bigint(20) unsigned DEFAULT '0',
  `todayExperience` bigint(20) unsigned DEFAULT '0',
  PRIMARY KEY (`guildid`)
) ENGINE=InnoDB DEFAULT CHARSET=utf8 COMMENT='Guild System';
/*!40101 SET character_set_client = @saved_cs_client */;

--
-- Dumping data for table `guild`
--

LOCK TABLES `guild` WRITE;
/*!40000 ALTER TABLE `guild` DISABLE KEYS */;
/*!40000 ALTER TABLE `guild` ENABLE KEYS */;
UNLOCK TABLES;

--
-- Table structure for table `guild_achievement`
--

DROP TABLE IF EXISTS `guild_achievement`;
/*!40101 SET @saved_cs_client     = @@character_set_client */;
/*!40101 SET character_set_client = utf8 */;
CREATE TABLE `guild_achievement` (
  `guildId` int(10) unsigned NOT NULL,
  `achievement` smallint(5) unsigned NOT NULL,
  `date` int(10) unsigned NOT NULL DEFAULT '0',
  `guids` text NOT NULL,
  PRIMARY KEY (`guildId`,`achievement`)
) ENGINE=InnoDB DEFAULT CHARSET=utf8;
/*!40101 SET character_set_client = @saved_cs_client */;

--
-- Dumping data for table `guild_achievement`
--

LOCK TABLES `guild_achievement` WRITE;
/*!40000 ALTER TABLE `guild_achievement` DISABLE KEYS */;
/*!40000 ALTER TABLE `guild_achievement` ENABLE KEYS */;
UNLOCK TABLES;

--
-- Table structure for table `guild_achievement_progress`
--

DROP TABLE IF EXISTS `guild_achievement_progress`;
/*!40101 SET @saved_cs_client     = @@character_set_client */;
/*!40101 SET character_set_client = utf8 */;
CREATE TABLE `guild_achievement_progress` (
  `guildId` int(10) unsigned NOT NULL,
  `criteria` smallint(5) unsigned NOT NULL,
  `counter` int(10) unsigned NOT NULL,
  `date` int(10) unsigned NOT NULL DEFAULT '0',
  `completedGuid` int(10) unsigned NOT NULL DEFAULT '0',
  PRIMARY KEY (`guildId`,`criteria`)
) ENGINE=InnoDB DEFAULT CHARSET=utf8;
/*!40101 SET character_set_client = @saved_cs_client */;

--
-- Dumping data for table `guild_achievement_progress`
--

LOCK TABLES `guild_achievement_progress` WRITE;
/*!40000 ALTER TABLE `guild_achievement_progress` DISABLE KEYS */;
/*!40000 ALTER TABLE `guild_achievement_progress` ENABLE KEYS */;
UNLOCK TABLES;

--
-- Table structure for table `guild_bank_eventlog`
--

DROP TABLE IF EXISTS `guild_bank_eventlog`;
/*!40101 SET @saved_cs_client     = @@character_set_client */;
/*!40101 SET character_set_client = utf8 */;
CREATE TABLE `guild_bank_eventlog` (
  `guildid` int(10) unsigned NOT NULL DEFAULT '0' COMMENT 'Guild Identificator',
  `LogGuid` int(10) unsigned NOT NULL DEFAULT '0' COMMENT 'Log record identificator - auxiliary column',
  `TabId` tinyint(3) unsigned NOT NULL DEFAULT '0' COMMENT 'Guild bank TabId',
  `EventType` tinyint(3) unsigned NOT NULL DEFAULT '0' COMMENT 'Event type',
  `PlayerGuid` int(10) unsigned NOT NULL DEFAULT '0',
  `ItemOrMoney` int(10) unsigned NOT NULL DEFAULT '0',
  `ItemStackCount` smallint(5) unsigned NOT NULL DEFAULT '0',
  `DestTabId` tinyint(3) unsigned NOT NULL DEFAULT '0' COMMENT 'Destination Tab Id',
  `TimeStamp` int(10) unsigned NOT NULL DEFAULT '0' COMMENT 'Event UNIX time',
  PRIMARY KEY (`guildid`,`LogGuid`,`TabId`),
  KEY `guildid_key` (`guildid`),
  KEY `Idx_PlayerGuid` (`PlayerGuid`),
  KEY `Idx_LogGuid` (`LogGuid`)
) ENGINE=InnoDB DEFAULT CHARSET=utf8;
/*!40101 SET character_set_client = @saved_cs_client */;

--
-- Dumping data for table `guild_bank_eventlog`
--

LOCK TABLES `guild_bank_eventlog` WRITE;
/*!40000 ALTER TABLE `guild_bank_eventlog` DISABLE KEYS */;
/*!40000 ALTER TABLE `guild_bank_eventlog` ENABLE KEYS */;
UNLOCK TABLES;

--
-- Table structure for table `guild_bank_item`
--

DROP TABLE IF EXISTS `guild_bank_item`;
/*!40101 SET @saved_cs_client     = @@character_set_client */;
/*!40101 SET character_set_client = utf8 */;
CREATE TABLE `guild_bank_item` (
  `guildid` int(10) unsigned NOT NULL DEFAULT '0',
  `TabId` tinyint(3) unsigned NOT NULL DEFAULT '0',
  `SlotId` tinyint(3) unsigned NOT NULL DEFAULT '0',
  `item_guid` int(10) unsigned NOT NULL DEFAULT '0',
  PRIMARY KEY (`guildid`,`TabId`,`SlotId`),
  KEY `guildid_key` (`guildid`),
  KEY `Idx_item_guid` (`item_guid`)
) ENGINE=InnoDB DEFAULT CHARSET=utf8;
/*!40101 SET character_set_client = @saved_cs_client */;

--
-- Dumping data for table `guild_bank_item`
--

LOCK TABLES `guild_bank_item` WRITE;
/*!40000 ALTER TABLE `guild_bank_item` DISABLE KEYS */;
/*!40000 ALTER TABLE `guild_bank_item` ENABLE KEYS */;
UNLOCK TABLES;

--
-- Table structure for table `guild_bank_right`
--

DROP TABLE IF EXISTS `guild_bank_right`;
/*!40101 SET @saved_cs_client     = @@character_set_client */;
/*!40101 SET character_set_client = utf8 */;
CREATE TABLE `guild_bank_right` (
  `guildid` int(10) unsigned NOT NULL DEFAULT '0',
  `TabId` tinyint(3) unsigned NOT NULL DEFAULT '0',
  `rid` tinyint(3) unsigned NOT NULL DEFAULT '0',
  `gbright` tinyint(3) unsigned NOT NULL DEFAULT '0',
  `SlotPerDay` int(10) unsigned NOT NULL DEFAULT '0',
  PRIMARY KEY (`guildid`,`TabId`,`rid`),
  KEY `guildid_key` (`guildid`)
) ENGINE=InnoDB DEFAULT CHARSET=utf8;
/*!40101 SET character_set_client = @saved_cs_client */;

--
-- Dumping data for table `guild_bank_right`
--

LOCK TABLES `guild_bank_right` WRITE;
/*!40000 ALTER TABLE `guild_bank_right` DISABLE KEYS */;
/*!40000 ALTER TABLE `guild_bank_right` ENABLE KEYS */;
UNLOCK TABLES;

--
-- Table structure for table `guild_bank_tab`
--

DROP TABLE IF EXISTS `guild_bank_tab`;
/*!40101 SET @saved_cs_client     = @@character_set_client */;
/*!40101 SET character_set_client = utf8 */;
CREATE TABLE `guild_bank_tab` (
  `guildid` int(10) unsigned NOT NULL DEFAULT '0',
  `TabId` tinyint(3) unsigned NOT NULL DEFAULT '0',
  `TabName` varchar(16) NOT NULL DEFAULT '',
  `TabIcon` varchar(100) NOT NULL DEFAULT '',
  `TabText` varchar(500) DEFAULT NULL,
  PRIMARY KEY (`guildid`,`TabId`),
  KEY `guildid_key` (`guildid`)
) ENGINE=InnoDB DEFAULT CHARSET=utf8;
/*!40101 SET character_set_client = @saved_cs_client */;

--
-- Dumping data for table `guild_bank_tab`
--

LOCK TABLES `guild_bank_tab` WRITE;
/*!40000 ALTER TABLE `guild_bank_tab` DISABLE KEYS */;
/*!40000 ALTER TABLE `guild_bank_tab` ENABLE KEYS */;
UNLOCK TABLES;

--
-- Table structure for table `guild_eventlog`
--

DROP TABLE IF EXISTS `guild_eventlog`;
/*!40101 SET @saved_cs_client     = @@character_set_client */;
/*!40101 SET character_set_client = utf8 */;
CREATE TABLE `guild_eventlog` (
  `guildid` int(10) unsigned NOT NULL COMMENT 'Guild Identificator',
  `LogGuid` int(10) unsigned NOT NULL COMMENT 'Log record identificator - auxiliary column',
  `EventType` tinyint(3) unsigned NOT NULL COMMENT 'Event type',
  `PlayerGuid1` int(10) unsigned NOT NULL COMMENT 'Player 1',
  `PlayerGuid2` int(10) unsigned NOT NULL COMMENT 'Player 2',
  `NewRank` tinyint(3) unsigned NOT NULL COMMENT 'New rank(in case promotion/demotion)',
  `TimeStamp` int(10) unsigned NOT NULL COMMENT 'Event UNIX time',
  PRIMARY KEY (`guildid`,`LogGuid`),
  KEY `Idx_PlayerGuid1` (`PlayerGuid1`),
  KEY `Idx_PlayerGuid2` (`PlayerGuid2`),
  KEY `Idx_LogGuid` (`LogGuid`)
) ENGINE=InnoDB DEFAULT CHARSET=utf8 COMMENT='Guild Eventlog';
/*!40101 SET character_set_client = @saved_cs_client */;

--
-- Dumping data for table `guild_eventlog`
--

LOCK TABLES `guild_eventlog` WRITE;
/*!40000 ALTER TABLE `guild_eventlog` DISABLE KEYS */;
/*!40000 ALTER TABLE `guild_eventlog` ENABLE KEYS */;
UNLOCK TABLES;

--
-- Table structure for table `guild_finder_applicant`
--

DROP TABLE IF EXISTS `guild_finder_applicant`;
/*!40101 SET @saved_cs_client     = @@character_set_client */;
/*!40101 SET character_set_client = utf8 */;
CREATE TABLE `guild_finder_applicant` (
  `guildId` int(10) unsigned DEFAULT NULL,
  `playerGuid` int(10) unsigned DEFAULT NULL,
  `availability` tinyint(3) unsigned DEFAULT '0',
  `classRole` tinyint(3) unsigned DEFAULT '0',
  `interests` tinyint(3) unsigned DEFAULT '0',
  `comment` varchar(255) DEFAULT NULL,
  `submitTime` int(10) unsigned DEFAULT NULL,
  UNIQUE KEY `guildId` (`guildId`,`playerGuid`)
) ENGINE=InnoDB DEFAULT CHARSET=latin1;
/*!40101 SET character_set_client = @saved_cs_client */;

--
-- Dumping data for table `guild_finder_applicant`
--

LOCK TABLES `guild_finder_applicant` WRITE;
/*!40000 ALTER TABLE `guild_finder_applicant` DISABLE KEYS */;
/*!40000 ALTER TABLE `guild_finder_applicant` ENABLE KEYS */;
UNLOCK TABLES;

--
-- Table structure for table `guild_finder_guild_settings`
--

DROP TABLE IF EXISTS `guild_finder_guild_settings`;
/*!40101 SET @saved_cs_client     = @@character_set_client */;
/*!40101 SET character_set_client = utf8 */;
CREATE TABLE `guild_finder_guild_settings` (
  `guildId` int(10) unsigned NOT NULL,
  `availability` tinyint(3) unsigned NOT NULL DEFAULT '0',
  `classRoles` tinyint(3) unsigned NOT NULL DEFAULT '0',
  `interests` tinyint(3) unsigned NOT NULL DEFAULT '0',
  `level` tinyint(3) unsigned NOT NULL DEFAULT '1',
  `listed` tinyint(3) unsigned NOT NULL DEFAULT '0',
  `comment` varchar(255) DEFAULT NULL,
  PRIMARY KEY (`guildId`)
) ENGINE=InnoDB DEFAULT CHARSET=latin1;
/*!40101 SET character_set_client = @saved_cs_client */;

--
-- Dumping data for table `guild_finder_guild_settings`
--

LOCK TABLES `guild_finder_guild_settings` WRITE;
/*!40000 ALTER TABLE `guild_finder_guild_settings` DISABLE KEYS */;
/*!40000 ALTER TABLE `guild_finder_guild_settings` ENABLE KEYS */;
UNLOCK TABLES;

--
-- Table structure for table `guild_member`
--

DROP TABLE IF EXISTS `guild_member`;
/*!40101 SET @saved_cs_client     = @@character_set_client */;
/*!40101 SET character_set_client = utf8 */;
CREATE TABLE `guild_member` (
  `guildid` int(10) unsigned NOT NULL COMMENT 'Guild Identificator',
  `guid` int(10) unsigned NOT NULL,
  `rank` tinyint(3) unsigned NOT NULL,
  `pnote` varchar(31) NOT NULL DEFAULT '',
  `offnote` varchar(31) NOT NULL DEFAULT '',
<<<<<<< HEAD
  `BankResetTimeMoney` int(10) unsigned NOT NULL DEFAULT '0',
  `BankRemMoney` int(10) unsigned NOT NULL DEFAULT '0',
  `BankResetTimeTab0` int(10) unsigned NOT NULL DEFAULT '0',
  `BankRemSlotsTab0` int(10) unsigned NOT NULL DEFAULT '0',
  `BankResetTimeTab1` int(10) unsigned NOT NULL DEFAULT '0',
  `BankRemSlotsTab1` int(10) unsigned NOT NULL DEFAULT '0',
  `BankResetTimeTab2` int(10) unsigned NOT NULL DEFAULT '0',
  `BankRemSlotsTab2` int(10) unsigned NOT NULL DEFAULT '0',
  `BankResetTimeTab3` int(10) unsigned NOT NULL DEFAULT '0',
  `BankRemSlotsTab3` int(10) unsigned NOT NULL DEFAULT '0',
  `BankResetTimeTab4` int(10) unsigned NOT NULL DEFAULT '0',
  `BankRemSlotsTab4` int(10) unsigned NOT NULL DEFAULT '0',
  `BankResetTimeTab5` int(10) unsigned NOT NULL DEFAULT '0',
  `BankRemSlotsTab5` int(10) unsigned NOT NULL DEFAULT '0',
  `BankResetTimeTab6` int(10) unsigned NOT NULL DEFAULT '0',
  `BankRemSlotsTab6` int(10) unsigned NOT NULL DEFAULT '0',
  `BankResetTimeTab7` int(10) unsigned NOT NULL DEFAULT '0',
  `BankRemSlotsTab7` int(10) unsigned NOT NULL DEFAULT '0',
=======
>>>>>>> fcc524d5
  UNIQUE KEY `guid_key` (`guid`),
  KEY `guildid_key` (`guildid`),
  KEY `guildid_rank_key` (`guildid`,`rank`)
) ENGINE=InnoDB DEFAULT CHARSET=utf8 COMMENT='Guild System';
/*!40101 SET character_set_client = @saved_cs_client */;

--
-- Dumping data for table `guild_member`
--

LOCK TABLES `guild_member` WRITE;
/*!40000 ALTER TABLE `guild_member` DISABLE KEYS */;
/*!40000 ALTER TABLE `guild_member` ENABLE KEYS */;
UNLOCK TABLES;

--
<<<<<<< HEAD
-- Table structure for table `guild_news_log`
--

DROP TABLE IF EXISTS `guild_news_log`;
/*!40101 SET @saved_cs_client     = @@character_set_client */;
/*!40101 SET character_set_client = utf8 */;
CREATE TABLE `guild_news_log` (
  `guild` int(10) unsigned NOT NULL,
  `id` int(10) unsigned NOT NULL,
  `eventType` int(10) unsigned NOT NULL,
  `playerGuid` bigint(20) unsigned NOT NULL,
  `data` int(10) unsigned NOT NULL,
  `flags` int(10) unsigned NOT NULL,
  `date` int(10) unsigned NOT NULL DEFAULT '0',
  PRIMARY KEY (`guild`,`id`)
) ENGINE=InnoDB DEFAULT CHARSET=utf8;
/*!40101 SET character_set_client = @saved_cs_client */;

--
-- Dumping data for table `guild_news_log`
--

LOCK TABLES `guild_news_log` WRITE;
/*!40000 ALTER TABLE `guild_news_log` DISABLE KEYS */;
/*!40000 ALTER TABLE `guild_news_log` ENABLE KEYS */;
=======
-- Table structure for table `guild_member_withdraw`
--

DROP TABLE IF EXISTS `guild_member_withdraw`;
/*!40101 SET @saved_cs_client     = @@character_set_client */;
/*!40101 SET character_set_client = utf8 */;
CREATE TABLE IF NOT EXISTS `guild_member_withdraw` (
  `guid` int(10) unsigned NOT NULL,
  `tab0` int(10) unsigned NOT NULL DEFAULT '0',
  `tab1` int(10) unsigned NOT NULL DEFAULT '0',
  `tab2` int(10) unsigned NOT NULL DEFAULT '0',
  `tab3` int(10) unsigned NOT NULL DEFAULT '0',
  `tab4` int(10) unsigned NOT NULL DEFAULT '0',
  `tab5` int(10) unsigned NOT NULL DEFAULT '0',
  `money` int(10) unsigned NOT NULL DEFAULT '0',
  PRIMARY KEY (`guid`)
) ENGINE=InnoDB DEFAULT CHARSET=utf8 COMMENT='Guild Member Daily Withdraws';
/*!40101 SET character_set_client = @saved_cs_client */;

--
-- Dumping data for table `guild_member_withdraw`
--

LOCK TABLES `guild_member_withdraw` WRITE;
/*!40000 ALTER TABLE `guild_member_withdraw` DISABLE KEYS */;
/*!40000 ALTER TABLE `guild_member_withdraw` ENABLE KEYS */;
>>>>>>> fcc524d5
UNLOCK TABLES;

--
-- Table structure for table `guild_rank`
--

DROP TABLE IF EXISTS `guild_rank`;
/*!40101 SET @saved_cs_client     = @@character_set_client */;
/*!40101 SET character_set_client = utf8 */;
CREATE TABLE `guild_rank` (
  `guildid` int(10) unsigned NOT NULL DEFAULT '0',
  `rid` tinyint(3) unsigned NOT NULL,
  `rname` varchar(20) NOT NULL DEFAULT '',
  `rights` mediumint(8) unsigned NOT NULL DEFAULT '0',
  `BankMoneyPerDay` int(10) unsigned NOT NULL DEFAULT '0',
  PRIMARY KEY (`guildid`,`rid`),
  KEY `Idx_rid` (`rid`)
) ENGINE=InnoDB DEFAULT CHARSET=utf8 COMMENT='Guild System';
/*!40101 SET character_set_client = @saved_cs_client */;

--
-- Dumping data for table `guild_rank`
--

LOCK TABLES `guild_rank` WRITE;
/*!40000 ALTER TABLE `guild_rank` DISABLE KEYS */;
/*!40000 ALTER TABLE `guild_rank` ENABLE KEYS */;
UNLOCK TABLES;

--
-- Table structure for table `instance`
--

DROP TABLE IF EXISTS `instance`;
/*!40101 SET @saved_cs_client     = @@character_set_client */;
/*!40101 SET character_set_client = utf8 */;
CREATE TABLE `instance` (
  `id` int(10) unsigned NOT NULL DEFAULT '0',
  `map` smallint(5) unsigned NOT NULL DEFAULT '0',
  `resettime` int(10) unsigned NOT NULL DEFAULT '0',
  `difficulty` tinyint(3) unsigned NOT NULL DEFAULT '0',
  `completedEncounters` int(10) unsigned NOT NULL DEFAULT '0',
  `data` tinytext NOT NULL,
  PRIMARY KEY (`id`),
  KEY `map` (`map`),
  KEY `resettime` (`resettime`),
  KEY `difficulty` (`difficulty`)
) ENGINE=InnoDB DEFAULT CHARSET=utf8;
/*!40101 SET character_set_client = @saved_cs_client */;

--
-- Dumping data for table `instance`
--

LOCK TABLES `instance` WRITE;
/*!40000 ALTER TABLE `instance` DISABLE KEYS */;
/*!40000 ALTER TABLE `instance` ENABLE KEYS */;
UNLOCK TABLES;

--
-- Table structure for table `instance_reset`
--

DROP TABLE IF EXISTS `instance_reset`;
/*!40101 SET @saved_cs_client     = @@character_set_client */;
/*!40101 SET character_set_client = utf8 */;
CREATE TABLE `instance_reset` (
  `mapid` smallint(5) unsigned NOT NULL DEFAULT '0',
  `difficulty` tinyint(3) unsigned NOT NULL DEFAULT '0',
  `resettime` int(10) unsigned NOT NULL DEFAULT '0',
  PRIMARY KEY (`mapid`,`difficulty`),
  KEY `difficulty` (`difficulty`)
) ENGINE=InnoDB DEFAULT CHARSET=utf8;
/*!40101 SET character_set_client = @saved_cs_client */;

--
-- Dumping data for table `instance_reset`
--

LOCK TABLES `instance_reset` WRITE;
/*!40000 ALTER TABLE `instance_reset` DISABLE KEYS */;
/*!40000 ALTER TABLE `instance_reset` ENABLE KEYS */;
UNLOCK TABLES;

--
-- Table structure for table `item_instance`
--

DROP TABLE IF EXISTS `item_instance`;
/*!40101 SET @saved_cs_client     = @@character_set_client */;
/*!40101 SET character_set_client = utf8 */;
CREATE TABLE `item_instance` (
  `guid` int(10) unsigned NOT NULL DEFAULT '0',
  `itemEntry` mediumint(8) unsigned NOT NULL DEFAULT '0',
  `owner_guid` int(10) unsigned NOT NULL DEFAULT '0',
  `creatorGuid` int(10) unsigned NOT NULL DEFAULT '0',
  `giftCreatorGuid` int(10) unsigned NOT NULL DEFAULT '0',
  `count` int(10) unsigned NOT NULL DEFAULT '1',
  `duration` int(10) NOT NULL DEFAULT '0',
  `charges` tinytext,
  `flags` mediumint(8) unsigned NOT NULL DEFAULT '0',
  `enchantments` text NOT NULL,
  `randomPropertyId` smallint(5) NOT NULL DEFAULT '0',
  `durability` smallint(5) unsigned NOT NULL DEFAULT '0',
  `playedTime` int(10) unsigned NOT NULL DEFAULT '0',
  `text` text,
  PRIMARY KEY (`guid`),
  KEY `idx_owner_guid` (`owner_guid`)
) ENGINE=InnoDB DEFAULT CHARSET=utf8 COMMENT='Item System';
/*!40101 SET character_set_client = @saved_cs_client */;

--
-- Dumping data for table `item_instance`
--

LOCK TABLES `item_instance` WRITE;
/*!40000 ALTER TABLE `item_instance` DISABLE KEYS */;
/*!40000 ALTER TABLE `item_instance` ENABLE KEYS */;
UNLOCK TABLES;

--
-- Table structure for table `item_refund_instance`
--

DROP TABLE IF EXISTS `item_refund_instance`;
/*!40101 SET @saved_cs_client     = @@character_set_client */;
/*!40101 SET character_set_client = utf8 */;
CREATE TABLE `item_refund_instance` (
  `item_guid` int(10) unsigned NOT NULL COMMENT 'Item GUID',
  `player_guid` int(10) unsigned NOT NULL COMMENT 'Player GUID',
  `paidMoney` int(10) unsigned NOT NULL DEFAULT '0',
  `paidExtendedCost` smallint(5) unsigned NOT NULL DEFAULT '0',
  PRIMARY KEY (`item_guid`,`player_guid`)
) ENGINE=InnoDB DEFAULT CHARSET=utf8 COMMENT='Item Refund System';
/*!40101 SET character_set_client = @saved_cs_client */;

--
-- Dumping data for table `item_refund_instance`
--

LOCK TABLES `item_refund_instance` WRITE;
/*!40000 ALTER TABLE `item_refund_instance` DISABLE KEYS */;
/*!40000 ALTER TABLE `item_refund_instance` ENABLE KEYS */;
UNLOCK TABLES;

--
-- Table structure for table `item_soulbound_trade_data`
--

DROP TABLE IF EXISTS `item_soulbound_trade_data`;
/*!40101 SET @saved_cs_client     = @@character_set_client */;
/*!40101 SET character_set_client = utf8 */;
CREATE TABLE `item_soulbound_trade_data` (
  `itemGuid` int(10) unsigned NOT NULL COMMENT 'Item GUID',
  `allowedPlayers` text NOT NULL COMMENT 'Space separated GUID list of players who can receive this item in trade',
  PRIMARY KEY (`itemGuid`)
) ENGINE=InnoDB DEFAULT CHARSET=utf8 COMMENT='Item Refund System';
/*!40101 SET character_set_client = @saved_cs_client */;

--
-- Dumping data for table `item_soulbound_trade_data`
--

LOCK TABLES `item_soulbound_trade_data` WRITE;
/*!40000 ALTER TABLE `item_soulbound_trade_data` DISABLE KEYS */;
/*!40000 ALTER TABLE `item_soulbound_trade_data` ENABLE KEYS */;
UNLOCK TABLES;

--
-- Table structure for table `lag_reports`
--

DROP TABLE IF EXISTS `lag_reports`;
/*!40101 SET @saved_cs_client     = @@character_set_client */;
/*!40101 SET character_set_client = utf8 */;
CREATE TABLE `lag_reports` (
  `reportId` int(10) unsigned NOT NULL AUTO_INCREMENT,
  `guid` int(10) unsigned NOT NULL DEFAULT '0',
  `lagType` tinyint(3) unsigned NOT NULL DEFAULT '0',
  `mapId` smallint(5) unsigned NOT NULL DEFAULT '0',
  `posX` float NOT NULL DEFAULT '0',
  `posY` float NOT NULL DEFAULT '0',
  `posZ` float NOT NULL DEFAULT '0',
  `latency` int(10) unsigned NOT NULL DEFAULT '0',
  `createTime` int(10) unsigned NOT NULL DEFAULT '0',
  PRIMARY KEY (`reportId`)
) ENGINE=InnoDB DEFAULT CHARSET=utf8 COMMENT='Player System';
/*!40101 SET character_set_client = @saved_cs_client */;

--
-- Dumping data for table `lag_reports`
--

LOCK TABLES `lag_reports` WRITE;
/*!40000 ALTER TABLE `lag_reports` DISABLE KEYS */;
/*!40000 ALTER TABLE `lag_reports` ENABLE KEYS */;
UNLOCK TABLES;

--
-- Table structure for table `lfg_data`
--

DROP TABLE IF EXISTS `lfg_data`;
/*!40101 SET @saved_cs_client     = @@character_set_client */;
/*!40101 SET character_set_client = utf8 */;
CREATE TABLE `lfg_data` (
  `guid` int(10) unsigned NOT NULL DEFAULT '0' COMMENT 'Global Unique Identifier',
  `dungeon` int(10) unsigned NOT NULL DEFAULT '0',
  `state` tinyint(3) unsigned NOT NULL DEFAULT '0',
  PRIMARY KEY (`guid`)
) ENGINE=InnoDB DEFAULT CHARSET=utf8 COMMENT='LFG Data';
/*!40101 SET character_set_client = @saved_cs_client */;

--
-- Dumping data for table `lfg_data`
--

LOCK TABLES `lfg_data` WRITE;
/*!40000 ALTER TABLE `lfg_data` DISABLE KEYS */;
/*!40000 ALTER TABLE `lfg_data` ENABLE KEYS */;
UNLOCK TABLES;

--
-- Table structure for table `mail`
--

DROP TABLE IF EXISTS `mail`;
/*!40101 SET @saved_cs_client     = @@character_set_client */;
/*!40101 SET character_set_client = utf8 */;
CREATE TABLE `mail` (
  `id` int(10) unsigned NOT NULL DEFAULT '0' COMMENT 'Identifier',
  `messageType` tinyint(3) unsigned NOT NULL DEFAULT '0',
  `stationery` tinyint(3) NOT NULL DEFAULT '41',
  `mailTemplateId` smallint(5) unsigned NOT NULL DEFAULT '0',
  `sender` int(10) unsigned NOT NULL DEFAULT '0' COMMENT 'Character Global Unique Identifier',
  `receiver` int(10) unsigned NOT NULL DEFAULT '0' COMMENT 'Character Global Unique Identifier',
  `subject` longtext,
  `body` longtext,
  `has_items` tinyint(3) unsigned NOT NULL DEFAULT '0',
  `expire_time` int(10) unsigned NOT NULL DEFAULT '0',
  `deliver_time` int(10) unsigned NOT NULL DEFAULT '0',
  `money` bigint(20) unsigned NOT NULL DEFAULT '0',
  `cod` bigint(20) unsigned NOT NULL DEFAULT '0',
  `checked` tinyint(3) unsigned NOT NULL DEFAULT '0',
  PRIMARY KEY (`id`),
  KEY `idx_receiver` (`receiver`)
) ENGINE=InnoDB DEFAULT CHARSET=utf8 COMMENT='Mail System';
/*!40101 SET character_set_client = @saved_cs_client */;

--
-- Dumping data for table `mail`
--

LOCK TABLES `mail` WRITE;
/*!40000 ALTER TABLE `mail` DISABLE KEYS */;
/*!40000 ALTER TABLE `mail` ENABLE KEYS */;
UNLOCK TABLES;

--
-- Table structure for table `mail_items`
--

DROP TABLE IF EXISTS `mail_items`;
/*!40101 SET @saved_cs_client     = @@character_set_client */;
/*!40101 SET character_set_client = utf8 */;
CREATE TABLE `mail_items` (
  `mail_id` int(10) unsigned NOT NULL DEFAULT '0',
  `item_guid` int(10) unsigned NOT NULL DEFAULT '0',
  `receiver` int(10) unsigned NOT NULL DEFAULT '0' COMMENT 'Character Global Unique Identifier',
  PRIMARY KEY (`item_guid`),
  KEY `idx_receiver` (`receiver`),
  KEY `idx_mail_id` (`mail_id`)
) ENGINE=InnoDB DEFAULT CHARSET=utf8 ROW_FORMAT=DYNAMIC;
/*!40101 SET character_set_client = @saved_cs_client */;

--
-- Dumping data for table `mail_items`
--

LOCK TABLES `mail_items` WRITE;
/*!40000 ALTER TABLE `mail_items` DISABLE KEYS */;
/*!40000 ALTER TABLE `mail_items` ENABLE KEYS */;
UNLOCK TABLES;

--
-- Table structure for table `pet_aura`
--

DROP TABLE IF EXISTS `pet_aura`;
/*!40101 SET @saved_cs_client     = @@character_set_client */;
/*!40101 SET character_set_client = utf8 */;
CREATE TABLE `pet_aura` (
  `guid` int(10) unsigned NOT NULL DEFAULT '0' COMMENT 'Global Unique Identifier',
  `caster_guid` bigint(20) unsigned NOT NULL DEFAULT '0' COMMENT 'Full Global Unique Identifier',
  `spell` mediumint(8) unsigned NOT NULL DEFAULT '0',
  `effect_mask` tinyint(3) unsigned NOT NULL DEFAULT '0',
  `recalculate_mask` tinyint(3) unsigned NOT NULL DEFAULT '0',
  `stackcount` tinyint(3) unsigned NOT NULL DEFAULT '1',
  `amount0` mediumint(8) NOT NULL,
  `amount1` mediumint(8) NOT NULL,
  `amount2` mediumint(8) NOT NULL,
  `base_amount0` mediumint(8) NOT NULL,
  `base_amount1` mediumint(8) NOT NULL,
  `base_amount2` mediumint(8) NOT NULL,
  `maxduration` int(11) NOT NULL DEFAULT '0',
  `remaintime` int(11) NOT NULL DEFAULT '0',
  `remaincharges` tinyint(3) unsigned NOT NULL DEFAULT '0',
  PRIMARY KEY (`guid`,`spell`,`effect_mask`)
) ENGINE=InnoDB DEFAULT CHARSET=utf8 COMMENT='Pet System';
/*!40101 SET character_set_client = @saved_cs_client */;

--
-- Dumping data for table `pet_aura`
--

LOCK TABLES `pet_aura` WRITE;
/*!40000 ALTER TABLE `pet_aura` DISABLE KEYS */;
/*!40000 ALTER TABLE `pet_aura` ENABLE KEYS */;
UNLOCK TABLES;

--
-- Table structure for table `pet_spell`
--

DROP TABLE IF EXISTS `pet_spell`;
/*!40101 SET @saved_cs_client     = @@character_set_client */;
/*!40101 SET character_set_client = utf8 */;
CREATE TABLE `pet_spell` (
  `guid` int(10) unsigned NOT NULL DEFAULT '0' COMMENT 'Global Unique Identifier',
  `spell` mediumint(8) unsigned NOT NULL DEFAULT '0' COMMENT 'Spell Identifier',
  `active` tinyint(3) unsigned NOT NULL DEFAULT '0',
  PRIMARY KEY (`guid`,`spell`)
) ENGINE=InnoDB DEFAULT CHARSET=utf8 COMMENT='Pet System';
/*!40101 SET character_set_client = @saved_cs_client */;

--
-- Dumping data for table `pet_spell`
--

LOCK TABLES `pet_spell` WRITE;
/*!40000 ALTER TABLE `pet_spell` DISABLE KEYS */;
/*!40000 ALTER TABLE `pet_spell` ENABLE KEYS */;
UNLOCK TABLES;

--
-- Table structure for table `pet_spell_cooldown`
--

DROP TABLE IF EXISTS `pet_spell_cooldown`;
/*!40101 SET @saved_cs_client     = @@character_set_client */;
/*!40101 SET character_set_client = utf8 */;
CREATE TABLE `pet_spell_cooldown` (
  `guid` int(10) unsigned NOT NULL DEFAULT '0' COMMENT 'Global Unique Identifier, Low part',
  `spell` mediumint(8) unsigned NOT NULL DEFAULT '0' COMMENT 'Spell Identifier',
  `time` int(10) unsigned NOT NULL DEFAULT '0',
  PRIMARY KEY (`guid`,`spell`)
) ENGINE=InnoDB DEFAULT CHARSET=utf8;
/*!40101 SET character_set_client = @saved_cs_client */;

--
-- Dumping data for table `pet_spell_cooldown`
--

LOCK TABLES `pet_spell_cooldown` WRITE;
/*!40000 ALTER TABLE `pet_spell_cooldown` DISABLE KEYS */;
/*!40000 ALTER TABLE `pet_spell_cooldown` ENABLE KEYS */;
UNLOCK TABLES;

--
-- Table structure for table `petition`
--

DROP TABLE IF EXISTS `petition`;
/*!40101 SET @saved_cs_client     = @@character_set_client */;
/*!40101 SET character_set_client = utf8 */;
CREATE TABLE `petition` (
  `ownerguid` int(10) unsigned NOT NULL,
  `petitionguid` int(10) unsigned DEFAULT '0',
  `name` varchar(24) NOT NULL,
  `type` tinyint(3) unsigned NOT NULL DEFAULT '0',
  PRIMARY KEY (`ownerguid`,`type`),
  UNIQUE KEY `index_ownerguid_petitionguid` (`ownerguid`,`petitionguid`)
) ENGINE=InnoDB DEFAULT CHARSET=utf8 COMMENT='Guild System';
/*!40101 SET character_set_client = @saved_cs_client */;

--
-- Dumping data for table `petition`
--

LOCK TABLES `petition` WRITE;
/*!40000 ALTER TABLE `petition` DISABLE KEYS */;
/*!40000 ALTER TABLE `petition` ENABLE KEYS */;
UNLOCK TABLES;

--
-- Table structure for table `petition_sign`
--

DROP TABLE IF EXISTS `petition_sign`;
/*!40101 SET @saved_cs_client     = @@character_set_client */;
/*!40101 SET character_set_client = utf8 */;
CREATE TABLE `petition_sign` (
  `ownerguid` int(10) unsigned NOT NULL,
  `petitionguid` int(10) unsigned NOT NULL DEFAULT '0',
  `playerguid` int(10) unsigned NOT NULL DEFAULT '0',
  `player_account` int(10) unsigned NOT NULL DEFAULT '0',
  `type` tinyint(3) unsigned NOT NULL DEFAULT '0',
  PRIMARY KEY (`petitionguid`,`playerguid`),
  KEY `Idx_playerguid` (`playerguid`),
  KEY `Idx_ownerguid` (`ownerguid`)
) ENGINE=InnoDB DEFAULT CHARSET=utf8 COMMENT='Guild System';
/*!40101 SET character_set_client = @saved_cs_client */;

--
-- Dumping data for table `petition_sign`
--

LOCK TABLES `petition_sign` WRITE;
/*!40000 ALTER TABLE `petition_sign` DISABLE KEYS */;
/*!40000 ALTER TABLE `petition_sign` ENABLE KEYS */;
UNLOCK TABLES;

--
-- Table structure for table `pool_quest_save`
--

DROP TABLE IF EXISTS `pool_quest_save`;
/*!40101 SET @saved_cs_client     = @@character_set_client */;
/*!40101 SET character_set_client = utf8 */;
CREATE TABLE `pool_quest_save` (
  `pool_id` int(10) unsigned NOT NULL DEFAULT '0',
  `quest_id` int(10) unsigned NOT NULL DEFAULT '0',
  PRIMARY KEY (`pool_id`,`quest_id`)
) ENGINE=InnoDB DEFAULT CHARSET=utf8;
/*!40101 SET character_set_client = @saved_cs_client */;

--
-- Dumping data for table `pool_quest_save`
--

LOCK TABLES `pool_quest_save` WRITE;
/*!40000 ALTER TABLE `pool_quest_save` DISABLE KEYS */;
/*!40000 ALTER TABLE `pool_quest_save` ENABLE KEYS */;
UNLOCK TABLES;

--
-- Table structure for table `reserved_name`
--

DROP TABLE IF EXISTS `reserved_name`;
/*!40101 SET @saved_cs_client     = @@character_set_client */;
/*!40101 SET character_set_client = utf8 */;
CREATE TABLE `reserved_name` (
  `name` varchar(12) NOT NULL DEFAULT '',
  PRIMARY KEY (`name`)
) ENGINE=InnoDB DEFAULT CHARSET=utf8 COMMENT='Player Reserved Names';
/*!40101 SET character_set_client = @saved_cs_client */;

--
-- Dumping data for table `reserved_name`
--

LOCK TABLES `reserved_name` WRITE;
/*!40000 ALTER TABLE `reserved_name` DISABLE KEYS */;
/*!40000 ALTER TABLE `reserved_name` ENABLE KEYS */;
UNLOCK TABLES;

--
-- Table structure for table `warden_action`
--

DROP TABLE IF EXISTS `warden_action`;
/*!40101 SET @saved_cs_client     = @@character_set_client */;
/*!40101 SET character_set_client = utf8 */;
CREATE TABLE `warden_action` (
  `wardenId` smallint(5) unsigned NOT NULL,
  `action` tinyint(3) unsigned DEFAULT NULL,
  PRIMARY KEY (`wardenId`)
) ENGINE=InnoDB DEFAULT CHARSET=utf8;
/*!40101 SET character_set_client = @saved_cs_client */;

--
-- Dumping data for table `warden_action`
--

LOCK TABLES `warden_action` WRITE;
/*!40000 ALTER TABLE `warden_action` DISABLE KEYS */;
/*!40000 ALTER TABLE `warden_action` ENABLE KEYS */;
UNLOCK TABLES;

--
-- Table structure for table `worldstates`
--

DROP TABLE IF EXISTS `worldstates`;
/*!40101 SET @saved_cs_client     = @@character_set_client */;
/*!40101 SET character_set_client = utf8 */;
CREATE TABLE `worldstates` (
  `entry` int(10) unsigned NOT NULL DEFAULT '0',
  `value` int(10) unsigned NOT NULL DEFAULT '0',
  `comment` tinytext,
  PRIMARY KEY (`entry`)
) ENGINE=InnoDB DEFAULT CHARSET=utf8 COMMENT='Variable Saves';
/*!40101 SET character_set_client = @saved_cs_client */;

--
-- Dumping data for table `worldstates`
--

LOCK TABLES `worldstates` WRITE;
/*!40000 ALTER TABLE `worldstates` DISABLE KEYS */;
INSERT INTO `worldstates` VALUES (20001,0,'NextArenaPointDistributionTime'),(20002,0,'NextWeeklyQuestResetTime'),(20003,0,'NextBGRandomDailyResetTime'),(20004,0,'cleaning_flags');
/*!40000 ALTER TABLE `worldstates` ENABLE KEYS */;
UNLOCK TABLES;
/*!40103 SET TIME_ZONE=@OLD_TIME_ZONE */;

/*!40101 SET SQL_MODE=@OLD_SQL_MODE */;
/*!40014 SET FOREIGN_KEY_CHECKS=@OLD_FOREIGN_KEY_CHECKS */;
/*!40014 SET UNIQUE_CHECKS=@OLD_UNIQUE_CHECKS */;
/*!40101 SET CHARACTER_SET_CLIENT=@OLD_CHARACTER_SET_CLIENT */;
/*!40101 SET CHARACTER_SET_RESULTS=@OLD_CHARACTER_SET_RESULTS */;
/*!40101 SET COLLATION_CONNECTION=@OLD_COLLATION_CONNECTION */;
/*!40111 SET SQL_NOTES=@OLD_SQL_NOTES */;

-- Dump completed on 2012-09-10 11:54:51<|MERGE_RESOLUTION|>--- conflicted
+++ resolved
@@ -1922,27 +1922,6 @@
   `rank` tinyint(3) unsigned NOT NULL,
   `pnote` varchar(31) NOT NULL DEFAULT '',
   `offnote` varchar(31) NOT NULL DEFAULT '',
-<<<<<<< HEAD
-  `BankResetTimeMoney` int(10) unsigned NOT NULL DEFAULT '0',
-  `BankRemMoney` int(10) unsigned NOT NULL DEFAULT '0',
-  `BankResetTimeTab0` int(10) unsigned NOT NULL DEFAULT '0',
-  `BankRemSlotsTab0` int(10) unsigned NOT NULL DEFAULT '0',
-  `BankResetTimeTab1` int(10) unsigned NOT NULL DEFAULT '0',
-  `BankRemSlotsTab1` int(10) unsigned NOT NULL DEFAULT '0',
-  `BankResetTimeTab2` int(10) unsigned NOT NULL DEFAULT '0',
-  `BankRemSlotsTab2` int(10) unsigned NOT NULL DEFAULT '0',
-  `BankResetTimeTab3` int(10) unsigned NOT NULL DEFAULT '0',
-  `BankRemSlotsTab3` int(10) unsigned NOT NULL DEFAULT '0',
-  `BankResetTimeTab4` int(10) unsigned NOT NULL DEFAULT '0',
-  `BankRemSlotsTab4` int(10) unsigned NOT NULL DEFAULT '0',
-  `BankResetTimeTab5` int(10) unsigned NOT NULL DEFAULT '0',
-  `BankRemSlotsTab5` int(10) unsigned NOT NULL DEFAULT '0',
-  `BankResetTimeTab6` int(10) unsigned NOT NULL DEFAULT '0',
-  `BankRemSlotsTab6` int(10) unsigned NOT NULL DEFAULT '0',
-  `BankResetTimeTab7` int(10) unsigned NOT NULL DEFAULT '0',
-  `BankRemSlotsTab7` int(10) unsigned NOT NULL DEFAULT '0',
-=======
->>>>>>> fcc524d5
   UNIQUE KEY `guid_key` (`guid`),
   KEY `guildid_key` (`guildid`),
   KEY `guildid_rank_key` (`guildid`,`rank`)
@@ -1959,33 +1938,6 @@
 UNLOCK TABLES;
 
 --
-<<<<<<< HEAD
--- Table structure for table `guild_news_log`
---
-
-DROP TABLE IF EXISTS `guild_news_log`;
-/*!40101 SET @saved_cs_client     = @@character_set_client */;
-/*!40101 SET character_set_client = utf8 */;
-CREATE TABLE `guild_news_log` (
-  `guild` int(10) unsigned NOT NULL,
-  `id` int(10) unsigned NOT NULL,
-  `eventType` int(10) unsigned NOT NULL,
-  `playerGuid` bigint(20) unsigned NOT NULL,
-  `data` int(10) unsigned NOT NULL,
-  `flags` int(10) unsigned NOT NULL,
-  `date` int(10) unsigned NOT NULL DEFAULT '0',
-  PRIMARY KEY (`guild`,`id`)
-) ENGINE=InnoDB DEFAULT CHARSET=utf8;
-/*!40101 SET character_set_client = @saved_cs_client */;
-
---
--- Dumping data for table `guild_news_log`
---
-
-LOCK TABLES `guild_news_log` WRITE;
-/*!40000 ALTER TABLE `guild_news_log` DISABLE KEYS */;
-/*!40000 ALTER TABLE `guild_news_log` ENABLE KEYS */;
-=======
 -- Table structure for table `guild_member_withdraw`
 --
 
@@ -2000,6 +1952,8 @@
   `tab3` int(10) unsigned NOT NULL DEFAULT '0',
   `tab4` int(10) unsigned NOT NULL DEFAULT '0',
   `tab5` int(10) unsigned NOT NULL DEFAULT '0',
+  `tab6` int(10) unsigned NOT NULL DEFAULT '0',
+  `tab7` int(10) unsigned NOT NULL DEFAULT '0',
   `money` int(10) unsigned NOT NULL DEFAULT '0',
   PRIMARY KEY (`guid`)
 ) ENGINE=InnoDB DEFAULT CHARSET=utf8 COMMENT='Guild Member Daily Withdraws';
@@ -2012,8 +1966,37 @@
 LOCK TABLES `guild_member_withdraw` WRITE;
 /*!40000 ALTER TABLE `guild_member_withdraw` DISABLE KEYS */;
 /*!40000 ALTER TABLE `guild_member_withdraw` ENABLE KEYS */;
->>>>>>> fcc524d5
-UNLOCK TABLES;
+UNLOCK TABLES;
+
+--
+-- Table structure for table `guild_news_log`
+--
+
+DROP TABLE IF EXISTS `guild_newslog`;
+/*!40101 SET @saved_cs_client     = @@character_set_client */;
+/*!40101 SET character_set_client = utf8 */;
+CREATE TABLE `guild_news_log` (
+  `guildid` int(10) unsigned NOT NULL DEFAULT '0' COMMENT 'Guild Identificator',
+  `LogGuid` int(10) unsigned NOT NULL DEFAULT '0' COMMENT 'Log record identificator - auxiliary column',
+  `EventType` tinyint(3) unsigned NOT NULL DEFAULT '0' COMMENT 'Event type',
+  `PlayerGuid` int(10) unsigned NOT NULL DEFAULT '0',
+  `Flags` int(10) unsigned NOT NULL DEFAULT '0',
+  `Value` int(10) unsigned NOT NULL DEFAULT '0',
+  `TimeStamp` int(10) unsigned NOT NULL DEFAULT '0' COMMENT 'Event UNIX time',
+  PRIMARY KEY (`guildid`,`LogGuid`)
+  KEY `guildid_key` (`guildid`),
+  KEY `Idx_PlayerGuid` (`PlayerGuid`),
+  KEY `Idx_LogGuid` (`LogGuid`)
+) ENGINE=InnoDB DEFAULT CHARSET=utf8;
+/*!40101 SET character_set_client = @saved_cs_client */;
+
+--
+-- Dumping data for table `guild_newslog`
+--
+
+LOCK TABLES `guild_newslog` WRITE;
+/*!40000 ALTER TABLE `guild_newslog` DISABLE KEYS */;
+/*!40000 ALTER TABLE `guild_newslog` ENABLE KEYS */;
 
 --
 -- Table structure for table `guild_rank`
