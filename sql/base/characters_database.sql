-- MySQL dump 10.13  Distrib 5.6.9-rc, for Win64 (x86_64)
--
-- Host: localhost    Database: characters_4x
-- ------------------------------------------------------
-- Server version	5.6.9-rc

/*!40101 SET @OLD_CHARACTER_SET_CLIENT=@@CHARACTER_SET_CLIENT */;
/*!40101 SET @OLD_CHARACTER_SET_RESULTS=@@CHARACTER_SET_RESULTS */;
/*!40101 SET @OLD_COLLATION_CONNECTION=@@COLLATION_CONNECTION */;
/*!40101 SET NAMES utf8 */;
/*!40103 SET @OLD_TIME_ZONE=@@TIME_ZONE */;
/*!40103 SET TIME_ZONE='+00:00' */;
/*!40014 SET @OLD_UNIQUE_CHECKS=@@UNIQUE_CHECKS, UNIQUE_CHECKS=0 */;
/*!40014 SET @OLD_FOREIGN_KEY_CHECKS=@@FOREIGN_KEY_CHECKS, FOREIGN_KEY_CHECKS=0 */;
/*!40101 SET @OLD_SQL_MODE=@@SQL_MODE, SQL_MODE='NO_AUTO_VALUE_ON_ZERO' */;
/*!40111 SET @OLD_SQL_NOTES=@@SQL_NOTES, SQL_NOTES=0 */;

--
-- Table structure for table `account_data`
--

DROP TABLE IF EXISTS `account_data`;
/*!40101 SET @saved_cs_client     = @@character_set_client */;
/*!40101 SET character_set_client = utf8 */;
CREATE TABLE `account_data` (
  `accountId` int(10) unsigned NOT NULL DEFAULT '0' COMMENT 'Account Identifier',
  `type` tinyint(3) unsigned NOT NULL DEFAULT '0',
  `time` int(10) unsigned NOT NULL DEFAULT '0',
  `data` blob NOT NULL,
  PRIMARY KEY (`accountId`,`type`)
) ENGINE=InnoDB DEFAULT CHARSET=utf8;
/*!40101 SET character_set_client = @saved_cs_client */;

--
-- Dumping data for table `account_data`
--

LOCK TABLES `account_data` WRITE;
/*!40000 ALTER TABLE `account_data` DISABLE KEYS */;
/*!40000 ALTER TABLE `account_data` ENABLE KEYS */;
UNLOCK TABLES;

--
-- Table structure for table `account_instance_times`
--

DROP TABLE IF EXISTS `account_instance_times`;
/*!40101 SET @saved_cs_client     = @@character_set_client */;
/*!40101 SET character_set_client = utf8 */;
CREATE TABLE `account_instance_times` (
  `accountId` int(10) unsigned NOT NULL,
  `instanceId` int(10) unsigned NOT NULL DEFAULT '0',
  `releaseTime` bigint(20) unsigned NOT NULL DEFAULT '0',
  PRIMARY KEY (`accountId`,`instanceId`)
) ENGINE=InnoDB DEFAULT CHARSET=utf8;
/*!40101 SET character_set_client = @saved_cs_client */;

--
-- Dumping data for table `account_instance_times`
--

LOCK TABLES `account_instance_times` WRITE;
/*!40000 ALTER TABLE `account_instance_times` DISABLE KEYS */;
/*!40000 ALTER TABLE `account_instance_times` ENABLE KEYS */;
UNLOCK TABLES;

--
-- Table structure for table `account_tutorial`
--

DROP TABLE IF EXISTS `account_tutorial`;
/*!40101 SET @saved_cs_client     = @@character_set_client */;
/*!40101 SET character_set_client = utf8 */;
CREATE TABLE `account_tutorial` (
  `accountId` int(10) unsigned NOT NULL DEFAULT '0' COMMENT 'Account Identifier',
  `tut0` int(10) unsigned NOT NULL DEFAULT '0',
  `tut1` int(10) unsigned NOT NULL DEFAULT '0',
  `tut2` int(10) unsigned NOT NULL DEFAULT '0',
  `tut3` int(10) unsigned NOT NULL DEFAULT '0',
  `tut4` int(10) unsigned NOT NULL DEFAULT '0',
  `tut5` int(10) unsigned NOT NULL DEFAULT '0',
  `tut6` int(10) unsigned NOT NULL DEFAULT '0',
  `tut7` int(10) unsigned NOT NULL DEFAULT '0',
  PRIMARY KEY (`accountId`)
) ENGINE=InnoDB DEFAULT CHARSET=utf8;
/*!40101 SET character_set_client = @saved_cs_client */;

--
-- Dumping data for table `account_tutorial`
--

LOCK TABLES `account_tutorial` WRITE;
/*!40000 ALTER TABLE `account_tutorial` DISABLE KEYS */;
/*!40000 ALTER TABLE `account_tutorial` ENABLE KEYS */;
UNLOCK TABLES;

--
-- Table structure for table `addons`
--

DROP TABLE IF EXISTS `addons`;
/*!40101 SET @saved_cs_client     = @@character_set_client */;
/*!40101 SET character_set_client = utf8 */;
CREATE TABLE `addons` (
  `name` varchar(120) NOT NULL DEFAULT '',
  `crc` int(10) unsigned NOT NULL DEFAULT '0',
  PRIMARY KEY (`name`)
) ENGINE=InnoDB DEFAULT CHARSET=utf8 COMMENT='Addons';
/*!40101 SET character_set_client = @saved_cs_client */;

--
-- Dumping data for table `addons`
--

LOCK TABLES `addons` WRITE;
/*!40000 ALTER TABLE `addons` DISABLE KEYS */;
/*!40000 ALTER TABLE `addons` ENABLE KEYS */;
UNLOCK TABLES;

--
-- Table structure for table `arena_team`
--

DROP TABLE IF EXISTS `arena_team`;
/*!40101 SET @saved_cs_client     = @@character_set_client */;
/*!40101 SET character_set_client = utf8 */;
CREATE TABLE `arena_team` (
  `arenaTeamId` int(10) unsigned NOT NULL DEFAULT '0',
  `name` varchar(24) NOT NULL,
  `captainGuid` int(10) unsigned NOT NULL DEFAULT '0',
  `type` tinyint(3) unsigned NOT NULL DEFAULT '0',
  `rating` smallint(5) unsigned NOT NULL DEFAULT '0',
  `seasonGames` smallint(5) unsigned NOT NULL DEFAULT '0',
  `seasonWins` smallint(5) unsigned NOT NULL DEFAULT '0',
  `weekGames` smallint(5) unsigned NOT NULL DEFAULT '0',
  `weekWins` smallint(5) unsigned NOT NULL DEFAULT '0',
  `rank` int(10) unsigned NOT NULL DEFAULT '0',
  `backgroundColor` int(10) unsigned NOT NULL DEFAULT '0',
  `emblemStyle` tinyint(3) unsigned NOT NULL DEFAULT '0',
  `emblemColor` int(10) unsigned NOT NULL DEFAULT '0',
  `borderStyle` tinyint(3) unsigned NOT NULL DEFAULT '0',
  `borderColor` int(10) unsigned NOT NULL DEFAULT '0',
  PRIMARY KEY (`arenaTeamId`)
) ENGINE=InnoDB DEFAULT CHARSET=utf8;
/*!40101 SET character_set_client = @saved_cs_client */;

--
-- Dumping data for table `arena_team`
--

LOCK TABLES `arena_team` WRITE;
/*!40000 ALTER TABLE `arena_team` DISABLE KEYS */;
/*!40000 ALTER TABLE `arena_team` ENABLE KEYS */;
UNLOCK TABLES;

--
-- Table structure for table `arena_team_member`
--

DROP TABLE IF EXISTS `arena_team_member`;
/*!40101 SET @saved_cs_client     = @@character_set_client */;
/*!40101 SET character_set_client = utf8 */;
CREATE TABLE `arena_team_member` (
  `arenaTeamId` int(10) unsigned NOT NULL DEFAULT '0',
  `guid` int(10) unsigned NOT NULL DEFAULT '0',
  `weekGames` smallint(5) unsigned NOT NULL DEFAULT '0',
  `weekWins` smallint(5) unsigned NOT NULL DEFAULT '0',
  `seasonGames` smallint(5) unsigned NOT NULL DEFAULT '0',
  `seasonWins` smallint(5) unsigned NOT NULL DEFAULT '0',
  `personalRating` smallint(5) unsigned NOT NULL DEFAULT '0',
  PRIMARY KEY (`arenaTeamId`,`guid`)
) ENGINE=InnoDB DEFAULT CHARSET=utf8;
/*!40101 SET character_set_client = @saved_cs_client */;

--
-- Dumping data for table `arena_team_member`
--

LOCK TABLES `arena_team_member` WRITE;
/*!40000 ALTER TABLE `arena_team_member` DISABLE KEYS */;
/*!40000 ALTER TABLE `arena_team_member` ENABLE KEYS */;
UNLOCK TABLES;

--
-- Table structure for table `auctionhouse`
--

DROP TABLE IF EXISTS `auctionhouse`;
/*!40101 SET @saved_cs_client     = @@character_set_client */;
/*!40101 SET character_set_client = utf8 */;
CREATE TABLE `auctionhouse` (
  `id` int(10) unsigned NOT NULL DEFAULT '0',
  `auctioneerguid` int(10) unsigned NOT NULL DEFAULT '0',
  `itemguid` int(10) unsigned NOT NULL DEFAULT '0',
  `itemowner` int(10) unsigned NOT NULL DEFAULT '0',
  `buyoutprice` int(10) unsigned NOT NULL DEFAULT '0',
  `time` int(10) unsigned NOT NULL DEFAULT '0',
  `buyguid` int(10) unsigned NOT NULL DEFAULT '0',
  `lastbid` int(10) unsigned NOT NULL DEFAULT '0',
  `startbid` int(10) unsigned NOT NULL DEFAULT '0',
  `deposit` int(10) unsigned NOT NULL DEFAULT '0',
  PRIMARY KEY (`id`),
  UNIQUE KEY `item_guid` (`itemguid`)
) ENGINE=InnoDB DEFAULT CHARSET=utf8;
/*!40101 SET character_set_client = @saved_cs_client */;

--
-- Dumping data for table `auctionhouse`
--

LOCK TABLES `auctionhouse` WRITE;
/*!40000 ALTER TABLE `auctionhouse` DISABLE KEYS */;
/*!40000 ALTER TABLE `auctionhouse` ENABLE KEYS */;
UNLOCK TABLES;

--
-- Table structure for table `banned_addons`
--

DROP TABLE IF EXISTS `banned_addons`;
/*!40101 SET @saved_cs_client     = @@character_set_client */;
/*!40101 SET character_set_client = utf8 */;
CREATE TABLE `banned_addons` (
  `Id` int(10) unsigned NOT NULL AUTO_INCREMENT,
  `Name` varchar(255) NOT NULL,
  `Version` varchar(255) NOT NULL DEFAULT '',
  `Timestamp` timestamp NOT NULL DEFAULT CURRENT_TIMESTAMP ON UPDATE CURRENT_TIMESTAMP,
  PRIMARY KEY (`Id`),
  UNIQUE KEY `idx_name_ver` (`Name`,`Version`)
) ENGINE=InnoDB DEFAULT CHARSET=utf8;
/*!40101 SET character_set_client = @saved_cs_client */;

--
-- Dumping data for table `banned_addons`
--

LOCK TABLES `banned_addons` WRITE;
/*!40000 ALTER TABLE `banned_addons` DISABLE KEYS */;
/*!40000 ALTER TABLE `banned_addons` ENABLE KEYS */;
UNLOCK TABLES;

--
-- Table structure for table `bugreport`
--

DROP TABLE IF EXISTS `bugreport`;
/*!40101 SET @saved_cs_client     = @@character_set_client */;
/*!40101 SET character_set_client = utf8 */;
CREATE TABLE `bugreport` (
  `id` int(10) unsigned NOT NULL AUTO_INCREMENT COMMENT 'Identifier',
  `type` longtext NOT NULL,
  `content` longtext NOT NULL,
  PRIMARY KEY (`id`)
) ENGINE=InnoDB DEFAULT CHARSET=utf8 COMMENT='Debug System';
/*!40101 SET character_set_client = @saved_cs_client */;

--
-- Dumping data for table `bugreport`
--

LOCK TABLES `bugreport` WRITE;
/*!40000 ALTER TABLE `bugreport` DISABLE KEYS */;
/*!40000 ALTER TABLE `bugreport` ENABLE KEYS */;
UNLOCK TABLES;

--
-- Table structure for table `calendar_events`
--

DROP TABLE IF EXISTS `calendar_events`;
/*!40101 SET @saved_cs_client     = @@character_set_client */;
/*!40101 SET character_set_client = utf8 */;
CREATE TABLE `calendar_events` (
  `id` bigint(20) unsigned NOT NULL DEFAULT '0',
  `creator` int(10) unsigned NOT NULL DEFAULT '0',
  `title` varchar(255) NOT NULL DEFAULT '',
  `description` varchar(255) NOT NULL DEFAULT '',
  `type` tinyint(1) unsigned NOT NULL DEFAULT '4',
  `dungeon` int(10) NOT NULL DEFAULT '-1',
  `eventtime` int(10) unsigned NOT NULL DEFAULT '0',
  `flags` int(10) unsigned NOT NULL DEFAULT '0',
  `time2` int(10) unsigned NOT NULL DEFAULT '0',
  PRIMARY KEY (`id`)
) ENGINE=InnoDB DEFAULT CHARSET=utf8;
/*!40101 SET character_set_client = @saved_cs_client */;

--
-- Dumping data for table `calendar_events`
--

LOCK TABLES `calendar_events` WRITE;
/*!40000 ALTER TABLE `calendar_events` DISABLE KEYS */;
/*!40000 ALTER TABLE `calendar_events` ENABLE KEYS */;
UNLOCK TABLES;

--
-- Table structure for table `calendar_invites`
--

DROP TABLE IF EXISTS `calendar_invites`;
/*!40101 SET @saved_cs_client     = @@character_set_client */;
/*!40101 SET character_set_client = utf8 */;
CREATE TABLE `calendar_invites` (
  `id` bigint(20) unsigned NOT NULL DEFAULT '0',
  `event` bigint(20) unsigned NOT NULL DEFAULT '0',
  `invitee` int(10) unsigned NOT NULL DEFAULT '0',
  `sender` int(10) unsigned NOT NULL DEFAULT '0',
  `status` tinyint(1) unsigned NOT NULL DEFAULT '0',
  `statustime` int(10) unsigned NOT NULL DEFAULT '0',
  `rank` tinyint(1) unsigned NOT NULL DEFAULT '0',
  `text` varchar(255) NOT NULL DEFAULT '',
  PRIMARY KEY (`id`)
) ENGINE=InnoDB DEFAULT CHARSET=utf8;
/*!40101 SET character_set_client = @saved_cs_client */;

--
-- Dumping data for table `calendar_invites`
--

LOCK TABLES `calendar_invites` WRITE;
/*!40000 ALTER TABLE `calendar_invites` DISABLE KEYS */;
/*!40000 ALTER TABLE `calendar_invites` ENABLE KEYS */;
UNLOCK TABLES;

--
-- Table structure for table `channels`
--

DROP TABLE IF EXISTS `channels`;
/*!40101 SET @saved_cs_client     = @@character_set_client */;
/*!40101 SET character_set_client = utf8 */;
CREATE TABLE `channels` (
  `name` varchar(128) NOT NULL,
  `team` int(10) unsigned NOT NULL,
  `announce` tinyint(3) unsigned NOT NULL DEFAULT '1',
  `ownership` tinyint(3) unsigned NOT NULL DEFAULT '1',
  `password` varchar(32) DEFAULT NULL,
  `bannedList` text,
  `lastUsed` int(10) unsigned NOT NULL,
  PRIMARY KEY (`name`,`team`)
) ENGINE=InnoDB DEFAULT CHARSET=utf8 COMMENT='Channel System';
/*!40101 SET character_set_client = @saved_cs_client */;

--
-- Dumping data for table `channels`
--

LOCK TABLES `channels` WRITE;
/*!40000 ALTER TABLE `channels` DISABLE KEYS */;
/*!40000 ALTER TABLE `channels` ENABLE KEYS */;
UNLOCK TABLES;

--
-- Table structure for table `character_account_data`
--

DROP TABLE IF EXISTS `character_account_data`;
/*!40101 SET @saved_cs_client     = @@character_set_client */;
/*!40101 SET character_set_client = utf8 */;
CREATE TABLE `character_account_data` (
  `guid` int(10) unsigned NOT NULL DEFAULT '0',
  `type` tinyint(3) unsigned NOT NULL DEFAULT '0',
  `time` int(10) unsigned NOT NULL DEFAULT '0',
  `data` blob NOT NULL,
  PRIMARY KEY (`guid`,`type`)
) ENGINE=InnoDB DEFAULT CHARSET=utf8;
/*!40101 SET character_set_client = @saved_cs_client */;

--
-- Dumping data for table `character_account_data`
--

LOCK TABLES `character_account_data` WRITE;
/*!40000 ALTER TABLE `character_account_data` DISABLE KEYS */;
/*!40000 ALTER TABLE `character_account_data` ENABLE KEYS */;
UNLOCK TABLES;

--
-- Table structure for table `character_achievement`
--

DROP TABLE IF EXISTS `character_achievement`;
/*!40101 SET @saved_cs_client     = @@character_set_client */;
/*!40101 SET character_set_client = utf8 */;
CREATE TABLE `character_achievement` (
  `guid` int(10) unsigned NOT NULL,
  `achievement` smallint(5) unsigned NOT NULL,
  `date` int(10) unsigned NOT NULL DEFAULT '0',
  PRIMARY KEY (`guid`,`achievement`)
) ENGINE=InnoDB DEFAULT CHARSET=utf8;
/*!40101 SET character_set_client = @saved_cs_client */;

--
-- Dumping data for table `character_achievement`
--

LOCK TABLES `character_achievement` WRITE;
/*!40000 ALTER TABLE `character_achievement` DISABLE KEYS */;
/*!40000 ALTER TABLE `character_achievement` ENABLE KEYS */;
UNLOCK TABLES;

--
-- Table structure for table `character_achievement_progress`
--

DROP TABLE IF EXISTS `character_achievement_progress`;
/*!40101 SET @saved_cs_client     = @@character_set_client */;
/*!40101 SET character_set_client = utf8 */;
CREATE TABLE `character_achievement_progress` (
  `guid` int(10) unsigned NOT NULL,
  `criteria` smallint(5) unsigned NOT NULL,
  `counter` bigint(20) unsigned NOT NULL,
  `date` int(10) unsigned NOT NULL DEFAULT '0',
  PRIMARY KEY (`guid`,`criteria`)
) ENGINE=InnoDB DEFAULT CHARSET=utf8;
/*!40101 SET character_set_client = @saved_cs_client */;

--
-- Dumping data for table `character_achievement_progress`
--

LOCK TABLES `character_achievement_progress` WRITE;
/*!40000 ALTER TABLE `character_achievement_progress` DISABLE KEYS */;
/*!40000 ALTER TABLE `character_achievement_progress` ENABLE KEYS */;
UNLOCK TABLES;

--
-- Table structure for table `character_action`
--

DROP TABLE IF EXISTS `character_action`;
/*!40101 SET @saved_cs_client     = @@character_set_client */;
/*!40101 SET character_set_client = utf8 */;
CREATE TABLE `character_action` (
  `guid` int(10) unsigned NOT NULL DEFAULT '0',
  `spec` tinyint(3) unsigned NOT NULL DEFAULT '0',
  `button` tinyint(3) unsigned NOT NULL DEFAULT '0',
  `action` int(10) unsigned NOT NULL DEFAULT '0',
  `type` tinyint(3) unsigned NOT NULL DEFAULT '0',
  PRIMARY KEY (`guid`,`spec`,`button`)
) ENGINE=InnoDB DEFAULT CHARSET=utf8;
/*!40101 SET character_set_client = @saved_cs_client */;

--
-- Dumping data for table `character_action`
--

LOCK TABLES `character_action` WRITE;
/*!40000 ALTER TABLE `character_action` DISABLE KEYS */;
/*!40000 ALTER TABLE `character_action` ENABLE KEYS */;
UNLOCK TABLES;

--
-- Table structure for table `character_arena_stats`
--

DROP TABLE IF EXISTS `character_arena_stats`;
/*!40101 SET @saved_cs_client     = @@character_set_client */;
/*!40101 SET character_set_client = utf8 */;
CREATE TABLE `character_arena_stats` (
  `guid` int(10) NOT NULL,
  `slot` tinyint(3) NOT NULL,
  `matchMakerRating` smallint(5) NOT NULL,
  PRIMARY KEY (`guid`,`slot`)
) ENGINE=InnoDB DEFAULT CHARSET=utf8;
/*!40101 SET character_set_client = @saved_cs_client */;

--
-- Dumping data for table `character_arena_stats`
--

LOCK TABLES `character_arena_stats` WRITE;
/*!40000 ALTER TABLE `character_arena_stats` DISABLE KEYS */;
/*!40000 ALTER TABLE `character_arena_stats` ENABLE KEYS */;
UNLOCK TABLES;

--
-- Table structure for table `character_aura`
--

DROP TABLE IF EXISTS `character_aura`;
/*!40101 SET @saved_cs_client     = @@character_set_client */;
/*!40101 SET character_set_client = utf8 */;
CREATE TABLE `character_aura` (
  `guid` int(10) unsigned NOT NULL DEFAULT '0' COMMENT 'Global Unique Identifier',
  `casterGuid` bigint(20) unsigned NOT NULL DEFAULT '0' COMMENT 'Full Global Unique Identifier',
  `itemGuid` bigint(20) unsigned NOT NULL DEFAULT '0',
  `spell` mediumint(8) unsigned NOT NULL DEFAULT '0',
  `effectMask` tinyint(3) unsigned NOT NULL DEFAULT '0',
  `recalculateMask` tinyint(3) unsigned NOT NULL DEFAULT '0',
  `stackCount` tinyint(3) unsigned NOT NULL DEFAULT '1',
  `amount0` int(11) NOT NULL DEFAULT '0',
  `amount1` int(11) NOT NULL DEFAULT '0',
  `amount2` int(11) NOT NULL DEFAULT '0',
  `base_amount0` int(11) NOT NULL DEFAULT '0',
  `base_amount1` int(11) NOT NULL DEFAULT '0',
  `base_amount2` int(11) NOT NULL DEFAULT '0',
  `maxDuration` int(11) NOT NULL DEFAULT '0',
  `remainTime` int(11) NOT NULL DEFAULT '0',
  `remainCharges` tinyint(3) unsigned NOT NULL DEFAULT '0',
  PRIMARY KEY (`guid`,`casterGuid`,`itemGuid`,`spell`,`effectMask`)
) ENGINE=InnoDB DEFAULT CHARSET=utf8 COMMENT='Player System';
/*!40101 SET character_set_client = @saved_cs_client */;

--
-- Dumping data for table `character_aura`
--

LOCK TABLES `character_aura` WRITE;
/*!40000 ALTER TABLE `character_aura` DISABLE KEYS */;
/*!40000 ALTER TABLE `character_aura` ENABLE KEYS */;
UNLOCK TABLES;

--
-- Table structure for table `character_banned`
--

DROP TABLE IF EXISTS `character_banned`;
/*!40101 SET @saved_cs_client     = @@character_set_client */;
/*!40101 SET character_set_client = utf8 */;
CREATE TABLE `character_banned` (
  `guid` int(10) unsigned NOT NULL DEFAULT '0' COMMENT 'Global Unique Identifier',
  `bandate` int(10) unsigned NOT NULL DEFAULT '0',
  `unbandate` int(10) unsigned NOT NULL DEFAULT '0',
  `bannedby` varchar(50) NOT NULL,
  `banreason` varchar(255) NOT NULL,
  `active` tinyint(3) unsigned NOT NULL DEFAULT '1',
  PRIMARY KEY (`guid`,`bandate`)
) ENGINE=InnoDB DEFAULT CHARSET=utf8 COMMENT='Ban List';
/*!40101 SET character_set_client = @saved_cs_client */;

--
-- Dumping data for table `character_banned`
--

LOCK TABLES `character_banned` WRITE;
/*!40000 ALTER TABLE `character_banned` DISABLE KEYS */;
/*!40000 ALTER TABLE `character_banned` ENABLE KEYS */;
UNLOCK TABLES;

--
-- Table structure for table `character_battleground_data`
--

DROP TABLE IF EXISTS `character_battleground_data`;
/*!40101 SET @saved_cs_client     = @@character_set_client */;
/*!40101 SET character_set_client = utf8 */;
CREATE TABLE `character_battleground_data` (
  `guid` int(10) unsigned NOT NULL DEFAULT '0' COMMENT 'Global Unique Identifier',
  `instanceId` int(10) unsigned NOT NULL COMMENT 'Instance Identifier',
  `team` smallint(5) unsigned NOT NULL,
  `joinX` float NOT NULL DEFAULT '0',
  `joinY` float NOT NULL DEFAULT '0',
  `joinZ` float NOT NULL DEFAULT '0',
  `joinO` float NOT NULL DEFAULT '0',
  `joinMapId` smallint(5) unsigned NOT NULL DEFAULT '0' COMMENT 'Map Identifier',
  `taxiStart` int(10) unsigned NOT NULL DEFAULT '0',
  `taxiEnd` int(10) unsigned NOT NULL DEFAULT '0',
  `mountSpell` mediumint(8) unsigned NOT NULL DEFAULT '0',
  PRIMARY KEY (`guid`)
) ENGINE=InnoDB DEFAULT CHARSET=utf8 COMMENT='Player System';
/*!40101 SET character_set_client = @saved_cs_client */;

--
-- Dumping data for table `character_battleground_data`
--

LOCK TABLES `character_battleground_data` WRITE;
/*!40000 ALTER TABLE `character_battleground_data` DISABLE KEYS */;
/*!40000 ALTER TABLE `character_battleground_data` ENABLE KEYS */;
UNLOCK TABLES;

--
-- Table structure for table `character_battleground_random`
--

DROP TABLE IF EXISTS `character_battleground_random`;
/*!40101 SET @saved_cs_client     = @@character_set_client */;
/*!40101 SET character_set_client = utf8 */;
CREATE TABLE `character_battleground_random` (
  `guid` int(10) unsigned NOT NULL DEFAULT '0',
  PRIMARY KEY (`guid`)
) ENGINE=InnoDB DEFAULT CHARSET=utf8;
/*!40101 SET character_set_client = @saved_cs_client */;

--
-- Dumping data for table `character_battleground_random`
--

LOCK TABLES `character_battleground_random` WRITE;
/*!40000 ALTER TABLE `character_battleground_random` DISABLE KEYS */;
/*!40000 ALTER TABLE `character_battleground_random` ENABLE KEYS */;
UNLOCK TABLES;

--
-- Table structure for table `character_cuf_profiles`
--

DROP TABLE IF EXISTS `character_cuf_profiles`;
/*!40101 SET @saved_cs_client     = @@character_set_client */;
/*!40101 SET character_set_client = utf8 */;
CREATE TABLE `character_cuf_profiles` (
  `guid` int(10) unsigned NOT NULL COMMENT 'Character Guid',
  `id` tinyint(3) unsigned NOT NULL COMMENT 'Profile Id (0-4)',
  `name` varchar(12) NOT NULL COMMENT 'Profile Name',
  `frameHeight` smallint(5) unsigned NOT NULL DEFAULT '0' COMMENT 'Profile Frame Height',
  `frameWidth` smallint(5) unsigned NOT NULL DEFAULT '0' COMMENT 'Profile Frame Width',
  `sortBy` tinyint(3) unsigned NOT NULL DEFAULT '0' COMMENT 'Frame Sort By',
  `healthText` tinyint(3) unsigned NOT NULL DEFAULT '0' COMMENT 'Frame Health Text',
  `boolOptions` int(10) unsigned NOT NULL DEFAULT '0' COMMENT 'Many Configurable Bool Options',
  `unk146` tinyint(3) unsigned NOT NULL DEFAULT '0' COMMENT 'Profile Unk Int8',
  `unk147` tinyint(3) unsigned NOT NULL DEFAULT '0' COMMENT 'Profile Unk Int8',
  `unk148` tinyint(3) unsigned NOT NULL DEFAULT '0' COMMENT 'Profile Unk Int8',
  `unk150` smallint(5) unsigned NOT NULL DEFAULT '0' COMMENT 'Profile Unk Int16',
  `unk152` smallint(5) unsigned NOT NULL DEFAULT '0' COMMENT 'Profile Unk Int16',
  `unk154` smallint(5) unsigned NOT NULL DEFAULT '0' COMMENT 'Profile Unk Int16',
  PRIMARY KEY (`guid`,`id`),
  KEY `index` (`id`)
) ENGINE=InnoDB DEFAULT CHARSET=utf8;
/*!40101 SET character_set_client = @saved_cs_client */;

--
-- Dumping data for table `character_cuf_profiles`
--

LOCK TABLES `character_cuf_profiles` WRITE;
/*!40000 ALTER TABLE `character_cuf_profiles` DISABLE KEYS */;
/*!40000 ALTER TABLE `character_cuf_profiles` ENABLE KEYS */;
UNLOCK TABLES;

--
-- Table structure for table `character_currency`
--

DROP TABLE IF EXISTS `character_currency`;
/*!40101 SET @saved_cs_client     = @@character_set_client */;
/*!40101 SET character_set_client = utf8 */;
CREATE TABLE `character_currency` (
  `guid` int(10) unsigned NOT NULL,
  `currency` smallint(5) unsigned NOT NULL,
  `total_count` int(10) unsigned NOT NULL,
  `week_count` int(10) unsigned NOT NULL,
  PRIMARY KEY (`guid`,`currency`)
) ENGINE=InnoDB DEFAULT CHARSET=utf8;
/*!40101 SET character_set_client = @saved_cs_client */;

--
-- Dumping data for table `character_currency`
--

LOCK TABLES `character_currency` WRITE;
/*!40000 ALTER TABLE `character_currency` DISABLE KEYS */;
/*!40000 ALTER TABLE `character_currency` ENABLE KEYS */;
UNLOCK TABLES;

--
-- Table structure for table `character_declinedname`
--

DROP TABLE IF EXISTS `character_declinedname`;
/*!40101 SET @saved_cs_client     = @@character_set_client */;
/*!40101 SET character_set_client = utf8 */;
CREATE TABLE `character_declinedname` (
  `guid` int(10) unsigned NOT NULL DEFAULT '0' COMMENT 'Global Unique Identifier',
  `genitive` varchar(15) NOT NULL DEFAULT '',
  `dative` varchar(15) NOT NULL DEFAULT '',
  `accusative` varchar(15) NOT NULL DEFAULT '',
  `instrumental` varchar(15) NOT NULL DEFAULT '',
  `prepositional` varchar(15) NOT NULL DEFAULT '',
  PRIMARY KEY (`guid`)
) ENGINE=InnoDB DEFAULT CHARSET=utf8;
/*!40101 SET character_set_client = @saved_cs_client */;

--
-- Dumping data for table `character_declinedname`
--

LOCK TABLES `character_declinedname` WRITE;
/*!40000 ALTER TABLE `character_declinedname` DISABLE KEYS */;
/*!40000 ALTER TABLE `character_declinedname` ENABLE KEYS */;
UNLOCK TABLES;

--
-- Table structure for table `character_equipmentsets`
--

DROP TABLE IF EXISTS `character_equipmentsets`;
/*!40101 SET @saved_cs_client     = @@character_set_client */;
/*!40101 SET character_set_client = utf8 */;
CREATE TABLE `character_equipmentsets` (
  `guid` int(10) NOT NULL DEFAULT '0',
  `setguid` bigint(20) NOT NULL AUTO_INCREMENT,
  `setindex` tinyint(3) unsigned NOT NULL DEFAULT '0',
  `name` varchar(31) NOT NULL,
  `iconname` varchar(100) NOT NULL,
  `ignore_mask` int(11) unsigned NOT NULL DEFAULT '0',
  `item0` int(11) unsigned NOT NULL DEFAULT '0',
  `item1` int(11) unsigned NOT NULL DEFAULT '0',
  `item2` int(11) unsigned NOT NULL DEFAULT '0',
  `item3` int(11) unsigned NOT NULL DEFAULT '0',
  `item4` int(11) unsigned NOT NULL DEFAULT '0',
  `item5` int(11) unsigned NOT NULL DEFAULT '0',
  `item6` int(11) unsigned NOT NULL DEFAULT '0',
  `item7` int(11) unsigned NOT NULL DEFAULT '0',
  `item8` int(11) unsigned NOT NULL DEFAULT '0',
  `item9` int(11) unsigned NOT NULL DEFAULT '0',
  `item10` int(11) unsigned NOT NULL DEFAULT '0',
  `item11` int(11) unsigned NOT NULL DEFAULT '0',
  `item12` int(11) unsigned NOT NULL DEFAULT '0',
  `item13` int(11) unsigned NOT NULL DEFAULT '0',
  `item14` int(11) unsigned NOT NULL DEFAULT '0',
  `item15` int(11) unsigned NOT NULL DEFAULT '0',
  `item16` int(11) unsigned NOT NULL DEFAULT '0',
  `item17` int(11) unsigned NOT NULL DEFAULT '0',
  `item18` int(11) unsigned NOT NULL DEFAULT '0',
  PRIMARY KEY (`setguid`),
  UNIQUE KEY `idx_set` (`guid`,`setguid`,`setindex`),
  KEY `Idx_setindex` (`setindex`)
) ENGINE=InnoDB DEFAULT CHARSET=utf8;
/*!40101 SET character_set_client = @saved_cs_client */;

--
-- Dumping data for table `character_equipmentsets`
--

LOCK TABLES `character_equipmentsets` WRITE;
/*!40000 ALTER TABLE `character_equipmentsets` DISABLE KEYS */;
/*!40000 ALTER TABLE `character_equipmentsets` ENABLE KEYS */;
UNLOCK TABLES;

--
-- Table structure for table `character_gifts`
--

DROP TABLE IF EXISTS `character_gifts`;
/*!40101 SET @saved_cs_client     = @@character_set_client */;
/*!40101 SET character_set_client = utf8 */;
CREATE TABLE `character_gifts` (
  `guid` int(10) unsigned NOT NULL DEFAULT '0',
  `item_guid` int(10) unsigned NOT NULL DEFAULT '0',
  `entry` int(10) unsigned NOT NULL DEFAULT '0',
  `flags` int(10) unsigned NOT NULL DEFAULT '0',
  PRIMARY KEY (`item_guid`),
  KEY `idx_guid` (`guid`)
) ENGINE=InnoDB DEFAULT CHARSET=utf8;
/*!40101 SET character_set_client = @saved_cs_client */;

--
-- Dumping data for table `character_gifts`
--

LOCK TABLES `character_gifts` WRITE;
/*!40000 ALTER TABLE `character_gifts` DISABLE KEYS */;
/*!40000 ALTER TABLE `character_gifts` ENABLE KEYS */;
UNLOCK TABLES;

--
-- Table structure for table `character_glyphs`
--

DROP TABLE IF EXISTS `character_glyphs`;
/*!40101 SET @saved_cs_client     = @@character_set_client */;
/*!40101 SET character_set_client = utf8 */;
CREATE TABLE `character_glyphs` (
  `guid` int(10) unsigned NOT NULL,
  `talentGroup` tinyint(3) unsigned NOT NULL DEFAULT '0',
  `glyph1` smallint(5) unsigned DEFAULT '0',
  `glyph2` smallint(5) unsigned DEFAULT '0',
  `glyph3` smallint(5) unsigned DEFAULT '0',
  `glyph4` smallint(5) unsigned DEFAULT '0',
  `glyph5` smallint(5) unsigned DEFAULT '0',
  `glyph6` smallint(5) unsigned DEFAULT '0',
<<<<<<< HEAD
  `glyph7` smallint(5) unsigned DEFAULT '0',
  `glyph8` smallint(5) unsigned DEFAULT '0',
  `glyph9` smallint(5) unsigned DEFAULT '0',
  PRIMARY KEY (`guid`,`spec`)
=======
  PRIMARY KEY (`guid`,`talentGroup`)
>>>>>>> 5bbd7cff
) ENGINE=InnoDB DEFAULT CHARSET=utf8;
/*!40101 SET character_set_client = @saved_cs_client */;

--
-- Dumping data for table `character_glyphs`
--

LOCK TABLES `character_glyphs` WRITE;
/*!40000 ALTER TABLE `character_glyphs` DISABLE KEYS */;
/*!40000 ALTER TABLE `character_glyphs` ENABLE KEYS */;
UNLOCK TABLES;

--
-- Table structure for table `character_homebind`
--

DROP TABLE IF EXISTS `character_homebind`;
/*!40101 SET @saved_cs_client     = @@character_set_client */;
/*!40101 SET character_set_client = utf8 */;
CREATE TABLE `character_homebind` (
  `guid` int(10) unsigned NOT NULL DEFAULT '0' COMMENT 'Global Unique Identifier',
  `mapId` smallint(5) unsigned NOT NULL DEFAULT '0' COMMENT 'Map Identifier',
  `zoneId` smallint(5) unsigned NOT NULL DEFAULT '0' COMMENT 'Zone Identifier',
  `posX` float NOT NULL DEFAULT '0',
  `posY` float NOT NULL DEFAULT '0',
  `posZ` float NOT NULL DEFAULT '0',
  PRIMARY KEY (`guid`)
) ENGINE=InnoDB DEFAULT CHARSET=utf8 COMMENT='Player System';
/*!40101 SET character_set_client = @saved_cs_client */;

--
-- Dumping data for table `character_homebind`
--

LOCK TABLES `character_homebind` WRITE;
/*!40000 ALTER TABLE `character_homebind` DISABLE KEYS */;
/*!40000 ALTER TABLE `character_homebind` ENABLE KEYS */;
UNLOCK TABLES;

--
-- Table structure for table `character_instance`
--

DROP TABLE IF EXISTS `character_instance`;
/*!40101 SET @saved_cs_client     = @@character_set_client */;
/*!40101 SET character_set_client = utf8 */;
CREATE TABLE `character_instance` (
  `guid` int(10) unsigned NOT NULL DEFAULT '0',
  `instance` int(10) unsigned NOT NULL DEFAULT '0',
  `permanent` tinyint(3) unsigned NOT NULL DEFAULT '0',
  PRIMARY KEY (`guid`,`instance`),
  KEY `instance` (`instance`)
) ENGINE=InnoDB DEFAULT CHARSET=utf8;
/*!40101 SET character_set_client = @saved_cs_client */;

--
-- Dumping data for table `character_instance`
--

LOCK TABLES `character_instance` WRITE;
/*!40000 ALTER TABLE `character_instance` DISABLE KEYS */;
/*!40000 ALTER TABLE `character_instance` ENABLE KEYS */;
UNLOCK TABLES;

--
-- Table structure for table `character_inventory`
--

DROP TABLE IF EXISTS `character_inventory`;
/*!40101 SET @saved_cs_client     = @@character_set_client */;
/*!40101 SET character_set_client = utf8 */;
CREATE TABLE `character_inventory` (
  `guid` int(10) unsigned NOT NULL DEFAULT '0' COMMENT 'Global Unique Identifier',
  `bag` int(10) unsigned NOT NULL DEFAULT '0',
  `slot` tinyint(3) unsigned NOT NULL DEFAULT '0',
  `item` int(10) unsigned NOT NULL DEFAULT '0' COMMENT 'Item Global Unique Identifier',
  PRIMARY KEY (`item`),
  UNIQUE KEY `guid` (`guid`,`bag`,`slot`),
  KEY `idx_guid` (`guid`)
) ENGINE=InnoDB DEFAULT CHARSET=utf8 COMMENT='Player System';
/*!40101 SET character_set_client = @saved_cs_client */;

--
-- Dumping data for table `character_inventory`
--

LOCK TABLES `character_inventory` WRITE;
/*!40000 ALTER TABLE `character_inventory` DISABLE KEYS */;
/*!40000 ALTER TABLE `character_inventory` ENABLE KEYS */;
UNLOCK TABLES;

--
-- Table structure for table `character_pet`
--

DROP TABLE IF EXISTS `character_pet`;
/*!40101 SET @saved_cs_client     = @@character_set_client */;
/*!40101 SET character_set_client = utf8 */;
CREATE TABLE `character_pet` (
  `id` int(10) unsigned NOT NULL DEFAULT '0',
  `entry` int(10) unsigned NOT NULL DEFAULT '0',
  `owner` int(10) unsigned NOT NULL DEFAULT '0',
  `modelid` int(10) unsigned DEFAULT '0',
  `CreatedBySpell` mediumint(8) unsigned NOT NULL DEFAULT '0',
  `PetType` tinyint(3) unsigned NOT NULL DEFAULT '0',
  `level` smallint(5) unsigned NOT NULL DEFAULT '1',
  `exp` int(10) unsigned NOT NULL DEFAULT '0',
  `Reactstate` tinyint(3) unsigned NOT NULL DEFAULT '0',
  `name` varchar(21) NOT NULL DEFAULT 'Pet',
  `renamed` tinyint(3) unsigned NOT NULL DEFAULT '0',
  `slot` tinyint(3) unsigned NOT NULL DEFAULT '0',
  `curhealth` int(10) unsigned NOT NULL DEFAULT '1',
  `curmana` int(10) unsigned NOT NULL DEFAULT '0',
  `savetime` int(10) unsigned NOT NULL DEFAULT '0',
  `abdata` text,
  PRIMARY KEY (`id`),
  KEY `owner` (`owner`),
  KEY `idx_slot` (`slot`)
) ENGINE=InnoDB DEFAULT CHARSET=utf8 COMMENT='Pet System';
/*!40101 SET character_set_client = @saved_cs_client */;

--
-- Dumping data for table `character_pet`
--

LOCK TABLES `character_pet` WRITE;
/*!40000 ALTER TABLE `character_pet` DISABLE KEYS */;
/*!40000 ALTER TABLE `character_pet` ENABLE KEYS */;
UNLOCK TABLES;

--
-- Table structure for table `character_pet_declinedname`
--

DROP TABLE IF EXISTS `character_pet_declinedname`;
/*!40101 SET @saved_cs_client     = @@character_set_client */;
/*!40101 SET character_set_client = utf8 */;
CREATE TABLE `character_pet_declinedname` (
  `id` int(10) unsigned NOT NULL DEFAULT '0',
  `owner` int(10) unsigned NOT NULL DEFAULT '0',
  `genitive` varchar(12) NOT NULL DEFAULT '',
  `dative` varchar(12) NOT NULL DEFAULT '',
  `accusative` varchar(12) NOT NULL DEFAULT '',
  `instrumental` varchar(12) NOT NULL DEFAULT '',
  `prepositional` varchar(12) NOT NULL DEFAULT '',
  PRIMARY KEY (`id`),
  KEY `owner_key` (`owner`)
) ENGINE=InnoDB DEFAULT CHARSET=utf8;
/*!40101 SET character_set_client = @saved_cs_client */;

--
-- Dumping data for table `character_pet_declinedname`
--

LOCK TABLES `character_pet_declinedname` WRITE;
/*!40000 ALTER TABLE `character_pet_declinedname` DISABLE KEYS */;
/*!40000 ALTER TABLE `character_pet_declinedname` ENABLE KEYS */;
UNLOCK TABLES;

--
-- Table structure for table `character_queststatus`
--

DROP TABLE IF EXISTS `character_queststatus`;
/*!40101 SET @saved_cs_client     = @@character_set_client */;
/*!40101 SET character_set_client = utf8 */;
CREATE TABLE `character_queststatus` (
  `guid` int(10) unsigned NOT NULL DEFAULT '0' COMMENT 'Global Unique Identifier',
  `quest` int(10) unsigned NOT NULL DEFAULT '0' COMMENT 'Quest Identifier',
  `status` tinyint(3) unsigned NOT NULL DEFAULT '0',
  `explored` tinyint(3) unsigned NOT NULL DEFAULT '0',
  `timer` int(10) unsigned NOT NULL DEFAULT '0',
  `mobcount1` smallint(5) unsigned NOT NULL DEFAULT '0',
  `mobcount2` smallint(5) unsigned NOT NULL DEFAULT '0',
  `mobcount3` smallint(5) unsigned NOT NULL DEFAULT '0',
  `mobcount4` smallint(5) unsigned NOT NULL DEFAULT '0',
  `itemcount1` smallint(5) unsigned NOT NULL DEFAULT '0',
  `itemcount2` smallint(5) unsigned NOT NULL DEFAULT '0',
  `itemcount3` smallint(5) unsigned NOT NULL DEFAULT '0',
  `itemcount4` smallint(5) unsigned NOT NULL DEFAULT '0',
  `playercount` smallint(5) unsigned NOT NULL DEFAULT '0',
  PRIMARY KEY (`guid`,`quest`)
) ENGINE=InnoDB DEFAULT CHARSET=utf8 COMMENT='Player System';
/*!40101 SET character_set_client = @saved_cs_client */;

--
-- Dumping data for table `character_queststatus`
--

LOCK TABLES `character_queststatus` WRITE;
/*!40000 ALTER TABLE `character_queststatus` DISABLE KEYS */;
/*!40000 ALTER TABLE `character_queststatus` ENABLE KEYS */;
UNLOCK TABLES;

--
-- Table structure for table `character_queststatus_daily`
--

DROP TABLE IF EXISTS `character_queststatus_daily`;
/*!40101 SET @saved_cs_client     = @@character_set_client */;
/*!40101 SET character_set_client = utf8 */;
CREATE TABLE `character_queststatus_daily` (
  `guid` int(10) unsigned NOT NULL DEFAULT '0' COMMENT 'Global Unique Identifier',
  `quest` int(10) unsigned NOT NULL DEFAULT '0' COMMENT 'Quest Identifier',
  `time` int(10) unsigned NOT NULL DEFAULT '0',
  PRIMARY KEY (`guid`,`quest`),
  KEY `idx_guid` (`guid`)
) ENGINE=InnoDB DEFAULT CHARSET=utf8 COMMENT='Player System';
/*!40101 SET character_set_client = @saved_cs_client */;

--
-- Dumping data for table `character_queststatus_daily`
--

LOCK TABLES `character_queststatus_daily` WRITE;
/*!40000 ALTER TABLE `character_queststatus_daily` DISABLE KEYS */;
/*!40000 ALTER TABLE `character_queststatus_daily` ENABLE KEYS */;
UNLOCK TABLES;

--
-- Table structure for table `character_queststatus_monthly`
--

DROP TABLE IF EXISTS `character_queststatus_monthly`;
/*!40101 SET @saved_cs_client     = @@character_set_client */;
/*!40101 SET character_set_client = utf8 */;
CREATE TABLE `character_queststatus_monthly` (
  `guid` int(10) unsigned NOT NULL DEFAULT '0' COMMENT 'Global Unique Identifier',
  `quest` int(10) unsigned NOT NULL DEFAULT '0' COMMENT 'Quest Identifier',
  PRIMARY KEY (`guid`,`quest`),
  KEY `idx_guid` (`guid`)
) ENGINE=InnoDB DEFAULT CHARSET=utf8 COMMENT='Player System';
/*!40101 SET character_set_client = @saved_cs_client */;

--
-- Dumping data for table `character_queststatus_monthly`
--

LOCK TABLES `character_queststatus_monthly` WRITE;
/*!40000 ALTER TABLE `character_queststatus_monthly` DISABLE KEYS */;
/*!40000 ALTER TABLE `character_queststatus_monthly` ENABLE KEYS */;
UNLOCK TABLES;

--
-- Table structure for table `character_queststatus_rewarded`
--

DROP TABLE IF EXISTS `character_queststatus_rewarded`;
/*!40101 SET @saved_cs_client     = @@character_set_client */;
/*!40101 SET character_set_client = utf8 */;
CREATE TABLE `character_queststatus_rewarded` (
  `guid` int(10) unsigned NOT NULL DEFAULT '0' COMMENT 'Global Unique Identifier',
  `quest` int(10) unsigned NOT NULL DEFAULT '0' COMMENT 'Quest Identifier',
  `active` tinyint(10) unsigned NOT NULL DEFAULT '1',
  PRIMARY KEY (`guid`,`quest`)
) ENGINE=InnoDB DEFAULT CHARSET=utf8 COMMENT='Player System';
/*!40101 SET character_set_client = @saved_cs_client */;

--
-- Dumping data for table `character_queststatus_rewarded`
--

LOCK TABLES `character_queststatus_rewarded` WRITE;
/*!40000 ALTER TABLE `character_queststatus_rewarded` DISABLE KEYS */;
/*!40000 ALTER TABLE `character_queststatus_rewarded` ENABLE KEYS */;
UNLOCK TABLES;

--
-- Table structure for table `character_queststatus_seasonal`
--

DROP TABLE IF EXISTS `character_queststatus_seasonal`;
/*!40101 SET @saved_cs_client     = @@character_set_client */;
/*!40101 SET character_set_client = utf8 */;
CREATE TABLE `character_queststatus_seasonal` (
  `guid` int(10) unsigned NOT NULL DEFAULT '0' COMMENT 'Global Unique Identifier',
  `quest` int(10) unsigned NOT NULL DEFAULT '0' COMMENT 'Quest Identifier',
  `event` int(10) unsigned NOT NULL DEFAULT '0' COMMENT 'Event Identifier',
  PRIMARY KEY (`guid`,`quest`),
  KEY `idx_guid` (`guid`)
) ENGINE=InnoDB DEFAULT CHARSET=utf8 COMMENT='Player System';
/*!40101 SET character_set_client = @saved_cs_client */;

--
-- Dumping data for table `character_queststatus_seasonal`
--

LOCK TABLES `character_queststatus_seasonal` WRITE;
/*!40000 ALTER TABLE `character_queststatus_seasonal` DISABLE KEYS */;
/*!40000 ALTER TABLE `character_queststatus_seasonal` ENABLE KEYS */;
UNLOCK TABLES;

--
-- Table structure for table `character_queststatus_weekly`
--

DROP TABLE IF EXISTS `character_queststatus_weekly`;
/*!40101 SET @saved_cs_client     = @@character_set_client */;
/*!40101 SET character_set_client = utf8 */;
CREATE TABLE `character_queststatus_weekly` (
  `guid` int(10) unsigned NOT NULL DEFAULT '0' COMMENT 'Global Unique Identifier',
  `quest` int(10) unsigned NOT NULL DEFAULT '0' COMMENT 'Quest Identifier',
  PRIMARY KEY (`guid`,`quest`),
  KEY `idx_guid` (`guid`)
) ENGINE=InnoDB DEFAULT CHARSET=utf8 COMMENT='Player System';
/*!40101 SET character_set_client = @saved_cs_client */;

--
-- Dumping data for table `character_queststatus_weekly`
--

LOCK TABLES `character_queststatus_weekly` WRITE;
/*!40000 ALTER TABLE `character_queststatus_weekly` DISABLE KEYS */;
/*!40000 ALTER TABLE `character_queststatus_weekly` ENABLE KEYS */;
UNLOCK TABLES;

--
-- Table structure for table `character_reputation`
--

DROP TABLE IF EXISTS `character_reputation`;
/*!40101 SET @saved_cs_client     = @@character_set_client */;
/*!40101 SET character_set_client = utf8 */;
CREATE TABLE `character_reputation` (
  `guid` int(10) unsigned NOT NULL DEFAULT '0' COMMENT 'Global Unique Identifier',
  `faction` smallint(5) unsigned NOT NULL DEFAULT '0',
  `standing` int(11) NOT NULL DEFAULT '0',
  `flags` smallint(5) unsigned NOT NULL DEFAULT '0',
  PRIMARY KEY (`guid`,`faction`)
) ENGINE=InnoDB DEFAULT CHARSET=utf8 COMMENT='Player System';
/*!40101 SET character_set_client = @saved_cs_client */;

--
-- Dumping data for table `character_reputation`
--

LOCK TABLES `character_reputation` WRITE;
/*!40000 ALTER TABLE `character_reputation` DISABLE KEYS */;
/*!40000 ALTER TABLE `character_reputation` ENABLE KEYS */;
UNLOCK TABLES;

--
-- Table structure for table `character_skills`
--

DROP TABLE IF EXISTS `character_skills`;
/*!40101 SET @saved_cs_client     = @@character_set_client */;
/*!40101 SET character_set_client = utf8 */;
CREATE TABLE `character_skills` (
  `guid` int(10) unsigned NOT NULL COMMENT 'Global Unique Identifier',
  `skill` smallint(5) unsigned NOT NULL,
  `value` smallint(5) unsigned NOT NULL,
  `max` smallint(5) unsigned NOT NULL,
  PRIMARY KEY (`guid`,`skill`)
) ENGINE=InnoDB DEFAULT CHARSET=utf8 COMMENT='Player System';
/*!40101 SET character_set_client = @saved_cs_client */;

--
-- Dumping data for table `character_skills`
--

LOCK TABLES `character_skills` WRITE;
/*!40000 ALTER TABLE `character_skills` DISABLE KEYS */;
/*!40000 ALTER TABLE `character_skills` ENABLE KEYS */;
UNLOCK TABLES;

--
-- Table structure for table `character_social`
--

DROP TABLE IF EXISTS `character_social`;
/*!40101 SET @saved_cs_client     = @@character_set_client */;
/*!40101 SET character_set_client = utf8 */;
CREATE TABLE `character_social` (
  `guid` int(10) unsigned NOT NULL DEFAULT '0' COMMENT 'Character Global Unique Identifier',
  `friend` int(10) unsigned NOT NULL DEFAULT '0' COMMENT 'Friend Global Unique Identifier',
  `flags` tinyint(3) unsigned NOT NULL DEFAULT '0' COMMENT 'Friend Flags',
  `note` varchar(48) NOT NULL DEFAULT '' COMMENT 'Friend Note',
  PRIMARY KEY (`guid`,`friend`,`flags`),
  KEY `friend` (`friend`)
) ENGINE=InnoDB DEFAULT CHARSET=utf8 COMMENT='Player System';
/*!40101 SET character_set_client = @saved_cs_client */;

--
-- Dumping data for table `character_social`
--

LOCK TABLES `character_social` WRITE;
/*!40000 ALTER TABLE `character_social` DISABLE KEYS */;
/*!40000 ALTER TABLE `character_social` ENABLE KEYS */;
UNLOCK TABLES;

--
-- Table structure for table `character_spell`
--

DROP TABLE IF EXISTS `character_spell`;
/*!40101 SET @saved_cs_client     = @@character_set_client */;
/*!40101 SET character_set_client = utf8 */;
CREATE TABLE `character_spell` (
  `guid` int(10) unsigned NOT NULL DEFAULT '0' COMMENT 'Global Unique Identifier',
  `spell` mediumint(8) unsigned NOT NULL DEFAULT '0' COMMENT 'Spell Identifier',
  `active` tinyint(3) unsigned NOT NULL DEFAULT '1',
  `disabled` tinyint(3) unsigned NOT NULL DEFAULT '0',
  PRIMARY KEY (`guid`,`spell`)
) ENGINE=InnoDB DEFAULT CHARSET=utf8 COMMENT='Player System';
/*!40101 SET character_set_client = @saved_cs_client */;

--
-- Dumping data for table `character_spell`
--

LOCK TABLES `character_spell` WRITE;
/*!40000 ALTER TABLE `character_spell` DISABLE KEYS */;
/*!40000 ALTER TABLE `character_spell` ENABLE KEYS */;
UNLOCK TABLES;

--
-- Table structure for table `character_spell_cooldown`
--

DROP TABLE IF EXISTS `character_spell_cooldown`;
/*!40101 SET @saved_cs_client     = @@character_set_client */;
/*!40101 SET character_set_client = utf8 */;
CREATE TABLE `character_spell_cooldown` (
  `guid` int(10) unsigned NOT NULL DEFAULT '0' COMMENT 'Global Unique Identifier, Low part',
  `spell` mediumint(8) unsigned NOT NULL DEFAULT '0' COMMENT 'Spell Identifier',
  `item` int(10) unsigned NOT NULL DEFAULT '0' COMMENT 'Item Identifier',
  `time` int(10) unsigned NOT NULL DEFAULT '0',
  PRIMARY KEY (`guid`,`spell`)
) ENGINE=InnoDB DEFAULT CHARSET=utf8;
/*!40101 SET character_set_client = @saved_cs_client */;

--
-- Dumping data for table `character_spell_cooldown`
--

LOCK TABLES `character_spell_cooldown` WRITE;
/*!40000 ALTER TABLE `character_spell_cooldown` DISABLE KEYS */;
/*!40000 ALTER TABLE `character_spell_cooldown` ENABLE KEYS */;
UNLOCK TABLES;

--
-- Table structure for table `character_stats`
--

DROP TABLE IF EXISTS `character_stats`;
/*!40101 SET @saved_cs_client     = @@character_set_client */;
/*!40101 SET character_set_client = utf8 */;
CREATE TABLE `character_stats` (
  `guid` int(10) unsigned NOT NULL DEFAULT '0' COMMENT 'Global Unique Identifier, Low part',
  `maxhealth` int(10) unsigned NOT NULL DEFAULT '0',
  `maxpower1` int(10) unsigned NOT NULL DEFAULT '0',
  `maxpower2` int(10) unsigned NOT NULL DEFAULT '0',
  `maxpower3` int(10) unsigned NOT NULL DEFAULT '0',
  `maxpower4` int(10) unsigned NOT NULL DEFAULT '0',
  `maxpower5` int(10) unsigned NOT NULL DEFAULT '0',
  `strength` int(10) unsigned NOT NULL DEFAULT '0',
  `agility` int(10) unsigned NOT NULL DEFAULT '0',
  `stamina` int(10) unsigned NOT NULL DEFAULT '0',
  `intellect` int(10) unsigned NOT NULL DEFAULT '0',
  `spirit` int(10) unsigned NOT NULL DEFAULT '0',
  `armor` int(10) unsigned NOT NULL DEFAULT '0',
  `resHoly` int(10) unsigned NOT NULL DEFAULT '0',
  `resFire` int(10) unsigned NOT NULL DEFAULT '0',
  `resNature` int(10) unsigned NOT NULL DEFAULT '0',
  `resFrost` int(10) unsigned NOT NULL DEFAULT '0',
  `resShadow` int(10) unsigned NOT NULL DEFAULT '0',
  `resArcane` int(10) unsigned NOT NULL DEFAULT '0',
  `blockPct` float unsigned NOT NULL DEFAULT '0',
  `dodgePct` float unsigned NOT NULL DEFAULT '0',
  `parryPct` float unsigned NOT NULL DEFAULT '0',
  `critPct` float unsigned NOT NULL DEFAULT '0',
  `rangedCritPct` float unsigned NOT NULL DEFAULT '0',
  `spellCritPct` float unsigned NOT NULL DEFAULT '0',
  `attackPower` int(10) unsigned NOT NULL DEFAULT '0',
  `rangedAttackPower` int(10) unsigned NOT NULL DEFAULT '0',
  `spellPower` int(10) unsigned NOT NULL DEFAULT '0',
  `resilience` int(10) unsigned NOT NULL DEFAULT '0',
  PRIMARY KEY (`guid`)
) ENGINE=InnoDB DEFAULT CHARSET=utf8;
/*!40101 SET character_set_client = @saved_cs_client */;

--
-- Dumping data for table `character_stats`
--

LOCK TABLES `character_stats` WRITE;
/*!40000 ALTER TABLE `character_stats` DISABLE KEYS */;
/*!40000 ALTER TABLE `character_stats` ENABLE KEYS */;
UNLOCK TABLES;

--
-- Table structure for table `character_talent`
--

DROP TABLE IF EXISTS `character_talent`;
/*!40101 SET @saved_cs_client     = @@character_set_client */;
/*!40101 SET character_set_client = utf8 */;
CREATE TABLE `character_talent` (
  `guid` int(10) unsigned NOT NULL,
  `spell` mediumint(8) unsigned NOT NULL,
  `talentGroup` tinyint(3) unsigned NOT NULL DEFAULT '0',
  PRIMARY KEY (`guid`,`spell`,`talentGroup`)
) ENGINE=InnoDB DEFAULT CHARSET=utf8;
/*!40101 SET character_set_client = @saved_cs_client */;

--
-- Dumping data for table `character_talent`
--

LOCK TABLES `character_talent` WRITE;
/*!40000 ALTER TABLE `character_talent` DISABLE KEYS */;
/*!40000 ALTER TABLE `character_talent` ENABLE KEYS */;
UNLOCK TABLES;

--
-- Table structure for table `character_void_storage`
--

DROP TABLE IF EXISTS `character_void_storage`;
/*!40101 SET @saved_cs_client     = @@character_set_client */;
/*!40101 SET character_set_client = utf8 */;
CREATE TABLE `character_void_storage` (
  `itemId` bigint(20) unsigned NOT NULL,
  `playerGuid` int(10) unsigned NOT NULL,
  `itemEntry` mediumint(8) unsigned NOT NULL,
  `slot` tinyint(3) unsigned NOT NULL,
  `creatorGuid` int(10) unsigned NOT NULL DEFAULT '0',
  `randomProperty` int(10) unsigned NOT NULL DEFAULT '0',
  `suffixFactor` int(10) unsigned NOT NULL DEFAULT '0',
  PRIMARY KEY (`itemId`),
  UNIQUE KEY `idx_player_slot` (`playerGuid`,`slot`),
  KEY `idx_player` (`playerGuid`)
) ENGINE=InnoDB DEFAULT CHARSET=utf8;
/*!40101 SET character_set_client = @saved_cs_client */;

--
-- Dumping data for table `character_void_storage`
--

LOCK TABLES `character_void_storage` WRITE;
/*!40000 ALTER TABLE `character_void_storage` DISABLE KEYS */;
/*!40000 ALTER TABLE `character_void_storage` ENABLE KEYS */;
UNLOCK TABLES;

--
-- Table structure for table `characters`
--

DROP TABLE IF EXISTS `characters`;
/*!40101 SET @saved_cs_client     = @@character_set_client */;
/*!40101 SET character_set_client = utf8 */;
CREATE TABLE `characters` (
  `guid` int(10) unsigned NOT NULL DEFAULT '0' COMMENT 'Global Unique Identifier',
  `account` int(10) unsigned NOT NULL DEFAULT '0' COMMENT 'Account Identifier',
  `name` varchar(12) CHARACTER SET utf8 COLLATE utf8_bin NOT NULL,
  `slot` tinyint(3) unsigned NOT NULL DEFAULT '0',
  `race` tinyint(3) unsigned NOT NULL DEFAULT '0',
  `class` tinyint(3) unsigned NOT NULL DEFAULT '0',
  `gender` tinyint(3) unsigned NOT NULL DEFAULT '0',
  `level` tinyint(3) unsigned NOT NULL DEFAULT '0',
  `xp` int(10) unsigned NOT NULL DEFAULT '0',
  `money` bigint(20) unsigned NOT NULL DEFAULT '0',
  `playerBytes` int(10) unsigned NOT NULL DEFAULT '0',
  `playerBytes2` int(10) unsigned NOT NULL DEFAULT '0',
  `playerFlags` int(10) unsigned NOT NULL DEFAULT '0',
  `position_x` float NOT NULL DEFAULT '0',
  `position_y` float NOT NULL DEFAULT '0',
  `position_z` float NOT NULL DEFAULT '0',
  `map` smallint(5) unsigned NOT NULL DEFAULT '0' COMMENT 'Map Identifier',
  `instance_id` int(10) unsigned NOT NULL DEFAULT '0',
  `instance_mode_mask` tinyint(3) unsigned NOT NULL DEFAULT '0',
  `orientation` float NOT NULL DEFAULT '0',
  `taximask` text NOT NULL,
  `online` tinyint(3) unsigned NOT NULL DEFAULT '0',
  `cinematic` tinyint(3) unsigned NOT NULL DEFAULT '0',
  `totaltime` int(10) unsigned NOT NULL DEFAULT '0',
  `leveltime` int(10) unsigned NOT NULL DEFAULT '0',
  `logout_time` int(10) unsigned NOT NULL DEFAULT '0',
  `is_logout_resting` tinyint(3) unsigned NOT NULL DEFAULT '0',
  `rest_bonus` float NOT NULL DEFAULT '0',
  `resettalents_cost` int(10) unsigned NOT NULL DEFAULT '0',
  `resettalents_time` int(10) unsigned NOT NULL DEFAULT '0',
  `talentTree` varchar(10) NOT NULL DEFAULT '0 0',
  `trans_x` float NOT NULL DEFAULT '0',
  `trans_y` float NOT NULL DEFAULT '0',
  `trans_z` float NOT NULL DEFAULT '0',
  `trans_o` float NOT NULL DEFAULT '0',
  `transguid` mediumint(8) unsigned NOT NULL DEFAULT '0',
  `extra_flags` smallint(5) unsigned NOT NULL DEFAULT '0',
  `stable_slots` tinyint(3) unsigned NOT NULL DEFAULT '0',
  `at_login` smallint(5) unsigned NOT NULL DEFAULT '0',
  `zone` smallint(5) unsigned NOT NULL DEFAULT '0',
  `death_expire_time` int(10) unsigned NOT NULL DEFAULT '0',
  `taxi_path` text,
  `totalKills` int(10) unsigned NOT NULL DEFAULT '0',
  `todayKills` smallint(5) unsigned NOT NULL DEFAULT '0',
  `yesterdayKills` smallint(5) unsigned NOT NULL DEFAULT '0',
  `chosenTitle` int(10) unsigned NOT NULL DEFAULT '0',
  `watchedFaction` int(10) unsigned NOT NULL DEFAULT '0',
  `drunk` tinyint(3) unsigned NOT NULL DEFAULT '0',
  `health` int(10) unsigned NOT NULL DEFAULT '0',
  `power1` int(10) unsigned NOT NULL DEFAULT '0',
  `power2` int(10) unsigned NOT NULL DEFAULT '0',
  `power3` int(10) unsigned NOT NULL DEFAULT '0',
  `power4` int(10) unsigned NOT NULL DEFAULT '0',
  `power5` int(10) unsigned NOT NULL DEFAULT '0',
  `latency` mediumint(8) unsigned NOT NULL DEFAULT '0',
  `talentGroupsCount` tinyint(3) unsigned NOT NULL DEFAULT '1',
  `activeTalentGroup` tinyint(3) unsigned NOT NULL DEFAULT '0',
  `exploredZones` longtext,
  `equipmentCache` longtext,
  `knownTitles` longtext,
  `actionBars` tinyint(3) unsigned NOT NULL DEFAULT '0',
  `grantableLevels` tinyint(3) unsigned NOT NULL DEFAULT '0',
  `deleteInfos_Account` int(10) unsigned DEFAULT NULL,
  `deleteInfos_Name` varchar(12) DEFAULT NULL,
  `deleteDate` int(10) unsigned DEFAULT NULL,
  PRIMARY KEY (`guid`),
  KEY `idx_account` (`account`),
  KEY `idx_online` (`online`),
  KEY `idx_name` (`name`)
) ENGINE=InnoDB DEFAULT CHARSET=utf8 COMMENT='Player System';
/*!40101 SET character_set_client = @saved_cs_client */;

--
-- Dumping data for table `characters`
--

LOCK TABLES `characters` WRITE;
/*!40000 ALTER TABLE `characters` DISABLE KEYS */;
/*!40000 ALTER TABLE `characters` ENABLE KEYS */;
UNLOCK TABLES;

--
-- Table structure for table `corpse`
--

DROP TABLE IF EXISTS `corpse`;
/*!40101 SET @saved_cs_client     = @@character_set_client */;
/*!40101 SET character_set_client = utf8 */;
CREATE TABLE `corpse` (
  `corpseGuid` int(10) unsigned NOT NULL DEFAULT '0' COMMENT 'Global Unique Identifier',
  `guid` int(10) unsigned NOT NULL DEFAULT '0' COMMENT 'Character Global Unique Identifier',
  `posX` float NOT NULL DEFAULT '0',
  `posY` float NOT NULL DEFAULT '0',
  `posZ` float NOT NULL DEFAULT '0',
  `orientation` float NOT NULL DEFAULT '0',
  `mapId` smallint(5) unsigned NOT NULL DEFAULT '0' COMMENT 'Map Identifier',
  `displayId` int(10) unsigned NOT NULL DEFAULT '0',
  `itemCache` text NOT NULL,
  `bytes1` int(10) unsigned NOT NULL DEFAULT '0',
  `bytes2` int(10) unsigned NOT NULL DEFAULT '0',
  `flags` tinyint(3) unsigned NOT NULL DEFAULT '0',
  `dynFlags` tinyint(3) unsigned NOT NULL DEFAULT '0',
  `time` int(10) unsigned NOT NULL DEFAULT '0',
  `corpseType` tinyint(3) unsigned NOT NULL DEFAULT '0',
  `instanceId` int(10) unsigned NOT NULL DEFAULT '0' COMMENT 'Instance Identifier',
  PRIMARY KEY (`corpseGuid`),
  KEY `idx_type` (`corpseType`),
  KEY `idx_instance` (`instanceId`),
  KEY `idx_player` (`guid`),
  KEY `idx_time` (`time`)
) ENGINE=InnoDB DEFAULT CHARSET=utf8 COMMENT='Death System';
/*!40101 SET character_set_client = @saved_cs_client */;

--
-- Dumping data for table `corpse`
--

LOCK TABLES `corpse` WRITE;
/*!40000 ALTER TABLE `corpse` DISABLE KEYS */;
/*!40000 ALTER TABLE `corpse` ENABLE KEYS */;
UNLOCK TABLES;

--
-- Table structure for table `corpse_phases`
--

DROP TABLE IF EXISTS `corpse_phases`;
/*!40101 SET @saved_cs_client     = @@character_set_client */;
/*!40101 SET character_set_client = utf8 */;
CREATE TABLE `corpse_phases` (
  `Guid` int(10) unsigned NOT NULL,
  `PhaseId` int(10) unsigned NOT NULL,
  `OwnerGuid` int(10) unsigned NOT NULL,
  `Time` int(10) unsigned NOT NULL DEFAULT '0',
  `CorpseType` tinyint(3) unsigned NOT NULL DEFAULT '0',
  PRIMARY KEY (`Guid`,`PhaseId`)
  ) ENGINE=InnoDB DEFAULT CHARSET=utf8 COMMENT='Grid Loading System';
/*!40101 SET character_set_client = @saved_cs_client */;

--
-- Dumping data for table `corpse_phases`
--
LOCK TABLES `corpse_phases` WRITE;
/*!40000 ALTER TABLE `corpse_phases` DISABLE KEYS */;
/*!40000 ALTER TABLE `corpse_phases` ENABLE KEYS */;
UNLOCK TABLES;
--
-- Table structure for table `creature_respawn`
--

DROP TABLE IF EXISTS `creature_respawn`;
/*!40101 SET @saved_cs_client     = @@character_set_client */;
/*!40101 SET character_set_client = utf8 */;
CREATE TABLE `creature_respawn` (
  `guid` int(10) unsigned NOT NULL DEFAULT '0' COMMENT 'Global Unique Identifier',
  `respawnTime` int(10) unsigned NOT NULL DEFAULT '0',
  `mapId` smallint(10) unsigned NOT NULL DEFAULT '0',
  `instanceId` int(10) unsigned NOT NULL DEFAULT '0' COMMENT 'Instance Identifier',
  PRIMARY KEY (`guid`,`instanceId`),
  KEY `idx_instance` (`instanceId`)
) ENGINE=InnoDB DEFAULT CHARSET=utf8 COMMENT='Grid Loading System';
/*!40101 SET character_set_client = @saved_cs_client */;

--
-- Dumping data for table `creature_respawn`
--

LOCK TABLES `creature_respawn` WRITE;
/*!40000 ALTER TABLE `creature_respawn` DISABLE KEYS */;
/*!40000 ALTER TABLE `creature_respawn` ENABLE KEYS */;
UNLOCK TABLES;

--
-- Table structure for table `game_event_condition_save`
--

DROP TABLE IF EXISTS `game_event_condition_save`;
/*!40101 SET @saved_cs_client     = @@character_set_client */;
/*!40101 SET character_set_client = utf8 */;
CREATE TABLE `game_event_condition_save` (
  `eventEntry` tinyint(3) unsigned NOT NULL,
  `condition_id` int(10) unsigned NOT NULL DEFAULT '0',
  `done` float DEFAULT '0',
  PRIMARY KEY (`eventEntry`,`condition_id`)
) ENGINE=InnoDB DEFAULT CHARSET=utf8;
/*!40101 SET character_set_client = @saved_cs_client */;

--
-- Dumping data for table `game_event_condition_save`
--

LOCK TABLES `game_event_condition_save` WRITE;
/*!40000 ALTER TABLE `game_event_condition_save` DISABLE KEYS */;
/*!40000 ALTER TABLE `game_event_condition_save` ENABLE KEYS */;
UNLOCK TABLES;

--
-- Table structure for table `game_event_save`
--

DROP TABLE IF EXISTS `game_event_save`;
/*!40101 SET @saved_cs_client     = @@character_set_client */;
/*!40101 SET character_set_client = utf8 */;
CREATE TABLE `game_event_save` (
  `eventEntry` tinyint(3) unsigned NOT NULL,
  `state` tinyint(3) unsigned NOT NULL DEFAULT '1',
  `next_start` int(10) unsigned NOT NULL DEFAULT '0',
  PRIMARY KEY (`eventEntry`)
) ENGINE=InnoDB DEFAULT CHARSET=utf8;
/*!40101 SET character_set_client = @saved_cs_client */;

--
-- Dumping data for table `game_event_save`
--

LOCK TABLES `game_event_save` WRITE;
/*!40000 ALTER TABLE `game_event_save` DISABLE KEYS */;
/*!40000 ALTER TABLE `game_event_save` ENABLE KEYS */;
UNLOCK TABLES;

--
-- Table structure for table `gameobject_respawn`
--

DROP TABLE IF EXISTS `gameobject_respawn`;
/*!40101 SET @saved_cs_client     = @@character_set_client */;
/*!40101 SET character_set_client = utf8 */;
CREATE TABLE `gameobject_respawn` (
  `guid` int(10) unsigned NOT NULL DEFAULT '0' COMMENT 'Global Unique Identifier',
  `respawnTime` int(10) unsigned NOT NULL DEFAULT '0',
  `mapId` smallint(10) unsigned NOT NULL DEFAULT '0',
  `instanceId` int(10) unsigned NOT NULL DEFAULT '0' COMMENT 'Instance Identifier',
  PRIMARY KEY (`guid`,`instanceId`),
  KEY `idx_instance` (`instanceId`)
) ENGINE=InnoDB DEFAULT CHARSET=utf8 COMMENT='Grid Loading System';
/*!40101 SET character_set_client = @saved_cs_client */;

--
-- Dumping data for table `gameobject_respawn`
--

LOCK TABLES `gameobject_respawn` WRITE;
/*!40000 ALTER TABLE `gameobject_respawn` DISABLE KEYS */;
/*!40000 ALTER TABLE `gameobject_respawn` ENABLE KEYS */;
UNLOCK TABLES;

--
-- Table structure for table `gm_subsurvey`
--

DROP TABLE IF EXISTS `gm_subsurvey`;
/*!40101 SET @saved_cs_client     = @@character_set_client */;
/*!40101 SET character_set_client = utf8 */;
CREATE TABLE `gm_subsurvey` (
  `surveyId` int(10) unsigned NOT NULL AUTO_INCREMENT,
  `questionId` int(10) unsigned NOT NULL DEFAULT '0',
  `answer` int(10) unsigned NOT NULL DEFAULT '0',
  `answerComment` text NOT NULL,
  PRIMARY KEY (`surveyId`,`questionId`)
) ENGINE=InnoDB DEFAULT CHARSET=utf8 COMMENT='Player System';
/*!40101 SET character_set_client = @saved_cs_client */;

--
-- Dumping data for table `gm_subsurvey`
--

LOCK TABLES `gm_subsurvey` WRITE;
/*!40000 ALTER TABLE `gm_subsurvey` DISABLE KEYS */;
/*!40000 ALTER TABLE `gm_subsurvey` ENABLE KEYS */;
UNLOCK TABLES;

--
-- Table structure for table `gm_survey`
--

DROP TABLE IF EXISTS `gm_survey`;
/*!40101 SET @saved_cs_client     = @@character_set_client */;
/*!40101 SET character_set_client = utf8 */;
CREATE TABLE `gm_survey` (
  `surveyId` int(10) unsigned NOT NULL AUTO_INCREMENT,
  `guid` int(10) unsigned NOT NULL DEFAULT '0',
  `mainSurvey` int(10) unsigned NOT NULL DEFAULT '0',
  `comment` longtext NOT NULL,
  `createTime` int(10) unsigned NOT NULL DEFAULT '0',
  PRIMARY KEY (`surveyId`)
) ENGINE=InnoDB DEFAULT CHARSET=utf8 COMMENT='Player System';
/*!40101 SET character_set_client = @saved_cs_client */;

--
-- Dumping data for table `gm_survey`
--

LOCK TABLES `gm_survey` WRITE;
/*!40000 ALTER TABLE `gm_survey` DISABLE KEYS */;
/*!40000 ALTER TABLE `gm_survey` ENABLE KEYS */;
UNLOCK TABLES;

--
-- Table structure for table `gm_ticket`
--

DROP TABLE IF EXISTS `gm_ticket`;
/*!40101 SET @saved_cs_client     = @@character_set_client */;
/*!40101 SET character_set_client = utf8 */;
CREATE TABLE `gm_ticket` (
  `id` int(10) unsigned NOT NULL AUTO_INCREMENT,
  `playerGuid` int(10) unsigned NOT NULL DEFAULT '0' COMMENT 'Global Unique Identifier of ticket creator',
  `name` varchar(12) NOT NULL COMMENT 'Name of ticket creator',
  `description` text NOT NULL,
  `createTime` int(10) unsigned NOT NULL DEFAULT '0',
  `mapId` smallint(5) unsigned NOT NULL DEFAULT '0',
  `posX` float NOT NULL DEFAULT '0',
  `posY` float NOT NULL DEFAULT '0',
  `posZ` float NOT NULL DEFAULT '0',
  `lastModifiedTime` int(10) unsigned NOT NULL DEFAULT '0',
  `closedBy` int(10) NOT NULL DEFAULT '0',
  `assignedTo` int(10) unsigned NOT NULL DEFAULT '0' COMMENT 'GUID of admin to whom ticket is assigned',
  `comment` text NOT NULL,
  `response` text NOT NULL,
  `completed` tinyint(3) unsigned NOT NULL DEFAULT '0',
  `escalated` tinyint(3) unsigned NOT NULL DEFAULT '0',
  `viewed` tinyint(3) unsigned NOT NULL DEFAULT '0',
  `needMoreHelp` tinyint(3) unsigned NOT NULL DEFAULT '0',
  PRIMARY KEY (`id`)
) ENGINE=InnoDB DEFAULT CHARSET=utf8 COMMENT='Player System';
/*!40101 SET character_set_client = @saved_cs_client */;

--
-- Dumping data for table `gm_ticket`
--

LOCK TABLES `gm_ticket` WRITE;
/*!40000 ALTER TABLE `gm_ticket` DISABLE KEYS */;
/*!40000 ALTER TABLE `gm_ticket` ENABLE KEYS */;
UNLOCK TABLES;

--
-- Table structure for table `group_instance`
--

DROP TABLE IF EXISTS `group_instance`;
/*!40101 SET @saved_cs_client     = @@character_set_client */;
/*!40101 SET character_set_client = utf8 */;
CREATE TABLE `group_instance` (
  `guid` int(10) unsigned NOT NULL DEFAULT '0',
  `instance` int(10) unsigned NOT NULL DEFAULT '0',
  `permanent` tinyint(3) unsigned NOT NULL DEFAULT '0',
  PRIMARY KEY (`guid`,`instance`),
  KEY `instance` (`instance`)
) ENGINE=InnoDB DEFAULT CHARSET=utf8;
/*!40101 SET character_set_client = @saved_cs_client */;

--
-- Dumping data for table `group_instance`
--

LOCK TABLES `group_instance` WRITE;
/*!40000 ALTER TABLE `group_instance` DISABLE KEYS */;
/*!40000 ALTER TABLE `group_instance` ENABLE KEYS */;
UNLOCK TABLES;

--
-- Table structure for table `group_member`
--

DROP TABLE IF EXISTS `group_member`;
/*!40101 SET @saved_cs_client     = @@character_set_client */;
/*!40101 SET character_set_client = utf8 */;
CREATE TABLE `group_member` (
  `guid` int(10) unsigned NOT NULL,
  `memberGuid` int(10) unsigned NOT NULL,
  `memberFlags` tinyint(3) unsigned NOT NULL DEFAULT '0',
  `subgroup` tinyint(3) unsigned NOT NULL DEFAULT '0',
  `roles` tinyint(3) unsigned NOT NULL DEFAULT '0',
  PRIMARY KEY (`memberGuid`)
) ENGINE=InnoDB DEFAULT CHARSET=utf8 COMMENT='Groups';
/*!40101 SET character_set_client = @saved_cs_client */;

--
-- Dumping data for table `group_member`
--

LOCK TABLES `group_member` WRITE;
/*!40000 ALTER TABLE `group_member` DISABLE KEYS */;
/*!40000 ALTER TABLE `group_member` ENABLE KEYS */;
UNLOCK TABLES;

--
-- Table structure for table `groups`
--

DROP TABLE IF EXISTS `groups`;
/*!40101 SET @saved_cs_client     = @@character_set_client */;
/*!40101 SET character_set_client = utf8 */;
CREATE TABLE `groups` (
  `guid` int(10) unsigned NOT NULL,
  `leaderGuid` int(10) unsigned NOT NULL,
  `lootMethod` tinyint(3) unsigned NOT NULL,
  `looterGuid` int(10) unsigned NOT NULL,
  `lootThreshold` tinyint(3) unsigned NOT NULL,
  `icon1` bigint(20) unsigned NOT NULL,
  `icon2` bigint(20) unsigned NOT NULL,
  `icon3` bigint(20) unsigned NOT NULL,
  `icon4` bigint(20) unsigned NOT NULL,
  `icon5` bigint(20) unsigned NOT NULL,
  `icon6` bigint(20) unsigned NOT NULL,
  `icon7` bigint(20) unsigned NOT NULL,
  `icon8` bigint(20) unsigned NOT NULL,
  `groupType` tinyint(3) unsigned NOT NULL,
  `difficulty` tinyint(3) unsigned NOT NULL DEFAULT '0',
  `raidDifficulty` tinyint(3) unsigned NOT NULL DEFAULT '0',
  `masterLooterGuid` int(10) unsigned NOT NULL,
  PRIMARY KEY (`guid`),
  KEY `leaderGuid` (`leaderGuid`)
) ENGINE=InnoDB DEFAULT CHARSET=utf8 COMMENT='Groups';
/*!40101 SET character_set_client = @saved_cs_client */;

--
-- Dumping data for table `groups`
--

LOCK TABLES `groups` WRITE;
/*!40000 ALTER TABLE `groups` DISABLE KEYS */;
/*!40000 ALTER TABLE `groups` ENABLE KEYS */;
UNLOCK TABLES;

--
-- Table structure for table `guild`
--

DROP TABLE IF EXISTS `guild`;
/*!40101 SET @saved_cs_client     = @@character_set_client */;
/*!40101 SET character_set_client = utf8 */;
CREATE TABLE `guild` (
  `guildid` int(10) unsigned NOT NULL DEFAULT '0',
  `name` varchar(24) NOT NULL DEFAULT '',
  `leaderguid` int(10) unsigned NOT NULL DEFAULT '0',
  `EmblemStyle` tinyint(3) unsigned NOT NULL DEFAULT '0',
  `EmblemColor` tinyint(3) unsigned NOT NULL DEFAULT '0',
  `BorderStyle` tinyint(3) unsigned NOT NULL DEFAULT '0',
  `BorderColor` tinyint(3) unsigned NOT NULL DEFAULT '0',
  `BackgroundColor` tinyint(3) unsigned NOT NULL DEFAULT '0',
  `info` varchar(500) NOT NULL DEFAULT '',
  `motd` varchar(128) NOT NULL DEFAULT '',
  `createdate` int(10) unsigned NOT NULL DEFAULT '0',
  `BankMoney` bigint(20) unsigned NOT NULL DEFAULT '0',
  `level` int(10) unsigned DEFAULT '1',
  `experience` bigint(20) unsigned DEFAULT '0',
  `todayExperience` bigint(20) unsigned DEFAULT '0',
  PRIMARY KEY (`guildid`)
) ENGINE=InnoDB DEFAULT CHARSET=utf8 COMMENT='Guild System';
/*!40101 SET character_set_client = @saved_cs_client */;

--
-- Dumping data for table `guild`
--

LOCK TABLES `guild` WRITE;
/*!40000 ALTER TABLE `guild` DISABLE KEYS */;
/*!40000 ALTER TABLE `guild` ENABLE KEYS */;
UNLOCK TABLES;

--
-- Table structure for table `guild_achievement`
--

DROP TABLE IF EXISTS `guild_achievement`;
/*!40101 SET @saved_cs_client     = @@character_set_client */;
/*!40101 SET character_set_client = utf8 */;
CREATE TABLE `guild_achievement` (
  `guildId` int(10) unsigned NOT NULL,
  `achievement` smallint(5) unsigned NOT NULL,
  `date` int(10) unsigned NOT NULL DEFAULT '0',
  `guids` text NOT NULL,
  PRIMARY KEY (`guildId`,`achievement`)
) ENGINE=InnoDB DEFAULT CHARSET=utf8;
/*!40101 SET character_set_client = @saved_cs_client */;

--
-- Dumping data for table `guild_achievement`
--

LOCK TABLES `guild_achievement` WRITE;
/*!40000 ALTER TABLE `guild_achievement` DISABLE KEYS */;
/*!40000 ALTER TABLE `guild_achievement` ENABLE KEYS */;
UNLOCK TABLES;

--
-- Table structure for table `guild_achievement_progress`
--

DROP TABLE IF EXISTS `guild_achievement_progress`;
/*!40101 SET @saved_cs_client     = @@character_set_client */;
/*!40101 SET character_set_client = utf8 */;
CREATE TABLE `guild_achievement_progress` (
  `guildId` int(10) unsigned NOT NULL,
  `criteria` smallint(5) unsigned NOT NULL,
  `counter` bigint(20) unsigned NOT NULL,
  `date` int(10) unsigned NOT NULL DEFAULT '0',
  `completedGuid` int(10) unsigned NOT NULL DEFAULT '0',
  PRIMARY KEY (`guildId`,`criteria`)
) ENGINE=InnoDB DEFAULT CHARSET=utf8;
/*!40101 SET character_set_client = @saved_cs_client */;

--
-- Dumping data for table `guild_achievement_progress`
--

LOCK TABLES `guild_achievement_progress` WRITE;
/*!40000 ALTER TABLE `guild_achievement_progress` DISABLE KEYS */;
/*!40000 ALTER TABLE `guild_achievement_progress` ENABLE KEYS */;
UNLOCK TABLES;

--
-- Table structure for table `guild_bank_eventlog`
--

DROP TABLE IF EXISTS `guild_bank_eventlog`;
/*!40101 SET @saved_cs_client     = @@character_set_client */;
/*!40101 SET character_set_client = utf8 */;
CREATE TABLE `guild_bank_eventlog` (
  `guildid` int(10) unsigned NOT NULL DEFAULT '0' COMMENT 'Guild Identificator',
  `LogGuid` int(10) unsigned NOT NULL DEFAULT '0' COMMENT 'Log record identificator - auxiliary column',
  `TabId` tinyint(3) unsigned NOT NULL DEFAULT '0' COMMENT 'Guild bank TabId',
  `EventType` tinyint(3) unsigned NOT NULL DEFAULT '0' COMMENT 'Event type',
  `PlayerGuid` int(10) unsigned NOT NULL DEFAULT '0',
  `ItemOrMoney` int(10) unsigned NOT NULL DEFAULT '0',
  `ItemStackCount` smallint(5) unsigned NOT NULL DEFAULT '0',
  `DestTabId` tinyint(3) unsigned NOT NULL DEFAULT '0' COMMENT 'Destination Tab Id',
  `TimeStamp` int(10) unsigned NOT NULL DEFAULT '0' COMMENT 'Event UNIX time',
  PRIMARY KEY (`guildid`,`LogGuid`,`TabId`),
  KEY `guildid_key` (`guildid`),
  KEY `Idx_PlayerGuid` (`PlayerGuid`),
  KEY `Idx_LogGuid` (`LogGuid`)
) ENGINE=InnoDB DEFAULT CHARSET=utf8;
/*!40101 SET character_set_client = @saved_cs_client */;

--
-- Dumping data for table `guild_bank_eventlog`
--

LOCK TABLES `guild_bank_eventlog` WRITE;
/*!40000 ALTER TABLE `guild_bank_eventlog` DISABLE KEYS */;
/*!40000 ALTER TABLE `guild_bank_eventlog` ENABLE KEYS */;
UNLOCK TABLES;

--
-- Table structure for table `guild_bank_item`
--

DROP TABLE IF EXISTS `guild_bank_item`;
/*!40101 SET @saved_cs_client     = @@character_set_client */;
/*!40101 SET character_set_client = utf8 */;
CREATE TABLE `guild_bank_item` (
  `guildid` int(10) unsigned NOT NULL DEFAULT '0',
  `TabId` tinyint(3) unsigned NOT NULL DEFAULT '0',
  `SlotId` tinyint(3) unsigned NOT NULL DEFAULT '0',
  `item_guid` int(10) unsigned NOT NULL DEFAULT '0',
  PRIMARY KEY (`guildid`,`TabId`,`SlotId`),
  KEY `guildid_key` (`guildid`),
  KEY `Idx_item_guid` (`item_guid`)
) ENGINE=InnoDB DEFAULT CHARSET=utf8;
/*!40101 SET character_set_client = @saved_cs_client */;

--
-- Dumping data for table `guild_bank_item`
--

LOCK TABLES `guild_bank_item` WRITE;
/*!40000 ALTER TABLE `guild_bank_item` DISABLE KEYS */;
/*!40000 ALTER TABLE `guild_bank_item` ENABLE KEYS */;
UNLOCK TABLES;

--
-- Table structure for table `guild_bank_right`
--

DROP TABLE IF EXISTS `guild_bank_right`;
/*!40101 SET @saved_cs_client     = @@character_set_client */;
/*!40101 SET character_set_client = utf8 */;
CREATE TABLE `guild_bank_right` (
  `guildid` int(10) unsigned NOT NULL DEFAULT '0',
  `TabId` tinyint(3) unsigned NOT NULL DEFAULT '0',
  `rid` tinyint(3) unsigned NOT NULL DEFAULT '0',
  `gbright` tinyint(3) unsigned NOT NULL DEFAULT '0',
  `SlotPerDay` int(10) unsigned NOT NULL DEFAULT '0',
  PRIMARY KEY (`guildid`,`TabId`,`rid`),
  KEY `guildid_key` (`guildid`)
) ENGINE=InnoDB DEFAULT CHARSET=utf8;
/*!40101 SET character_set_client = @saved_cs_client */;

--
-- Dumping data for table `guild_bank_right`
--

LOCK TABLES `guild_bank_right` WRITE;
/*!40000 ALTER TABLE `guild_bank_right` DISABLE KEYS */;
/*!40000 ALTER TABLE `guild_bank_right` ENABLE KEYS */;
UNLOCK TABLES;

--
-- Table structure for table `guild_bank_tab`
--

DROP TABLE IF EXISTS `guild_bank_tab`;
/*!40101 SET @saved_cs_client     = @@character_set_client */;
/*!40101 SET character_set_client = utf8 */;
CREATE TABLE `guild_bank_tab` (
  `guildid` int(10) unsigned NOT NULL DEFAULT '0',
  `TabId` tinyint(3) unsigned NOT NULL DEFAULT '0',
  `TabName` varchar(16) NOT NULL DEFAULT '',
  `TabIcon` varchar(100) NOT NULL DEFAULT '',
  `TabText` varchar(500) DEFAULT NULL,
  PRIMARY KEY (`guildid`,`TabId`),
  KEY `guildid_key` (`guildid`)
) ENGINE=InnoDB DEFAULT CHARSET=utf8;
/*!40101 SET character_set_client = @saved_cs_client */;

--
-- Dumping data for table `guild_bank_tab`
--

LOCK TABLES `guild_bank_tab` WRITE;
/*!40000 ALTER TABLE `guild_bank_tab` DISABLE KEYS */;
/*!40000 ALTER TABLE `guild_bank_tab` ENABLE KEYS */;
UNLOCK TABLES;

--
-- Table structure for table `guild_eventlog`
--

DROP TABLE IF EXISTS `guild_eventlog`;
/*!40101 SET @saved_cs_client     = @@character_set_client */;
/*!40101 SET character_set_client = utf8 */;
CREATE TABLE `guild_eventlog` (
  `guildid` int(10) unsigned NOT NULL COMMENT 'Guild Identificator',
  `LogGuid` int(10) unsigned NOT NULL COMMENT 'Log record identificator - auxiliary column',
  `EventType` tinyint(3) unsigned NOT NULL COMMENT 'Event type',
  `PlayerGuid1` int(10) unsigned NOT NULL COMMENT 'Player 1',
  `PlayerGuid2` int(10) unsigned NOT NULL COMMENT 'Player 2',
  `NewRank` tinyint(3) unsigned NOT NULL COMMENT 'New rank(in case promotion/demotion)',
  `TimeStamp` int(10) unsigned NOT NULL COMMENT 'Event UNIX time',
  PRIMARY KEY (`guildid`,`LogGuid`),
  KEY `Idx_PlayerGuid1` (`PlayerGuid1`),
  KEY `Idx_PlayerGuid2` (`PlayerGuid2`),
  KEY `Idx_LogGuid` (`LogGuid`)
) ENGINE=InnoDB DEFAULT CHARSET=utf8 COMMENT='Guild Eventlog';
/*!40101 SET character_set_client = @saved_cs_client */;

--
-- Dumping data for table `guild_eventlog`
--

LOCK TABLES `guild_eventlog` WRITE;
/*!40000 ALTER TABLE `guild_eventlog` DISABLE KEYS */;
/*!40000 ALTER TABLE `guild_eventlog` ENABLE KEYS */;
UNLOCK TABLES;

--
-- Table structure for table `guild_finder_applicant`
--

DROP TABLE IF EXISTS `guild_finder_applicant`;
/*!40101 SET @saved_cs_client     = @@character_set_client */;
/*!40101 SET character_set_client = utf8 */;
CREATE TABLE `guild_finder_applicant` (
  `guildId` int(10) unsigned DEFAULT NULL,
  `playerGuid` int(10) unsigned DEFAULT NULL,
  `availability` tinyint(3) unsigned DEFAULT '0',
  `classRole` tinyint(3) unsigned DEFAULT '0',
  `interests` tinyint(3) unsigned DEFAULT '0',
  `comment` varchar(255) DEFAULT NULL,
  `submitTime` int(10) unsigned DEFAULT NULL,
  UNIQUE KEY `guildId` (`guildId`,`playerGuid`)
) ENGINE=InnoDB DEFAULT CHARSET=latin1;
/*!40101 SET character_set_client = @saved_cs_client */;

--
-- Dumping data for table `guild_finder_applicant`
--

LOCK TABLES `guild_finder_applicant` WRITE;
/*!40000 ALTER TABLE `guild_finder_applicant` DISABLE KEYS */;
/*!40000 ALTER TABLE `guild_finder_applicant` ENABLE KEYS */;
UNLOCK TABLES;

--
-- Table structure for table `guild_finder_guild_settings`
--

DROP TABLE IF EXISTS `guild_finder_guild_settings`;
/*!40101 SET @saved_cs_client     = @@character_set_client */;
/*!40101 SET character_set_client = utf8 */;
CREATE TABLE `guild_finder_guild_settings` (
  `guildId` int(10) unsigned NOT NULL,
  `availability` tinyint(3) unsigned NOT NULL DEFAULT '0',
  `classRoles` tinyint(3) unsigned NOT NULL DEFAULT '0',
  `interests` tinyint(3) unsigned NOT NULL DEFAULT '0',
  `level` tinyint(3) unsigned NOT NULL DEFAULT '1',
  `listed` tinyint(3) unsigned NOT NULL DEFAULT '0',
  `comment` varchar(255) DEFAULT NULL,
  PRIMARY KEY (`guildId`)
) ENGINE=InnoDB DEFAULT CHARSET=latin1;
/*!40101 SET character_set_client = @saved_cs_client */;

--
-- Dumping data for table `guild_finder_guild_settings`
--

LOCK TABLES `guild_finder_guild_settings` WRITE;
/*!40000 ALTER TABLE `guild_finder_guild_settings` DISABLE KEYS */;
/*!40000 ALTER TABLE `guild_finder_guild_settings` ENABLE KEYS */;
UNLOCK TABLES;

--
-- Table structure for table `guild_member`
--

DROP TABLE IF EXISTS `guild_member`;
/*!40101 SET @saved_cs_client     = @@character_set_client */;
/*!40101 SET character_set_client = utf8 */;
CREATE TABLE `guild_member` (
  `guildid` int(10) unsigned NOT NULL COMMENT 'Guild Identificator',
  `guid` int(10) unsigned NOT NULL,
  `rank` tinyint(3) unsigned NOT NULL,
  `pnote` varchar(31) NOT NULL DEFAULT '',
  `offnote` varchar(31) NOT NULL DEFAULT '',
  UNIQUE KEY `guid_key` (`guid`),
  KEY `guildid_key` (`guildid`),
  KEY `guildid_rank_key` (`guildid`,`rank`)
) ENGINE=InnoDB DEFAULT CHARSET=utf8 COMMENT='Guild System';
/*!40101 SET character_set_client = @saved_cs_client */;

--
-- Dumping data for table `guild_member`
--

LOCK TABLES `guild_member` WRITE;
/*!40000 ALTER TABLE `guild_member` DISABLE KEYS */;
/*!40000 ALTER TABLE `guild_member` ENABLE KEYS */;
UNLOCK TABLES;

--
-- Table structure for table `guild_member_withdraw`
--

DROP TABLE IF EXISTS `guild_member_withdraw`;
/*!40101 SET @saved_cs_client     = @@character_set_client */;
/*!40101 SET character_set_client = utf8 */;
CREATE TABLE `guild_member_withdraw` (
  `guid` int(10) unsigned NOT NULL,
  `tab0` int(10) unsigned NOT NULL DEFAULT '0',
  `tab1` int(10) unsigned NOT NULL DEFAULT '0',
  `tab2` int(10) unsigned NOT NULL DEFAULT '0',
  `tab3` int(10) unsigned NOT NULL DEFAULT '0',
  `tab4` int(10) unsigned NOT NULL DEFAULT '0',
  `tab5` int(10) unsigned NOT NULL DEFAULT '0',
  `tab6` int(10) unsigned NOT NULL DEFAULT '0',
  `tab7` int(10) unsigned NOT NULL DEFAULT '0',
  `money` int(10) unsigned NOT NULL DEFAULT '0',
  PRIMARY KEY (`guid`)
) ENGINE=InnoDB DEFAULT CHARSET=utf8 COMMENT='Guild Member Daily Withdraws';
/*!40101 SET character_set_client = @saved_cs_client */;

--
-- Dumping data for table `guild_member_withdraw`
--

LOCK TABLES `guild_member_withdraw` WRITE;
/*!40000 ALTER TABLE `guild_member_withdraw` DISABLE KEYS */;
/*!40000 ALTER TABLE `guild_member_withdraw` ENABLE KEYS */;
UNLOCK TABLES;

--
-- Table structure for table `guild_news_log`
--

DROP TABLE IF EXISTS `guild_newslog`;
/*!40101 SET @saved_cs_client     = @@character_set_client */;
/*!40101 SET character_set_client = utf8 */;
CREATE TABLE `guild_newslog` (
  `guildid` int(10) unsigned NOT NULL DEFAULT '0' COMMENT 'Guild Identificator',
  `LogGuid` int(10) unsigned NOT NULL DEFAULT '0' COMMENT 'Log record identificator - auxiliary column',
  `EventType` tinyint(3) unsigned NOT NULL DEFAULT '0' COMMENT 'Event type',
  `PlayerGuid` int(10) unsigned NOT NULL DEFAULT '0',
  `Flags` int(10) unsigned NOT NULL DEFAULT '0',
  `Value` int(10) unsigned NOT NULL DEFAULT '0',
  `TimeStamp` int(10) unsigned NOT NULL DEFAULT '0' COMMENT 'Event UNIX time',
  PRIMARY KEY (`guildid`,`LogGuid`),
  KEY `guildid_key` (`guildid`),
  KEY `Idx_PlayerGuid` (`PlayerGuid`),
  KEY `Idx_LogGuid` (`LogGuid`)
) ENGINE=InnoDB DEFAULT CHARSET=utf8;
/*!40101 SET character_set_client = @saved_cs_client */;

--
-- Dumping data for table `guild_newslog`
--

LOCK TABLES `guild_newslog` WRITE;
/*!40000 ALTER TABLE `guild_newslog` DISABLE KEYS */;
/*!40000 ALTER TABLE `guild_newslog` ENABLE KEYS */;
UNLOCK TABLES;

--
-- Table structure for table `guild_rank`
--

DROP TABLE IF EXISTS `guild_rank`;
/*!40101 SET @saved_cs_client     = @@character_set_client */;
/*!40101 SET character_set_client = utf8 */;
CREATE TABLE `guild_rank` (
  `guildid` int(10) unsigned NOT NULL DEFAULT '0',
  `rid` tinyint(3) unsigned NOT NULL,
  `rname` varchar(20) NOT NULL DEFAULT '',
  `rights` mediumint(8) unsigned NOT NULL DEFAULT '0',
  `BankMoneyPerDay` int(10) unsigned NOT NULL DEFAULT '0',
  PRIMARY KEY (`guildid`,`rid`),
  KEY `Idx_rid` (`rid`)
) ENGINE=InnoDB DEFAULT CHARSET=utf8 COMMENT='Guild System';
/*!40101 SET character_set_client = @saved_cs_client */;

--
-- Dumping data for table `guild_rank`
--

LOCK TABLES `guild_rank` WRITE;
/*!40000 ALTER TABLE `guild_rank` DISABLE KEYS */;
/*!40000 ALTER TABLE `guild_rank` ENABLE KEYS */;
UNLOCK TABLES;

--
-- Table structure for table `instance`
--

DROP TABLE IF EXISTS `instance`;
/*!40101 SET @saved_cs_client     = @@character_set_client */;
/*!40101 SET character_set_client = utf8 */;
CREATE TABLE `instance` (
  `id` int(10) unsigned NOT NULL DEFAULT '0',
  `map` smallint(5) unsigned NOT NULL DEFAULT '0',
  `resettime` int(10) unsigned NOT NULL DEFAULT '0',
  `difficulty` tinyint(3) unsigned NOT NULL DEFAULT '0',
  `completedEncounters` int(10) unsigned NOT NULL DEFAULT '0',
  `data` tinytext NOT NULL,
  PRIMARY KEY (`id`),
  KEY `map` (`map`),
  KEY `resettime` (`resettime`),
  KEY `difficulty` (`difficulty`)
) ENGINE=InnoDB DEFAULT CHARSET=utf8;
/*!40101 SET character_set_client = @saved_cs_client */;

--
-- Dumping data for table `instance`
--

LOCK TABLES `instance` WRITE;
/*!40000 ALTER TABLE `instance` DISABLE KEYS */;
/*!40000 ALTER TABLE `instance` ENABLE KEYS */;
UNLOCK TABLES;

--
-- Table structure for table `instance_reset`
--

DROP TABLE IF EXISTS `instance_reset`;
/*!40101 SET @saved_cs_client     = @@character_set_client */;
/*!40101 SET character_set_client = utf8 */;
CREATE TABLE `instance_reset` (
  `mapid` smallint(5) unsigned NOT NULL DEFAULT '0',
  `difficulty` tinyint(3) unsigned NOT NULL DEFAULT '0',
  `resettime` int(10) unsigned NOT NULL DEFAULT '0',
  PRIMARY KEY (`mapid`,`difficulty`),
  KEY `difficulty` (`difficulty`)
) ENGINE=InnoDB DEFAULT CHARSET=utf8;
/*!40101 SET character_set_client = @saved_cs_client */;

--
-- Dumping data for table `instance_reset`
--

LOCK TABLES `instance_reset` WRITE;
/*!40000 ALTER TABLE `instance_reset` DISABLE KEYS */;
/*!40000 ALTER TABLE `instance_reset` ENABLE KEYS */;
UNLOCK TABLES;

--
-- Table structure for table `item_instance`
--

DROP TABLE IF EXISTS `item_instance`;
/*!40101 SET @saved_cs_client     = @@character_set_client */;
/*!40101 SET character_set_client = utf8 */;
CREATE TABLE `item_instance` (
  `guid` int(10) unsigned NOT NULL DEFAULT '0',
  `itemEntry` mediumint(8) unsigned NOT NULL DEFAULT '0',
  `owner_guid` int(10) unsigned NOT NULL DEFAULT '0',
  `creatorGuid` int(10) unsigned NOT NULL DEFAULT '0',
  `giftCreatorGuid` int(10) unsigned NOT NULL DEFAULT '0',
  `count` int(10) unsigned NOT NULL DEFAULT '1',
  `duration` int(10) NOT NULL DEFAULT '0',
  `charges` tinytext,
  `flags` mediumint(8) unsigned NOT NULL DEFAULT '0',
  `enchantments` text NOT NULL,
  `randomPropertyId` smallint(5) NOT NULL DEFAULT '0',
  `durability` smallint(5) unsigned NOT NULL DEFAULT '0',
  `playedTime` int(10) unsigned NOT NULL DEFAULT '0',
  `text` text,
  PRIMARY KEY (`guid`),
  KEY `idx_owner_guid` (`owner_guid`)
) ENGINE=InnoDB DEFAULT CHARSET=utf8 COMMENT='Item System';
/*!40101 SET character_set_client = @saved_cs_client */;

--
-- Dumping data for table `item_instance`
--

LOCK TABLES `item_instance` WRITE;
/*!40000 ALTER TABLE `item_instance` DISABLE KEYS */;
/*!40000 ALTER TABLE `item_instance` ENABLE KEYS */;
UNLOCK TABLES;

--
-- Table structure for table `item_loot_items`
--

DROP TABLE IF EXISTS `item_loot_items`;
/*!40101 SET @saved_cs_client     = @@character_set_client */;
/*!40101 SET character_set_client = utf8 */;
CREATE TABLE `item_loot_items` (
  `container_id` int(10) unsigned NOT NULL DEFAULT '0' COMMENT 'guid of container (item_instance.guid)',
  `item_id` int(10) unsigned NOT NULL DEFAULT '0' COMMENT 'loot item entry (item_instance.itemEntry)',
  `item_count` int(10) NOT NULL DEFAULT '0' COMMENT 'stack size',
  `follow_rules` tinyint(1) NOT NULL DEFAULT '0' COMMENT 'follow loot rules',
  `ffa` tinyint(1) NOT NULL DEFAULT '0' COMMENT 'free-for-all',
  `blocked` tinyint(1) NOT NULL DEFAULT '0',
  `counted` tinyint(1) NOT NULL DEFAULT '0',
  `under_threshold` tinyint(1) NOT NULL DEFAULT '0',
  `needs_quest` tinyint(1) NOT NULL DEFAULT '0' COMMENT 'quest drop',
  `rnd_prop` int(10) NOT NULL DEFAULT '0' COMMENT 'random enchantment added when originally rolled',
  `rnd_suffix` int(10) NOT NULL DEFAULT '0' COMMENT 'random suffix added when originally rolled'
) ENGINE=InnoDB DEFAULT CHARSET=latin1;
/*!40101 SET character_set_client = @saved_cs_client */;

--
-- Dumping data for table `item_loot_items`
--

LOCK TABLES `item_loot_items` WRITE;
/*!40000 ALTER TABLE `item_loot_items` DISABLE KEYS */;
/*!40000 ALTER TABLE `item_loot_items` ENABLE KEYS */;
UNLOCK TABLES;

--
-- Table structure for table `item_loot_money`
--

DROP TABLE IF EXISTS `item_loot_money`;
/*!40101 SET @saved_cs_client     = @@character_set_client */;
/*!40101 SET character_set_client = utf8 */;
CREATE TABLE `item_loot_money` (
  `container_id` int(10) NOT NULL DEFAULT '0' COMMENT 'guid of container (item_instance.guid)',
  `money` int(10) NOT NULL DEFAULT '0' COMMENT 'money loot (in copper)'
) ENGINE=InnoDB DEFAULT CHARSET=latin1;
/*!40101 SET character_set_client = @saved_cs_client */;

--
-- Dumping data for table `item_loot_money`
--

LOCK TABLES `item_loot_money` WRITE;
/*!40000 ALTER TABLE `item_loot_money` DISABLE KEYS */;
/*!40000 ALTER TABLE `item_loot_money` ENABLE KEYS */;
UNLOCK TABLES;

--
-- Table structure for table `item_refund_instance`
--

DROP TABLE IF EXISTS `item_refund_instance`;
/*!40101 SET @saved_cs_client     = @@character_set_client */;
/*!40101 SET character_set_client = utf8 */;
CREATE TABLE `item_refund_instance` (
  `item_guid` int(10) unsigned NOT NULL COMMENT 'Item GUID',
  `player_guid` int(10) unsigned NOT NULL COMMENT 'Player GUID',
  `paidMoney` int(10) unsigned NOT NULL DEFAULT '0',
  `paidExtendedCost` smallint(5) unsigned NOT NULL DEFAULT '0',
  PRIMARY KEY (`item_guid`,`player_guid`)
) ENGINE=InnoDB DEFAULT CHARSET=utf8 COMMENT='Item Refund System';
/*!40101 SET character_set_client = @saved_cs_client */;

--
-- Dumping data for table `item_refund_instance`
--

LOCK TABLES `item_refund_instance` WRITE;
/*!40000 ALTER TABLE `item_refund_instance` DISABLE KEYS */;
/*!40000 ALTER TABLE `item_refund_instance` ENABLE KEYS */;
UNLOCK TABLES;

--
-- Table structure for table `item_soulbound_trade_data`
--

DROP TABLE IF EXISTS `item_soulbound_trade_data`;
/*!40101 SET @saved_cs_client     = @@character_set_client */;
/*!40101 SET character_set_client = utf8 */;
CREATE TABLE `item_soulbound_trade_data` (
  `itemGuid` int(10) unsigned NOT NULL COMMENT 'Item GUID',
  `allowedPlayers` text NOT NULL COMMENT 'Space separated GUID list of players who can receive this item in trade',
  PRIMARY KEY (`itemGuid`)
) ENGINE=InnoDB DEFAULT CHARSET=utf8 COMMENT='Item Refund System';
/*!40101 SET character_set_client = @saved_cs_client */;

--
-- Dumping data for table `item_soulbound_trade_data`
--

LOCK TABLES `item_soulbound_trade_data` WRITE;
/*!40000 ALTER TABLE `item_soulbound_trade_data` DISABLE KEYS */;
/*!40000 ALTER TABLE `item_soulbound_trade_data` ENABLE KEYS */;
UNLOCK TABLES;

--
-- Table structure for table `lag_reports`
--

DROP TABLE IF EXISTS `lag_reports`;
/*!40101 SET @saved_cs_client     = @@character_set_client */;
/*!40101 SET character_set_client = utf8 */;
CREATE TABLE `lag_reports` (
  `reportId` int(10) unsigned NOT NULL AUTO_INCREMENT,
  `guid` int(10) unsigned NOT NULL DEFAULT '0',
  `lagType` tinyint(3) unsigned NOT NULL DEFAULT '0',
  `mapId` smallint(5) unsigned NOT NULL DEFAULT '0',
  `posX` float NOT NULL DEFAULT '0',
  `posY` float NOT NULL DEFAULT '0',
  `posZ` float NOT NULL DEFAULT '0',
  `latency` int(10) unsigned NOT NULL DEFAULT '0',
  `createTime` int(10) unsigned NOT NULL DEFAULT '0',
  PRIMARY KEY (`reportId`)
) ENGINE=InnoDB DEFAULT CHARSET=utf8 COMMENT='Player System';
/*!40101 SET character_set_client = @saved_cs_client */;

--
-- Dumping data for table `lag_reports`
--

LOCK TABLES `lag_reports` WRITE;
/*!40000 ALTER TABLE `lag_reports` DISABLE KEYS */;
/*!40000 ALTER TABLE `lag_reports` ENABLE KEYS */;
UNLOCK TABLES;

--
-- Table structure for table `lfg_data`
--

DROP TABLE IF EXISTS `lfg_data`;
/*!40101 SET @saved_cs_client     = @@character_set_client */;
/*!40101 SET character_set_client = utf8 */;
CREATE TABLE `lfg_data` (
  `guid` int(10) unsigned NOT NULL DEFAULT '0' COMMENT 'Global Unique Identifier',
  `dungeon` int(10) unsigned NOT NULL DEFAULT '0',
  `state` tinyint(3) unsigned NOT NULL DEFAULT '0',
  PRIMARY KEY (`guid`)
) ENGINE=InnoDB DEFAULT CHARSET=utf8 COMMENT='LFG Data';
/*!40101 SET character_set_client = @saved_cs_client */;

--
-- Dumping data for table `lfg_data`
--

LOCK TABLES `lfg_data` WRITE;
/*!40000 ALTER TABLE `lfg_data` DISABLE KEYS */;
/*!40000 ALTER TABLE `lfg_data` ENABLE KEYS */;
UNLOCK TABLES;

--
-- Table structure for table `mail`
--

DROP TABLE IF EXISTS `mail`;
/*!40101 SET @saved_cs_client     = @@character_set_client */;
/*!40101 SET character_set_client = utf8 */;
CREATE TABLE `mail` (
  `id` int(10) unsigned NOT NULL DEFAULT '0' COMMENT 'Identifier',
  `messageType` tinyint(3) unsigned NOT NULL DEFAULT '0',
  `stationery` tinyint(3) NOT NULL DEFAULT '41',
  `mailTemplateId` smallint(5) unsigned NOT NULL DEFAULT '0',
  `sender` int(10) unsigned NOT NULL DEFAULT '0' COMMENT 'Character Global Unique Identifier',
  `receiver` int(10) unsigned NOT NULL DEFAULT '0' COMMENT 'Character Global Unique Identifier',
  `subject` longtext,
  `body` longtext,
  `has_items` tinyint(3) unsigned NOT NULL DEFAULT '0',
  `expire_time` int(10) unsigned NOT NULL DEFAULT '0',
  `deliver_time` int(10) unsigned NOT NULL DEFAULT '0',
  `money` bigint(20) unsigned NOT NULL DEFAULT '0',
  `cod` bigint(20) unsigned NOT NULL DEFAULT '0',
  `checked` tinyint(3) unsigned NOT NULL DEFAULT '0',
  PRIMARY KEY (`id`),
  KEY `idx_receiver` (`receiver`)
) ENGINE=InnoDB DEFAULT CHARSET=utf8 COMMENT='Mail System';
/*!40101 SET character_set_client = @saved_cs_client */;

--
-- Dumping data for table `mail`
--

LOCK TABLES `mail` WRITE;
/*!40000 ALTER TABLE `mail` DISABLE KEYS */;
/*!40000 ALTER TABLE `mail` ENABLE KEYS */;
UNLOCK TABLES;

--
-- Table structure for table `mail_items`
--

DROP TABLE IF EXISTS `mail_items`;
/*!40101 SET @saved_cs_client     = @@character_set_client */;
/*!40101 SET character_set_client = utf8 */;
CREATE TABLE `mail_items` (
  `mail_id` int(10) unsigned NOT NULL DEFAULT '0',
  `item_guid` int(10) unsigned NOT NULL DEFAULT '0',
  `receiver` int(10) unsigned NOT NULL DEFAULT '0' COMMENT 'Character Global Unique Identifier',
  PRIMARY KEY (`item_guid`),
  KEY `idx_receiver` (`receiver`),
  KEY `idx_mail_id` (`mail_id`)
) ENGINE=InnoDB DEFAULT CHARSET=utf8 ROW_FORMAT=DYNAMIC;
/*!40101 SET character_set_client = @saved_cs_client */;

--
-- Dumping data for table `mail_items`
--

LOCK TABLES `mail_items` WRITE;
/*!40000 ALTER TABLE `mail_items` DISABLE KEYS */;
/*!40000 ALTER TABLE `mail_items` ENABLE KEYS */;
UNLOCK TABLES;

--
-- Table structure for table `pet_aura`
--

DROP TABLE IF EXISTS `pet_aura`;
/*!40101 SET @saved_cs_client     = @@character_set_client */;
/*!40101 SET character_set_client = utf8 */;
CREATE TABLE `pet_aura` (
  `guid` int(10) unsigned NOT NULL DEFAULT '0' COMMENT 'Global Unique Identifier',
  `casterGuid` bigint(20) unsigned NOT NULL DEFAULT '0' COMMENT 'Full Global Unique Identifier',
  `spell` mediumint(8) unsigned NOT NULL DEFAULT '0',
  `effectMask` tinyint(3) unsigned NOT NULL DEFAULT '0',
  `recalculateMask` tinyint(3) unsigned NOT NULL DEFAULT '0',
  `stackCount` tinyint(3) unsigned NOT NULL DEFAULT '1',
  `amount0` mediumint(8) NOT NULL,
  `amount1` mediumint(8) NOT NULL,
  `amount2` mediumint(8) NOT NULL,
  `base_amount0` mediumint(8) NOT NULL,
  `base_amount1` mediumint(8) NOT NULL,
  `base_amount2` mediumint(8) NOT NULL,
  `maxDuration` int(11) NOT NULL DEFAULT '0',
  `remainTime` int(11) NOT NULL DEFAULT '0',
  `remainCharges` tinyint(3) unsigned NOT NULL DEFAULT '0',
  PRIMARY KEY (`guid`,`spell`,`effectMask`)
) ENGINE=InnoDB DEFAULT CHARSET=utf8 COMMENT='Pet System';
/*!40101 SET character_set_client = @saved_cs_client */;

--
-- Dumping data for table `pet_aura`
--

LOCK TABLES `pet_aura` WRITE;
/*!40000 ALTER TABLE `pet_aura` DISABLE KEYS */;
/*!40000 ALTER TABLE `pet_aura` ENABLE KEYS */;
UNLOCK TABLES;

--
-- Table structure for table `pet_spell`
--

DROP TABLE IF EXISTS `pet_spell`;
/*!40101 SET @saved_cs_client     = @@character_set_client */;
/*!40101 SET character_set_client = utf8 */;
CREATE TABLE `pet_spell` (
  `guid` int(10) unsigned NOT NULL DEFAULT '0' COMMENT 'Global Unique Identifier',
  `spell` mediumint(8) unsigned NOT NULL DEFAULT '0' COMMENT 'Spell Identifier',
  `active` tinyint(3) unsigned NOT NULL DEFAULT '0',
  PRIMARY KEY (`guid`,`spell`)
) ENGINE=InnoDB DEFAULT CHARSET=utf8 COMMENT='Pet System';
/*!40101 SET character_set_client = @saved_cs_client */;

--
-- Dumping data for table `pet_spell`
--

LOCK TABLES `pet_spell` WRITE;
/*!40000 ALTER TABLE `pet_spell` DISABLE KEYS */;
/*!40000 ALTER TABLE `pet_spell` ENABLE KEYS */;
UNLOCK TABLES;

--
-- Table structure for table `pet_spell_cooldown`
--

DROP TABLE IF EXISTS `pet_spell_cooldown`;
/*!40101 SET @saved_cs_client     = @@character_set_client */;
/*!40101 SET character_set_client = utf8 */;
CREATE TABLE `pet_spell_cooldown` (
  `guid` int(10) unsigned NOT NULL DEFAULT '0' COMMENT 'Global Unique Identifier, Low part',
  `spell` mediumint(8) unsigned NOT NULL DEFAULT '0' COMMENT 'Spell Identifier',
  `time` int(10) unsigned NOT NULL DEFAULT '0',
  PRIMARY KEY (`guid`,`spell`)
) ENGINE=InnoDB DEFAULT CHARSET=utf8;
/*!40101 SET character_set_client = @saved_cs_client */;

--
-- Dumping data for table `pet_spell_cooldown`
--

LOCK TABLES `pet_spell_cooldown` WRITE;
/*!40000 ALTER TABLE `pet_spell_cooldown` DISABLE KEYS */;
/*!40000 ALTER TABLE `pet_spell_cooldown` ENABLE KEYS */;
UNLOCK TABLES;

--
-- Table structure for table `petition`
--

DROP TABLE IF EXISTS `petition`;
/*!40101 SET @saved_cs_client     = @@character_set_client */;
/*!40101 SET character_set_client = utf8 */;
CREATE TABLE `petition` (
  `ownerguid` int(10) unsigned NOT NULL,
  `petitionguid` int(10) unsigned DEFAULT '0',
  `name` varchar(24) NOT NULL,
  `type` tinyint(3) unsigned NOT NULL DEFAULT '0',
  PRIMARY KEY (`ownerguid`,`type`),
  UNIQUE KEY `index_ownerguid_petitionguid` (`ownerguid`,`petitionguid`)
) ENGINE=InnoDB DEFAULT CHARSET=utf8 COMMENT='Guild System';
/*!40101 SET character_set_client = @saved_cs_client */;

--
-- Dumping data for table `petition`
--

LOCK TABLES `petition` WRITE;
/*!40000 ALTER TABLE `petition` DISABLE KEYS */;
/*!40000 ALTER TABLE `petition` ENABLE KEYS */;
UNLOCK TABLES;

--
-- Table structure for table `petition_sign`
--

DROP TABLE IF EXISTS `petition_sign`;
/*!40101 SET @saved_cs_client     = @@character_set_client */;
/*!40101 SET character_set_client = utf8 */;
CREATE TABLE `petition_sign` (
  `ownerguid` int(10) unsigned NOT NULL,
  `petitionguid` int(10) unsigned NOT NULL DEFAULT '0',
  `playerguid` int(10) unsigned NOT NULL DEFAULT '0',
  `player_account` int(10) unsigned NOT NULL DEFAULT '0',
  `type` tinyint(3) unsigned NOT NULL DEFAULT '0',
  PRIMARY KEY (`petitionguid`,`playerguid`),
  KEY `Idx_playerguid` (`playerguid`),
  KEY `Idx_ownerguid` (`ownerguid`)
) ENGINE=InnoDB DEFAULT CHARSET=utf8 COMMENT='Guild System';
/*!40101 SET character_set_client = @saved_cs_client */;

--
-- Dumping data for table `petition_sign`
--

LOCK TABLES `petition_sign` WRITE;
/*!40000 ALTER TABLE `petition_sign` DISABLE KEYS */;
/*!40000 ALTER TABLE `petition_sign` ENABLE KEYS */;
UNLOCK TABLES;

--
-- Table structure for table `pool_quest_save`
--

DROP TABLE IF EXISTS `pool_quest_save`;
/*!40101 SET @saved_cs_client     = @@character_set_client */;
/*!40101 SET character_set_client = utf8 */;
CREATE TABLE `pool_quest_save` (
  `pool_id` int(10) unsigned NOT NULL DEFAULT '0',
  `quest_id` int(10) unsigned NOT NULL DEFAULT '0',
  PRIMARY KEY (`pool_id`,`quest_id`)
) ENGINE=InnoDB DEFAULT CHARSET=utf8;
/*!40101 SET character_set_client = @saved_cs_client */;

--
-- Dumping data for table `pool_quest_save`
--

LOCK TABLES `pool_quest_save` WRITE;
/*!40000 ALTER TABLE `pool_quest_save` DISABLE KEYS */;
/*!40000 ALTER TABLE `pool_quest_save` ENABLE KEYS */;
UNLOCK TABLES;

--
-- Table structure for table `pvpstats_battlegrounds`
--

DROP TABLE IF EXISTS `pvpstats_battlegrounds`;
/*!40101 SET @saved_cs_client     = @@character_set_client */;
/*!40101 SET character_set_client = utf8 */;
CREATE TABLE `pvpstats_battlegrounds` (
  `id` bigint(20) unsigned NOT NULL AUTO_INCREMENT,
  `winner_faction` tinyint(4) NOT NULL,
  `bracket_id` tinyint(3) unsigned NOT NULL,
  `type` tinyint(3) unsigned NOT NULL,
  `date` datetime NOT NULL,
  PRIMARY KEY (`id`)
) ENGINE=InnoDB DEFAULT CHARSET=latin1;
/*!40101 SET character_set_client = @saved_cs_client */;

--
-- Dumping data for table `pvpstats_battlegrounds`
--

LOCK TABLES `pvpstats_battlegrounds` WRITE;
/*!40000 ALTER TABLE `pvpstats_battlegrounds` DISABLE KEYS */;
/*!40000 ALTER TABLE `pvpstats_battlegrounds` ENABLE KEYS */;
UNLOCK TABLES;

--
-- Table structure for table `pvpstats_players`
--

DROP TABLE IF EXISTS `pvpstats_players`;
/*!40101 SET @saved_cs_client     = @@character_set_client */;
/*!40101 SET character_set_client = utf8 */;
CREATE TABLE `pvpstats_players` (
  `battleground_id` bigint(20) unsigned NOT NULL,
  `character_guid` int(10) unsigned NOT NULL,
  `score_killing_blows` mediumint(8) unsigned NOT NULL,
  `score_deaths` mediumint(8) unsigned NOT NULL,
  `score_honorable_kills` mediumint(8) unsigned NOT NULL,
  `score_bonus_honor` mediumint(8) unsigned NOT NULL,
  `score_damage_done` mediumint(8) unsigned NOT NULL,
  `score_healing_done` mediumint(8) unsigned NOT NULL,
  `attr_1` mediumint(8) unsigned NOT NULL DEFAULT '0',
  `attr_2` mediumint(8) unsigned NOT NULL DEFAULT '0',
  `attr_3` mediumint(8) unsigned NOT NULL DEFAULT '0',
  `attr_4` mediumint(8) unsigned NOT NULL DEFAULT '0',
  `attr_5` mediumint(8) unsigned NOT NULL DEFAULT '0',
  PRIMARY KEY (`battleground_id`,`character_guid`)
) ENGINE=InnoDB DEFAULT CHARSET=latin1;
/*!40101 SET character_set_client = @saved_cs_client */;

--
-- Dumping data for table `pvpstats_players`
--

LOCK TABLES `pvpstats_players` WRITE;
/*!40000 ALTER TABLE `pvpstats_players` DISABLE KEYS */;
/*!40000 ALTER TABLE `pvpstats_players` ENABLE KEYS */;
UNLOCK TABLES;

--
-- Table structure for table `quest_tracker`
--

DROP TABLE IF EXISTS `quest_tracker`;
/*!40101 SET @saved_cs_client     = @@character_set_client */;
/*!40101 SET character_set_client = utf8 */;
CREATE TABLE `quest_tracker` (
  `id` mediumint(8) unsigned NOT NULL DEFAULT '0',
  `character_guid` int(10) unsigned NOT NULL DEFAULT '0',
  `quest_accept_time` datetime NOT NULL,
  `quest_complete_time` datetime DEFAULT NULL,
  `quest_abandon_time` datetime DEFAULT NULL,
  `completed_by_gm` tinyint(1) NOT NULL DEFAULT '0',
  `core_hash` varchar(120) NOT NULL DEFAULT '0',
  `core_revision` varchar(120) NOT NULL DEFAULT '0'
) ENGINE=InnoDB DEFAULT CHARSET=latin1;
/*!40101 SET character_set_client = @saved_cs_client */;

--
-- Dumping data for table `quest_tracker`
--

LOCK TABLES `quest_tracker` WRITE;
/*!40000 ALTER TABLE `quest_tracker` DISABLE KEYS */;
/*!40000 ALTER TABLE `quest_tracker` ENABLE KEYS */;
UNLOCK TABLES;

--
-- Table structure for table `reserved_name`
--

DROP TABLE IF EXISTS `reserved_name`;
/*!40101 SET @saved_cs_client     = @@character_set_client */;
/*!40101 SET character_set_client = utf8 */;
CREATE TABLE `reserved_name` (
  `name` varchar(12) NOT NULL DEFAULT '',
  PRIMARY KEY (`name`)
) ENGINE=InnoDB DEFAULT CHARSET=utf8 COMMENT='Player Reserved Names';
/*!40101 SET character_set_client = @saved_cs_client */;

--
-- Dumping data for table `reserved_name`
--

LOCK TABLES `reserved_name` WRITE;
/*!40000 ALTER TABLE `reserved_name` DISABLE KEYS */;
/*!40000 ALTER TABLE `reserved_name` ENABLE KEYS */;
UNLOCK TABLES;

--
-- Table structure for table `updates`
--

DROP TABLE IF EXISTS `updates`;
/*!40101 SET @saved_cs_client     = @@character_set_client */;
/*!40101 SET character_set_client = utf8 */;
CREATE TABLE `updates` (
  `name` varchar(200) NOT NULL COMMENT 'filename with extension of the update.',
  `hash` char(40) DEFAULT '' COMMENT 'sha1 hash of the sql file.',
  `state` enum('RELEASED','ARCHIVED') NOT NULL DEFAULT 'RELEASED' COMMENT 'defines if an update is released or archived.',
  `timestamp` timestamp NOT NULL DEFAULT CURRENT_TIMESTAMP COMMENT 'timestamp when the query was applied.',
  `speed` int(10) unsigned NOT NULL DEFAULT '0' COMMENT 'time the query takes to apply in ms.',
  PRIMARY KEY (`name`)
) ENGINE=MyISAM DEFAULT CHARSET=utf8 COMMENT='List of all applied updates in this database.';
/*!40101 SET character_set_client = @saved_cs_client */;

--
-- Dumping data for table `updates`
--

LOCK TABLES `updates` WRITE;
/*!40000 ALTER TABLE `updates` DISABLE KEYS */;
INSERT INTO `updates` VALUES ('2015_03_20_00_characters.sql','B761760804EA73BD297F296C5C1919687DF7191C','ARCHIVED','2015-03-21 21:44:15',0),('2015_03_20_01_characters.sql','894F08B70449A5481FFAF394EE5571D7FC4D8A3A','ARCHIVED','2015-03-21 21:44:15',0),('2015_03_20_02_characters.sql','97D7BE0CAADC79F3F11B9FD296B8C6CD40FE593B','ARCHIVED','2015-03-21 21:44:51',0), ('2015_06_26_00_characters_335.sql','f8230a59a9e878a6f54f421d6621f1595bd93861','RELEASED','2015-03-21 21:44:51',0);
/*!40000 ALTER TABLE `updates` ENABLE KEYS */;
UNLOCK TABLES;

--
-- Table structure for table `updates_include`
--

DROP TABLE IF EXISTS `updates_include`;
/*!40101 SET @saved_cs_client     = @@character_set_client */;
/*!40101 SET character_set_client = utf8 */;
CREATE TABLE `updates_include` (
  `path` varchar(200) NOT NULL COMMENT 'directory to include. $ means relative to the source directory.',
  `state` enum('RELEASED','ARCHIVED') NOT NULL DEFAULT 'RELEASED' COMMENT 'defines if the directory contains released or archived updates.',
  PRIMARY KEY (`path`)
) ENGINE=MyISAM DEFAULT CHARSET=utf8 COMMENT='List of directories where we want to include sql updates.';
/*!40101 SET character_set_client = @saved_cs_client */;

--
-- Dumping data for table `updates_include`
--

LOCK TABLES `updates_include` WRITE;
/*!40000 ALTER TABLE `updates_include` DISABLE KEYS */;
INSERT INTO `updates_include` VALUES ('$/sql/updates/characters','RELEASED'),('$/sql/custom/characters','RELEASED'),('$/sql/old/3.3.5a/characters','ARCHIVED');
/*!40000 ALTER TABLE `updates_include` ENABLE KEYS */;
UNLOCK TABLES;

--
-- Table structure for table `warden_action`
--

DROP TABLE IF EXISTS `warden_action`;
/*!40101 SET @saved_cs_client     = @@character_set_client */;
/*!40101 SET character_set_client = utf8 */;
CREATE TABLE `warden_action` (
  `wardenId` smallint(5) unsigned NOT NULL,
  `action` tinyint(3) unsigned DEFAULT NULL,
  PRIMARY KEY (`wardenId`)
) ENGINE=InnoDB DEFAULT CHARSET=utf8;
/*!40101 SET character_set_client = @saved_cs_client */;

--
-- Dumping data for table `warden_action`
--

LOCK TABLES `warden_action` WRITE;
/*!40000 ALTER TABLE `warden_action` DISABLE KEYS */;
/*!40000 ALTER TABLE `warden_action` ENABLE KEYS */;
UNLOCK TABLES;

--
-- Table structure for table `worldstates`
--

DROP TABLE IF EXISTS `worldstates`;
/*!40101 SET @saved_cs_client     = @@character_set_client */;
/*!40101 SET character_set_client = utf8 */;
CREATE TABLE `worldstates` (
  `entry` int(10) unsigned NOT NULL DEFAULT '0',
  `value` int(10) unsigned NOT NULL DEFAULT '0',
  `comment` tinytext,
  PRIMARY KEY (`entry`)
) ENGINE=InnoDB DEFAULT CHARSET=utf8 COMMENT='Variable Saves';
/*!40101 SET character_set_client = @saved_cs_client */;

--
-- Dumping data for table `worldstates`
--

LOCK TABLES `worldstates` WRITE;
/*!40000 ALTER TABLE `worldstates` DISABLE KEYS */;
INSERT INTO `worldstates` VALUES (20001,0,'NextArenaPointDistributionTime'),(20002,0,'NextWeeklyQuestResetTime'),(20003,0,'NextBGRandomDailyResetTime'),(20004,0,'cleaning_flags');
/*!40000 ALTER TABLE `worldstates` ENABLE KEYS */;
UNLOCK TABLES;
/*!40103 SET TIME_ZONE=@OLD_TIME_ZONE */;

/*!40101 SET SQL_MODE=@OLD_SQL_MODE */;
/*!40014 SET FOREIGN_KEY_CHECKS=@OLD_FOREIGN_KEY_CHECKS */;
/*!40014 SET UNIQUE_CHECKS=@OLD_UNIQUE_CHECKS */;
/*!40101 SET CHARACTER_SET_CLIENT=@OLD_CHARACTER_SET_CLIENT */;
/*!40101 SET CHARACTER_SET_RESULTS=@OLD_CHARACTER_SET_RESULTS */;
/*!40101 SET COLLATION_CONNECTION=@OLD_COLLATION_CONNECTION */;
/*!40111 SET SQL_NOTES=@OLD_SQL_NOTES */;

-- Dump completed on 2015-06-25 17:43:13<|MERGE_RESOLUTION|>--- conflicted
+++ resolved
@@ -770,14 +770,10 @@
   `glyph4` smallint(5) unsigned DEFAULT '0',
   `glyph5` smallint(5) unsigned DEFAULT '0',
   `glyph6` smallint(5) unsigned DEFAULT '0',
-<<<<<<< HEAD
   `glyph7` smallint(5) unsigned DEFAULT '0',
   `glyph8` smallint(5) unsigned DEFAULT '0',
   `glyph9` smallint(5) unsigned DEFAULT '0',
   PRIMARY KEY (`guid`,`spec`)
-=======
-  PRIMARY KEY (`guid`,`talentGroup`)
->>>>>>> 5bbd7cff
 ) ENGINE=InnoDB DEFAULT CHARSET=utf8;
 /*!40101 SET character_set_client = @saved_cs_client */;
 
