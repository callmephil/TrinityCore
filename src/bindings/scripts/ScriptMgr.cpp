/* Copyright (C) 2006 - 2008 TrinityScript <https://scriptdev2.svn.sourceforge.net/>
 * This program is free software licensed under GPL version 2
 * Please see the included DOCS/LICENSE.TXT for more information */

#include "precompiled.h"
#include "Config/Config.h"
#include "Database/DatabaseEnv.h"
#include "Database/DBCStores.h"
#include "ObjectMgr.h"
#include "ProgressBar.h"
#include "scripts/creature/mob_event_ai.h"

#define _FULLVERSION "TrinityScript"

#ifndef _TRINITY_SCRIPT_CONFIG
# define _TRINITY_SCRIPT_CONFIG  "trinitycore.conf"
#endif _TRINITY_SCRIPT_CONFIG

//*** Global data ***
int num_sc_scripts;
Script *m_scripts[MAX_SCRIPTS];

DatabaseType TScriptDB;
Config TScriptConfig;

// String text additional data, used in TextMap
struct StringTextData
{
    uint32 SoundId;
    uint8  Type;
    uint32 Language;
    uint32 Emote;
};

// Enums used by StringTextData::Type
enum ChatType
{
    CHAT_TYPE_SAY               = 0,
    CHAT_TYPE_YELL              = 1,
    CHAT_TYPE_TEXT_EMOTE        = 2,
    CHAT_TYPE_BOSS_EMOTE        = 3,
    CHAT_TYPE_WHISPER           = 4,
    CHAT_TYPE_BOSS_WHISPER      = 5,
};

#define TEXT_SOURCE_RANGE   -1000000                        //the amount of entries each text source has available

// Text Maps
UNORDERED_MAP<int32, StringTextData> TextMap;

//*** End Global data ***

//*** EventAI data ***
//Event AI structure. Used exclusivly by mob_event_ai.cpp (60 bytes each)
std::list<EventAI_Event> EventAI_Event_List;

//Event AI summon structure. Used exclusivly by mob_event_ai.cpp.
UNORDERED_MAP<uint32, EventAI_Summon> EventAI_Summon_Map;

//Event AI error prevention structure. Used at runtime to prevent error log spam of same creature id.
//UNORDERED_MAP<uint32, EventAI_CreatureError> EventAI_CreatureErrorPreventionList;

uint32 EAI_ErrorLevel;
//*** End EventAI data ***

void FillSpellSummary();
void LoadOverridenSQLData();
void LoadOverridenDBCData();

// -- Scripts to be added --

// -- Areatrigger --
extern void AddSC_areatrigger_scripts();

// -- Boss --
extern void AddSC_boss_emeriss();
extern void AddSC_boss_taerar();
extern void AddSC_boss_ysondre();

// -- Creature --
extern void AddSC_mob_event();
extern void AddSC_generic_creature();

// -- Custom --

// -- Examples --
extern void AddSC_example_creature();
extern void AddSC_example_escort();
extern void AddSC_example_gossip_codebox();
extern void AddSC_example_misc();

// -- GO --
extern void AddSC_go_scripts();

// -- Guard --
extern void AddSC_guards();

// -- Honor --

// -- Item --
extern void AddSC_item_scripts();

// -- NPC --
extern void AddSC_npc_professions();
extern void AddSC_npcs_special();

// -- Servers --

//--------------------
//------ ZONE --------

//Alterac Mountains
extern void AddSC_alterac_mountains();

//Arathi Highlands
extern void AddSC_arathi_highlands();

//Ashenvale Forest
extern void AddSC_ashenvale();

//Aunchindoun
//--Auchenai Crypts
extern void AddSC_boss_exarch_maladaar();
extern void AddSC_boss_shirrak_the_dead_watcher();

//--Mana Tombs
extern void AddSC_boss_nexusprince_shaffar();
extern void AddSC_boss_pandemonius();

//--Sekketh Halls
extern void AddSC_boss_darkweaver_syth();
extern void AddSC_boss_talon_king_ikiss();
extern void AddSC_instance_sethekk_halls();

//--Shadow Labyrinth
extern void AddSC_boss_ambassador_hellmaw();
extern void AddSC_boss_blackheart_the_inciter();
extern void AddSC_boss_grandmaster_vorpil();
extern void AddSC_boss_murmur();
extern void AddSC_instance_shadow_labyrinth();

//Azshara
extern void AddSC_boss_azuregos();
extern void AddSC_azshara();

//Azuremyst Isle
extern void AddSC_azuremyst_isle();

//Badlands
//Barrens
extern void AddSC_the_barrens();

//Black Temple
extern void AddSC_black_temple();
extern void AddSC_boss_illidan();
extern void AddSC_boss_shade_of_akama();
extern void AddSC_boss_supremus();
extern void AddSC_boss_gurtogg_bloodboil();
extern void AddSC_boss_mother_shahraz();
extern void AddSC_boss_reliquary_of_souls();
extern void AddSC_boss_teron_gorefiend();
extern void AddSC_boss_najentus();
extern void AddSC_boss_illidari_council();
extern void AddSC_instance_black_temple();

//Blackfathom Depths
//Blackrock Depths
extern void AddSC_blackrock_depths();
extern void AddSC_boss_ambassador_flamelash();
extern void AddSC_boss_anubshiah();
extern void AddSC_boss_draganthaurissan();
extern void AddSC_boss_general_angerforge();
extern void AddSC_boss_gorosh_the_dervish();
extern void AddSC_boss_grizzle();
extern void AddSC_boss_high_interrogator_gerstahn();
extern void AddSC_boss_magmus();
extern void AddSC_boss_moira_bronzebeard();
extern void AddSC_boss_tomb_of_seven();
extern void AddSC_instance_blackrock_depths();

//Blackrock Spire
extern void AddSC_boss_drakkisath();
extern void AddSC_boss_halycon();
extern void AddSC_boss_highlordomokk();
extern void AddSC_boss_mothersmolderweb();
extern void AddSC_boss_overlordwyrmthalak();
extern void AddSC_boss_shadowvosh();
extern void AddSC_boss_thebeast();
extern void AddSC_boss_warmastervoone();
extern void AddSC_boss_quatermasterzigris();
extern void AddSC_boss_pyroguard_emberseer();
extern void AddSC_boss_gyth();
extern void AddSC_boss_rend_blackhand();

//Blackwing lair
extern void AddSC_boss_razorgore();
extern void AddSC_boss_vael();
extern void AddSC_boss_broodlord();
extern void AddSC_boss_firemaw();
extern void AddSC_boss_ebonroc();
extern void AddSC_boss_flamegor();
extern void AddSC_boss_chromaggus();
extern void AddSC_boss_nefarian();
extern void AddSC_boss_victor_nefarius();

//Blade's Edge Mountains
extern void AddSC_blades_edge_mountains();

//Blasted lands
extern void AddSC_boss_kruul();
extern void AddSC_blasted_lands();

//Bloodmyst Isle
extern void AddSC_bloodmyst_isle();

//Borean Tundra
extern void AddSC_borean_tundra();

//Burning steppes
extern void AddSC_burning_steppes();

//Caverns of Time
//--Battle for Mt. Hyjal
extern void AddSC_hyjal();
extern void AddSC_boss_archimonde();
extern void AddSC_instance_mount_hyjal();

//--Old Hillsbrad
extern void AddSC_boss_captain_skarloc();
extern void AddSC_boss_epoch_hunter();
extern void AddSC_boss_lieutenant_drake();
extern void AddSC_instance_old_hillsbrad();
extern void AddSC_old_hillsbrad();

//--The Dark Portal
extern void AddSC_boss_aeonus();
extern void AddSC_boss_chrono_lord_deja();
extern void AddSC_boss_temporus();
extern void AddSC_dark_portal();
extern void AddSC_instance_dark_portal();

//Coilfang Resevoir
//--Serpent Shrine Cavern
extern void AddSC_boss_fathomlord_karathress();
extern void AddSC_boss_hydross_the_unstable();
extern void AddSC_boss_lady_vashj();
extern void AddSC_boss_leotheras_the_blind();
extern void AddSC_boss_morogrim_tidewalker();
extern void AddSC_instance_serpentshrine_cavern();
extern void AddSC_boss_the_lurker_below();

//--Slave Pens

//--Steam Vault
extern void AddSC_boss_hydromancer_thespia();
extern void AddSC_boss_mekgineer_steamrigger();
extern void AddSC_boss_warlord_kalithresh();
extern void AddSC_instance_steam_vault();

//--Underbog
extern void AddSC_boss_hungarfen();
extern void AddSC_boss_the_black_stalker();

//Darkshore
//Darnassus
//Deadmines
extern void AddSC_instance_deadmines();

//Deadwind pass
//Desolace
//Dire Maul
//Dun Morogh
extern void AddSC_dun_morogh();

//Durotar
//Duskwood
//Dustwallow marsh
extern void AddSC_dustwallow_marsh();

//Eversong Woods
extern void AddSC_eversong_woods();

//Exodar
//Eastern Plaguelands
extern void AddSC_eastern_plaguelands();

//Elwynn Forest
extern void AddSC_elwynn_forest();

//Felwood
extern void AddSC_felwood();

//Feralas
extern void AddSC_feralas();

//Ghostlands
extern void AddSC_ghostlands();

//Gnomeregan
//Gruul's Lair
extern void AddSC_boss_gruul();
extern void AddSC_boss_high_king_maulgar();
extern void AddSC_instance_gruuls_lair();

//Hellfire Citadel
//--Blood Furnace
extern void AddSC_boss_broggok();
extern void AddSC_boss_kelidan_the_breaker();
extern void AddSC_boss_the_maker();
extern void AddSC_instance_blood_furnace();

//--Magtheridon's Lair
extern void AddSC_boss_magtheridon();
extern void AddSC_instance_magtheridons_lair();

//--Shattered Halls
extern void AddSC_boss_grand_warlock_nethekurse();
extern void AddSC_boss_warbringer_omrogg();
extern void AddSC_boss_warchief_kargath_bladefist();
extern void AddSC_instance_shattered_halls();

//--Ramparts
extern void AddSC_boss_watchkeeper_gargolmar();
extern void AddSC_boss_omor_the_unscarred();
extern void AddSC_boss_vazruden_the_herald();

//Hellfire Peninsula
extern void AddSC_boss_doomlordkazzak();
extern void AddSC_hellfire_peninsula();

//Hillsbrad Foothills
//Hinterlands
//Ironforge
extern void AddSC_ironforge();

//Isle of Quel'Danas
extern void AddSC_isle_of_queldanas();

//Karazhan
extern void AddSC_boss_attumen();
extern void AddSC_boss_curator();
extern void AddSC_boss_maiden_of_virtue();
extern void AddSC_boss_shade_of_aran();
extern void AddSC_boss_malchezaar();
extern void AddSC_boss_terestian_illhoof();
extern void AddSC_boss_moroes();
extern void AddSC_bosses_opera();
extern void AddSC_instance_karazhan();
extern void AddSC_karazhan();
extern void AddSC_boss_nightbane();

//Loch Modan
extern void AddSC_loch_modan();

//Lower Blackrock Spire

// Magister's Terrace
extern void AddSC_boss_felblood_kaelthas();
extern void AddSC_boss_selin_fireheart();
extern void AddSC_boss_vexallus();
extern void AddSC_boss_priestess_delrissa();
extern void AddSC_instance_magisters_terrace();

//Maraudon
extern void AddSC_boss_celebras_the_cursed();
extern void AddSC_boss_landslide();
extern void AddSC_boss_noxxion();
extern void AddSC_boss_ptheradras();

//Molten core
extern void AddSC_boss_lucifron();
extern void AddSC_boss_magmadar();
extern void AddSC_boss_gehennas();
extern void AddSC_boss_garr();
extern void AddSC_boss_baron_geddon();
extern void AddSC_boss_shazzrah();
extern void AddSC_boss_golemagg();
extern void AddSC_boss_sulfuron();
extern void AddSC_boss_majordomo();
extern void AddSC_boss_ragnaros();
extern void AddSC_instance_molten_core();
extern void AddSC_molten_core();

//Moonglade
extern void AddSC_moonglade();

//Mulgore
extern void AddSC_mulgore();

//Nagrand
extern void AddSC_nagrand();

//Naxxramas
extern void AddSC_boss_anubrekhan();
extern void AddSC_boss_maexxna();
extern void AddSC_boss_patchwerk();
extern void AddSC_boss_razuvious();
extern void AddSC_boss_kelthuzad();
extern void AddSC_boss_loatheb();
extern void AddSC_boss_noth();
extern void AddSC_boss_gluth();
extern void AddSC_boss_sapphiron();
extern void AddSC_boss_four_horsemen();
extern void AddSC_boss_faerlina();

//Netherstorm
extern void AddSC_netherstorm();

//Onyxia's Lair
extern void AddSC_boss_onyxia();

//Orgrimmar
extern void AddSC_orgrimmar();

//Ragefire Chasm
//Razorfen Downs
extern void AddSC_boss_amnennar_the_coldbringer();

//Razorfen Kraul
extern void AddSC_razorfen_kraul();

//Redridge Mountains
//Ruins of Ahn'Qiraj
//Scarlet Monastery
extern void AddSC_boss_arcanist_doan();
extern void AddSC_boss_azshir_the_sleepless();
extern void AddSC_boss_bloodmage_thalnos();
extern void AddSC_boss_headless_horseman();
extern void AddSC_boss_herod();
extern void AddSC_boss_high_inquisitor_fairbanks();
extern void AddSC_boss_houndmaster_loksey();
extern void AddSC_boss_interrogator_vishas();
extern void AddSC_boss_scorn();
extern void AddSC_instance_scarlet_monastery();
extern void AddSC_boss_mograine_and_whitemane();

//Scholomance
extern void AddSC_boss_darkmaster_gandling();
extern void AddSC_boss_death_knight_darkreaver();
extern void AddSC_boss_theolenkrastinov();
extern void AddSC_boss_illuciabarov();
extern void AddSC_boss_instructormalicia();
extern void AddSC_boss_jandicebarov();
extern void AddSC_boss_kormok();
extern void AddSC_boss_lordalexeibarov();
extern void AddSC_boss_lorekeeperpolkelt();
extern void AddSC_boss_rasfrost();
extern void AddSC_boss_theravenian();
extern void AddSC_boss_vectus();
extern void AddSC_instance_scholomance();

//Searing gorge
extern void AddSC_searing_gorge();

//Shadowfang keep
extern void AddSC_shadowfang_keep();
extern void AddSC_instance_shadowfang_keep();

//Shadowmoon Valley
extern void AddSC_boss_doomwalker();
extern void AddSC_shadowmoon_valley();

//Shattrath
extern void AddSC_shattrath_city();

//Silithus
extern void AddSC_silithus();

//Silvermoon
extern void AddSC_silvermoon_city();

//Silverpine forest
extern void AddSC_silverpine_forest();

//Stockade
//Stonetalon mountains
extern void AddSC_stonetalon_mountains();

//Stormwind City
extern void AddSC_stormwind_city();

//Stranglethorn Vale
extern void AddSC_stranglethorn_vale();

//Stratholme
extern void AddSC_boss_magistrate_barthilas();
extern void AddSC_boss_maleki_the_pallid();
extern void AddSC_boss_nerubenkan();
extern void AddSC_boss_cannon_master_willey();
extern void AddSC_boss_baroness_anastari();
extern void AddSC_boss_ramstein_the_gorger();
extern void AddSC_boss_timmy_the_cruel();
extern void AddSC_boss_postmaster_malown();
extern void AddSC_boss_baron_rivendare();
extern void AddSC_boss_dathrohan_balnazzar();
extern void AddSC_boss_order_of_silver_hand();
extern void AddSC_instance_stratholme();
extern void AddSC_stratholme();

//Sunken Temple
//Sunwell Plateau
extern void AddSC_instance_sunwell_plateau();
extern void AddSC_boss_kalecgos();
extern void AddSC_boss_brutallus();
extern void AddSC_boss_felmyst();
extern void AddSC_boss_eredar_twins();

//Tanaris
extern void AddSC_tanaris();

//Teldrassil
//Tempest Keep
//--Arcatraz
extern void AddSC_arcatraz();
extern void AddSC_boss_harbinger_skyriss();
extern void AddSC_instance_arcatraz();

//--Botanica
extern void AddSC_boss_high_botanist_freywinn();
extern void AddSC_boss_laj();
extern void AddSC_boss_warp_splinter();

//--The Eye
extern void AddSC_boss_alar();
extern void AddSC_boss_kaelthas();
extern void AddSC_boss_void_reaver();
extern void AddSC_boss_high_astromancer_solarian();
extern void AddSC_instance_the_eye();
extern void AddSC_the_eye();

//--The Mechanar
extern void AddSC_boss_gatewatcher_iron_hand();
extern void AddSC_boss_nethermancer_sepethrea();
extern void AddSC_boss_pathaleon_the_calculator();
extern void AddSC_instance_mechanar();

//Temple of ahn'qiraj
extern void AddSC_boss_cthun();
extern void AddSC_boss_fankriss();
extern void AddSC_boss_huhuran();
extern void AddSC_bug_trio();
extern void AddSC_boss_sartura();
extern void AddSC_boss_skeram();
extern void AddSC_boss_twinemperors();
extern void AddSC_mob_anubisath_sentinel();
extern void AddSC_instance_temple_of_ahnqiraj();

//Terokkar Forest
extern void AddSC_terokkar_forest();

//Thousand Needles
extern void AddSC_thousand_needles();

//Thunder Bluff
extern void AddSC_thunder_bluff();

//Tirisfal Glades
extern void AddSC_tirisfal_glades();

//Uldaman
extern void AddSC_boss_archaedas();
extern void AddSC_boss_ironaya();
extern void AddSC_uldaman();
extern void AddSC_instance_uldaman();

//Undercity
extern void AddSC_undercity();

//Un'Goro Crater
extern void AddSC_ungoro_crater();

//Upper blackrock spire

//Utgarde Keep
extern void AddSC_boss_keleseth();
extern void AddSC_boss_skarvald_dalronn();
extern void AddSC_boss_ingvar_the_plunderer();
extern void AddSC_instance_utgarde_keep();

//Wailing caverns

//Western plaguelands
extern void AddSC_western_plaguelands();

//Westfall
extern void AddSC_westfall();

//Wetlands
//Winterspring
extern void AddSC_winterspring();

//Zangarmarsh
extern void AddSC_zangarmarsh();

//Zul'Farrak
extern void AddSC_zulfarrak();

//Zul'Gurub
extern void AddSC_boss_jeklik();
extern void AddSC_boss_venoxis();
extern void AddSC_boss_marli();
extern void AddSC_boss_mandokir();
extern void AddSC_boss_gahzranka();
extern void AddSC_boss_thekal();
extern void AddSC_boss_arlokk();
extern void AddSC_boss_jindo();
extern void AddSC_boss_hakkar();
extern void AddSC_boss_grilek();
extern void AddSC_boss_hazzarah();
extern void AddSC_boss_renataki();
extern void AddSC_boss_wushoolay();
extern void AddSC_instance_zulgurub();

//Zul'Aman
extern void AddSC_boss_akilzon();
extern void AddSC_boss_halazzi();
extern void AddSC_boss_hex_lord_malacrass();
extern void AddSC_boss_janalai();
extern void AddSC_boss_nalorakk();
extern void AddSC_boss_zuljin();
extern void AddSC_instance_zulaman();
extern void AddSC_zulaman();

// -------------------
void LoadDatabase()
{
    //Get db string from file
    char const* dbstring = NULL;

    if (!TScriptConfig.GetString("WorldDatabaseInfo", &dbstring) )
    {
        error_log("TSCR: Missing world database info from configuration file. Load database aborted.");
        return;
    }

    //Initialize connection to DB
    if (dbstring && TScriptDB.Initialize(dbstring) )
        outstring_log("TSCR: TrinityScript database: %s",dbstring);
    else
    {
        error_log("TSCR: Unable to connect to Database. Load database aborted.");
        return;
    }

    //***Preform all DB queries here***
    QueryResult *result;

    //Get Version information
    result = TScriptDB.PQuery("SELECT script_version FROM version LIMIT 1");

    if (result)
    {
        Field *fields = result->Fetch();
        outstring_log("TSCR: Database version is: %s", fields[0].GetString());
        outstring_log("");
        delete result;

    }else
    {
        error_log("TSCR: Missing `version.script_version` information.");
        outstring_log("");
    }

    // Drop Existing Text Map, only done once and we are ready to add data from multiple sources.
    TextMap.clear();

    // Load EventAI Text
    outstring_log("TSCR: Loading EventAI Texts...");
    LoadTrinityStrings(TScriptDB,"eventai_texts",-1,1+(TEXT_SOURCE_RANGE));

    // Gather Additional data from EventAI Texts
    result = TScriptDB.PQuery("SELECT entry, sound, type, language, emote FROM eventai_texts");

    outstring_log("TSCR: Loading EventAI Texts additional data...");
    if (result)
    {
        barGoLink bar(result->GetRowCount());
        uint32 count = 0;

        do
        {
            bar.step();
            Field* fields = result->Fetch();
            StringTextData temp;

            int32 i             = fields[0].GetInt32();
            temp.SoundId        = fields[1].GetInt32();
            temp.Type           = fields[2].GetInt32();
            temp.Language       = fields[3].GetInt32();
            temp.Emote          = fields[4].GetInt32();

            if (i >= 0)
            {
                error_db_log("TSCR: Entry %i in table `eventai_texts` is not a negative value.",i);
                continue;
            }

            if (i <= TEXT_SOURCE_RANGE)
            {
                error_db_log("TSCR: Entry %i in table `eventai_texts` is out of accepted entry range for table.",i);
                continue;
            }

            if (temp.SoundId)
            {
                if (!GetSoundEntriesStore()->LookupEntry(temp.SoundId))
                    error_db_log("TSCR: Entry %i in table `eventai_texts` has soundId %u but sound does not exist.",i,temp.SoundId);
            }

            if (!GetLanguageDescByID(temp.Language))
                error_db_log("TSCR: Entry %i in table `eventai_texts` using Language %u but Language does not exist.",i,temp.Language);

            if (temp.Type > CHAT_TYPE_BOSS_WHISPER)
                error_db_log("TSCR: Entry %i in table `eventai_texts` has Type %u but this Chat Type does not exist.",i,temp.Type);

            TextMap[i] = temp;
            ++count;
        } while (result->NextRow());

        delete result;

        outstring_log("");
        outstring_log(">> TSCR: Loaded %u additional EventAI Texts data.", count);
    }else
    {
        barGoLink bar(1);
        bar.step();
        outstring_log("");
        outstring_log(">> Loaded 0 additional EventAI Texts data. DB table `eventai_texts` is empty.");
    }

    // Load Script Text
    outstring_log("TSCR: Loading Script Texts...");
    LoadTrinityStrings(TScriptDB,"script_texts",TEXT_SOURCE_RANGE,1+(TEXT_SOURCE_RANGE*2));

    // Gather Additional data from Script Texts
    result = TScriptDB.PQuery("SELECT entry, sound, type, language, emote FROM script_texts");

    outstring_log("TSCR: Loading Script Texts additional data...");
    if (result)
    {
        barGoLink bar(result->GetRowCount());
        uint32 count = 0;

        do
        {
            bar.step();
            Field* fields = result->Fetch();
            StringTextData temp;

            int32 i             = fields[0].GetInt32();
            temp.SoundId        = fields[1].GetInt32();
            temp.Type           = fields[2].GetInt32();
            temp.Language       = fields[3].GetInt32();
            temp.Emote          = fields[4].GetInt32();

            if (i >= 0)
            {
                error_db_log("TSCR: Entry %i in table `script_texts` is not a negative value.",i);
                continue;
            }

            if (i > TEXT_SOURCE_RANGE || i <= TEXT_SOURCE_RANGE*2)
            {
                error_db_log("TSCR: Entry %i in table `script_texts` is out of accepted entry range for table.",i);
                continue;
            }

            if (temp.SoundId)
            {
                if (!GetSoundEntriesStore()->LookupEntry(temp.SoundId))
                    error_db_log("TSCR: Entry %i in table `script_texts` has soundId %u but sound does not exist.",i,temp.SoundId);
            }

            if (!GetLanguageDescByID(temp.Language))
                error_db_log("TSCR: Entry %i in table `script_texts` using Language %u but Language does not exist.",i,temp.Language);

            if (temp.Type > CHAT_TYPE_BOSS_WHISPER)
                error_db_log("TSCR: Entry %i in table `script_texts` has Type %u but this Chat Type does not exist.",i,temp.Type);

            TextMap[i] = temp;
            ++count;
        } while (result->NextRow());

        delete result;

        outstring_log("");
        outstring_log(">> TSCR: Loaded %u additional Script Texts data.", count);
    }else
    {
        barGoLink bar(1);
        bar.step();
        outstring_log("");
        outstring_log(">> Loaded 0 additional Script Texts data. DB table `script_texts` is empty.");
    }

    // Load Custom Text
    outstring_log("TSCR: Loading Custom Texts...");
    LoadTrinityStrings(TScriptDB,"custom_texts",TEXT_SOURCE_RANGE*2,1+(TEXT_SOURCE_RANGE*3));

    // Gather Additional data from Custom Texts
    result = TScriptDB.PQuery("SELECT entry, sound, type, language, emote FROM custom_texts");

    outstring_log("TSCR: Loading Custom Texts additional data...");
    if (result)
    {
        barGoLink bar(result->GetRowCount());
        uint32 count = 0;

        do
        {
            bar.step();
            Field* fields = result->Fetch();
            StringTextData temp;

            int32 i             = fields[0].GetInt32();
            temp.SoundId        = fields[1].GetInt32();
            temp.Type           = fields[2].GetInt32();
            temp.Language       = fields[3].GetInt32();
            temp.Emote          = fields[4].GetInt32();

            if (i >= 0)
            {
                error_db_log("TSCR: Entry %i in table `custom_texts` is not a negative value.",i);
                continue;
            }

            if (i > TEXT_SOURCE_RANGE*2 || i <= TEXT_SOURCE_RANGE*3)
            {
                error_db_log("TSCR: Entry %i in table `custom_texts` is out of accepted entry range for table.",i);
                continue;
            }

            if (temp.SoundId)
            {
                if (!GetSoundEntriesStore()->LookupEntry(temp.SoundId))
                    error_db_log("TSCR: Entry %i in table `custom_texts` has soundId %u but sound does not exist.",i,temp.SoundId);
            }

            if (!GetLanguageDescByID(temp.Language))
                error_db_log("TSCR: Entry %i in table `custom_texts` using Language %u but Language does not exist.",i,temp.Language);

            if (temp.Type > CHAT_TYPE_BOSS_WHISPER)
                error_db_log("TSCR: Entry %i in table `custom_texts` has Type %u but this Chat Type does not exist.",i,temp.Type);

            TextMap[i] = temp;
            ++count;
        } while (result->NextRow());

        delete result;

        outstring_log("");
        outstring_log(">> Loaded %u additional Custom Texts data.", count);
    }else
    {
        barGoLink bar(1);
        bar.step();
        outstring_log("");
        outstring_log(">> Loaded 0 additional Custom Texts data. DB table `custom_texts` is empty.");
    }

    //Gather additional data for EventAI
    result = TScriptDB.PQuery("SELECT id, position_x, position_y, position_z, orientation, spawntimesecs FROM eventai_summons");

    //Drop Existing EventSummon Map
    EventAI_Summon_Map.clear();

    outstring_log("TSCR: Loading EventAI Summons...");
    if (result)
    {
        barGoLink bar(result->GetRowCount());
        uint32 Count = 0;

        do
        {
            bar.step();
            Field *fields = result->Fetch();

            EventAI_Summon temp;

            uint32 i = fields[0].GetUInt32();
            temp.position_x = fields[1].GetFloat();
            temp.position_y = fields[2].GetFloat();
            temp.position_z = fields[3].GetFloat();
            temp.orientation = fields[4].GetFloat();
            temp.SpawnTimeSecs = fields[5].GetUInt32();

            //Add to map
            EventAI_Summon_Map[i] = temp;
            ++Count;
        }while (result->NextRow());

        delete result;

        outstring_log("");
        outstring_log(">> Loaded %u EventAI summon definitions", Count);
    }else
    {
        barGoLink bar(1);
        bar.step();
        outstring_log("");
        outstring_log(">> Loaded 0 EventAI Summon definitions. DB table `eventai_summons` is empty.");
    }

    //Gather event data
    result = TScriptDB.PQuery("SELECT id, creature_id, event_type, event_inverse_phase_mask, event_chance, event_flags, "
        "event_param1, event_param2, event_param3, event_param4, "
        "action1_type, action1_param1, action1_param2, action1_param3, "
        "action2_type, action2_param1, action2_param2, action2_param3, "
        "action3_type, action3_param1, action3_param2, action3_param3 "
        "FROM eventai_scripts");

    //Drop Existing EventAI List
    EventAI_Event_List.clear();

    outstring_log("TSCR: Loading EventAI scripts...");
    if (result)
    {
        barGoLink bar(result->GetRowCount());
        uint32 Count = 0;

        do
        {
            bar.step();
            Field *fields = result->Fetch();

            EventAI_Event temp;

            temp.event_id = fields[0].GetUInt32();
            uint32 i = temp.event_id;
            temp.creature_id = fields[1].GetUInt32();
            temp.event_type = fields[2].GetUInt16();
            temp.event_inverse_phase_mask = fields[3].GetUInt32();
            temp.event_chance = fields[4].GetUInt8();
            temp.event_flags = fields[5].GetUInt8();
            temp.event_param1 = fields[6].GetUInt32();
            temp.event_param2 = fields[7].GetUInt32();
            temp.event_param3 = fields[8].GetUInt32();
            temp.event_param4 = fields[9].GetUInt32();

            //Creature does not exist in database
            if (!GetCreatureTemplateStore(temp.creature_id))
<<<<<<< HEAD
                error_db_log("TSCR: Event %u has script for non-existing creature.", i);			
=======
                error_db_log("TSCR: Event %u has script for non-existing creature.", i);
>>>>>>> 62cdd392

            //Report any errors in event
            if (temp.event_type >= EVENT_T_END)
                error_db_log("TSCR: Event %u has incorrect event type. Maybe DB requires updated version of SD2.", i);

            //No chance of this event occuring
            if (temp.event_chance == 0)
                error_db_log("TSCR: Event %u has 0 percent chance. Event will never trigger!", i);

            //Chance above 100, force it to be 100
            if (temp.event_chance > 100)
            {
                error_db_log("TSCR: Creature %u are using event %u with more than 100 percent chance. Adjusting to 100 percent.", temp.creature_id, i);
                temp.event_chance = 100;
            }

            //Individual event checks
            switch (temp.event_type)
            {
                case EVENT_T_HP:
                case EVENT_T_MANA:
                case EVENT_T_TARGET_HP:
                    {
                        if (temp.event_param2 > 100)
                            error_db_log("TSCR: Creature %u are using percentage event(%u) with param2 (MinPercent) > 100. Event will never trigger! ", temp.creature_id, i);

                        if (temp.event_param1 <= temp.event_param2)
                            error_db_log("TSCR: Creature %u are using percentage event(%u) with param1 <= param2 (MaxPercent <= MinPercent). Event will never trigger! ", temp.creature_id, i);

                        if (temp.event_flags & EFLAG_REPEATABLE && !temp.event_param3 && !temp.event_param4)
                        {
                            error_db_log("TSCR: Creature %u has param3 and param4=0 (RepeatMin/RepeatMax) but cannot be repeatable without timers. Removing EFLAG_REPEATABLE for event %u.", temp.creature_id, i);
                            temp.event_flags &= ~EFLAG_REPEATABLE;
                        }
                    }
                    break;

                case EVENT_T_SPELLHIT:
                    {
                        if (temp.event_param1)
                        {
                            SpellEntry const* pSpell = GetSpellStore()->LookupEntry(temp.event_param1);
                            if (!pSpell)
                            {
                                error_db_log("TSCR: Creature %u has non-existant SpellID(%u) defined in event %u.", temp.creature_id, temp.event_param1, i);
                                continue;
                            }

                            if (temp.event_param2_s != -1 && temp.event_param2 != pSpell->SchoolMask)
                                error_db_log("TSCR: Creature %u has param1(spellId %u) but param2 is not -1 and not equal to spell's school mask. Event %u can never trigger.", temp.creature_id, temp.event_param1, i);
                        }

                        //TODO: fix this system with SPELL_SCHOOL_MASK. Current complicate things, using int32(-1) instead of just 0
                        //SPELL_SCHOOL_MASK_NONE = 0 and does not exist, thus it can not ever trigger or be used in SpellHit()
                        if (temp.event_param2_s != -1 && temp.event_param2_s > SPELL_SCHOOL_MASK_ALL)
                            error_db_log("TSCR: Creature %u is using invalid SpellSchoolMask(%u) defined in event %u.", temp.creature_id, temp.event_param2, i);

                        if (temp.event_param4 < temp.event_param3)
                            error_db_log("TSCR: Creature %u are using repeatable event(%u) with param4 < param3 (RepeatMax < RepeatMin). Event will never repeat.", temp.creature_id, i);
                    }
                    break;

                case EVENT_T_RANGE:
                case EVENT_T_OOC_LOS:
                case EVENT_T_FRIENDLY_HP:
                case EVENT_T_FRIENDLY_IS_CC:
                case EVENT_T_FRIENDLY_MISSING_BUFF:
                    {
                        if (temp.event_param4 < temp.event_param3)
                            error_db_log("TSCR: Creature %u are using repeatable event(%u) with param4 < param3 (RepeatMax < RepeatMin). Event will never repeat.", temp.creature_id, i);
                    }
                    break;

                case EVENT_T_TIMER:
                case EVENT_T_TIMER_OOC:
                    {
                        if (temp.event_param2 < temp.event_param1)
                            error_db_log("TSCR: Creature %u are using timed event(%u) with param2 < param1 (InitialMax < InitialMin). Event will never repeat.", temp.creature_id, i);

                        if (temp.event_param4 < temp.event_param3)
                            error_db_log("TSCR: Creature %u are using repeatable event(%u) with param4 < param3 (RepeatMax < RepeatMin). Event will never repeat.", temp.creature_id, i);
                    }
                    break;

                case EVENT_T_KILL:
                case EVENT_T_TARGET_CASTING:
                    {
                        if (temp.event_param2 < temp.event_param1)
                            error_db_log("TSCR: Creature %u are using event(%u) with param2 < param1 (RepeatMax < RepeatMin). Event will never repeat.", temp.creature_id, i);
                    }
                    break;

                case EVENT_T_AGGRO:
                case EVENT_T_DEATH:
                case EVENT_T_EVADE:
<<<<<<< HEAD
=======
                case EVENT_T_SPAWNED:
>>>>>>> 62cdd392
                case EVENT_T_REACHED_HOME:
                    {
                        if (temp.event_flags & EFLAG_REPEATABLE)
                        {
                            error_db_log("TSCR: Creature %u has EFLAG_REPEATABLE set. Event can never be repeatable. Removing flag for event %u.", temp.creature_id, i);
                            temp.event_flags &= ~EFLAG_REPEATABLE;
                        }
                    }
                    break;
            }

            for (uint32 j = 0; j < MAX_ACTIONS; j++)
            {
                temp.action[j].type = fields[10+(j*4)].GetUInt16();
                temp.action[j].param1 = fields[11+(j*4)].GetUInt32();
                temp.action[j].param2 = fields[12+(j*4)].GetUInt32();
                temp.action[j].param3 = fields[13+(j*4)].GetUInt32();

                //Report any errors in actions
                switch (temp.action[j].type)
                {
                    case ACTION_T_TEXT:
                        {
                            if (temp.action[j].param1_s < 0)
                            {
                                if (TextMap.find(temp.action[j].param1_s) == TextMap.end())
                                    error_db_log("TSCR: Event %u Action %u param1 refrences non-existing entry in texts table.", i, j+1);
                            }
                            if (temp.action[j].param2_s < 0)
                            {
                                if (TextMap.find(temp.action[j].param2_s) == TextMap.end())
                                    error_db_log("TSCR: Event %u Action %u param2 refrences non-existing entry in texts table.", i, j+1);

                                if (!temp.action[j].param1_s)
                                    error_db_log("TSCR: Event %u Action %u has param2, but param1 is not set. Required for randomized text.", i, j+1);
                            }
                            if (temp.action[j].param3_s < 0)
                            {
                                if (TextMap.find(temp.action[j].param3_s) == TextMap.end())
                                    error_db_log("TSCR: Event %u Action %u param3 refrences non-existing entry in texts table.", i, j+1);

                                if (!temp.action[j].param1_s || !temp.action[j].param2_s)
                                    error_db_log("TSCR: Event %u Action %u has param3, but param1 and/or param2 is not set. Required for randomized text.", i, j+1);
                            }
                        }
                        break;
                    case ACTION_T_SET_FACTION:
<<<<<<< HEAD
                        if (temp.action[j].param1 !=0 && !GetFactionStore()->LookupEntry(temp.action[j].param1))
                        {
                            error_db_log("TSCR: Event %u Action %u uses non-existant FactionId %u.", i, j+1, temp.action[j].param1);
                            temp.action[j].param1 = 0;
                        }
=======
                        /*if (temp.action[j].param1 !=0 && !GetFactionStore()->LookupEntry(temp.action[j].param1))
                        {
                            error_db_log("SD2: Event %u Action %u uses non-existant FactionId %u.", i, j+1, temp.action[j].param1);
                            temp.action[j].param1 = 0;
                        }*/
>>>>>>> 62cdd392
                        break;
                    case ACTION_T_MORPH_TO_ENTRY_OR_MODEL:
                        if (temp.action[j].param1 !=0 || temp.action[j].param2 !=0)
                        {
                            if (temp.action[j].param1 && !GetCreatureTemplateStore(temp.action[j].param1))
                            {
                                error_db_log("TSCR: Event %u Action %u uses non-existant Creature entry %u.", i, j+1, temp.action[j].param1);
                                temp.action[j].param1 = 0;
                            }

<<<<<<< HEAD
                            if (temp.action[j].param2 && !GetCreatureDisplayStore()->LookupEntry(temp.action[j].param2))
                            {
                                error_db_log("TSCR: Event %u Action %u uses non-existant ModelId %u.", i, j+1, temp.action[j].param2);
                                temp.action[j].param2 = 0;
                            }
=======
                            /*if (temp.action[j].param2 && !GetCreatureDisplayStore()->LookupEntry(temp.action[j].param2))
                            {
                                error_db_log("TSCR: Event %u Action %u uses non-existant ModelId %u.", i, j+1, temp.action[j].param2);
                                temp.action[j].param2 = 0;
                            }*/
>>>>>>> 62cdd392
                        }
                        break;
                    case ACTION_T_SOUND:
                        if (!GetSoundEntriesStore()->LookupEntry(temp.action[j].param1))
                            error_db_log("TSCR: Event %u Action %u uses non-existant SoundID %u.", i, j+1, temp.action[j].param1);
                        break;

                    /*case ACTION_T_RANDOM_SOUND:
                        {
                            if(!GetSoundEntriesStore()->LookupEntry(temp.action[j].param1))
                                error_db_log("TSCR: Event %u Action %u param1 uses non-existant SoundID %u.", i, j+1, temp.action[j].param1);
                            if(!GetSoundEntriesStore()->LookupEntry(temp.action[j].param2))
                                error_db_log("TSCR: Event %u Action %u param2 uses non-existant SoundID %u.", i, j+1, temp.action[j].param2);
                            if(!GetSoundEntriesStore()->LookupEntry(temp.action[j].param3))
                                error_db_log("TSCR: Event %u Action %u param3 uses non-existant SoundID %u.", i, j+1, temp.action[j].param3);
                        }
                        break;*/

                    case ACTION_T_CAST:
                        {
                            const SpellEntry *spell = GetSpellStore()->LookupEntry(temp.action[j].param1);
                            if (!spell)
<<<<<<< HEAD
                                error_db_log("TSCR: Event %u Action %u uses non-existant SpellID %u.", i, j+1, temp.action[j].param1);
=======
                                error_db_log("SD2: Event %u Action %u uses non-existant SpellID %u.", i, j+1, temp.action[j].param1);
>>>>>>> 62cdd392
                            else
                            {
                                if (spell->RecoveryTime > 0 && temp.event_flags & EFLAG_REPEATABLE)
                                {
                                    //output as debug for now, also because there's no general rule all spells have RecoveryTime
                                    if (temp.event_param3 < spell->RecoveryTime)
<<<<<<< HEAD
                                        debug_log("TSCR: Event %u Action %u uses SpellID %u but cooldown is longer(%u) than minumum defined in event param3(%u).", i, j+1,temp.action[j].param1, spell->RecoveryTime, temp.event_param3);
=======
                                        debug_log("SD2: Event %u Action %u uses SpellID %u but cooldown is longer(%u) than minumum defined in event param3(%u).", i, j+1,temp.action[j].param1, spell->RecoveryTime, temp.event_param3);
>>>>>>> 62cdd392
                                }
                            }

                            if (temp.action[j].param2 >= TARGET_T_END)
                                error_db_log("TSCR: Event %u Action %u uses incorrect Target type", i, j+1);
                        }
                        break;
                    case ACTION_T_REMOVEAURASFROMSPELL:
                        {
                            if (!GetSpellStore()->LookupEntry(temp.action[j].param2))
                                error_db_log("TSCR: Event %u Action %u uses non-existant SpellID %u.", i, j+1, temp.action[j].param2);

                            if (temp.action[j].param1 >= TARGET_T_END)
                                error_db_log("TSCR: Event %u Action %u uses incorrect Target type", i, j+1);
                        }
                        break;
                    case ACTION_T_QUEST_EVENT:
                        {
                            if (Quest const* qid = GetQuestTemplateStore(temp.action[j].param1))
                            {
                                if (!qid->HasFlag(QUEST_TRINITY_FLAGS_EXPLORATION_OR_EVENT))
<<<<<<< HEAD
                                    error_db_log("TSCR: Event %u Action %u. SpecialFlags for quest entry %u does not include |2, Action will not have any effect.", i, j+1, temp.action[j].param1);
                            }
                            else
                                error_db_log("TSCR: Event %u Action %u uses non-existant Quest entry %u.", i, j+1, temp.action[j].param1);

                            if (temp.action[j].param2 >= TARGET_T_END)
                                error_db_log("TSCR: Event %u Action %u uses incorrect Target type", i, j+1);
=======
                                    error_db_log("SD2: Event %u Action %u. SpecialFlags for quest entry %u does not include |2, Action will not have any effect.", i, j+1, temp.action[j].param1);
                            }
                            else
                                error_db_log("SD2: Event %u Action %u uses non-existant Quest entry %u.", i, j+1, temp.action[j].param1);

                            if (temp.action[j].param2 >= TARGET_T_END)
                                error_db_log("SD2: Event %u Action %u uses incorrect Target type", i, j+1);
>>>>>>> 62cdd392
                        }
                        break;
                    case ACTION_T_QUEST_EVENT_ALL:
                        {
                            if (Quest const* qid = GetQuestTemplateStore(temp.action[j].param1))
                            {
                                if (!qid->HasFlag(QUEST_TRINITY_FLAGS_EXPLORATION_OR_EVENT))
<<<<<<< HEAD
                                    error_db_log("TSCR: Event %u Action %u. SpecialFlags for quest entry %u does not include |2, Action will not have any effect.", i, j+1, temp.action[j].param1);
                            }
                            else
                                error_db_log("TSCR: Event %u Action %u uses non-existant Quest entry %u.", i, j+1, temp.action[j].param1);
=======
                                    error_db_log("SD2: Event %u Action %u. SpecialFlags for quest entry %u does not include |2, Action will not have any effect.", i, j+1, temp.action[j].param1);
                            }
                            else
                                error_db_log("SD2: Event %u Action %u uses non-existant Quest entry %u.", i, j+1, temp.action[j].param1);
>>>>>>> 62cdd392
                        }
                        break;
                    case ACTION_T_CASTCREATUREGO:
                        {
                            if (!GetCreatureTemplateStore(temp.action[j].param1))
<<<<<<< HEAD
                                error_db_log("TSCR: Event %u Action %u uses non-existant creature entry %u.", i, j+1, temp.action[j].param1);
=======
                                error_db_log("SD2: Event %u Action %u uses non-existant creature entry %u.", i, j+1, temp.action[j].param1);
>>>>>>> 62cdd392

                            if (!GetSpellStore()->LookupEntry(temp.action[j].param2))
                                error_db_log("TSCR: Event %u Action %u uses non-existant SpellID %u.", i, j+1, temp.action[j].param2);

                            if (temp.action[j].param3 >= TARGET_T_END)
                                error_db_log("SD2: Event %u Action %u uses incorrect Target type", i, j+1);
                        }
                        break;
                    case ACTION_T_CASTCREATUREGO_ALL:
                        {
                            if (!GetQuestTemplateStore(temp.action[j].param1))
                                error_db_log("SD2: Event %u Action %u uses non-existant Quest entry %u.", i, j+1, temp.action[j].param1);

                            if (!GetSpellStore()->LookupEntry(temp.action[j].param2))
                                error_db_log("SD2: Event %u Action %u uses non-existant SpellID %u.", i, j+1, temp.action[j].param2);
                        }
                        break;
                    case ACTION_T_CASTCREATUREGO_ALL:
                        {
                            if (!GetQuestTemplateStore(temp.action[j].param1))
                                error_db_log("TSCR: Event %u Action %u uses non-existant Quest entry %u.", i, j+1, temp.action[j].param1);

                            if (!GetSpellStore()->LookupEntry(temp.action[j].param2))
                                error_db_log("TSCR: Event %u Action %u uses non-existant SpellID %u.", i, j+1, temp.action[j].param2);
                        }
                        break;

                    //2nd param target
                    case ACTION_T_SUMMON_ID:
                        {
                            if (!GetCreatureTemplateStore(temp.action[j].param1))
<<<<<<< HEAD
                                error_db_log("TSCR: Event %u Action %u uses non-existant creature entry %u.", i, j+1, temp.action[j].param1);
=======
                                error_db_log("SD2: Event %u Action %u uses non-existant creature entry %u.", i, j+1, temp.action[j].param1);
>>>>>>> 62cdd392

                            if (EventAI_Summon_Map.find(temp.action[j].param3) == EventAI_Summon_Map.end())
                                error_db_log("TSCR: Event %u Action %u summons missing EventAI_Summon %u", i, j+1, temp.action[j].param3);

                            if (temp.action[j].param2 >= TARGET_T_END)
                                error_db_log("TSCR: Event %u Action %u uses incorrect Target type", i, j+1);
                        }
                        break;
                    case ACTION_T_KILLED_MONSTER:
                        {
                            if (!GetCreatureTemplateStore(temp.action[j].param1))
<<<<<<< HEAD
                                error_db_log("TSCR: Event %u Action %u uses non-existant creature entry %u.", i, j+1, temp.action[j].param1);

                            if (temp.action[j].param2 >= TARGET_T_END)
                                error_db_log("TSCR: Event %u Action %u uses incorrect Target type", i, j+1);
=======
                                error_db_log("SD2: Event %u Action %u uses non-existant creature entry %u.", i, j+1, temp.action[j].param1);

                            if (temp.action[j].param2 >= TARGET_T_END)
                                error_db_log("SD2: Event %u Action %u uses incorrect Target type", i, j+1);
>>>>>>> 62cdd392
                        }
                        break;
                    case ACTION_T_SUMMON:
                        {
                            if (!GetCreatureTemplateStore(temp.action[j].param1))
<<<<<<< HEAD
                                error_db_log("TSCR: Event %u Action %u uses non-existant creature entry %u.", i, j+1, temp.action[j].param1);

                            if (temp.action[j].param2 >= TARGET_T_END)
                                error_db_log("TSCR: Event %u Action %u uses incorrect Target type", i, j+1);
=======
                                error_db_log("SD2: Event %u Action %u uses non-existant creature entry %u.", i, j+1, temp.action[j].param1);

                            if (temp.action[j].param2 >= TARGET_T_END)
                                error_db_log("SD2: Event %u Action %u uses incorrect Target type", i, j+1);
>>>>>>> 62cdd392
                        }
                        break;
                    case ACTION_T_THREAT_SINGLE_PCT:
                    case ACTION_T_SET_UNIT_FLAG:
                    case ACTION_T_REMOVE_UNIT_FLAG:
                        if (temp.action[j].param2 >= TARGET_T_END)
                            error_db_log("TSCR: Event %u Action %u uses incorrect Target type", i, j+1);
                        break;

                    //3rd param target
                    case ACTION_T_SET_UNIT_FIELD:
                        if (temp.action[j].param1 < OBJECT_END || temp.action[j].param1 >= UNIT_END)
<<<<<<< HEAD
                            error_db_log("TSCR: Event %u Action %u param1 (UNIT_FIELD*). Index out of range for intended use.", i, j+1);
=======
                            error_db_log("SD2: Event %u Action %u param1 (UNIT_FIELD*). Index out of range for intended use.", i, j+1);
>>>>>>> 62cdd392
                        if (temp.action[j].param3 >= TARGET_T_END)
                            error_db_log("TSCR: Event %u Action %u uses incorrect Target type", i, j+1);
                        break;

                    case ACTION_T_SET_PHASE:
                        if (temp.action[j].param1 > 31)
                            error_db_log("TSCR: Event %u Action %u attempts to set phase > 31. Phase mask cannot be used past phase 31.", i, j+1);
                        break;

                    case ACTION_T_INC_PHASE:
                        if (!temp.action[j].param1)
<<<<<<< HEAD
                            error_db_log("TSCR: Event %u Action %u is incrementing phase by 0. Was this intended?", i, j+1);
=======
                            error_db_log("SD2: Event %u Action %u is incrementing phase by 0. Was this intended?", i, j+1);
>>>>>>> 62cdd392
                        break;

                    case ACTION_T_SET_INST_DATA:
                        {
                            if (!(temp.event_flags & EFLAG_NORMAL) && !(temp.event_flags & EFLAG_HEROIC))
<<<<<<< HEAD
                                error_db_log("TSCR: Event %u Action %u. Cannot set instance data without event flags (normal/heroic).", i, j+1);

                            if (temp.action[j].param2 > SPECIAL)
                                error_db_log("TSCR: Event %u Action %u attempts to set instance data above encounter state 4. Custom case?", i, j+1);
=======
                                error_db_log("SD2: Event %u Action %u. Cannot set instance data without event flags (normal/heroic).", i, j+1);

                            if (temp.action[j].param2 > SPECIAL)
                                error_db_log("SD2: Event %u Action %u attempts to set instance data above encounter state 4. Custom case?", i, j+1);
>>>>>>> 62cdd392
                        }
                        break;
                    case ACTION_T_SET_INST_DATA64:
                        {
                            if (!(temp.event_flags & EFLAG_NORMAL) && !(temp.event_flags & EFLAG_HEROIC))
<<<<<<< HEAD
                                error_db_log("TSCR: Event %u Action %u. Cannot set instance data without event flags (normal/heroic).", i, j+1);

                            if (temp.action[j].param2 >= TARGET_T_END)
                                error_db_log("TSCR: Event %u Action %u uses incorrect Target type", i, j+1);
=======
                                error_db_log("SD2: Event %u Action %u. Cannot set instance data without event flags (normal/heroic).", i, j+1);

                            if (temp.action[j].param2 >= TARGET_T_END)
                                error_db_log("SD2: Event %u Action %u uses incorrect Target type", i, j+1);
>>>>>>> 62cdd392
                        }
                        break;
                    case ACTION_T_UPDATE_TEMPLATE:
                        {
                            if (!GetCreatureTemplateStore(temp.action[j].param1))
<<<<<<< HEAD
                                error_db_log("TSCR: Event %u Action %u uses non-existant creature entry %u.", i, j+1, temp.action[j].param1);
=======
                                error_db_log("SD2: Event %u Action %u uses non-existant creature entry %u.", i, j+1, temp.action[j].param1);
>>>>>>> 62cdd392
                        }
                        break;
                    case ACTION_T_RANDOM_SAY:
                    case ACTION_T_RANDOM_YELL:
                    case ACTION_T_RANDOM_TEXTEMOTE:
                        error_db_log("TSCR: Event %u Action %u currently unused ACTION type. Did you forget to update database?", i, j+1);
                        break;

                    default:
                        if (temp.action[j].type >= ACTION_T_END)
                            error_db_log("TSCR: Event %u Action %u has incorrect action type. Maybe DB requires updated version of SD2.", i, j+1);
                        break;
                }
            }

            //Add to list
            EventAI_Event_List.push_back(temp);
            ++Count;
        } while (result->NextRow());

        delete result;

        outstring_log("");
        outstring_log(">> Loaded %u EventAI scripts", Count);
    }else
    {
        barGoLink bar(1);
        bar.step();
        outstring_log("");
        outstring_log(">> Loaded 0 EventAI scripts. DB table `eventai_scripts` is empty.");
    }

    //Free database thread and resources
    TScriptDB.HaltDelayThread();

}

struct TSpellSummary {
    uint8 Targets;                                          // set of enum SelectTarget
    uint8 Effects;                                          // set of enum SelectEffect
}extern *SpellSummary;

TRINITY_DLL_EXPORT
void ScriptsFree()
{
    // Free Spell Summary
    delete []SpellSummary;

    // Free resources before library unload
    for(int i=0;i<MAX_SCRIPTS;i++)
        delete m_scripts[i];

    num_sc_scripts = 0;
}

TRINITY_DLL_EXPORT
void ScriptsInit()
{
    bool CanLoadDB = true;

    //Trinity Script startup
    outstring_log(" _____     _       _ _         ____            _       _");
    outstring_log("|_   _| __(_)_ __ (_) |_ _   _/ ___|  ___ _ __(_)_ __ | |_ ");
    outstring_log("  | || '__| | '_ \\| | __| | | \\___ \\ / __| \'__| | \'_ \\| __|");
    outstring_log("  | || |  | | | | | | |_| |_| |___) | (__| |  | | |_) | |_ ");
    outstring_log("  |_||_|  |_|_| |_|_|\\__|\\__, |____/ \\___|_|  |_| .__/ \\__|");
    outstring_log("                         |___/                  |_|        ");
    outstring_log("Trinity Script initializing %s", _FULLVERSION);
    outstring_log("");

    //Get configuration file
    if (!TScriptConfig.SetSource(_TRINITY_SCRIPT_CONFIG))
    {
        CanLoadDB = false;
        error_log("TSCR: Unable to open configuration file. Database will be unaccessible. Configuration values will use default.");
    }
    else outstring_log("TSCR: Using configuration file %s",_TRINITY_SCRIPT_CONFIG);

    EAI_ErrorLevel = TScriptConfig.GetIntDefault("EAIErrorLevel", 1);

    switch (EAI_ErrorLevel)
    {
        case 0:
            outstring_log("TSCR: EventAI Error Reporting level set to 0 (Startup Errors only)");
            break;
        case 1:
            outstring_log("TSCR: EventAI Error Reporting level set to 1 (Startup errors and Runtime event errors)");
            break;
        case 2:
            outstring_log("TSCR: EventAI Error Reporting level set to 2 (Startup errors, Runtime event errors, and Creation errors)");
            break;
        default:
            outstring_log("TSCR: Unknown EventAI Error Reporting level. Defaulting to 1 (Startup errors and Runtime event errors)");
            EAI_ErrorLevel = 1;
            break;
    }

    outstring_log("");

    //Load database (must be called after TScriptConfig.SetSource). In case it failed, no need to even try load.
    if (CanLoadDB)
        LoadDatabase();

    outstring_log("TSCR: Loading C++ scripts");
    barGoLink bar(1);
    bar.step();
    outstring_log("");

    for(int i=0;i<MAX_SCRIPTS;i++)
        m_scripts[i]=NULL;

    FillSpellSummary();

    // -- Scripts to be added --

    // -- Areatrigger --
    AddSC_areatrigger_scripts();

    // -- Boss --
    AddSC_boss_emeriss();
    AddSC_boss_taerar();
    AddSC_boss_ysondre();

    // -- Creature --
    AddSC_mob_event();
    AddSC_generic_creature();

    // -- Custom --

    // -- Examples --
    AddSC_example_creature();
    AddSC_example_escort();
    AddSC_example_gossip_codebox();
    AddSC_example_misc();

    // -- GO --
    AddSC_go_scripts();

    // -- Guard --
    AddSC_guards();

    // -- Honor --

    // -- Item --
    AddSC_item_scripts();

    // -- NPC --
    AddSC_npc_professions();
    AddSC_npcs_special();

    // -- Servers --

    //--------------------
    //------ ZONE --------

    //Alterac Mountains
    AddSC_alterac_mountains();

    //Arathi Highlands
    AddSC_arathi_highlands();

    //Ashenvale Forest
    AddSC_ashenvale();

    //Aunchindoun
    //--Auchenai Crypts
    AddSC_boss_exarch_maladaar();
    AddSC_boss_shirrak_the_dead_watcher();

    //--Mana Tombs
    AddSC_boss_nexusprince_shaffar();
    AddSC_boss_pandemonius();

    //--Sekketh Halls
    AddSC_boss_darkweaver_syth();
    AddSC_boss_talon_king_ikiss();
    AddSC_instance_sethekk_halls();

    //--Shadow Labyrinth
    AddSC_boss_ambassador_hellmaw();
    AddSC_boss_blackheart_the_inciter();
    AddSC_boss_grandmaster_vorpil();
    AddSC_boss_murmur();
    AddSC_instance_shadow_labyrinth();

    //Azshara
    AddSC_boss_azuregos();
    AddSC_azshara();

    //Azuremyst Isle
    AddSC_azuremyst_isle();

    //Badlands
    //Barrens
    AddSC_the_barrens();

    //Black Temple
    AddSC_black_temple();
    AddSC_boss_illidan();
    AddSC_boss_shade_of_akama();
    AddSC_boss_supremus();
    AddSC_boss_gurtogg_bloodboil();
    AddSC_boss_mother_shahraz();
    AddSC_boss_reliquary_of_souls();
    AddSC_boss_teron_gorefiend();
    AddSC_boss_najentus();
    AddSC_boss_illidari_council();
    AddSC_instance_black_temple();

    //Blackfathom Depths
    //Blackrock Depths
    AddSC_blackrock_depths();
    AddSC_boss_ambassador_flamelash();
    AddSC_boss_anubshiah();
    AddSC_boss_draganthaurissan();
    AddSC_boss_general_angerforge();
    AddSC_boss_gorosh_the_dervish();
    AddSC_boss_grizzle();
    AddSC_boss_high_interrogator_gerstahn();
    AddSC_boss_magmus();
    AddSC_boss_moira_bronzebeard();
    AddSC_boss_tomb_of_seven();
    AddSC_instance_blackrock_depths();

    //Blackrock Spire
    AddSC_boss_drakkisath();
    AddSC_boss_halycon();
    AddSC_boss_highlordomokk();
    AddSC_boss_mothersmolderweb();
    AddSC_boss_overlordwyrmthalak();
    AddSC_boss_shadowvosh();
    AddSC_boss_thebeast();
    AddSC_boss_warmastervoone();
    AddSC_boss_quatermasterzigris();
    AddSC_boss_pyroguard_emberseer();
    AddSC_boss_gyth();
    AddSC_boss_rend_blackhand();

    //Blackwing lair
    AddSC_boss_razorgore();
    AddSC_boss_vael();
    AddSC_boss_broodlord();
    AddSC_boss_firemaw();
    AddSC_boss_ebonroc();
    AddSC_boss_flamegor();
    AddSC_boss_chromaggus();
    AddSC_boss_nefarian();
    AddSC_boss_victor_nefarius();

    //Blade's Edge Mountains
    AddSC_blades_edge_mountains();

    //Blasted lands
    AddSC_boss_kruul();
    AddSC_blasted_lands();

    //Bloodmyst Isle
    AddSC_bloodmyst_isle();
	
    //Borean Tundra
    AddSC_borean_tundra();

    //Burning steppes
    AddSC_burning_steppes();

    //Caverns of Time
    //--Battle for Mt. Hyjal
    AddSC_hyjal();
    AddSC_boss_archimonde();
    AddSC_instance_mount_hyjal();

    //--Old Hillsbrad
    AddSC_boss_captain_skarloc();
    AddSC_boss_epoch_hunter();
    AddSC_boss_lieutenant_drake();
    AddSC_instance_old_hillsbrad();
    AddSC_old_hillsbrad();

    //--The Dark Portal
    AddSC_boss_aeonus();
    AddSC_boss_chrono_lord_deja();
    AddSC_boss_temporus();
    AddSC_dark_portal();
    AddSC_instance_dark_portal();

    //Coilfang Resevoir
    //--Serpent Shrine Cavern
    AddSC_boss_fathomlord_karathress();
    AddSC_boss_hydross_the_unstable();
    AddSC_boss_lady_vashj();
    AddSC_boss_leotheras_the_blind();
    AddSC_boss_morogrim_tidewalker();
    AddSC_instance_serpentshrine_cavern();
    AddSC_boss_the_lurker_below();

    //--Slave Pens
    //--Steam Vault
    AddSC_boss_hydromancer_thespia();
    AddSC_boss_mekgineer_steamrigger();
    AddSC_boss_warlord_kalithresh();
    AddSC_instance_steam_vault();

    //--Underbog
    AddSC_boss_hungarfen();
    AddSC_boss_the_black_stalker();

    //Darkshore
    //Darnassus
    //Deadmines
    AddSC_instance_deadmines();

    //Deadwind pass
    //Desolace
    //Dire Maul
    //Dun Morogh
    AddSC_dun_morogh();

    //Durotar
    //Duskwood
    //Dustwallow marsh
    AddSC_dustwallow_marsh();

    //Eversong Woods
    AddSC_eversong_woods();

    //Exodar
    //Eastern Plaguelands
    AddSC_eastern_plaguelands();

    //Elwynn Forest
    AddSC_elwynn_forest();

    //Felwood
    AddSC_felwood();

    //Feralas
    AddSC_feralas();

    //Ghostlands
    AddSC_ghostlands();

    //Gnomeregan
    //Gruul's Lair
    AddSC_boss_gruul();
    AddSC_boss_high_king_maulgar();
    AddSC_instance_gruuls_lair();

    //Hellfire Citadel
    //--Blood Furnace
    AddSC_boss_broggok();
    AddSC_boss_kelidan_the_breaker();
    AddSC_boss_the_maker();
    AddSC_instance_blood_furnace();

    //--Magtheridon's Lair
    AddSC_boss_magtheridon();
    AddSC_instance_magtheridons_lair();

    //--Shattered Halls
    AddSC_boss_grand_warlock_nethekurse();
    AddSC_boss_warbringer_omrogg();
    AddSC_boss_warchief_kargath_bladefist();
    AddSC_instance_shattered_halls();

    //--Ramparts
    AddSC_boss_watchkeeper_gargolmar();
    AddSC_boss_omor_the_unscarred();
    AddSC_boss_vazruden_the_herald();

    //Hellfire Peninsula
    AddSC_boss_doomlordkazzak();
    AddSC_hellfire_peninsula();

    //Hillsbrad Foothills
    //Hinterlands
    //Ironforge
    AddSC_ironforge();

    //Isle of Quel'Danas
    AddSC_isle_of_queldanas();

    //Karazhan
    AddSC_boss_attumen();
    AddSC_boss_curator();
    AddSC_boss_maiden_of_virtue();
    AddSC_boss_shade_of_aran();
    AddSC_boss_malchezaar();
    AddSC_boss_terestian_illhoof();
    AddSC_boss_moroes();
    AddSC_bosses_opera();
    AddSC_instance_karazhan();
    AddSC_karazhan();
    AddSC_boss_nightbane();

    //Loch Modan
    AddSC_loch_modan();

    //Lower Blackrock Spire

    // Magister's Terrace
    AddSC_boss_felblood_kaelthas();
    AddSC_boss_selin_fireheart();
    AddSC_boss_vexallus();
    AddSC_boss_priestess_delrissa();
    AddSC_instance_magisters_terrace();

    //Maraudon
    AddSC_boss_celebras_the_cursed();
    AddSC_boss_landslide();
    AddSC_boss_noxxion();
    AddSC_boss_ptheradras();

    //Molten core
    AddSC_boss_lucifron();
    AddSC_boss_magmadar();
    AddSC_boss_gehennas();
    AddSC_boss_garr();
    AddSC_boss_baron_geddon();
    AddSC_boss_shazzrah();
    AddSC_boss_golemagg();
    AddSC_boss_sulfuron();
    AddSC_boss_majordomo();
    AddSC_boss_ragnaros();
    AddSC_instance_molten_core();
    AddSC_molten_core();

    //Moonglade
    AddSC_moonglade();

    //Mulgore
    AddSC_mulgore();

    //Nagrand
    AddSC_nagrand();

    //Naxxramas
    AddSC_boss_anubrekhan();
    AddSC_boss_faerlina();
    AddSC_boss_maexxna();
    AddSC_boss_patchwerk();
    AddSC_boss_razuvious();
    AddSC_boss_kelthuzad();
    AddSC_boss_loatheb();
    AddSC_boss_noth();
    AddSC_boss_gluth();
    AddSC_boss_sapphiron();
    AddSC_boss_four_horsemen();

    //Netherstorm
    AddSC_netherstorm();

    //Onyxia's Lair
    AddSC_boss_onyxia();

    //Orgrimmar
    AddSC_orgrimmar();

    //Ragefire Chasm
    //Razorfen Downs
    AddSC_boss_amnennar_the_coldbringer();

    //Razorfen Kraul
    AddSC_razorfen_kraul();

    //Redridge Mountains
    //Ruins of Ahn'Qiraj
    //Scarlet Monastery
    AddSC_boss_arcanist_doan();
    AddSC_boss_azshir_the_sleepless();
    AddSC_boss_bloodmage_thalnos();
    AddSC_boss_headless_horseman();
    AddSC_boss_herod();
    AddSC_boss_high_inquisitor_fairbanks();
    AddSC_boss_houndmaster_loksey();
    AddSC_boss_interrogator_vishas();
    AddSC_boss_scorn();
    AddSC_instance_scarlet_monastery();
    AddSC_boss_mograine_and_whitemane();

    //Scholomance
    AddSC_boss_darkmaster_gandling();
    AddSC_boss_death_knight_darkreaver();
    AddSC_boss_theolenkrastinov();
    AddSC_boss_illuciabarov();
    AddSC_boss_instructormalicia();
    AddSC_boss_jandicebarov();
    AddSC_boss_kormok();
    AddSC_boss_lordalexeibarov();
    AddSC_boss_lorekeeperpolkelt();
    AddSC_boss_rasfrost();
    AddSC_boss_theravenian();
    AddSC_boss_vectus();
    AddSC_instance_scholomance();

    //Searing gorge
    AddSC_searing_gorge();

    //Shadowfang keep
    AddSC_shadowfang_keep();
    AddSC_instance_shadowfang_keep();

    //Shadowmoon Valley
    AddSC_boss_doomwalker();
    AddSC_shadowmoon_valley();

    //Shattrath
    AddSC_shattrath_city();

    //Silithus
    AddSC_silithus();

    //Silvermoon
    AddSC_silvermoon_city();

    //Silverpine forest
    AddSC_silverpine_forest();

    //Stockade
    //Stonetalon mountains
    AddSC_stonetalon_mountains();

    //Stormwind City
    AddSC_stormwind_city();

    //Stranglethorn Vale
    AddSC_stranglethorn_vale();

    //Stratholme
    AddSC_boss_magistrate_barthilas();
    AddSC_boss_maleki_the_pallid();
    AddSC_boss_nerubenkan();
    AddSC_boss_cannon_master_willey();
    AddSC_boss_baroness_anastari();
    AddSC_boss_ramstein_the_gorger();
    AddSC_boss_timmy_the_cruel();
    AddSC_boss_postmaster_malown();
    AddSC_boss_baron_rivendare();
    AddSC_boss_dathrohan_balnazzar();
    AddSC_boss_order_of_silver_hand();
    AddSC_instance_stratholme();
    AddSC_stratholme();

    //Sunken Temple
    //Sunwell Plateau
    AddSC_instance_sunwell_plateau();
    AddSC_boss_kalecgos();
    AddSC_boss_brutallus();
    AddSC_boss_felmyst();
    AddSC_boss_eredar_twins();

    //Tanaris
    AddSC_tanaris();

    //Teldrassil
    //Tempest Keep
    //--Arcatraz
    AddSC_arcatraz();
    AddSC_boss_harbinger_skyriss();
    AddSC_instance_arcatraz();

    //--Botanica
    AddSC_boss_high_botanist_freywinn();
    AddSC_boss_laj();
    AddSC_boss_warp_splinter();

    //--The Eye
    AddSC_boss_alar();
    AddSC_boss_kaelthas();
    AddSC_boss_void_reaver();
    AddSC_boss_high_astromancer_solarian();
    AddSC_instance_the_eye();
    AddSC_the_eye();

    //--The Mechanar
    AddSC_boss_gatewatcher_iron_hand();
    AddSC_boss_nethermancer_sepethrea();
    AddSC_boss_pathaleon_the_calculator();
    AddSC_instance_mechanar();

    //Temple of ahn'qiraj
    AddSC_boss_cthun();
    AddSC_boss_fankriss();
    AddSC_boss_huhuran();
    AddSC_bug_trio();
    AddSC_boss_sartura();
    AddSC_boss_skeram();
    AddSC_boss_twinemperors();
    AddSC_mob_anubisath_sentinel();
    AddSC_instance_temple_of_ahnqiraj();

    //Terokkar Forest
    AddSC_terokkar_forest();

    //Thousand Needles
    AddSC_thousand_needles();

    //Thunder Bluff
    AddSC_thunder_bluff();

    //Tirisfal Glades
    AddSC_tirisfal_glades();

    //Uldaman
    AddSC_boss_archaedas();
    AddSC_boss_ironaya();
    AddSC_uldaman();
    AddSC_instance_uldaman();

    //Undercity
    AddSC_undercity();

    //Un'Goro Crater
    AddSC_ungoro_crater();

    //Upper blackrock spire

    //Utgarde Keep
    AddSC_boss_keleseth();
    AddSC_boss_skarvald_dalronn();
    AddSC_boss_ingvar_the_plunderer();
    AddSC_instance_utgarde_keep();

    //Wailing caverns

    //Western plaguelands
    AddSC_western_plaguelands();

    //Westfall
    AddSC_westfall();

    //Wetlands
    //Winterspring
    AddSC_winterspring();

    //Zangarmarsh
    AddSC_zangarmarsh();

    //Zul'Farrak
    AddSC_zulfarrak();

    //Zul'Gurub
    AddSC_boss_jeklik();
    AddSC_boss_venoxis();
    AddSC_boss_marli();
    AddSC_boss_mandokir();
    AddSC_boss_gahzranka();
    AddSC_boss_thekal();
    AddSC_boss_arlokk();
    AddSC_boss_jindo();
    AddSC_boss_hakkar();
    AddSC_boss_grilek();
    AddSC_boss_hazzarah();
    AddSC_boss_renataki();
    AddSC_boss_wushoolay();
    AddSC_instance_zulgurub();

    //Zul'Aman
    AddSC_boss_akilzon();
    AddSC_boss_halazzi();
    AddSC_boss_hex_lord_malacrass();
    AddSC_boss_janalai();
    AddSC_boss_nalorakk();
    AddSC_boss_zuljin();
    AddSC_instance_zulaman();
    AddSC_zulaman();

    // -------------------

    outstring_log(">> Loaded %i C++ Scripts.", num_sc_scripts);

    outstring_log(">> Load Overriden SQL Data.");
    LoadOverridenSQLData();
    outstring_log(">> Load Overriden DBC Data.");
    LoadOverridenDBCData();
}

//*********************************
//*** Functions used globally ***

void DoScriptText(int32 textEntry, WorldObject* pSource, Unit* target)
{
    if (!pSource)
    {
        error_log("TSCR: DoScriptText entry %i, invalid Source pointer.",textEntry);
        return;
    }

    if (textEntry >= 0)
    {
        error_log("TSCR: DoScriptText with source entry %u (TypeId=%u, guid=%u) attempts to process text entry %i, but text entry must be negative.",pSource->GetEntry(),pSource->GetTypeId(),pSource->GetGUIDLow(),textEntry);
        return;
    }

    UNORDERED_MAP<int32, StringTextData>::iterator i = TextMap.find(textEntry);

    if (i == TextMap.end())
    {
        error_log("TSCR: DoScriptText with source entry %u (TypeId=%u, guid=%u) could not find text entry %i.",pSource->GetEntry(),pSource->GetTypeId(),pSource->GetGUIDLow(),textEntry);
        return;
    }

    debug_log("TSCR: DoScriptText: text entry=%i, Sound=%u, Type=%u, Language=%u, Emote=%u",textEntry,(*i).second.SoundId,(*i).second.Type,(*i).second.Language,(*i).second.Emote);

    if((*i).second.SoundId)
    {
        if( GetSoundEntriesStore()->LookupEntry((*i).second.SoundId) )
        {
            pSource->SendPlaySound((*i).second.SoundId, false);
        }
        else
            error_log("TSCR: DoScriptText entry %i tried to process invalid sound id %u.",textEntry,(*i).second.SoundId);
    }

    if((*i).second.Emote)
    {
        if (pSource->GetTypeId() == TYPEID_UNIT || pSource->GetTypeId() == TYPEID_PLAYER)
        {
            ((Unit*)pSource)->HandleEmoteCommand((*i).second.Emote);
        }
        else
            error_log("TSCR: DoScriptText entry %i tried to process emote for invalid TypeId (%u).",textEntry,pSource->GetTypeId());
    }

    switch((*i).second.Type)
    {
        case CHAT_TYPE_SAY:
            pSource->MonsterSay(textEntry, (*i).second.Language, target ? target->GetGUID() : 0);
            break;
        case CHAT_TYPE_YELL:
            pSource->MonsterYell(textEntry, (*i).second.Language, target ? target->GetGUID() : 0);
            break;
        case CHAT_TYPE_TEXT_EMOTE:
            pSource->MonsterTextEmote(textEntry, target ? target->GetGUID() : 0);
            break;
        case CHAT_TYPE_BOSS_EMOTE:
            pSource->MonsterTextEmote(textEntry, target ? target->GetGUID() : 0, true);
            break;
        case CHAT_TYPE_WHISPER:
            {
                if (target && target->GetTypeId() == TYPEID_PLAYER)
                    pSource->MonsterWhisper(textEntry, target->GetGUID());
                else error_log("TSCR: DoScriptText entry %i cannot whisper without target unit (TYPEID_PLAYER).", textEntry);
            }break;
        case CHAT_TYPE_BOSS_WHISPER:
            {
                if (target && target->GetTypeId() == TYPEID_PLAYER)
                    pSource->MonsterWhisper(textEntry, target->GetGUID(), true);
                else error_log("TSCR: DoScriptText entry %i cannot whisper without target unit (TYPEID_PLAYER).", textEntry);
            }break;
    }
}

//*********************************
//*** Functions used internally ***

void Script::RegisterSelf()
{
    int id = GetScriptId(Name.c_str());
    if (id != 0)
    {
        m_scripts[id] = this;
        ++num_sc_scripts;
    }
    else
    {
        debug_log("TSCR: RegisterSelf, but script named %s does not have ScriptName assigned in database.",(this)->Name.c_str());
        delete this;
    }
}

//********************************
//*** Functions to be Exported ***

TRINITY_DLL_EXPORT
char const* ScriptsVersion()
{
    return "Default Trinity scripting library";
}
TRINITY_DLL_EXPORT
bool GossipHello ( Player * player, Creature *_Creature )
{
    Script *tmpscript = m_scripts[_Creature->GetScriptId()];
    if (!tmpscript || !tmpscript->pGossipHello) return false;

    player->PlayerTalkClass->ClearMenus();
    return tmpscript->pGossipHello(player,_Creature);
}

TRINITY_DLL_EXPORT
bool GossipSelect( Player *player, Creature *_Creature, uint32 sender, uint32 action )
{
    debug_log("TSCR: Gossip selection, sender: %d, action: %d",sender, action);

    Script *tmpscript = m_scripts[_Creature->GetScriptId()];
    if (!tmpscript || !tmpscript->pGossipSelect) return false;

    player->PlayerTalkClass->ClearMenus();
    return tmpscript->pGossipSelect(player,_Creature,sender,action);
}

TRINITY_DLL_EXPORT
bool GossipSelectWithCode( Player *player, Creature *_Creature, uint32 sender, uint32 action, const char* sCode )
{
    debug_log("TSCR: Gossip selection with code, sender: %d, action: %d",sender, action);

    Script *tmpscript = m_scripts[_Creature->GetScriptId()];
    if (!tmpscript || !tmpscript->pGossipSelectWithCode) return false;

    player->PlayerTalkClass->ClearMenus();
    return tmpscript->pGossipSelectWithCode(player,_Creature,sender,action,sCode);
}

TRINITY_DLL_EXPORT
bool QuestAccept( Player *player, Creature *_Creature, Quest const *_Quest )
{
    Script *tmpscript = m_scripts[_Creature->GetScriptId()];
    if (!tmpscript || !tmpscript->pQuestAccept) return false;

    player->PlayerTalkClass->ClearMenus();
    return tmpscript->pQuestAccept(player,_Creature,_Quest);
}

TRINITY_DLL_EXPORT
bool QuestSelect( Player *player, Creature *_Creature, Quest const *_Quest )
{
    Script *tmpscript = m_scripts[_Creature->GetScriptId()];
    if (!tmpscript || !tmpscript->pQuestSelect) return false;

    player->PlayerTalkClass->ClearMenus();
    return tmpscript->pQuestSelect(player,_Creature,_Quest);
}

TRINITY_DLL_EXPORT
bool QuestComplete( Player *player, Creature *_Creature, Quest const *_Quest )
{
    Script *tmpscript = m_scripts[_Creature->GetScriptId()];
    if (!tmpscript || !tmpscript->pQuestComplete) return false;

    player->PlayerTalkClass->ClearMenus();
    return tmpscript->pQuestComplete(player,_Creature,_Quest);
}

TRINITY_DLL_EXPORT
bool ChooseReward( Player *player, Creature *_Creature, Quest const *_Quest, uint32 opt )
{
    Script *tmpscript = m_scripts[_Creature->GetScriptId()];
    if (!tmpscript || !tmpscript->pChooseReward) return false;

    player->PlayerTalkClass->ClearMenus();
    return tmpscript->pChooseReward(player,_Creature,_Quest,opt);
}

TRINITY_DLL_EXPORT
uint32 NPCDialogStatus( Player *player, Creature *_Creature )
{
    Script *tmpscript = m_scripts[_Creature->GetScriptId()];
    if (!tmpscript || !tmpscript->pNPCDialogStatus) return 100;

    player->PlayerTalkClass->ClearMenus();
    return tmpscript->pNPCDialogStatus(player,_Creature);
}

TRINITY_DLL_EXPORT
uint32 GODialogStatus( Player *player, GameObject *_GO )
{
    Script *tmpscript = m_scripts[_GO->GetGOInfo()->ScriptId];
    if (!tmpscript || !tmpscript->pGODialogStatus) return 100;

    player->PlayerTalkClass->ClearMenus();
    return tmpscript->pGODialogStatus(player,_GO);
}

TRINITY_DLL_EXPORT
bool ItemHello( Player *player, Item *_Item, Quest const *_Quest )
{
    Script *tmpscript = m_scripts[_Item->GetProto()->ScriptId];
    if (!tmpscript || !tmpscript->pItemHello) return false;

    player->PlayerTalkClass->ClearMenus();
    return tmpscript->pItemHello(player,_Item,_Quest);
}

TRINITY_DLL_EXPORT
bool ItemQuestAccept( Player *player, Item *_Item, Quest const *_Quest )
{
    Script *tmpscript = m_scripts[_Item->GetProto()->ScriptId];
    if (!tmpscript || !tmpscript->pItemQuestAccept) return false;

    player->PlayerTalkClass->ClearMenus();
    return tmpscript->pItemQuestAccept(player,_Item,_Quest);
}

TRINITY_DLL_EXPORT
bool GOHello( Player *player, GameObject *_GO )
{
    Script *tmpscript = m_scripts[_GO->GetGOInfo()->ScriptId];
    if (!tmpscript || !tmpscript->pGOHello) return false;

    player->PlayerTalkClass->ClearMenus();
    return tmpscript->pGOHello(player,_GO);
}

TRINITY_DLL_EXPORT
bool GOQuestAccept( Player *player, GameObject *_GO, Quest const *_Quest )
{
    Script *tmpscript = m_scripts[_GO->GetGOInfo()->ScriptId];
    if (!tmpscript || !tmpscript->pGOQuestAccept) return false;

    player->PlayerTalkClass->ClearMenus();
    return tmpscript->pGOQuestAccept(player,_GO,_Quest);
}

TRINITY_DLL_EXPORT
bool GOChooseReward( Player *player, GameObject *_GO, Quest const *_Quest, uint32 opt )
{
    Script *tmpscript = m_scripts[_GO->GetGOInfo()->ScriptId];
    if (!tmpscript || !tmpscript->pGOChooseReward) return false;

    player->PlayerTalkClass->ClearMenus();
    return tmpscript->pGOChooseReward(player,_GO,_Quest,opt);
}

TRINITY_DLL_EXPORT
bool AreaTrigger( Player *player, AreaTriggerEntry * atEntry)
{
    Script *tmpscript = m_scripts[GetAreaTriggerScriptId(atEntry->id)];
    if (!tmpscript || !tmpscript->pAreaTrigger) return false;

    return tmpscript->pAreaTrigger(player, atEntry);
}

TRINITY_DLL_EXPORT
CreatureAI* GetAI(Creature *_Creature)
{
    Script *tmpscript = m_scripts[_Creature->GetScriptId()];
    if (!tmpscript || !tmpscript->GetAI) return NULL;

    return tmpscript->GetAI(_Creature);
}

TRINITY_DLL_EXPORT
bool ItemUse( Player *player, Item* _Item, SpellCastTargets const& targets)
{
    Script *tmpscript = m_scripts[_Item->GetProto()->ScriptId];
    if (!tmpscript || !tmpscript->pItemUse) return false;

    return tmpscript->pItemUse(player,_Item,targets);
}

TRINITY_DLL_EXPORT
bool ReceiveEmote( Player *player, Creature *_Creature, uint32 emote )
{
    Script *tmpscript = m_scripts[_Creature->GetScriptId()];
    if (!tmpscript || !tmpscript->pReceiveEmote) return false;

    return tmpscript->pReceiveEmote(player, _Creature, emote);
}

TRINITY_DLL_EXPORT
InstanceData* CreateInstanceData(Map *map)
{
    if (!map->IsDungeon()) return NULL;

    Script *tmpscript = m_scripts[((InstanceMap*)map)->GetScriptId()];
    if (!tmpscript || !tmpscript->GetInstanceData) return NULL;

    return tmpscript->GetInstanceData(map);
}
<|MERGE_RESOLUTION|>--- conflicted
+++ resolved
@@ -940,11 +940,7 @@
 
             //Creature does not exist in database
             if (!GetCreatureTemplateStore(temp.creature_id))
-<<<<<<< HEAD
-                error_db_log("TSCR: Event %u has script for non-existing creature.", i);			
-=======
                 error_db_log("TSCR: Event %u has script for non-existing creature.", i);
->>>>>>> 62cdd392
 
             //Report any errors in event
             if (temp.event_type >= EVENT_T_END)
@@ -1040,10 +1036,6 @@
                 case EVENT_T_AGGRO:
                 case EVENT_T_DEATH:
                 case EVENT_T_EVADE:
-<<<<<<< HEAD
-=======
-                case EVENT_T_SPAWNED:
->>>>>>> 62cdd392
                 case EVENT_T_REACHED_HOME:
                     {
                         if (temp.event_flags & EFLAG_REPEATABLE)
@@ -1091,19 +1083,11 @@
                         }
                         break;
                     case ACTION_T_SET_FACTION:
-<<<<<<< HEAD
                         if (temp.action[j].param1 !=0 && !GetFactionStore()->LookupEntry(temp.action[j].param1))
                         {
                             error_db_log("TSCR: Event %u Action %u uses non-existant FactionId %u.", i, j+1, temp.action[j].param1);
                             temp.action[j].param1 = 0;
                         }
-=======
-                        /*if (temp.action[j].param1 !=0 && !GetFactionStore()->LookupEntry(temp.action[j].param1))
-                        {
-                            error_db_log("SD2: Event %u Action %u uses non-existant FactionId %u.", i, j+1, temp.action[j].param1);
-                            temp.action[j].param1 = 0;
-                        }*/
->>>>>>> 62cdd392
                         break;
                     case ACTION_T_MORPH_TO_ENTRY_OR_MODEL:
                         if (temp.action[j].param1 !=0 || temp.action[j].param2 !=0)
@@ -1114,19 +1098,11 @@
                                 temp.action[j].param1 = 0;
                             }
 
-<<<<<<< HEAD
                             if (temp.action[j].param2 && !GetCreatureDisplayStore()->LookupEntry(temp.action[j].param2))
                             {
                                 error_db_log("TSCR: Event %u Action %u uses non-existant ModelId %u.", i, j+1, temp.action[j].param2);
                                 temp.action[j].param2 = 0;
                             }
-=======
-                            /*if (temp.action[j].param2 && !GetCreatureDisplayStore()->LookupEntry(temp.action[j].param2))
-                            {
-                                error_db_log("TSCR: Event %u Action %u uses non-existant ModelId %u.", i, j+1, temp.action[j].param2);
-                                temp.action[j].param2 = 0;
-                            }*/
->>>>>>> 62cdd392
                         }
                         break;
                     case ACTION_T_SOUND:
@@ -1149,22 +1125,14 @@
                         {
                             const SpellEntry *spell = GetSpellStore()->LookupEntry(temp.action[j].param1);
                             if (!spell)
-<<<<<<< HEAD
-                                error_db_log("TSCR: Event %u Action %u uses non-existant SpellID %u.", i, j+1, temp.action[j].param1);
-=======
                                 error_db_log("SD2: Event %u Action %u uses non-existant SpellID %u.", i, j+1, temp.action[j].param1);
->>>>>>> 62cdd392
                             else
                             {
                                 if (spell->RecoveryTime > 0 && temp.event_flags & EFLAG_REPEATABLE)
                                 {
                                     //output as debug for now, also because there's no general rule all spells have RecoveryTime
                                     if (temp.event_param3 < spell->RecoveryTime)
-<<<<<<< HEAD
                                         debug_log("TSCR: Event %u Action %u uses SpellID %u but cooldown is longer(%u) than minumum defined in event param3(%u).", i, j+1,temp.action[j].param1, spell->RecoveryTime, temp.event_param3);
-=======
-                                        debug_log("SD2: Event %u Action %u uses SpellID %u but cooldown is longer(%u) than minumum defined in event param3(%u).", i, j+1,temp.action[j].param1, spell->RecoveryTime, temp.event_param3);
->>>>>>> 62cdd392
                                 }
                             }
 
@@ -1186,7 +1154,6 @@
                             if (Quest const* qid = GetQuestTemplateStore(temp.action[j].param1))
                             {
                                 if (!qid->HasFlag(QUEST_TRINITY_FLAGS_EXPLORATION_OR_EVENT))
-<<<<<<< HEAD
                                     error_db_log("TSCR: Event %u Action %u. SpecialFlags for quest entry %u does not include |2, Action will not have any effect.", i, j+1, temp.action[j].param1);
                             }
                             else
@@ -1194,15 +1161,6 @@
 
                             if (temp.action[j].param2 >= TARGET_T_END)
                                 error_db_log("TSCR: Event %u Action %u uses incorrect Target type", i, j+1);
-=======
-                                    error_db_log("SD2: Event %u Action %u. SpecialFlags for quest entry %u does not include |2, Action will not have any effect.", i, j+1, temp.action[j].param1);
-                            }
-                            else
-                                error_db_log("SD2: Event %u Action %u uses non-existant Quest entry %u.", i, j+1, temp.action[j].param1);
-
-                            if (temp.action[j].param2 >= TARGET_T_END)
-                                error_db_log("SD2: Event %u Action %u uses incorrect Target type", i, j+1);
->>>>>>> 62cdd392
                         }
                         break;
                     case ACTION_T_QUEST_EVENT_ALL:
@@ -1210,27 +1168,16 @@
                             if (Quest const* qid = GetQuestTemplateStore(temp.action[j].param1))
                             {
                                 if (!qid->HasFlag(QUEST_TRINITY_FLAGS_EXPLORATION_OR_EVENT))
-<<<<<<< HEAD
                                     error_db_log("TSCR: Event %u Action %u. SpecialFlags for quest entry %u does not include |2, Action will not have any effect.", i, j+1, temp.action[j].param1);
                             }
                             else
                                 error_db_log("TSCR: Event %u Action %u uses non-existant Quest entry %u.", i, j+1, temp.action[j].param1);
-=======
-                                    error_db_log("SD2: Event %u Action %u. SpecialFlags for quest entry %u does not include |2, Action will not have any effect.", i, j+1, temp.action[j].param1);
-                            }
-                            else
-                                error_db_log("SD2: Event %u Action %u uses non-existant Quest entry %u.", i, j+1, temp.action[j].param1);
->>>>>>> 62cdd392
                         }
                         break;
                     case ACTION_T_CASTCREATUREGO:
                         {
                             if (!GetCreatureTemplateStore(temp.action[j].param1))
-<<<<<<< HEAD
                                 error_db_log("TSCR: Event %u Action %u uses non-existant creature entry %u.", i, j+1, temp.action[j].param1);
-=======
-                                error_db_log("SD2: Event %u Action %u uses non-existant creature entry %u.", i, j+1, temp.action[j].param1);
->>>>>>> 62cdd392
 
                             if (!GetSpellStore()->LookupEntry(temp.action[j].param2))
                                 error_db_log("TSCR: Event %u Action %u uses non-existant SpellID %u.", i, j+1, temp.action[j].param2);
@@ -1242,15 +1189,6 @@
                     case ACTION_T_CASTCREATUREGO_ALL:
                         {
                             if (!GetQuestTemplateStore(temp.action[j].param1))
-                                error_db_log("SD2: Event %u Action %u uses non-existant Quest entry %u.", i, j+1, temp.action[j].param1);
-
-                            if (!GetSpellStore()->LookupEntry(temp.action[j].param2))
-                                error_db_log("SD2: Event %u Action %u uses non-existant SpellID %u.", i, j+1, temp.action[j].param2);
-                        }
-                        break;
-                    case ACTION_T_CASTCREATUREGO_ALL:
-                        {
-                            if (!GetQuestTemplateStore(temp.action[j].param1))
                                 error_db_log("TSCR: Event %u Action %u uses non-existant Quest entry %u.", i, j+1, temp.action[j].param1);
 
                             if (!GetSpellStore()->LookupEntry(temp.action[j].param2))
@@ -1262,11 +1200,7 @@
                     case ACTION_T_SUMMON_ID:
                         {
                             if (!GetCreatureTemplateStore(temp.action[j].param1))
-<<<<<<< HEAD
                                 error_db_log("TSCR: Event %u Action %u uses non-existant creature entry %u.", i, j+1, temp.action[j].param1);
-=======
-                                error_db_log("SD2: Event %u Action %u uses non-existant creature entry %u.", i, j+1, temp.action[j].param1);
->>>>>>> 62cdd392
 
                             if (EventAI_Summon_Map.find(temp.action[j].param3) == EventAI_Summon_Map.end())
                                 error_db_log("TSCR: Event %u Action %u summons missing EventAI_Summon %u", i, j+1, temp.action[j].param3);
@@ -1278,33 +1212,19 @@
                     case ACTION_T_KILLED_MONSTER:
                         {
                             if (!GetCreatureTemplateStore(temp.action[j].param1))
-<<<<<<< HEAD
                                 error_db_log("TSCR: Event %u Action %u uses non-existant creature entry %u.", i, j+1, temp.action[j].param1);
 
                             if (temp.action[j].param2 >= TARGET_T_END)
                                 error_db_log("TSCR: Event %u Action %u uses incorrect Target type", i, j+1);
-=======
-                                error_db_log("SD2: Event %u Action %u uses non-existant creature entry %u.", i, j+1, temp.action[j].param1);
-
-                            if (temp.action[j].param2 >= TARGET_T_END)
-                                error_db_log("SD2: Event %u Action %u uses incorrect Target type", i, j+1);
->>>>>>> 62cdd392
                         }
                         break;
                     case ACTION_T_SUMMON:
                         {
                             if (!GetCreatureTemplateStore(temp.action[j].param1))
-<<<<<<< HEAD
                                 error_db_log("TSCR: Event %u Action %u uses non-existant creature entry %u.", i, j+1, temp.action[j].param1);
 
                             if (temp.action[j].param2 >= TARGET_T_END)
                                 error_db_log("TSCR: Event %u Action %u uses incorrect Target type", i, j+1);
-=======
-                                error_db_log("SD2: Event %u Action %u uses non-existant creature entry %u.", i, j+1, temp.action[j].param1);
-
-                            if (temp.action[j].param2 >= TARGET_T_END)
-                                error_db_log("SD2: Event %u Action %u uses incorrect Target type", i, j+1);
->>>>>>> 62cdd392
                         }
                         break;
                     case ACTION_T_THREAT_SINGLE_PCT:
@@ -1317,11 +1237,7 @@
                     //3rd param target
                     case ACTION_T_SET_UNIT_FIELD:
                         if (temp.action[j].param1 < OBJECT_END || temp.action[j].param1 >= UNIT_END)
-<<<<<<< HEAD
                             error_db_log("TSCR: Event %u Action %u param1 (UNIT_FIELD*). Index out of range for intended use.", i, j+1);
-=======
-                            error_db_log("SD2: Event %u Action %u param1 (UNIT_FIELD*). Index out of range for intended use.", i, j+1);
->>>>>>> 62cdd392
                         if (temp.action[j].param3 >= TARGET_T_END)
                             error_db_log("TSCR: Event %u Action %u uses incorrect Target type", i, j+1);
                         break;
@@ -1333,53 +1249,31 @@
 
                     case ACTION_T_INC_PHASE:
                         if (!temp.action[j].param1)
-<<<<<<< HEAD
-                            error_db_log("TSCR: Event %u Action %u is incrementing phase by 0. Was this intended?", i, j+1);
-=======
                             error_db_log("SD2: Event %u Action %u is incrementing phase by 0. Was this intended?", i, j+1);
->>>>>>> 62cdd392
                         break;
 
                     case ACTION_T_SET_INST_DATA:
                         {
                             if (!(temp.event_flags & EFLAG_NORMAL) && !(temp.event_flags & EFLAG_HEROIC))
-<<<<<<< HEAD
                                 error_db_log("TSCR: Event %u Action %u. Cannot set instance data without event flags (normal/heroic).", i, j+1);
 
                             if (temp.action[j].param2 > SPECIAL)
                                 error_db_log("TSCR: Event %u Action %u attempts to set instance data above encounter state 4. Custom case?", i, j+1);
-=======
-                                error_db_log("SD2: Event %u Action %u. Cannot set instance data without event flags (normal/heroic).", i, j+1);
-
-                            if (temp.action[j].param2 > SPECIAL)
-                                error_db_log("SD2: Event %u Action %u attempts to set instance data above encounter state 4. Custom case?", i, j+1);
->>>>>>> 62cdd392
                         }
                         break;
                     case ACTION_T_SET_INST_DATA64:
                         {
                             if (!(temp.event_flags & EFLAG_NORMAL) && !(temp.event_flags & EFLAG_HEROIC))
-<<<<<<< HEAD
                                 error_db_log("TSCR: Event %u Action %u. Cannot set instance data without event flags (normal/heroic).", i, j+1);
 
                             if (temp.action[j].param2 >= TARGET_T_END)
                                 error_db_log("TSCR: Event %u Action %u uses incorrect Target type", i, j+1);
-=======
-                                error_db_log("SD2: Event %u Action %u. Cannot set instance data without event flags (normal/heroic).", i, j+1);
-
-                            if (temp.action[j].param2 >= TARGET_T_END)
-                                error_db_log("SD2: Event %u Action %u uses incorrect Target type", i, j+1);
->>>>>>> 62cdd392
                         }
                         break;
                     case ACTION_T_UPDATE_TEMPLATE:
                         {
                             if (!GetCreatureTemplateStore(temp.action[j].param1))
-<<<<<<< HEAD
                                 error_db_log("TSCR: Event %u Action %u uses non-existant creature entry %u.", i, j+1, temp.action[j].param1);
-=======
-                                error_db_log("SD2: Event %u Action %u uses non-existant creature entry %u.", i, j+1, temp.action[j].param1);
->>>>>>> 62cdd392
                         }
                         break;
                     case ACTION_T_RANDOM_SAY:
