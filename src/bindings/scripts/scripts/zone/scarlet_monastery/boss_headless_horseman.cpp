/* Copyright (C) 2006 - 2008 ScriptDev2 <https://scriptdev2.svn.sourceforge.net/>
 * This program is free software; you can redistribute it and/or modify
 * it under the terms of the GNU General Public License as published by
 * the Free Software Foundation; either version 2 of the License, or
 * (at your option) any later version.
 *
 * This program is distributed in the hope that it will be useful,
 * but WITHOUT ANY WARRANTY; without even the implied warranty of
 * MERCHANTABILITY or FITNESS FOR A PARTICULAR PURPOSE. See the
 * GNU General Public License for more details.
 *
 * You should have received a copy of the GNU General Public License
 * along with this program; if not, write to the Free Software
 * Foundation, Inc., 59 Temple Place, Suite 330, Boston, MA 02111-1307 USA
 */

/* ScriptData
SDName: Boss_Headless_Horseman
SD%Complete:
SDComment:
SDCategory: Scarlet Monastery
EndScriptData */

#include "precompiled.h"
#include "SpellMgr.h"
#include "def_scarlet_monastery.h"

#define SAY_ENTRANCE                -1189001
#define SAY_REJOINED                -1189002
#define SAY_LOST_HEAD               -1189003
#define SAY_CONFLAGRATION           -1189004
#define SAY_SPROUTING_PUMPKINS      -1189005
#define SAY_PLAYER_DEATH            -1189006
#define SAY_DEATH                   -1189007

uint32 RandomLaught[] = {11965, 11975, 11976};

    // Entryes
#define HH_MOUNTED                  23682
#define HH_UNHORSED                 23800
#define HEAD                        23775
#define PULSING_PUMPKIN             23694
#define PUMPKIN_FIEND               23545
#define HELPER                      23686
#define WISP_INVIS                  24034

    //Spells
#define SPELL_CLEAVE                42587
#define SPELL_CONFLAGRATION         42380       //Phase 2, can't find real spell(Dim Fire?)
//#define SPELL_CONFL_SPEED         22587       //8% increase speed, value 22587 from SPELL_CONFLAGRATION mains that spell?
#define SPELL_SUMMON_PUMPKIN        42394

#define SPELL_WHIRLWIND             43116
#define SPELL_IMMUNE                42556
#define SPELL_BODY_REGEN            42403
#define SPELL_CONFUSE               43105

#define SPELL_FLYING_HEAD           42399       //visual flying head
#define SPELL_HEAD                  42413       //visual buff, "head"
#define SPELL_HEAD_IS_DEAD          42428       //at killing head, Phase 3

#define SPELL_PUMPKIN_AURA          42280
#define SPELL_PUMPKIN_AURA_GREEN    42294
#define SPELL_SQUASH_SOUL           42514
#define SPELL_SPROUTING             42281
#define SPELL_SPROUT_BODY           42285

    //Effects
#define SPELL_RHYME_BIG             42909
//#define SPELL_RHYME_SMALL         42910
#define SPELL_HEAD_SPEAKS           43129
#define SPELL_HEAD_LANDS            42400
#define SPELL_BODY_FLAME            42074
#define SPELL_HEAD_FLAME            42971
//#define SPELL_ENRAGE_VISUAL       42438       // he uses this spell?
#define SPELL_WISP_BLUE             42821
#define SPELL_WISP_FLIGHT_PORT      42818
//#define SPELL_WISP_INVIS          42823
#define SPELL_SMOKE                 42355
#define SPELL_DEATH                 42566       //not correct spell

struct Locations
{
    float x, y, z;
};

static Locations FlightPoint[]=
{
    {1754.00,1346.00,17.50},
    {1765.00,1347.00,19.00},
    {1784.00,1346.80,25.40},
    {1803.30,1347.60,33.00},
    {1824.00,1350.00,42.60},
    {1838.80,1353.20,49.80},
    {1852.00,1357.60,55.70},
    {1861.30,1364.00,59.40},
    {1866.30,1374.80,61.70},
    {1864.00,1387.30,63.20},
    {1854.80,1399.40,64.10},
    {1844.00,1406.90,64.10},
    {1824.30,1411.40,63.30},
    {1801.00,1412.30,60.40},
    {1782.00,1410.10,55.50},
    {1770.50,1405.20,50.30},
    {1765.20,1400.70,46.60},
    {1761.40,1393.40,41.70},
    {1759.10,1386.70,36.60},
    {1757.80,1378.20,29.00},
    {1758.00,1367.00,19.51}
};

static Locations Spawn[]=
{
    {1776.27,1348.74,19.20},        //spawn point for pumpkin shrine mob
    {1765.28,1347.46,17.55}     //spawn point for smoke
};

struct Summon
{
    const std::string text;
};

static Summon Text[]=
{
    {"Horseman rise..."},
    {"Your time is night..."},
    {"You felt death once..."},
    {"Now, know demise!"}
};

struct TRINITY_DLL_DECL mob_wisp_invisAI : public ScriptedAI
{
    mob_wisp_invisAI(Creature *c) : ScriptedAI(c)
    {
        Creaturetype = delay = spell = spell2 = 0;
        //that's hack but there are no info about range of this spells in dbc
        SpellEntry *wisp = (SpellEntry*)GetSpellStore()->LookupEntry(SPELL_WISP_BLUE);
        if (wisp)
            wisp->rangeIndex = 6; //100 yards
        SpellEntry *port = (SpellEntry*)GetSpellStore()->LookupEntry(SPELL_WISP_FLIGHT_PORT);
        if (port)
            port->rangeIndex = 6;
    }

    uint32 Creaturetype;
    uint32 delay;
    uint32 spell;
    uint32 spell2;
    void Reset(){}
    void Aggro(Unit *who){}
    void SetType(uint32 _type)
    {
        Creaturetype = _type;
        switch(Creaturetype)
        {
        case 1:
            spell = SPELL_PUMPKIN_AURA_GREEN; break;
        case 2:
            delay = 15000;  spell = SPELL_BODY_FLAME;spell2 = SPELL_DEATH; break;
        case 3:
            delay = 15000;  spell = SPELL_SMOKE; break;
        case 4:
            delay = 7000;   spell2 = SPELL_WISP_BLUE; break;
        }
        if (spell)DoCast(m_creature,spell);
    }

    void SpellHit(Unit* caster, const SpellEntry *spell)
    {
        if(spell->Id == SPELL_WISP_FLIGHT_PORT && Creaturetype == 4)
            m_creature->SetDisplayId(2027);
    }

    void MoveInLineOfSight(Unit *who)
    {
        if (!who || Creaturetype != 1 || !who->isTargetableForAttack())
            return;

        if (m_creature->GetDistance2d(who) < 0.1 && !who->HasAura(SPELL_SQUASH_SOUL,0))
            DoCast(who,SPELL_SQUASH_SOUL);
    }

    void UpdateAI(const uint32 diff)
    {
        if(delay)
        {
            if (delay <= diff)
            {
                m_creature->RemoveAurasDueToSpell(SPELL_SMOKE);
                if(spell2)
                    DoCast(m_creature,spell2);
                delay = 0;
            }else delay -= diff;
        }
    }
};

struct TRINITY_DLL_DECL mob_headAI : public ScriptedAI
{
    mob_headAI(Creature *c) : ScriptedAI(c) {Reset();}

    uint64 bodyGUID;

    uint32 Phase;
    uint32 laugh;
    uint32 wait;

    bool withbody;
    bool die;

    void Reset()
    {
        Phase = 0;
        bodyGUID = 0;
        die = false;
        withbody = true;
        wait = 1000;
        laugh = 15000 + rand()%16 * 1000;
    }

    void Aggro(Unit *who) {}
    void SaySound(int32 textEntry, Unit *target = 0)
    {
        DoScriptText(textEntry, m_creature, target);
        //DoCast(m_creature,SPELL_HEAD_SPEAKS,true);
        Creature *speaker = DoSpawnCreature(HELPER,0,0,0,0,TEMPSUMMON_TIMED_DESPAWN,1000);
            speaker->CastSpell(speaker,SPELL_HEAD_SPEAKS,false);
        laugh += 3000;
    }

    void DamageTaken(Unit* done_by,uint32 &damage)
    {
        if (withbody)
            return;

        switch(Phase)
        {
            case 1:
                if(((m_creature->GetHealth() - damage)*100)/m_creature->GetMaxHealth() < 67)
                    Disappear();break;
            case 2:
                if(((m_creature->GetHealth() - damage)*100)/m_creature->GetMaxHealth() < 34)
                    Disappear();break;
            case 3:
                if (damage >= m_creature->GetHealth())
                {
                    die = true;
                    withbody = true;
                    wait = 300;
                    damage = m_creature->GetHealth() - m_creature->GetMaxHealth()/100;
                    m_creature->SetFlag(UNIT_FIELD_FLAGS, UNIT_FLAG_NON_ATTACKABLE);
                    m_creature->StopMoving();
                    //m_creature->GetMotionMaster()->MoveIdle();
                    DoCast(m_creature,SPELL_HEAD_IS_DEAD);
                }break;
        }
    }

    void SpellHit(Unit *caster, const SpellEntry* spell)
    {
        if (!withbody)
            return;

        if (spell->Id == SPELL_FLYING_HEAD)
        {
            if (Phase < 3) ++Phase;
            else Phase = 3;
            withbody = false;
            if(!bodyGUID)
                bodyGUID = caster->GetGUID();
            m_creature->RemoveAllAuras();
            m_creature->RemoveFlag(UNIT_FIELD_FLAGS, UNIT_FLAG_NOT_SELECTABLE);
            DoCast(m_creature,SPELL_HEAD_LANDS,true);
            DoCast(m_creature,SPELL_HEAD,false);
            SaySound(SAY_LOST_HEAD);
            m_creature->GetMotionMaster()->Clear(false);
            m_creature->GetMotionMaster()->MoveFleeing(caster->getVictim());
        }
    }
    void Disappear();//we must set returned=true(this will prevent from "body calls head" while head flying to body), see function below
    void UpdateAI(const uint32 diff)
    {
        if (!withbody)
        {
            if (wait < diff)
            {
                wait = 1000;
                if (!m_creature->getVictim()) return;
                m_creature->GetMotionMaster()->Clear(false);
                m_creature->GetMotionMaster()->MoveFleeing(m_creature->getVictim());
            }else wait -= diff;
            if (laugh < diff)
            {
                laugh = 15000 + (rand()%16)*1000;
                DoPlaySoundToSet(m_creature, RandomLaught[rand()%3]);
                //DoCast(m_creature,SPELL_HEAD_SPEAKS,true); //this spell remove buff "head"
                Creature *speaker = DoSpawnCreature(HELPER,0,0,0,0,TEMPSUMMON_TIMED_DESPAWN,1000);
                    speaker->CastSpell(speaker,SPELL_HEAD_SPEAKS,false);
                DoTextEmote("laughts",NULL);
            } else laugh -= diff;

        } else {

            if (die) {
                if (wait < diff)
                {
                    die = false;
                    Unit *body = Unit::GetUnit((*m_creature),bodyGUID);
                    if (body)
                        body->DealDamage(body, body->GetMaxHealth(), NULL, DIRECT_DAMAGE, SPELL_SCHOOL_MASK_NORMAL, NULL, false);
                    m_creature->setDeathState(JUST_DIED);
                } else wait -= diff;
            }
        }
    }
};

struct TRINITY_DLL_DECL boss_headless_horsemanAI : public ScriptedAI
{
    boss_headless_horsemanAI(Creature *c) : ScriptedAI(c)
    {
        SpellEntry *confl = (SpellEntry*)GetSpellStore()->LookupEntry(SPELL_CONFLAGRATION);
        if(confl)
        {
            confl->EffectApplyAuraName[0] = SPELL_AURA_PERIODIC_DAMAGE_PERCENT;
            confl->EffectBasePoints[0] = 10;
            confl->EffectBaseDice[0] = 10;
            confl->DmgMultiplier[0] = 1;
        }
/*      SpellEntry *confl = (SpellEntry*)GetSpellStore()->LookupEntry(SPELL_CONFLAGRATION);
        if(confl)
            confl->EffectTriggerSpell[1] = 22587;

        SpellEntry *speed = (SpellEntry*)GetSpellStore()->LookupEntry(22587);
        if(speed)
        {
            speed->Effect[1] = SPELL_EFFECT_APPLY_AURA;
            speed->EffectApplyAuraName[1] = SPELL_AURA_MOD_CONFUSE;
        }*/
        pInstance = ((ScriptedInstance*)c->GetInstanceData());
        Reset();
    }

    ScriptedInstance *pInstance;

    uint64 headGUID;
    uint64 playerGUID;

    uint32 Phase;
    uint32 id;
    uint32 count;
    uint32 say_timer;

    uint32 conflagrate;
    uint32 summonadds;
    uint32 cleave;
    uint32 regen;
    uint32 whirlwind;
    uint32 laugh;
    uint32 burn;

    bool withhead;
    bool returned;
    bool IsFlying;
    bool wp_reached;
    bool burned;

    void Reset()
    {
        Phase = 1;
        conflagrate = 15000;
        summonadds = 15000;
        laugh = 16000 + rand()%5 * 1000;
        cleave = 2000;
        regen = 1000;
        burn = 6000;
        count = 0;
        say_timer = 3000;

        withhead = true;
        returned = true;
        burned = false;
        IsFlying = false;
        DoCast(m_creature,SPELL_HEAD);
        if (headGUID){
            Unit* Head = Unit::GetUnit((*m_creature), headGUID);
            if(Head){
                Head->SetVisibility(VISIBILITY_OFF);
                Head->setDeathState(JUST_DIED);
            }
            headGUID = 0;
        }

        if (pInstance)
            pInstance->SetData(DATA_HORSEMAN_EVENT, 0);
    }

    void FlyMode()
    {
        m_creature->SetVisibility(VISIBILITY_OFF);
        m_creature->SetFlag(UNIT_FIELD_FLAGS, UNIT_FLAG_NON_ATTACKABLE);
        m_creature->AddUnitMovementFlag(MOVEMENTFLAG_FLYING2);
        m_creature->SetSpeed(MOVE_WALK,5.0f,true);
        wp_reached = false;
        count = 0;
        say_timer = 3000;
        id = 0;
        Phase = 0;
    }

    void MovementInform(uint32 type, uint32 i)
    {
        if (type != POINT_MOTION_TYPE || !IsFlying)
            return;
        if (i != id)
            return;
        wp_reached = true;

        switch (id)
        {
        case 0:
            m_creature->SetVisibility(VISIBILITY_ON);break;
        case 1: {
            Creature *smoke = m_creature->SummonCreature(HELPER,Spawn[1].x,Spawn[1].y,Spawn[1].z,0,TEMPSUMMON_TIMED_DESPAWN,20000);
                ((mob_wisp_invisAI*)smoke->AI())->SetType(3);
                DoCast(m_creature,SPELL_RHYME_BIG);
            break;}
        case 6:
            if(pInstance)
                pInstance->SetData(GAMEOBJECT_PUMPKIN_SHRINE, 0);   //hide gameobject
            break;
        case 19:
            m_creature->RemoveUnitMovementFlag(MOVEMENTFLAG_FLYING2);break;
        case 20: {
            Phase = 1;
            IsFlying = false;
            wp_reached = false;
            m_creature->RemoveFlag(UNIT_FIELD_FLAGS, UNIT_FLAG_NON_ATTACKABLE);
            SaySound(SAY_ENTRANCE);
            Unit *plr = Unit::GetUnit((*m_creature),playerGUID);
            if (plr)
                DoStartMovement(plr);
            }
            break;
        }
        ++id;
    }

    void Aggro(Unit *who)
    {
        if(pInstance)
            pInstance->SetData(DATA_HORSEMAN_EVENT, IN_PROGRESS);
        DoZoneInCombat();
    }
    void AttackStart(Unit* who) {ScriptedAI::AttackStart(who);}
    void MoveInLineOfSight(Unit *who)
    {
        if (withhead && Phase != 0)
            ScriptedAI::MoveInLineOfSight(who);
    }
    void KilledUnit(Unit *plr)
    {
        if (plr->GetTypeId() == TYPEID_PLAYER)
        {
            if (withhead)
                SaySound(SAY_PLAYER_DEATH);
            else {          //maybe possible when player dies from conflagration
                Creature *Head = (Creature*)Unit::GetUnit((*m_creature), headGUID);
                if (Head)
                    ((mob_headAI*)Head->AI())->SaySound(SAY_PLAYER_DEATH);
            }
        }
    }

    void SaySound(int32 textEntry, Unit *target = 0)
    {
        DoScriptText(textEntry, m_creature, target);
        laugh += 4000;
    }

    Player* SelectRandomPlayer(float range = 0.0f, bool checkLoS = true)
    {
        Map *map = m_creature->GetMap();
        if (!map->IsDungeon()) return NULL;

        Map::PlayerList const &PlayerList = map->GetPlayers();
        Map::PlayerList::const_iterator i;
        if(PlayerList.isEmpty()) return NULL;

        std::list<Player*> temp;
        std::list<Player*>::iterator j;

        for(Map::PlayerList::const_iterator i = PlayerList.begin(); i != PlayerList.end(); ++i)
            if((m_creature->IsWithinLOSInMap(i->getSource()) || !checkLoS) && m_creature->getVictim() != i->getSource() &&
                m_creature->IsWithinDistInMap(i->getSource(), range) && i->getSource()->isAlive())
                temp.push_back(i->getSource());

        if (temp.size()) {
            j = temp.begin();
            advance(j, rand()%temp.size());
            return (*j);
        }
        return NULL;
    }

<<<<<<< HEAD
	void SpellHitTarget(Unit* unit, const SpellEntry* spell)
	{
		if (spell->Id == SPELL_CONFLAGRATION)
			if (unit->HasAura(SPELL_CONFLAGRATION,0))
				SaySound(SAY_CONFLAGRATION,unit);
	}

	void JustDied(Unit* killer)
	{
		m_creature->StopMoving();
		//m_creature->GetMotionMaster()->MoveIdle();	test
		SaySound(SAY_DEATH);
		Creature *flame = DoSpawnCreature(HELPER,0,0,0,0,TEMPSUMMON_TIMED_DESPAWN,60000);
			flame->CastSpell(flame,SPELL_BODY_FLAME,false);
		Creature *wisp = DoSpawnCreature(WISP_INVIS,0,0,0,0,TEMPSUMMON_TIMED_DESPAWN,60000);
			((mob_wisp_invisAI*)wisp->AI())->SetType(4);
		if(pInstance)
			pInstance->SetData(DATA_HORSEMAN_EVENT, DONE);
	}

	void SpellHit(Unit *caster, const SpellEntry* spell)
	{
		if (withhead)
			return;

		if (spell->Id == SPELL_FLYING_HEAD)
		{
			if (Phase < 3) Phase++;
			else Phase = 3;
			withhead = true;
			m_creature->RemoveAllAuras();
			m_creature->SetName("Headless Horseman");
			m_creature->SetHealth(m_creature->GetMaxHealth());
			SaySound(SAY_REJOINED);
			DoCast(m_creature,SPELL_HEAD);
			caster->GetMotionMaster()->Clear(false);
			caster->GetMotionMaster()->MoveFollow(m_creature,6,rand()%6);
			//DoResetThreat();//not sure if need
			std::list<HostilReference*>::iterator itr;
			for(itr = caster->getThreatManager().getThreatList().begin(); itr != caster->getThreatManager().getThreatList().end(); ++itr)
			{
				Unit* pUnit = Unit::GetUnit((*m_creature), (*itr)->getUnitGuid());
				if(pUnit && pUnit->isAlive() && pUnit != caster)
					m_creature->AddThreat(pUnit,caster->getThreatManager().getThreat(pUnit));
			}
		}
	}

	void DamageTaken(Unit *done_by, uint32 &damage)
	{
		if (damage >= m_creature->GetHealth() && withhead)
		{
			withhead = false;
			returned = false;
			damage = m_creature->GetHealth() - m_creature->GetMaxHealth()/100;
			m_creature->RemoveAllAuras();
			m_creature->SetName("Headless Horseman, Unhorsed");

			if (!headGUID)
				headGUID = DoSpawnCreature(HEAD,rand()%6,rand()%6,0,0,TEMPSUMMON_DEAD_DESPAWN,0)->GetGUID();
			Unit* Head = Unit::GetUnit((*m_creature), headGUID);
			if (Head && Head->isAlive())
			{
				Head->RemoveFlag(UNIT_FIELD_FLAGS, UNIT_FLAG_NON_ATTACKABLE);
				//Head->CastSpell(Head,SPELL_HEAD_INVIS,false);
				m_creature->InterruptNonMeleeSpells(false);
				DoCast(m_creature,SPELL_IMMUNE,true);
				DoCast(m_creature,SPELL_BODY_REGEN,true);
				m_creature->CastSpell(Head, SPELL_FLYING_HEAD,true);
				DoCast(m_creature,SPELL_CONFUSE,false);						//test
				done_by->ProcDamageAndSpell(m_creature,PROC_FLAG_KILL,PROC_FLAG_KILLED,PROC_EX_NONE,0);
				whirlwind = 4000 + (rand()%5)*1000;
				regen = 0;
			}
		}
	}
=======
    void SpellHitTarget(Unit* unit, const SpellEntry* spell)
    {
        if (spell->Id == SPELL_CONFLAGRATION)
            if (unit->HasAura(SPELL_CONFLAGRATION,0))
                SaySound(SAY_CONFLAGRATION,unit);
    }

    void JustDied(Unit* killer)
    {
        m_creature->StopMoving();
        //m_creature->GetMotionMaster()->MoveIdle();    test
        SaySound(SAY_DEATH);
        Creature *flame = DoSpawnCreature(HELPER,0,0,0,0,TEMPSUMMON_TIMED_DESPAWN,60000);
            flame->CastSpell(flame,SPELL_BODY_FLAME,false);
        Creature *wisp = DoSpawnCreature(WISP_INVIS,0,0,0,0,TEMPSUMMON_TIMED_DESPAWN,60000);
            ((mob_wisp_invisAI*)wisp->AI())->SetType(4);
        if(pInstance)
            pInstance->SetData(DATA_HORSEMAN_EVENT, DONE);
    }

    void SpellHit(Unit *caster, const SpellEntry* spell)
    {
        if (withhead)
            return;

        if (spell->Id == SPELL_FLYING_HEAD)
        {
            if (Phase < 3) Phase++;
            else Phase = 3;
            withhead = true;
            m_creature->RemoveAllAuras();
            m_creature->SetName("Headless Horseman");
            m_creature->SetHealth(m_creature->GetMaxHealth());
            SaySound(SAY_REJOINED);
            DoCast(m_creature,SPELL_HEAD);
            caster->GetMotionMaster()->Clear(false);
            caster->GetMotionMaster()->MoveFollow(m_creature,6,rand()%6);
            //DoResetThreat();//not sure if need
            std::list<HostilReference*>::iterator itr;
            for(itr = caster->getThreatManager().getThreatList().begin(); itr != caster->getThreatManager().getThreatList().end(); ++itr)
            {
                Unit* pUnit = Unit::GetUnit((*m_creature), (*itr)->getUnitGuid());
                if(pUnit && pUnit->isAlive() && pUnit != caster)
                    m_creature->AddThreat(pUnit,caster->getThreatManager().getThreat(pUnit));
            }
        }
    }

    void DamageTaken(Unit *done_by, uint32 &damage)
    {
        if (damage >= m_creature->GetHealth() && withhead)
        {
            withhead = false;
            returned = false;
            damage = m_creature->GetHealth() - m_creature->GetMaxHealth()/100;
            m_creature->RemoveAllAuras();
            m_creature->SetName("Headless Horseman, Unhorsed");

            if (!headGUID)
                headGUID = DoSpawnCreature(HEAD,rand()%6,rand()%6,0,0,TEMPSUMMON_DEAD_DESPAWN,0)->GetGUID();
            Unit* Head = Unit::GetUnit((*m_creature), headGUID);
            if (Head && Head->isAlive())
            {
                Head->RemoveFlag(UNIT_FIELD_FLAGS, UNIT_FLAG_NON_ATTACKABLE);
                //Head->CastSpell(Head,SPELL_HEAD_INVIS,false);
                m_creature->InterruptNonMeleeSpells(false);
                DoCast(m_creature,SPELL_IMMUNE,true);
                DoCast(m_creature,SPELL_BODY_REGEN,true);
                m_creature->CastSpell(Head, SPELL_FLYING_HEAD,true);
                DoCast(m_creature,SPELL_CONFUSE,false);                     //test
                done_by->ProcDamageAndSpell(m_creature,PROC_FLAG_KILL_AND_GET_XP,PROC_FLAG_KILLED,PROC_EX_NONE,0);
                whirlwind = 4000 + (rand()%5)*1000;
                regen = 0;
            }
        }
    }
>>>>>>> f3857471

    void UpdateAI(const uint32 diff)
    {
        if (withhead)
        {
            switch(Phase)
            {
            case 0: {
                    if (!IsFlying)
                    {
                        if (say_timer < diff) {
                            say_timer = 3000;
                            Player *plr = SelectRandomPlayer(100.0f,false);
                            if (count < 3)
                                plr->Say(Text[count].text,0);
                            else {
                                DoCast(m_creature,SPELL_RHYME_BIG);
                                plr->Say(Text[count].text,0);
                                plr->HandleEmoteCommand(ANIM_EMOTE_SHOUT);
                                wp_reached = true;
                                IsFlying = true;
                                count = 0;
                                break;
                            }
                            ++count;
                        }else say_timer -= diff;
                    }else{
                        if (wp_reached) {
                            wp_reached = false;
                            m_creature->GetMotionMaster()->Clear(false);
                            m_creature->GetMotionMaster()->MovePoint(id,FlightPoint[id].x,FlightPoint[id].y,FlightPoint[id].z);
                        }
                    }
                }
                break;
            case 1:
                if(burned) break;
                if(burn < diff)
                {
                    Creature *flame = m_creature->SummonCreature(HELPER,Spawn[0].x,Spawn[0].y,Spawn[0].z,0,TEMPSUMMON_TIMED_DESPAWN,17000);
                        ((mob_wisp_invisAI*)flame->AI())->SetType(2);
                        burned = true;
                }else burn -= diff;
                break;
            case 2:
                if (conflagrate < diff)
                {
                    Unit *plr = (Unit*)SelectRandomPlayer(30.0f);
                    if (plr)
                        m_creature->CastSpell(plr,SPELL_CONFLAGRATION,false);
                    conflagrate = 10000 + rand()%7 * 1000;
                }else conflagrate -= diff;
                break;
            case 3:
                if (summonadds < diff)
                {
                    m_creature->InterruptNonMeleeSpells(false);
                    DoCast(m_creature,SPELL_SUMMON_PUMPKIN);
                    SaySound(SAY_SPROUTING_PUMPKINS);
                    summonadds = 25000 + rand()%11 *1000;
                }else summonadds -= diff;
                break;
            }

            if (laugh < diff) {
                laugh = 11000 + rand()%12 * 1000;
                DoTextEmote("laughts",NULL);
                DoPlaySoundToSet(m_creature, RandomLaught[rand()%3]);
            } else laugh -= diff;

            if (UpdateVictim())
            {
                DoMeleeAttackIfReady();
                if (cleave < diff) {
                DoCast(m_creature->getVictim(),SPELL_CLEAVE);
                cleave = 2000*(1 + rand()%3);       //1 cleave per 2.0-6.0sec
                } else cleave -= diff;
            }

        } else {

            if (regen < diff)
            {
                regen = 1000;                   //"body calls head"
                if (m_creature->GetHealth()/m_creature->GetMaxHealth() == 1 && !returned)
                {
                    if (Phase > 1) --Phase;
                    else Phase = 1;
                    Creature* Head = (Creature*)Unit::GetUnit((*m_creature), headGUID);
                    if (Head && Head->isAlive())
                    {
                        ((mob_headAI*)Head->AI())->Phase = Phase;
                        ((mob_headAI*)Head->AI())->Disappear();
                    }
                    return;
                }
            }
            else regen -= diff;

            if (whirlwind < diff)
            {
                whirlwind = 4000 + rand()%5 * 1000;
                if (rand()%2) {
                    m_creature->RemoveAurasDueToSpell(SPELL_CONFUSE);
                    DoCast(m_creature,SPELL_WHIRLWIND,true);
                    DoCast(m_creature,SPELL_CONFUSE);
                }else
                    m_creature->RemoveAurasDueToSpell(SPELL_WHIRLWIND);
            }else whirlwind -= diff;
        }
    }
};

void mob_headAI::Disappear()
{
    if (withbody)
        return;
    if (bodyGUID)
    {
        Creature *body = (Creature*)Unit::GetUnit((*m_creature), bodyGUID);
        if(body && body->isAlive())
        {
            withbody = true;
            m_creature->RemoveAllAuras();
            body->RemoveAurasDueToSpell(SPELL_IMMUNE);//hack, SpellHit doesn't calls if body has immune aura
            DoCast(body,SPELL_FLYING_HEAD);
            m_creature->SetHealth(m_creature->GetMaxHealth());
            m_creature->SetFlag(UNIT_FIELD_FLAGS, UNIT_FLAG_NON_ATTACKABLE);
            m_creature->SetFlag(UNIT_FIELD_FLAGS, UNIT_FLAG_NOT_SELECTABLE);
            m_creature->GetMotionMaster()->MoveIdle();
            m_creature->StopMoving();
            ((boss_headless_horsemanAI*)body->AI())->returned = true;
        }
    }
}

struct TRINITY_DLL_DECL mob_pulsing_pumpkinAI : public ScriptedAI
{
<<<<<<< HEAD
	mob_pulsing_pumpkinAI(Creature *c) : ScriptedAI(c) {Reset();}

	bool sprouted;
	uint64 debuffGUID;

	void Reset()
	{
		float x, y, z;
		m_creature->GetPosition(x, y, z);	//this visual aura some under ground
		m_creature->Relocate(x,y,z + 0.35f);
		Despawn();
		Creature *debuff = DoSpawnCreature(HELPER,0,0,0,0,TEMPSUMMON_TIMED_OR_CORPSE_DESPAWN,14500);
			debuff->SetDisplayId(m_creature->GetDisplayId());
			debuff->CastSpell(debuff,SPELL_PUMPKIN_AURA_GREEN,false);
			((mob_wisp_invisAI*)debuff->AI())->SetType(1);
			debuffGUID = debuff->GetGUID();
		sprouted = false;
		DoCast(m_creature,SPELL_PUMPKIN_AURA,true);
		DoCast(m_creature,SPELL_SPROUTING);
		m_creature->SetFlag(UNIT_FIELD_FLAGS,UNIT_FLAG_STUNNED);
	}

	void Aggro(Unit *who){}

	void SpellHit(Unit *caster, const SpellEntry *spell)
	{
		if (spell->Id == SPELL_SPROUTING)
		{
			sprouted = true;
			m_creature->RemoveAllAuras();
			m_creature->RemoveFlag(UNIT_FIELD_FLAGS,UNIT_FLAG_STUNNED);
			DoCast(m_creature,SPELL_SPROUT_BODY,true);
			m_creature->UpdateEntry(PUMPKIN_FIEND);
			DoStartMovement(m_creature->getVictim());
		}
	}

	void Despawn()
	{
		if (!debuffGUID) return;
		Unit *debuff = Unit::GetUnit((*m_creature),debuffGUID);
		if(debuff)
			debuff->SetVisibility(VISIBILITY_OFF);
			debuffGUID = 0;
	}

	void JustDied(Unit *killer)	{if(!sprouted) Despawn();}

	void MoveInLineOfSight(Unit *who)
	{
		if (!who || !who->isTargetableForAttack() || !m_creature->IsHostileTo(who) || m_creature->getVictim())
			return;

		m_creature->AddThreat(who,0.0f);
		if(sprouted)
			DoStartMovement(who);
	}
=======
    mob_pulsing_pumpkinAI(Creature *c) : ScriptedAI(c) {Reset();}

    bool sprouted;
    uint64 debuffGUID;

    void Reset()
    {
        float x, y, z;
        m_creature->GetPosition(x, y, z);   //this visual aura some under ground
        m_creature->Relocate(x,y,z + 0.35f);
        Despawn();
        Creature *debuff = DoSpawnCreature(HELPER,0,0,0,0,TEMPSUMMON_TIMED_OR_CORPSE_DESPAWN,14500);
            debuff->SetDisplayId(m_creature->GetDisplayId());
            debuff->CastSpell(debuff,SPELL_PUMPKIN_AURA_GREEN,false);
            ((mob_wisp_invisAI*)debuff->AI())->SetType(1);
            debuffGUID = debuff->GetGUID();
        sprouted = false;
        DoCast(m_creature,SPELL_PUMPKIN_AURA,true);
        DoCast(m_creature,SPELL_SPROUTING);
        m_creature->SetFlag(UNIT_FIELD_FLAGS,UNIT_FLAG_DISABLE_ROTATE);
    }

    void Aggro(Unit *who){}

    void SpellHit(Unit *caster, const SpellEntry *spell)
    {
        if (spell->Id == SPELL_SPROUTING)
        {
            sprouted = true;
            m_creature->RemoveAllAuras();
            m_creature->RemoveFlag(UNIT_FIELD_FLAGS,UNIT_FLAG_DISABLE_ROTATE);
            DoCast(m_creature,SPELL_SPROUT_BODY,true);
            m_creature->UpdateEntry(PUMPKIN_FIEND);
            DoStartMovement(m_creature->getVictim());
        }
    }

    void Despawn()
    {
        if (!debuffGUID) return;
        Unit *debuff = Unit::GetUnit((*m_creature),debuffGUID);
        if(debuff)
            debuff->SetVisibility(VISIBILITY_OFF);
            debuffGUID = 0;
    }

    void JustDied(Unit *killer) {if(!sprouted) Despawn();}

    void MoveInLineOfSight(Unit *who)
    {
        if (!who || !who->isTargetableForAttack() || !m_creature->IsHostileTo(who) || m_creature->getVictim())
            return;

        m_creature->AddThreat(who,0.0f);
        if(sprouted)
            DoStartMovement(who);
    }
>>>>>>> f3857471

    void UpdateAI(const uint32 diff)
    {
        if (sprouted)
            if (UpdateVictim())
                DoMeleeAttackIfReady();
    }
};

bool GOHello_go_loosely_turned_soil(Player *plr, GameObject* soil)
{
/*  if (soil->GetGoType() == GAMEOBJECT_TYPE_QUESTGIVER && plr->getLevel() > 64)
    {
        plr->PrepareQuestMenu(soil->GetGUID());
        plr->SendPreparedQuest(soil->GetGUID());
    }
    if (plr->GetQuestStatus(11405) == QUEST_STATUS_INCOMPLETE && plr->getLevel() > 64)
    { */
        plr->AreaExploredOrEventHappens(11405);
        Creature *horseman = soil->SummonCreature(HH_MOUNTED,FlightPoint[20].x,FlightPoint[20].y,FlightPoint[20].z,0,TEMPSUMMON_MANUAL_DESPAWN,0);
            ((boss_headless_horsemanAI*)horseman->AI())->playerGUID = plr->GetGUID();
            ((boss_headless_horsemanAI*)horseman->AI())->FlyMode();
    //}
    return true;
}

CreatureAI* GetAI_mob_head(Creature *_Creature)
{
    return new mob_headAI (_Creature);
}

CreatureAI* GetAI_boss_headless_horseman(Creature *_Creature)
{
    return new boss_headless_horsemanAI (_Creature);
}

CreatureAI* GetAI_mob_pulsing_pumpkin(Creature *_Creature)
{
    return new mob_pulsing_pumpkinAI (_Creature);
}

CreatureAI* GetAI_mob_wisp_invis(Creature *_Creature)
{
    return new mob_wisp_invisAI (_Creature);
}

void AddSC_boss_headless_horseman()
{
    Script *newscript;

    newscript = new Script;
    newscript->Name="boss_headless_horseman";
    newscript->GetAI = &GetAI_boss_headless_horseman;
    newscript->RegisterSelf();

    newscript = new Script;
    newscript->Name="mob_head";
    newscript->GetAI = &GetAI_mob_head;
    newscript->RegisterSelf();

    newscript = new Script;
    newscript->Name="mob_pulsing_pumpkin";
    newscript->GetAI = &GetAI_mob_pulsing_pumpkin;
    newscript->RegisterSelf();

    newscript = new Script;
    newscript->Name="mob_wisp_invis";
    newscript->GetAI = &GetAI_mob_wisp_invis;
    newscript->RegisterSelf();

    newscript = new Script;
    newscript->Name = "go_loosely_turned_soil";
    newscript->pGOHello = &GOHello_go_loosely_turned_soil;
    newscript->RegisterSelf();
}<|MERGE_RESOLUTION|>--- conflicted
+++ resolved
@@ -503,84 +503,6 @@
         return NULL;
     }
 
-<<<<<<< HEAD
-	void SpellHitTarget(Unit* unit, const SpellEntry* spell)
-	{
-		if (spell->Id == SPELL_CONFLAGRATION)
-			if (unit->HasAura(SPELL_CONFLAGRATION,0))
-				SaySound(SAY_CONFLAGRATION,unit);
-	}
-
-	void JustDied(Unit* killer)
-	{
-		m_creature->StopMoving();
-		//m_creature->GetMotionMaster()->MoveIdle();	test
-		SaySound(SAY_DEATH);
-		Creature *flame = DoSpawnCreature(HELPER,0,0,0,0,TEMPSUMMON_TIMED_DESPAWN,60000);
-			flame->CastSpell(flame,SPELL_BODY_FLAME,false);
-		Creature *wisp = DoSpawnCreature(WISP_INVIS,0,0,0,0,TEMPSUMMON_TIMED_DESPAWN,60000);
-			((mob_wisp_invisAI*)wisp->AI())->SetType(4);
-		if(pInstance)
-			pInstance->SetData(DATA_HORSEMAN_EVENT, DONE);
-	}
-
-	void SpellHit(Unit *caster, const SpellEntry* spell)
-	{
-		if (withhead)
-			return;
-
-		if (spell->Id == SPELL_FLYING_HEAD)
-		{
-			if (Phase < 3) Phase++;
-			else Phase = 3;
-			withhead = true;
-			m_creature->RemoveAllAuras();
-			m_creature->SetName("Headless Horseman");
-			m_creature->SetHealth(m_creature->GetMaxHealth());
-			SaySound(SAY_REJOINED);
-			DoCast(m_creature,SPELL_HEAD);
-			caster->GetMotionMaster()->Clear(false);
-			caster->GetMotionMaster()->MoveFollow(m_creature,6,rand()%6);
-			//DoResetThreat();//not sure if need
-			std::list<HostilReference*>::iterator itr;
-			for(itr = caster->getThreatManager().getThreatList().begin(); itr != caster->getThreatManager().getThreatList().end(); ++itr)
-			{
-				Unit* pUnit = Unit::GetUnit((*m_creature), (*itr)->getUnitGuid());
-				if(pUnit && pUnit->isAlive() && pUnit != caster)
-					m_creature->AddThreat(pUnit,caster->getThreatManager().getThreat(pUnit));
-			}
-		}
-	}
-
-	void DamageTaken(Unit *done_by, uint32 &damage)
-	{
-		if (damage >= m_creature->GetHealth() && withhead)
-		{
-			withhead = false;
-			returned = false;
-			damage = m_creature->GetHealth() - m_creature->GetMaxHealth()/100;
-			m_creature->RemoveAllAuras();
-			m_creature->SetName("Headless Horseman, Unhorsed");
-
-			if (!headGUID)
-				headGUID = DoSpawnCreature(HEAD,rand()%6,rand()%6,0,0,TEMPSUMMON_DEAD_DESPAWN,0)->GetGUID();
-			Unit* Head = Unit::GetUnit((*m_creature), headGUID);
-			if (Head && Head->isAlive())
-			{
-				Head->RemoveFlag(UNIT_FIELD_FLAGS, UNIT_FLAG_NON_ATTACKABLE);
-				//Head->CastSpell(Head,SPELL_HEAD_INVIS,false);
-				m_creature->InterruptNonMeleeSpells(false);
-				DoCast(m_creature,SPELL_IMMUNE,true);
-				DoCast(m_creature,SPELL_BODY_REGEN,true);
-				m_creature->CastSpell(Head, SPELL_FLYING_HEAD,true);
-				DoCast(m_creature,SPELL_CONFUSE,false);						//test
-				done_by->ProcDamageAndSpell(m_creature,PROC_FLAG_KILL,PROC_FLAG_KILLED,PROC_EX_NONE,0);
-				whirlwind = 4000 + (rand()%5)*1000;
-				regen = 0;
-			}
-		}
-	}
-=======
     void SpellHitTarget(Unit* unit, const SpellEntry* spell)
     {
         if (spell->Id == SPELL_CONFLAGRATION)
@@ -651,13 +573,12 @@
                 DoCast(m_creature,SPELL_BODY_REGEN,true);
                 m_creature->CastSpell(Head, SPELL_FLYING_HEAD,true);
                 DoCast(m_creature,SPELL_CONFUSE,false);                     //test
-                done_by->ProcDamageAndSpell(m_creature,PROC_FLAG_KILL_AND_GET_XP,PROC_FLAG_KILLED,PROC_EX_NONE,0);
+				done_by->ProcDamageAndSpell(m_creature,PROC_FLAG_KILL,PROC_FLAG_KILLED,PROC_EX_NONE,0);
                 whirlwind = 4000 + (rand()%5)*1000;
                 regen = 0;
             }
         }
     }
->>>>>>> f3857471
 
     void UpdateAI(const uint32 diff)
     {
@@ -796,65 +717,6 @@
 
 struct TRINITY_DLL_DECL mob_pulsing_pumpkinAI : public ScriptedAI
 {
-<<<<<<< HEAD
-	mob_pulsing_pumpkinAI(Creature *c) : ScriptedAI(c) {Reset();}
-
-	bool sprouted;
-	uint64 debuffGUID;
-
-	void Reset()
-	{
-		float x, y, z;
-		m_creature->GetPosition(x, y, z);	//this visual aura some under ground
-		m_creature->Relocate(x,y,z + 0.35f);
-		Despawn();
-		Creature *debuff = DoSpawnCreature(HELPER,0,0,0,0,TEMPSUMMON_TIMED_OR_CORPSE_DESPAWN,14500);
-			debuff->SetDisplayId(m_creature->GetDisplayId());
-			debuff->CastSpell(debuff,SPELL_PUMPKIN_AURA_GREEN,false);
-			((mob_wisp_invisAI*)debuff->AI())->SetType(1);
-			debuffGUID = debuff->GetGUID();
-		sprouted = false;
-		DoCast(m_creature,SPELL_PUMPKIN_AURA,true);
-		DoCast(m_creature,SPELL_SPROUTING);
-		m_creature->SetFlag(UNIT_FIELD_FLAGS,UNIT_FLAG_STUNNED);
-	}
-
-	void Aggro(Unit *who){}
-
-	void SpellHit(Unit *caster, const SpellEntry *spell)
-	{
-		if (spell->Id == SPELL_SPROUTING)
-		{
-			sprouted = true;
-			m_creature->RemoveAllAuras();
-			m_creature->RemoveFlag(UNIT_FIELD_FLAGS,UNIT_FLAG_STUNNED);
-			DoCast(m_creature,SPELL_SPROUT_BODY,true);
-			m_creature->UpdateEntry(PUMPKIN_FIEND);
-			DoStartMovement(m_creature->getVictim());
-		}
-	}
-
-	void Despawn()
-	{
-		if (!debuffGUID) return;
-		Unit *debuff = Unit::GetUnit((*m_creature),debuffGUID);
-		if(debuff)
-			debuff->SetVisibility(VISIBILITY_OFF);
-			debuffGUID = 0;
-	}
-
-	void JustDied(Unit *killer)	{if(!sprouted) Despawn();}
-
-	void MoveInLineOfSight(Unit *who)
-	{
-		if (!who || !who->isTargetableForAttack() || !m_creature->IsHostileTo(who) || m_creature->getVictim())
-			return;
-
-		m_creature->AddThreat(who,0.0f);
-		if(sprouted)
-			DoStartMovement(who);
-	}
-=======
     mob_pulsing_pumpkinAI(Creature *c) : ScriptedAI(c) {Reset();}
 
     bool sprouted;
@@ -874,7 +736,7 @@
         sprouted = false;
         DoCast(m_creature,SPELL_PUMPKIN_AURA,true);
         DoCast(m_creature,SPELL_SPROUTING);
-        m_creature->SetFlag(UNIT_FIELD_FLAGS,UNIT_FLAG_DISABLE_ROTATE);
+		m_creature->SetFlag(UNIT_FIELD_FLAGS,UNIT_FLAG_STUNNED);
     }
 
     void Aggro(Unit *who){}
@@ -885,7 +747,7 @@
         {
             sprouted = true;
             m_creature->RemoveAllAuras();
-            m_creature->RemoveFlag(UNIT_FIELD_FLAGS,UNIT_FLAG_DISABLE_ROTATE);
+			m_creature->RemoveFlag(UNIT_FIELD_FLAGS,UNIT_FLAG_STUNNED);
             DoCast(m_creature,SPELL_SPROUT_BODY,true);
             m_creature->UpdateEntry(PUMPKIN_FIEND);
             DoStartMovement(m_creature->getVictim());
@@ -912,7 +774,6 @@
         if(sprouted)
             DoStartMovement(who);
     }
->>>>>>> f3857471
 
     void UpdateAI(const uint32 diff)
     {
