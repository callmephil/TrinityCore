/* Copyright (C) 2006 - 2009 ScriptDev2 <https://scriptdev2.svn.sourceforge.net/>
 * This program is free software; you can redistribute it and/or modify
 * it under the terms of the GNU General Public License as published by
 * the Free Software Foundation; either version 2 of the License, or
 * (at your option) any later version.
 *
 * This program is distributed in the hope that it will be useful,
 * but WITHOUT ANY WARRANTY; without even the implied warranty of
 * MERCHANTABILITY or FITNESS FOR A PARTICULAR PURPOSE. See the
 * GNU General Public License for more details.
 *
 * You should have received a copy of the GNU General Public License
 * along with this program; if not, write to the Free Software
 * Foundation, Inc., 59 Temple Place, Suite 330, Boston, MA 02111-1307 USA
 */

/* ScriptData
SDName: Boss_Darkmaster_Gandling
SD%Complete: 75
SDComment: Doors missing in instance script.
SDCategory: Scholomance
EndScriptData */

#include "precompiled.h"
#include "def_scholomance.h"

#define SPELL_ARCANEMISSILES           22272
#define SPELL_SHADOWSHIELD             22417                //Not right ID. But 12040 is wrong either.
#define SPELL_CURSE                    18702

#define ADD_1X 170.205
#define ADD_1Y 99.413
#define ADD_1Z 104.733
#define ADD_1O 3.16

#define ADD_2X 170.813
#define ADD_2Y 97.857
#define ADD_2Z 104.713
#define ADD_2O 3.16

#define ADD_3X 170.720
#define ADD_3Y 100.900
#define ADD_3Z 104.739
#define ADD_3O 3.16

#define ADD_4X 171.866
#define ADD_4Y 99.373
#define ADD_4Z 104.732
#define ADD_4O 3.16

struct TRINITY_DLL_DECL boss_darkmaster_gandlingAI : public ScriptedAI
{
<<<<<<< HEAD
    boss_darkmaster_gandlingAI(Creature *c) : ScriptedAI(c)
    {
        pInstance = (ScriptedInstance*)m_creature->GetInstanceData();
        Reset();
    }

    ScriptedInstance* pInstance;
=======
    boss_darkmaster_gandlingAI(Creature *c) : ScriptedAI(c) {}
>>>>>>> 7f209249

    uint32 ArcaneMissiles_Timer;
    uint32 ShadowShield_Timer;
    uint32 Curse_Timer;
    uint32 Teleport_Timer;

    Creature *Summoned;

    void Reset()
    {
        ArcaneMissiles_Timer = 4500;
        ShadowShield_Timer = 12000;
        Curse_Timer = 2000;
        Teleport_Timer = 16000;
    }

    void Aggro(Unit *who)
    {
    }

    void JustDied(Unit *killer)
    {
        if (pInstance)
            pInstance->SetData(TYPE_GANDLING, DONE);
    }

    void UpdateAI(const uint32 diff)
    {
        if (!UpdateVictim())
            return;

        //ArcaneMissiles_Timer
        if (ArcaneMissiles_Timer < diff)
        {
            DoCast(m_creature->getVictim(),SPELL_ARCANEMISSILES);
            ArcaneMissiles_Timer = 8000;
        }else ArcaneMissiles_Timer -= diff;

        //ShadowShield_Timer
        if (ShadowShield_Timer < diff)
        {
            DoCast(m_creature,SPELL_SHADOWSHIELD);
            ShadowShield_Timer = 14000 + rand()%14000;
        }else ShadowShield_Timer -= diff;

        //Curse_Timer
        if (Curse_Timer < diff)
        {
            DoCast(m_creature->getVictim(),SPELL_CURSE);
            Curse_Timer = 15000 + rand()%12000;
        }else Curse_Timer -= diff;

        //Teleporting Random Target to one of the six pre boss rooms and spawn 3-4 skeletons near the gamer.
        //We will only telport if gandling has more than 3% of hp so teleported gamers can always loot.
        if ( m_creature->GetHealth()*100 / m_creature->GetMaxHealth() > 3 )
        {
            if(Teleport_Timer < diff)
            {
                Unit* target = NULL;
                target = SelectUnit(SELECT_TARGET_RANDOM,0);
                if (target && target->GetTypeId() == TYPEID_PLAYER)
                {
                    if(DoGetThreat(target))
                        DoModifyThreatPercent(target, -100);

                    switch(rand()%6)
                    {
                        case 0:
                            DoTeleportPlayer(target, 250.0696,0.3921,84.8408,3.149);
                            Summoned = m_creature->SummonCreature(16119,254.2325,0.3417,84.8407,0,TEMPSUMMON_TIMED_DESPAWN_OUT_OF_COMBAT,10000);
                            if (Summoned)
                            ((CreatureAI*)Summoned->AI())->AttackStart(target);
                            Summoned = m_creature->SummonCreature(16119,257.7133,4.0226,84.8407,0,TEMPSUMMON_TIMED_DESPAWN_OUT_OF_COMBAT,10000);
                            if (Summoned)
                            ((CreatureAI*)Summoned->AI())->AttackStart(target);
                            Summoned = m_creature->SummonCreature(16119,258.6702,-2.60656,84.8407,0,TEMPSUMMON_TIMED_DESPAWN_OUT_OF_COMBAT,10000);
                            if (Summoned)
                            ((CreatureAI*)Summoned->AI())->AttackStart(target);
                            break;
                        case 1:
                            DoTeleportPlayer(target, 181.4220,-91.9481,84.8410,1.608);
                            Summoned = m_creature->SummonCreature(16119,184.0519,-73.5649,84.8407,0,TEMPSUMMON_TIMED_DESPAWN_OUT_OF_COMBAT,10000);
                            if (Summoned)
                            ((CreatureAI*)Summoned->AI())->AttackStart(target);
                            Summoned = m_creature->SummonCreature(16119,179.5951,-73.7045,84.8407,0,TEMPSUMMON_TIMED_DESPAWN_OUT_OF_COMBAT,10000);
                            if (Summoned)
                            ((CreatureAI*)Summoned->AI())->AttackStart(target);
                            Summoned = m_creature->SummonCreature(16119,180.6452,-78.2143,84.8407,0,TEMPSUMMON_TIMED_DESPAWN_OUT_OF_COMBAT,10000);
                            if (Summoned)
                            ((CreatureAI*)Summoned->AI())->AttackStart(target);
                            Summoned = m_creature->SummonCreature(16119,283.2274,-78.1518,84.8407,0,TEMPSUMMON_TIMED_DESPAWN_OUT_OF_COMBAT,10000);
                            if (Summoned)
                            ((CreatureAI*)Summoned->AI())->AttackStart(target);
                            break;
                        case 2:
                            DoTeleportPlayer(target, 95.1547,-1.8173,85.2289,0.043);
                            Summoned = m_creature->SummonCreature(16119,100.9404,-1.8016,85.2289,0,TEMPSUMMON_TIMED_DESPAWN_OUT_OF_COMBAT,10000);
                            if (Summoned)
                            ((CreatureAI*)Summoned->AI())->AttackStart(target);
                            Summoned = m_creature->SummonCreature(16119,101.3729,0.4882,85.2289,0,TEMPSUMMON_TIMED_DESPAWN_OUT_OF_COMBAT,10000);
                            if (Summoned)
                            ((CreatureAI*)Summoned->AI())->AttackStart(target);
                            Summoned = m_creature->SummonCreature(16119,101.4596,-4.4740,85.2289,0,TEMPSUMMON_TIMED_DESPAWN_OUT_OF_COMBAT,10000);
                            if (Summoned)
                            ((CreatureAI*)Summoned->AI())->AttackStart(target);
                            break;
                        case 3:
                            DoTeleportPlayer(target, 250.0696,0.3921,72.6722,3.149);
                            Summoned = m_creature->SummonCreature(16119,240.34481,0.7368,72.6722,0,TEMPSUMMON_TIMED_DESPAWN_OUT_OF_COMBAT,10000);
                            if (Summoned)
                            ((CreatureAI*)Summoned->AI())->AttackStart(target);
                            Summoned = m_creature->SummonCreature(16119,240.3633,-2.9520,72.6722,0,TEMPSUMMON_TIMED_DESPAWN_OUT_OF_COMBAT,10000);
                            if (Summoned)
                            ((CreatureAI*)Summoned->AI())->AttackStart(target);
                            Summoned = m_creature->SummonCreature(16119,240.6702,3.34949,72.6722,0,TEMPSUMMON_TIMED_DESPAWN_OUT_OF_COMBAT,10000);
                            if (Summoned)
                            ((CreatureAI*)Summoned->AI())->AttackStart(target);
                            break;
                        case 4:
                            DoTeleportPlayer(target, 181.4220,-91.9481,70.7734,1.608);
                            Summoned = m_creature->SummonCreature(16119,184.0519,-73.5649,70.7734,0,TEMPSUMMON_TIMED_DESPAWN_OUT_OF_COMBAT,10000);
                            if (Summoned)
                            ((CreatureAI*)Summoned->AI())->AttackStart(target);
                            Summoned = m_creature->SummonCreature(16119,179.5951,-73.7045,70.7734,0,TEMPSUMMON_TIMED_DESPAWN_OUT_OF_COMBAT,10000);
                            if (Summoned)
                            ((CreatureAI*)Summoned->AI())->AttackStart(target);
                            Summoned = m_creature->SummonCreature(16119,180.6452,-78.2143,70.7734,0,TEMPSUMMON_TIMED_DESPAWN_OUT_OF_COMBAT,10000);
                            if (Summoned)
                            ((CreatureAI*)Summoned->AI())->AttackStart(target);
                            Summoned = m_creature->SummonCreature(16119,283.2274,-78.1518,70.7734,0,TEMPSUMMON_TIMED_DESPAWN_OUT_OF_COMBAT,10000);
                            if (Summoned)
                            ((CreatureAI*)Summoned->AI())->AttackStart(target);
                            break;
                        case 5:
                            DoTeleportPlayer(target, 106.1541,-1.8994,75.3663,0.043);
                            Summoned = m_creature->SummonCreature(16119,115.3945,-1.5555,75.3663,0,TEMPSUMMON_TIMED_DESPAWN_OUT_OF_COMBAT,10000);
                            if (Summoned)
                            ((CreatureAI*)Summoned->AI())->AttackStart(target);
                            Summoned = m_creature->SummonCreature(16119,257.7133,1.8066,75.3663,0,TEMPSUMMON_TIMED_DESPAWN_OUT_OF_COMBAT,10000);
                            if (Summoned)
                            ((CreatureAI*)Summoned->AI())->AttackStart(target);
                            Summoned = m_creature->SummonCreature(16119,258.6702,-5.1001,75.3663,0,TEMPSUMMON_TIMED_DESPAWN_OUT_OF_COMBAT,10000);
                            if (Summoned)
                            ((CreatureAI*)Summoned->AI())->AttackStart(target);
                            break;
                    }
                }
                Teleport_Timer = 20000 + rand()%15000;
            }else Teleport_Timer -= diff;
        }

        DoMeleeAttackIfReady();
    }
};
CreatureAI* GetAI_boss_darkmaster_gandling(Creature *_Creature)
{
    return new boss_darkmaster_gandlingAI (_Creature);
}

void AddSC_boss_darkmaster_gandling()
{
    Script *newscript;
    newscript = new Script;
    newscript->Name="boss_darkmaster_gandling";
    newscript->GetAI = &GetAI_boss_darkmaster_gandling;
    newscript->RegisterSelf();
}
<|MERGE_RESOLUTION|>--- conflicted
+++ resolved
@@ -50,17 +50,12 @@
 
 struct TRINITY_DLL_DECL boss_darkmaster_gandlingAI : public ScriptedAI
 {
-<<<<<<< HEAD
     boss_darkmaster_gandlingAI(Creature *c) : ScriptedAI(c)
     {
         pInstance = (ScriptedInstance*)m_creature->GetInstanceData();
-        Reset();
     }
 
     ScriptedInstance* pInstance;
-=======
-    boss_darkmaster_gandlingAI(Creature *c) : ScriptedAI(c) {}
->>>>>>> 7f209249
 
     uint32 ArcaneMissiles_Timer;
     uint32 ShadowShield_Timer;
