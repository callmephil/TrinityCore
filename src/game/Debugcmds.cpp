--- conflicted
+++ resolved
@@ -195,28 +195,21 @@
             data.append(unit->GetPackGUID());
         }
         else if(type == "myguid")
-<<<<<<< HEAD
+        {
             data.append(player->GetPackGUID());
-=======
-        {
-            data.append(player->GetPackGUID());
-        }
->>>>>>> 8770a90b
+        }
         else if(type == "pos")
         {
             data << unit->GetPositionX();
             data << unit->GetPositionY();
             data << unit->GetPositionZ();
         }
-<<<<<<< HEAD
-=======
         else if(type == "mypos")
         {
             data << player->GetPositionX();
             data << player->GetPositionY();
             data << player->GetPositionZ();
         }
->>>>>>> 8770a90b
         else
         {
             sLog.outDebug("Sending opcode: unknown type '%s'", type.c_str());
