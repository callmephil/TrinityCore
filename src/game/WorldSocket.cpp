/*
* Copyright (C) 2005-2009 MaNGOS <http://getmangos.com/>
*
* Copyright (C) 2008-2009 Trinity <http://www.trinitycore.org/>
*
* This program is free software; you can redistribute it and/or modify
* it under the terms of the GNU General Public License as published by
* the Free Software Foundation; either version 2 of the License, or
* (at your option) any later version.
*
* This program is distributed in the hope that it will be useful,
* but WITHOUT ANY WARRANTY; without even the implied warranty of
* MERCHANTABILITY or FITNESS FOR A PARTICULAR PURPOSE. See the
* GNU General Public License for more details.
*
* You should have received a copy of the GNU General Public License
* along with this program; if not, write to the Free Software
* Foundation, Inc., 59 Temple Place, Suite 330, Boston, MA 02111-1307 USA
*/

#include <ace/Message_Block.h>
#include <ace/OS_NS_string.h>
#include <ace/OS_NS_unistd.h>
#include <ace/os_include/arpa/os_inet.h>
#include <ace/os_include/netinet/os_tcp.h>
#include <ace/os_include/sys/os_types.h>
#include <ace/os_include/sys/os_socket.h>
#include <ace/OS_NS_string.h>
#include <ace/Reactor.h>
#include <ace/Auto_Ptr.h>

#include "WorldSocket.h"
#include "Common.h"

#include "Util.h"
#include "World.h"
#include "WorldPacket.h"
#include "SharedDefines.h"
#include "ByteBuffer.h"
#include "AddonHandler.h"
#include "Opcodes.h"
#include "Database/DatabaseEnv.h"
#include "Auth/Sha1.h"
#include "WorldSession.h"
#include "WorldSocketMgr.h"
#include "Log.h"
#include "WorldLog.h"

#if defined( __GNUC__ )
#pragma pack(1)
#else
#pragma pack(push,1)
#endif

struct ServerPktHeader
{
    /**
     * size is the length of the payload _plus_ the length of the opcode
     */
    ServerPktHeader(uint32 size, uint16 cmd) : size(size)
    {
        uint8 headerIndex=0;
        if(isLargePacket())
        {
            sLog.outDebug("initializing large server to client packet. Size: %u, cmd: %u", size, cmd);
            header[headerIndex++] = 0x80|(0xFF &(size>>16));
        }
        header[headerIndex++] = 0xFF &(size>>8);
        header[headerIndex++] = 0xFF &size;

        header[headerIndex++] = 0xFF & cmd;
        header[headerIndex++] = 0xFF & (cmd>>8);
    }

    uint8 getHeaderLength()
    {
        // cmd = 2 bytes, size= 2||3bytes
        return 2+(isLargePacket()?3:2);
    }

    bool isLargePacket()
    {
        return size > 0x7FFF;
    }

    const uint32 size;
    uint8 header[5];
};

struct ClientPktHeader
{
    uint16 size;
    uint32 cmd;
};

#if defined( __GNUC__ )
#pragma pack()
#else
#pragma pack(pop)
#endif

WorldSocket::WorldSocket (void) :
WorldHandler (),
m_Session (0),
m_RecvWPct (0),
m_RecvPct (),
m_Header (sizeof (ClientPktHeader)),
m_OutBuffer (0),
m_OutBufferSize (65536),
m_OutActive (false),
m_Seed (static_cast<uint32> (rand32 ())),
m_OverSpeedPings (0),
m_LastPingTime (ACE_Time_Value::zero)
{
    reference_counting_policy ().value (ACE_Event_Handler::Reference_Counting_Policy::ENABLED);

    msg_queue()->high_water_mark(8*1024*1024);
    msg_queue()->low_water_mark(8*1024*1024);
}

WorldSocket::~WorldSocket (void)
{
    if (m_RecvWPct)
        delete m_RecvWPct;

    if (m_OutBuffer)
        m_OutBuffer->release ();

    closing_ = true;

    peer ().close ();
}

bool WorldSocket::IsClosed (void) const
{
    return closing_;
}

void WorldSocket::CloseSocket (void)
{
    {
        ACE_GUARD (LockType, Guard, m_OutBufferLock);

        if (closing_)
            return;

        closing_ = true;
        peer ().close_writer ();
    }

    {
        ACE_GUARD (LockType, Guard, m_SessionLock);

        m_Session = NULL;
    }
}

const std::string& WorldSocket::GetRemoteAddress (void) const
{
    return m_Address;
}

int WorldSocket::SendPacket (const WorldPacket& pct)
{
    ACE_GUARD_RETURN (LockType, Guard, m_OutBufferLock, -1);

    if (closing_)
        return -1;

    // Dump outgoing packet.
    if (sWorldLog.LogWorld ())
    {
        sWorldLog.Log ("SERVER:\nSOCKET: %u\nLENGTH: %u\nOPCODE: %s (0x%.4X)\nDATA:\n",
                     (uint32) get_handle (),
                     pct.size (),
                     LookupOpcodeName (pct.GetOpcode ()),
                     pct.GetOpcode ());

        uint32 p = 0;
        while (p < pct.size ())
        {
            for (uint32 j = 0; j < 16 && p < pct.size (); j++)
                sWorldLog.Log ("%.2X ", const_cast<WorldPacket&>(pct)[p++]);

            sWorldLog.Log ("\n");
        }

        sWorldLog.Log ("\n\n");
    }

    ServerPktHeader header(pct.size()+2, pct.GetOpcode());
    m_Crypt.EncryptSend ( header.header, header.getHeaderLength());

    if (m_OutBuffer->space () >= pct.size () + header.getHeaderLength() && msg_queue()->is_empty())
    {
        // Put the packet on the buffer.
        if (m_OutBuffer->copy ((char*) header.header, header.getHeaderLength()) == -1)
            ACE_ASSERT (false);

        if (!pct.empty ())
            if (m_OutBuffer->copy ((char*) pct.contents (), pct.size ()) == -1)
                ACE_ASSERT (false);
    }
    else
    {
        // Enqueue the packet.
        ACE_Message_Block* mb;

        ACE_NEW_RETURN(mb, ACE_Message_Block(pct.size () + header.getHeaderLength()), -1);

        mb->copy((char*) header.header, header.getHeaderLength());

        if (!pct.empty ())
            mb->copy((const char*)pct.contents(), pct.size ());

        if(msg_queue()->enqueue_tail(mb,(ACE_Time_Value*)&ACE_Time_Value::zero) == -1)
        {
            sLog.outError("WorldSocket::SendPacket enqueue_tail");
            mb->release();
            return -1;
        }
    }

    return 0;
}

long WorldSocket::AddReference (void)
{
    return static_cast<long> (add_reference ());
}

long WorldSocket::RemoveReference (void)
{
    return static_cast<long> (remove_reference ());
}

int WorldSocket::open (void *a)
{
    ACE_UNUSED_ARG (a);

    // Prevent double call to this func.
    if (m_OutBuffer)
        return -1;

    // This will also prevent the socket from being Updated
    // while we are initializing it.
    m_OutActive = true;

    // Hook for the manager.
    if (sWorldSocketMgr->OnSocketOpen (this) == -1)
        return -1;

    // Allocate the buffer.
    ACE_NEW_RETURN (m_OutBuffer, ACE_Message_Block (m_OutBufferSize), -1);

    // Store peer address.
    ACE_INET_Addr remote_addr;

    if (peer ().get_remote_addr (remote_addr) == -1)
    {
        sLog.outError ("WorldSocket::open: peer ().get_remote_addr errno = %s", ACE_OS::strerror (errno));
        return -1;
    }

    m_Address = remote_addr.get_host_addr ();

    // Send startup packet.
    WorldPacket packet (SMSG_AUTH_CHALLENGE, 4);
    packet << m_Seed;

    if (SendPacket (packet) == -1)
        return -1;

    // Register with ACE Reactor
    if (reactor ()->register_handler(this, ACE_Event_Handler::READ_MASK | ACE_Event_Handler::WRITE_MASK) == -1)
    {
        sLog.outError ("WorldSocket::open: unable to register client handler errno = %s", ACE_OS::strerror (errno));
        return -1;
    }

    // reactor takes care of the socket from now on
    remove_reference ();

    return 0;
}

int WorldSocket::close (int)
{
    shutdown ();

    closing_ = true;

    remove_reference ();

    return 0;
}

int WorldSocket::handle_input (ACE_HANDLE)
{
    if (closing_)
        return -1;

    switch (handle_input_missing_data ())
    {
        case -1 :
        {
            if ((errno == EWOULDBLOCK) ||
                (errno == EAGAIN))
            {
                return Update ();                           // interesting line ,isn't it ?
            }

            DEBUG_LOG ("WorldSocket::handle_input: Peer error closing connection errno = %s", ACE_OS::strerror (errno));

            errno = ECONNRESET;
            return -1;
        }
        case 0:
        {
            DEBUG_LOG ("WorldSocket::handle_input: Peer has closed connection\n");

            errno = ECONNRESET;
            return -1;
        }
        case 1:
            return 1;
        default:
            return Update ();                               // another interesting line ;)
    }

    ACE_NOTREACHED(return -1);
}

int WorldSocket::handle_output (ACE_HANDLE)
{
    ACE_GUARD_RETURN (LockType, Guard, m_OutBufferLock, -1);

    if (closing_)
        return -1;

    const size_t send_len = m_OutBuffer->length ();

    if (send_len == 0)
        return handle_output_queue (Guard);

#ifdef MSG_NOSIGNAL
    ssize_t n = peer ().send (m_OutBuffer->rd_ptr (), send_len, MSG_NOSIGNAL);
#else
    ssize_t n = peer ().send (m_OutBuffer->rd_ptr (), send_len);
#endif // MSG_NOSIGNAL

    if (n == 0)
        return -1;
    else if (n == -1)
    {
        if (errno == EWOULDBLOCK || errno == EAGAIN)
            return schedule_wakeup_output (Guard);

        return -1;
    }
    else if (n < send_len) //now n > 0
    {
        m_OutBuffer->rd_ptr (static_cast<size_t> (n));

        // move the data to the base of the buffer
        m_OutBuffer->crunch ();

        return schedule_wakeup_output (Guard);
    }
    else //now n == send_len
    {
        m_OutBuffer->reset ();

        return handle_output_queue (Guard);
    }

    ACE_NOTREACHED (return 0);
}

int WorldSocket::handle_output_queue (GuardType& g)
{
    if(msg_queue()->is_empty())
        return cancel_wakeup_output(g);

    ACE_Message_Block *mblk;

    if(msg_queue()->dequeue_head(mblk, (ACE_Time_Value*)&ACE_Time_Value::zero) == -1)
    {
        sLog.outError("WorldSocket::handle_output_queue dequeue_head");
        return -1;
    }

    const size_t send_len = mblk->length ();

#ifdef MSG_NOSIGNAL
    ssize_t n = peer ().send (mblk->rd_ptr (), send_len, MSG_NOSIGNAL);
#else
    ssize_t n = peer ().send (mblk->rd_ptr (), send_len);
#endif // MSG_NOSIGNAL

    if (n == 0)
    {
        mblk->release();

        return -1;
    }
    else if (n == -1)
    {
        if (errno == EWOULDBLOCK || errno == EAGAIN)
        {
            msg_queue()->enqueue_head(mblk, (ACE_Time_Value*) &ACE_Time_Value::zero);
            return schedule_wakeup_output (g);
        }

        mblk->release();
        return -1;
    }
    else if (n < send_len) //now n > 0
    {
        mblk->rd_ptr (static_cast<size_t> (n));

        if (msg_queue()->enqueue_head(mblk, (ACE_Time_Value*) &ACE_Time_Value::zero) == -1)
        {
            sLog.outError("WorldSocket::handle_output_queue enqueue_head");
            mblk->release();
            return -1;
        }

        return schedule_wakeup_output (g);
    }
    else //now n == send_len
    {
        mblk->release();

        return msg_queue()->is_empty() ? cancel_wakeup_output(g) : ACE_Event_Handler::WRITE_MASK;
    }

    ACE_NOTREACHED(return -1);
}

int WorldSocket::handle_close (ACE_HANDLE h, ACE_Reactor_Mask)
{
    // Critical section
    {
        ACE_GUARD_RETURN (LockType, Guard, m_OutBufferLock, -1);

        closing_ = true;

        if (h == ACE_INVALID_HANDLE)
            peer ().close_writer ();
    }

    // Critical section
    {
        ACE_GUARD_RETURN (LockType, Guard, m_SessionLock, -1);

        m_Session = NULL;
    }

    return 0;
}

int WorldSocket::Update (void)
{
    if (closing_)
        return -1;

    if (m_OutActive || (m_OutBuffer->length () == 0 && msg_queue()->is_empty()))
        return 0;

    int ret;
    do
        ret = handle_output (get_handle ());
    while( ret > 0 );

    return ret;
}

int WorldSocket::handle_input_header (void)
{
    ACE_ASSERT (m_RecvWPct == NULL);

    ACE_ASSERT (m_Header.length () == sizeof (ClientPktHeader));

    m_Crypt.DecryptRecv ((ACE_UINT8*) m_Header.rd_ptr (), sizeof (ClientPktHeader));

    ClientPktHeader& header = *((ClientPktHeader*) m_Header.rd_ptr ());

    EndianConvertReverse(header.size);
    EndianConvert(header.cmd);

    if ((header.size < 4) || (header.size > 10240) ||
        (header.cmd  < 0) || (header.cmd  > 10240) )
    {
        sLog.outError ("WorldSocket::handle_input_header: client sent mailformed packet size = %d , cmd = %d",
                       header.size, header.cmd);

        errno = EINVAL;
        return -1;
    }

    header.size -= 4;

    ACE_NEW_RETURN (m_RecvWPct, WorldPacket ((uint16) header.cmd, header.size), -1);

    if(header.size > 0)
    {
        m_RecvWPct->resize (header.size);
        m_RecvPct.base ((char*) m_RecvWPct->contents (), m_RecvWPct->size ());
    }
    else
    {
        ACE_ASSERT(m_RecvPct.space() == 0);
    }

    return 0;
}

int WorldSocket::handle_input_payload (void)
{
    // set errno properly here on error !!!
    // now have a header and payload

    ACE_ASSERT (m_RecvPct.space () == 0);
    ACE_ASSERT (m_Header.space () == 0);
    ACE_ASSERT (m_RecvWPct != NULL);

    const int ret = ProcessIncoming (m_RecvWPct);

    m_RecvPct.base (NULL, 0);
    m_RecvPct.reset ();
    m_RecvWPct = NULL;

    m_Header.reset ();

    if (ret == -1)
        errno = EINVAL;

    return ret;
}

int WorldSocket::handle_input_missing_data (void)
{
    char buf [1024];

    ACE_Data_Block db ( sizeof (buf),
                        ACE_Message_Block::MB_DATA,
                        buf,
                        0,
                        0,
                        ACE_Message_Block::DONT_DELETE,
                        0);

    ACE_Message_Block message_block(&db,
                                    ACE_Message_Block::DONT_DELETE,
                                    0);

    const size_t recv_size = message_block.space ();

    const ssize_t n = peer ().recv (message_block.wr_ptr (),
                                          recv_size);

    if (n <= 0)
        return n;

    message_block.wr_ptr (n);

    while (message_block.length () > 0)
    {
        if (m_Header.space () > 0)
        {
            //need to receive the header
            const size_t to_header = (message_block.length () > m_Header.space () ? m_Header.space () : message_block.length ());
            m_Header.copy (message_block.rd_ptr (), to_header);
            message_block.rd_ptr (to_header);

            if (m_Header.space () > 0)
            {
                // Couldn't receive the whole header this time.
                ACE_ASSERT (message_block.length () == 0);
                errno = EWOULDBLOCK;
                return -1;
            }

            // We just received nice new header
            if (handle_input_header () == -1)
            {
                ACE_ASSERT ((errno != EWOULDBLOCK) && (errno != EAGAIN));
                return -1;
            }
        }

        // Its possible on some error situations that this happens
        // for example on closing when epoll receives more chunked data and stuff
        // hope this is not hack ,as proper m_RecvWPct is asserted around
        if (!m_RecvWPct)
        {
            sLog.outError ("Forcing close on input m_RecvWPct = NULL");
            errno = EINVAL;
            return -1;
        }

        // We have full read header, now check the data payload
        if (m_RecvPct.space () > 0)
        {
            //need more data in the payload
            const size_t to_data = (message_block.length () > m_RecvPct.space () ? m_RecvPct.space () : message_block.length ());
            m_RecvPct.copy (message_block.rd_ptr (), to_data);
            message_block.rd_ptr (to_data);

            if (m_RecvPct.space () > 0)
            {
                // Couldn't receive the whole data this time.
                ACE_ASSERT (message_block.length () == 0);
                errno = EWOULDBLOCK;
                return -1;
            }
        }

        //just received fresh new payload
        if (handle_input_payload () == -1)
        {
            ACE_ASSERT ((errno != EWOULDBLOCK) && (errno != EAGAIN));
            return -1;
        }
    }

    return n == recv_size ? 1 : 2;
}

int WorldSocket::cancel_wakeup_output (GuardType& g)
{
    if (!m_OutActive)
        return 0;

    m_OutActive = false;

    g.release ();

    if (reactor ()->cancel_wakeup
        (this, ACE_Event_Handler::WRITE_MASK) == -1)
    {
        // would be good to store errno from reactor with errno guard
        sLog.outError ("WorldSocket::cancel_wakeup_output");
        return -1;
    }

    return 0;
}

int WorldSocket::schedule_wakeup_output (GuardType& g)
{
    if (m_OutActive)
        return 0;

    m_OutActive = true;

    g.release ();

    if (reactor ()->schedule_wakeup
        (this, ACE_Event_Handler::WRITE_MASK) == -1)
    {
        sLog.outError ("WorldSocket::schedule_wakeup_output");
        return -1;
    }

    return 0;
}

int WorldSocket::ProcessIncoming (WorldPacket* new_pct)
{
    ACE_ASSERT (new_pct);

    // manage memory ;)
    ACE_Auto_Ptr<WorldPacket> aptr (new_pct);

    const ACE_UINT16 opcode = new_pct->GetOpcode ();

    if (closing_)
        return -1;

    // Dump received packet.
    if (sWorldLog.LogWorld ())
    {
        sWorldLog.Log ("CLIENT:\nSOCKET: %u\nLENGTH: %u\nOPCODE: %s (0x%.4X)\nDATA:\n",
                     (uint32) get_handle (),
                     new_pct->size (),
                     LookupOpcodeName (new_pct->GetOpcode ()),
                     new_pct->GetOpcode ());

        uint32 p = 0;
        while (p < new_pct->size ())
        {
            for (uint32 j = 0; j < 16 && p < new_pct->size (); j++)
                sWorldLog.Log ("%.2X ", (*new_pct)[p++]);
            sWorldLog.Log ("\n");
        }
        sWorldLog.Log ("\n\n");
    }

    // like one switch ;)
    if (opcode == CMSG_PING)
    {
        return HandlePing (*new_pct);
    }
    else if (opcode == CMSG_AUTH_SESSION)
    {
        if (m_Session)
        {
            sLog.outError ("WorldSocket::ProcessIncoming: Player send CMSG_AUTH_SESSION again");
            return -1;
        }

        return HandleAuthSession (*new_pct);
    }
    else if (opcode == CMSG_KEEP_ALIVE)
    {
        DEBUG_LOG ("CMSG_KEEP_ALIVE ,size: %d", new_pct->size ());

        return 0;
    }
    else
    {
        ACE_GUARD_RETURN (LockType, Guard, m_SessionLock, -1);

        if (m_Session != NULL)
        {
            // OK ,give the packet to WorldSession
            aptr.release ();
            // WARNINIG here we call it with locks held.
            // Its possible to cause deadlock if QueuePacket calls back
            m_Session->QueuePacket (new_pct);
            return 0;
        }
        else
        {
            sLog.outError ("WorldSocket::ProcessIncoming: Client not authed opcode = ", opcode);
            return -1;
        }
    }

    ACE_NOTREACHED (return 0);
}

int WorldSocket::HandleAuthSession (WorldPacket& recvPacket)
{
    // NOTE: ATM the socket is singlethread, have this in mind ...
    uint8 digest[20];
    uint32 clientSeed;
    uint32 unk2, unk3;
    uint32 BuiltNumberClient;
    uint32 id, security;
    //uint8 expansion = 0;
    LocaleConstant locale;
    std::string account;
    Sha1Hash sha1;
    BigNumber v, s, g, N, x, I;
    WorldPacket packet, SendAddonPacked;

    BigNumber K;

    if (recvPacket.size () < (4 + 4 + 1 + 4 + 20))
    {
        sLog.outError ("WorldSocket::HandleAuthSession: wrong packet size");
        return -1;
    }

    // Read the content of the packet
    recvPacket >> BuiltNumberClient;                        // for now no use
    recvPacket >> unk2;
    recvPacket >> account;
    recvPacket >> unk3;

    if (recvPacket.size () < (4 + 4 + (account.size () + 1) + 4 + 20))
    {
        sLog.outError ("WorldSocket::HandleAuthSession: wrong packet size second check");
        return -1;
    }

    recvPacket >> clientSeed;
    recvPacket.read (digest, 20);

    DEBUG_LOG ("WorldSocket::HandleAuthSession: client %u, unk2 %u, account %s, clientseed %u",
                BuiltNumberClient,
                unk2,
                account.c_str (),
                clientSeed);

    // Get the account information from the realmd database
    std::string safe_account = account; // Duplicate, else will screw the SHA hash verification below
    LoginDatabase.escape_string (safe_account);
    // No SQL injection, username escaped.

    QueryResult *result =
          LoginDatabase.PQuery ("SELECT "
                                "id, "                      //0
                                "gmlevel, "                 //1
                                "sessionkey, "              //2
                                "last_ip, "                 //3
                                "locked, "                  //4
                                "sha_pass_hash, "           //5
                                "v, "                       //6
                                "s, "                       //7
                                "expansion, "               //8
                                "mutetime, "                //9
                                "locale "                   //10
                                "FROM account "
                                "WHERE username = '%s'",
                                safe_account.c_str ());

    // Stop if the account is not found
    if (!result)
    {
        packet.Initialize (SMSG_AUTH_RESPONSE, 1);
        packet << uint8 (AUTH_UNKNOWN_ACCOUNT);

        SendPacket (packet);

        sLog.outError ("WorldSocket::HandleAuthSession: Sent Auth Response (unknown account).");
        return -1;
    }

    Field* fields = result->Fetch ();

    uint8 expansion = fields[8].GetUInt8();
    uint32 world_expansion = sWorld.getConfig(CONFIG_EXPANSION);
    if(expansion > world_expansion)
        expansion = world_expansion;
    //expansion = ((sWorld.getConfig(CONFIG_EXPANSION) > fields[8].GetUInt8()) ? fields[8].GetUInt8() : sWorld.getConfig(CONFIG_EXPANSION));

    N.SetHexStr ("894B645E89E1535BBDAD5B8B290650530801B18EBFBF5E8FAB3C82872A3E9BB7");
    g.SetDword (7);
    I.SetHexStr (fields[5].GetString ());

    //In case of leading zeros in the I hash, restore them
    uint8 mDigest[SHA_DIGEST_LENGTH];
    memset (mDigest, 0, SHA_DIGEST_LENGTH);

    if (I.GetNumBytes () <= SHA_DIGEST_LENGTH)
        memcpy (mDigest, I.AsByteArray (), I.GetNumBytes ());

    std::reverse (mDigest, mDigest + SHA_DIGEST_LENGTH);

    s.SetHexStr (fields[7].GetString ());
    sha1.UpdateData (s.AsByteArray (), s.GetNumBytes ());
    sha1.UpdateData (mDigest, SHA_DIGEST_LENGTH);
    sha1.Finalize ();
    x.SetBinary (sha1.GetDigest (), sha1.GetLength ());
    v = g.ModExp (x, N);

    const char* sStr = s.AsHexStr ();                       //Must be freed by OPENSSL_free()
    const char* vStr = v.AsHexStr ();                       //Must be freed by OPENSSL_free()
    const char* vold = fields[6].GetString ();

    DEBUG_LOG ("WorldSocket::HandleAuthSession: (s,v) check s: %s v_old: %s v_new: %s",
                sStr,
                vold,
                vStr);

    LoginDatabase.PExecute ("UPDATE account "
                            "SET "
                            "v = '0', "
                            "s = '0' "
                            "WHERE username = '%s'",
                            safe_account.c_str ());

    if (!vold || strcmp (vStr, vold))
    {
        packet.Initialize (SMSG_AUTH_RESPONSE, 1);
        packet << uint8 (AUTH_UNKNOWN_ACCOUNT);
        SendPacket (packet);
        delete result;
        OPENSSL_free ((void*) sStr);
        OPENSSL_free ((void*) vStr);

        sLog.outBasic ("WorldSocket::HandleAuthSession: User not logged.");
        return -1;
    }

    OPENSSL_free ((void*) sStr);
    OPENSSL_free ((void*) vStr);

    ///- Re-check ip locking (same check as in realmd).
    if (fields[4].GetUInt8 () == 1) // if ip is locked
    {
        if (strcmp (fields[3].GetString (), GetRemoteAddress ().c_str ()))
        {
            packet.Initialize (SMSG_AUTH_RESPONSE, 1);
            packet << uint8 (AUTH_FAILED);
            SendPacket (packet);

            delete result;
            sLog.outBasic ("WorldSocket::HandleAuthSession: Sent Auth Response (Account IP differs).");
            return -1;
        }
    }

    id = fields[0].GetUInt32 ();
    security = fields[1].GetUInt16 ();
    if(security > SEC_ADMINISTRATOR)                        // prevent invalid security settings in DB
        security = SEC_ADMINISTRATOR;

    K.SetHexStr (fields[2].GetString ());

    time_t mutetime = time_t (fields[9].GetUInt64 ());

    locale = LocaleConstant (fields[10].GetUInt8 ());
    if (locale >= MAX_LOCALE)
        locale = LOCALE_enUS;

    delete result;

    // Re-check account ban (same check as in realmd)
    QueryResult *banresult =
          LoginDatabase.PQuery ("SELECT "
                                "bandate, "
                                "unbandate "
                                "FROM account_banned "
                                "WHERE id = '%u' "
                                "AND active = 1",
                                id);

    if (banresult) // if account banned
    {
        packet.Initialize (SMSG_AUTH_RESPONSE, 1);
        packet << uint8 (AUTH_BANNED);
        SendPacket (packet);

        delete banresult;

        sLog.outError ("WorldSocket::HandleAuthSession: Sent Auth Response (Account banned).");
        return -1;
    }

    // Check locked state for server
    AccountTypes allowedAccountType = sWorld.GetPlayerSecurityLimit ();

    if (allowedAccountType > SEC_PLAYER && security < allowedAccountType)
    {
        WorldPacket Packet (SMSG_AUTH_RESPONSE, 1);
        Packet << uint8 (AUTH_UNAVAILABLE);

        SendPacket (packet);

        sLog.outDetail ("WorldSocket::HandleAuthSession: User tries to login but his security level is not enough");
        return -1;
    }

    // Check that Key and account name are the same on client and server
    Sha1Hash sha;

    uint32 t = 0;
    uint32 seed = m_Seed;

    sha.UpdateData (account);
    sha.UpdateData ((uint8 *) & t, 4);
    sha.UpdateData ((uint8 *) & clientSeed, 4);
    sha.UpdateData ((uint8 *) & seed, 4);
    sha.UpdateBigNumbers (&K, NULL);
    sha.Finalize ();

    if (memcmp (sha.GetDigest (), digest, 20))
    {
        packet.Initialize (SMSG_AUTH_RESPONSE, 1);
        packet << uint8 (AUTH_FAILED);

        SendPacket (packet);

        sLog.outError ("WorldSocket::HandleAuthSession: Sent Auth Response (authentification failed).");
        return -1;
    }

    std::string address = GetRemoteAddress ();

    DEBUG_LOG ("WorldSocket::HandleAuthSession: Client '%s' authenticated successfully from %s.",
                account.c_str (),
                address.c_str ());

    // Update the last_ip in the database
    // No SQL injection, username escaped.
    LoginDatabase.escape_string (address);

    LoginDatabase.PExecute ("UPDATE account "
                            "SET last_ip = '%s' "
                            "WHERE username = '%s'",
                            address.c_str (),
                            safe_account.c_str ());

    // NOTE ATM the socket is singlethreaded, have this in mind ...
    ACE_NEW_RETURN (m_Session, WorldSession (id, this, security, expansion, mutetime, locale), -1);

    m_Crypt.SetKey (&K);
    m_Crypt.Init ();

    m_Session->LoadAccountData();

    // In case needed sometime the second arg is in microseconds 1 000 000 = 1 sec
    ACE_OS::sleep (ACE_Time_Value (0, 10000));

    sWorld.AddSession (m_Session);

    // Create and send the Addon packet
    if (sAddOnHandler.BuildAddonPacket (&recvPacket, &SendAddonPacked))
        SendPacket (SendAddonPacked);

    return 0;
}

int WorldSocket::HandlePing (WorldPacket& recvPacket)
{
    uint32 ping;
    uint32 latency;

    if (recvPacket.size () < 8)
    {
        sLog.outError ("WorldSocket::_HandlePing wrong packet size");
        return -1;
    }

    // Get the ping packet content
    recvPacket >> ping;
    recvPacket >> latency;

    if (m_LastPingTime == ACE_Time_Value::zero)
        m_LastPingTime = ACE_OS::gettimeofday (); // for 1st ping
    else
    {
        ACE_Time_Value cur_time = ACE_OS::gettimeofday ();
        ACE_Time_Value diff_time (cur_time);
        diff_time -= m_LastPingTime;
        m_LastPingTime = cur_time;

        if (diff_time < ACE_Time_Value (27))
        {
            ++m_OverSpeedPings;

            uint32 max_count = sWorld.getConfig (CONFIG_MAX_OVERSPEED_PINGS);

            if (max_count && m_OverSpeedPings > max_count)
            {
                ACE_GUARD_RETURN (LockType, Guard, m_SessionLock, -1);

                if (m_Session && m_Session->GetSecurity () == SEC_PLAYER)
                {
                    sLog.outError  ("WorldSocket::HandlePing: Player kicked for "
                                    "over-speed pings address = %s",
                                    GetRemoteAddress ().c_str ());

                    return -1;
                }
            }
        }
        else
            m_OverSpeedPings = 0;
    }

    // critical section
    {
        ACE_GUARD_RETURN (LockType, Guard, m_SessionLock, -1);

        if (m_Session)
            m_Session->SetLatency (latency);
        else
        {
            sLog.outError ("WorldSocket::HandlePing: peer sent CMSG_PING, "
                            "but is not authenticated or got recently kicked,"
                            " address = %s",
                            GetRemoteAddress ().c_str ());
             return -1;
        }
    }

    WorldPacket packet (SMSG_PONG, 4);
    packet << ping;
    return SendPacket (packet);
}

/*int WorldSocket::iSendPacket (const WorldPacket& pct)
{
    ServerPktHeader header(pct.size()+2, pct.GetOpcode());
    if (m_OutBuffer->space () < pct.size () + header.getHeaderLength())
    {
        errno = ENOBUFS;
        return -1;
    }


    m_Crypt.EncryptSend ( header.header, header.getHeaderLength());

    if (m_OutBuffer->copy ((char*) header.header, header.getHeaderLength()) == -1)
        ACE_ASSERT (false);

    if (!pct.empty ())
        if (m_OutBuffer->copy ((char*) pct.contents (), pct.size ()) == -1)
            ACE_ASSERT (false);

    return 0;
}

bool WorldSocket::iFlushPacketQueue ()
{
    WorldPacket *pct;
    bool haveone = false;

    while (m_PacketQueue.dequeue_head (pct) == 0)
    {
        if (iSendPacket (*pct) == -1)
        {
            if (m_PacketQueue.enqueue_head (pct) == -1)
            {
                delete pct;
                sLog.outError ("WorldSocket::iFlushPacketQueue m_PacketQueue->enqueue_head");
                return false;
            }

            break;
        }
        else
        {
            haveone = true;
            delete pct;
        }
    }

    return haveone;
<<<<<<< HEAD
}*/
=======
}
>>>>>>> 7bff1c1d
<|MERGE_RESOLUTION|>--- conflicted
+++ resolved
@@ -1123,8 +1123,4 @@
     }
 
     return haveone;
-<<<<<<< HEAD
 }*/
-=======
-}
->>>>>>> 7bff1c1d
