--- conflicted
+++ resolved
@@ -1222,17 +1222,13 @@
 
                     m_caster->CastSpell(m_caster, 30452, true, NULL);
                     return;
-<<<<<<< HEAD
-                }
+                }                
                 case 53341:
                 case 53343:
                 {
                     m_caster->CastSpell(m_caster,54586,true);
                     return;
                  }
-=======
-                }                
->>>>>>> cdd178b9
             }
 
             //All IconID Check in there
@@ -2527,11 +2523,7 @@
                 tickheal = auraCaster->SpellHealingBonus(unitTarget, targetAura->GetSpellProto(), tickheal, DOT);
             //int32 tickheal = targetAura->GetSpellProto()->EffectBasePoints[idx] + 1;
             //It is said that talent bonus should not be included
-<<<<<<< HEAD
-
-            int32 tickcount = GetSpellDuration(targetAura->GetSpellProto()) / targetAura->GetSpellProto()->EffectAmplitude[idx];
-=======
-            //int32 tickheal = targetAura->GetModifierValue();
+
             int32 tickcount = 0;
             if(targetAura->GetSpellProto()->SpellFamilyName == SPELLFAMILY_DRUID)
             {
@@ -2541,7 +2533,6 @@
                     case 0x40:  tickcount = 6;  break; // Regrowth
                 }
             }
->>>>>>> cdd178b9
             addhealth += tickheal * tickcount;
             unitTarget->RemoveAurasByCasterSpell(targetAura->GetId(), targetAura->GetCasterGUID());
 
