--- conflicted
+++ resolved
@@ -5050,6 +5050,22 @@
                     }
                     break;
                 }
+                case 47977:                                     // Magic Broom
+                {
+                    if(!unitTarget)                  
+                        return;
+
+                    if(unitTarget)
+                    {
+                        switch(((Player*)unitTarget)->GetBaseSkillValue(762))
+                        {
+                        case 75: unitTarget->CastSpell(unitTarget, 42680, true); break;;
+                        case 150: case 225: case 300: unitTarget->CastSpell(unitTarget, 42683, true); break;
+                        default: break;
+                        }
+                    }
+                    break;
+                }
                 case 41931:
                 {
                     if(m_caster->GetTypeId() != TYPEID_PLAYER)
@@ -5269,45 +5285,7 @@
             }
             break;
         }
-<<<<<<< HEAD
         case SPELLFAMILY_HUNTER:
-=======
-        case 47977:                                     // Magic Broom
-        {
-            if(!unitTarget)                  
-                return;
-
-            if(unitTarget)
-            {
-                switch(((Player*)unitTarget)->GetBaseSkillValue(762))
-                {
-                case 75: unitTarget->CastSpell(unitTarget, 42680, true); break;;
-                case 150: case 225: case 300: unitTarget->CastSpell(unitTarget, 42683, true); break;
-                default: break;
-                }
-            }
-            break;
-        }
-    }
-
-    if(!unitTarget || !unitTarget->isAlive()) // can we remove this check?
-    {
-        sLog.outError("Spell %u in EffectScriptEffect does not have unitTarget", m_spellInfo->Id);
-        return;
-    }
-
-    switch(m_spellInfo->Id)
-    {
-        // Dreaming Glory
-        case 28698: unitTarget->CastSpell(unitTarget, 28694, true); break;
-        // Needle Spine
-        //case 39835: unitTarget->CastSpell(unitTarget, 39968, true); break;
-        // Draw Soul
-        case 40904: unitTarget->CastSpell(m_caster, 40903, true); break;
-        // Flame Crash
-        //case 41126: unitTarget->CastSpell(unitTarget, 41131, true); break;
-        case 41931:
->>>>>>> b66d68ce
         {
             switch(m_spellInfo->Id)
             {
