/*
 * Copyright (C) 2005-2009 MaNGOS <http://getmangos.com/>
 *
 * Copyright (C) 2008-2009 Trinity <http://www.trinitycore.org/>
 *
 * This program is free software; you can redistribute it and/or modify
 * it under the terms of the GNU General Public License as published by
 * the Free Software Foundation; either version 2 of the License, or
 * (at your option) any later version.
 *
 * This program is distributed in the hope that it will be useful,
 * but WITHOUT ANY WARRANTY; without even the implied warranty of
 * MERCHANTABILITY or FITNESS FOR A PARTICULAR PURPOSE.  See the
 * GNU General Public License for more details.
 *
 * You should have received a copy of the GNU General Public License
 * along with this program; if not, write to the Free Software
 * Foundation, Inc., 59 Temple Place, Suite 330, Boston, MA  02111-1307  USA
 */

#include "Common.h"
#include "Database/DatabaseEnv.h"
#include "WorldPacket.h"
#include "WorldSession.h"
#include "Opcodes.h"
#include "Log.h"
#include "UpdateMask.h"
#include "World.h"
#include "ObjectMgr.h"
#include "SpellMgr.h"
#include "Player.h"
#include "Unit.h"
#include "Spell.h"
#include "DynamicObject.h"
#include "Group.h"
#include "UpdateData.h"
#include "ObjectAccessor.h"
#include "Policies/SingletonImp.h"
#include "Totem.h"
#include "Creature.h"
#include "Formulas.h"
#include "BattleGround.h"
#include "OutdoorPvP.h"
#include "OutdoorPvPMgr.h"
#include "CreatureAI.h"
#include "Util.h"
#include "GridNotifiers.h"
#include "GridNotifiersImpl.h"
#include "CellImpl.h"

#define NULL_AURA_SLOT 0xFF

pAuraHandler AuraHandler[TOTAL_AURAS]=
{
    &Aura::HandleNULL,                                      //  0 SPELL_AURA_NONE
    &Aura::HandleBindSight,                                 //  1 SPELL_AURA_BIND_SIGHT
    &Aura::HandleModPossess,                                //  2 SPELL_AURA_MOD_POSSESS
    &Aura::HandlePeriodicDamage,                            //  3 SPELL_AURA_PERIODIC_DAMAGE
    &Aura::HandleAuraDummy,                                 //  4 SPELL_AURA_DUMMY
    &Aura::HandleModConfuse,                                //  5 SPELL_AURA_MOD_CONFUSE
    &Aura::HandleModCharm,                                  //  6 SPELL_AURA_MOD_CHARM
    &Aura::HandleModFear,                                   //  7 SPELL_AURA_MOD_FEAR
    &Aura::HandlePeriodicHeal,                              //  8 SPELL_AURA_PERIODIC_HEAL
    &Aura::HandleModAttackSpeed,                            //  9 SPELL_AURA_MOD_ATTACKSPEED
    &Aura::HandleModThreat,                                 // 10 SPELL_AURA_MOD_THREAT
    &Aura::HandleModTaunt,                                  // 11 SPELL_AURA_MOD_TAUNT
    &Aura::HandleAuraModStun,                               // 12 SPELL_AURA_MOD_STUN
    &Aura::HandleModDamageDone,                             // 13 SPELL_AURA_MOD_DAMAGE_DONE
    &Aura::HandleNoImmediateEffect,                         // 14 SPELL_AURA_MOD_DAMAGE_TAKEN implemented in Unit::MeleeDamageBonus and Unit::SpellDamageBonus
    &Aura::HandleNoImmediateEffect,                         // 15 SPELL_AURA_DAMAGE_SHIELD    implemented in Unit::DoAttackDamage
    &Aura::HandleModStealth,                                // 16 SPELL_AURA_MOD_STEALTH
    &Aura::HandleNoImmediateEffect,                         // 17 SPELL_AURA_MOD_STEALTH_DETECT
    &Aura::HandleInvisibility,                              // 18 SPELL_AURA_MOD_INVISIBILITY
    &Aura::HandleInvisibilityDetect,                        // 19 SPELL_AURA_MOD_INVISIBILITY_DETECTION
    &Aura::HandleAuraModTotalHealthPercentRegen,            // 20 SPELL_AURA_OBS_MOD_HEALTH
    &Aura::HandleAuraModTotalEnergyPercentRegen,              // 21 SPELL_AURA_OBS_MOD_ENERGY
    &Aura::HandleAuraModResistance,                         // 22 SPELL_AURA_MOD_RESISTANCE
    &Aura::HandlePeriodicTriggerSpell,                      // 23 SPELL_AURA_PERIODIC_TRIGGER_SPELL
    &Aura::HandlePeriodicEnergize,                          // 24 SPELL_AURA_PERIODIC_ENERGIZE
    &Aura::HandleAuraModPacify,                             // 25 SPELL_AURA_MOD_PACIFY
    &Aura::HandleAuraModRoot,                               // 26 SPELL_AURA_MOD_ROOT
    &Aura::HandleAuraModSilence,                            // 27 SPELL_AURA_MOD_SILENCE
    &Aura::HandleNoImmediateEffect,                         // 28 SPELL_AURA_REFLECT_SPELLS        implement in Unit::SpellHitResult
    &Aura::HandleAuraModStat,                               // 29 SPELL_AURA_MOD_STAT
    &Aura::HandleAuraModSkill,                              // 30 SPELL_AURA_MOD_SKILL
    &Aura::HandleAuraModIncreaseSpeed,                      // 31 SPELL_AURA_MOD_INCREASE_SPEED
    &Aura::HandleAuraModIncreaseMountedSpeed,               // 32 SPELL_AURA_MOD_INCREASE_MOUNTED_SPEED
    &Aura::HandleAuraModDecreaseSpeed,                      // 33 SPELL_AURA_MOD_DECREASE_SPEED
    &Aura::HandleAuraModIncreaseHealth,                     // 34 SPELL_AURA_MOD_INCREASE_HEALTH
    &Aura::HandleAuraModIncreaseEnergy,                     // 35 SPELL_AURA_MOD_INCREASE_ENERGY
    &Aura::HandleAuraModShapeshift,                         // 36 SPELL_AURA_MOD_SHAPESHIFT
    &Aura::HandleAuraModEffectImmunity,                     // 37 SPELL_AURA_EFFECT_IMMUNITY
    &Aura::HandleAuraModStateImmunity,                      // 38 SPELL_AURA_STATE_IMMUNITY
    &Aura::HandleAuraModSchoolImmunity,                     // 39 SPELL_AURA_SCHOOL_IMMUNITY
    &Aura::HandleAuraModDmgImmunity,                        // 40 SPELL_AURA_DAMAGE_IMMUNITY
    &Aura::HandleAuraModDispelImmunity,                     // 41 SPELL_AURA_DISPEL_IMMUNITY
    &Aura::HandleAuraProcTriggerSpell,                      // 42 SPELL_AURA_PROC_TRIGGER_SPELL  implemented in Unit::ProcDamageAndSpellFor and Unit::HandleProcTriggerSpell
    &Aura::HandleNoImmediateEffect,                         // 43 SPELL_AURA_PROC_TRIGGER_DAMAGE implemented in Unit::ProcDamageAndSpellFor
    &Aura::HandleAuraTrackCreatures,                        // 44 SPELL_AURA_TRACK_CREATURES
    &Aura::HandleAuraTrackResources,                        // 45 SPELL_AURA_TRACK_RESOURCES
    &Aura::HandleUnused,                                    // 46 SPELL_AURA_46 (used in test spells 54054 and 54058, and spell 48050) (3.0.8a)
    &Aura::HandleAuraModParryPercent,                       // 47 SPELL_AURA_MOD_PARRY_PERCENT
    &Aura::HandleNULL,                                      // 48 SPELL_AURA_48 spell Napalm (area damage spell with additional delayed damage effect)
    &Aura::HandleAuraModDodgePercent,                       // 49 SPELL_AURA_MOD_DODGE_PERCENT
    &Aura::HandleNoImmediateEffect,                         // 50 SPELL_AURA_MOD_CRITICAL_HEALING_AMOUNT implemented in Unit::SpellCriticalHealingBonus
    &Aura::HandleAuraModBlockPercent,                       // 51 SPELL_AURA_MOD_BLOCK_PERCENT
    &Aura::HandleAuraModCritPercent,                        // 52 SPELL_AURA_MOD_CRIT_PERCENT
    &Aura::HandlePeriodicLeech,                             // 53 SPELL_AURA_PERIODIC_LEECH
    &Aura::HandleModHitChance,                              // 54 SPELL_AURA_MOD_HIT_CHANCE
    &Aura::HandleModSpellHitChance,                         // 55 SPELL_AURA_MOD_SPELL_HIT_CHANCE
    &Aura::HandleAuraTransform,                             // 56 SPELL_AURA_TRANSFORM
    &Aura::HandleModSpellCritChance,                        // 57 SPELL_AURA_MOD_SPELL_CRIT_CHANCE
    &Aura::HandleAuraModIncreaseSwimSpeed,                  // 58 SPELL_AURA_MOD_INCREASE_SWIM_SPEED
    &Aura::HandleNoImmediateEffect,                         // 59 SPELL_AURA_MOD_DAMAGE_DONE_CREATURE implemented in Unit::MeleeDamageBonus and Unit::SpellDamageBonus
    &Aura::HandleAuraModPacifyAndSilence,                   // 60 SPELL_AURA_MOD_PACIFY_SILENCE
    &Aura::HandleAuraModScale,                              // 61 SPELL_AURA_MOD_SCALE
    &Aura::HandlePeriodicHealthFunnel,                      // 62 SPELL_AURA_PERIODIC_HEALTH_FUNNEL
    &Aura::HandleUnused,                                    // 63 unused (3.0.8a) old SPELL_AURA_PERIODIC_MANA_FUNNEL
    &Aura::HandlePeriodicManaLeech,                         // 64 SPELL_AURA_PERIODIC_MANA_LEECH
    &Aura::HandleModCastingSpeed,                           // 65 SPELL_AURA_MOD_CASTING_SPEED_NOT_STACK
    &Aura::HandleFeignDeath,                                // 66 SPELL_AURA_FEIGN_DEATH
    &Aura::HandleAuraModDisarm,                             // 67 SPELL_AURA_MOD_DISARM
    &Aura::HandleAuraModStalked,                            // 68 SPELL_AURA_MOD_STALKED
    &Aura::HandleSchoolAbsorb,                              // 69 SPELL_AURA_SCHOOL_ABSORB implemented in Unit::CalcAbsorbResist
    &Aura::HandleUnused,                                    // 70 SPELL_AURA_EXTRA_ATTACKS      Useless, used by only one spell that has only visual effect
    &Aura::HandleModSpellCritChanceShool,                   // 71 SPELL_AURA_MOD_SPELL_CRIT_CHANCE_SCHOOL
    &Aura::HandleModPowerCostPCT,                           // 72 SPELL_AURA_MOD_POWER_COST_SCHOOL_PCT
    &Aura::HandleModPowerCost,                              // 73 SPELL_AURA_MOD_POWER_COST_SCHOOL
    &Aura::HandleNoImmediateEffect,                         // 74 SPELL_AURA_REFLECT_SPELLS_SCHOOL  implemented in Unit::SpellHitResult
    &Aura::HandleNoImmediateEffect,                         // 75 SPELL_AURA_MOD_LANGUAGE
    &Aura::HandleFarSight,                                  // 76 SPELL_AURA_FAR_SIGHT
    &Aura::HandleModMechanicImmunity,                       // 77 SPELL_AURA_MECHANIC_IMMUNITY
    &Aura::HandleAuraMounted,                               // 78 SPELL_AURA_MOUNTED
    &Aura::HandleModDamagePercentDone,                      // 79 SPELL_AURA_MOD_DAMAGE_PERCENT_DONE
    &Aura::HandleModPercentStat,                            // 80 SPELL_AURA_MOD_PERCENT_STAT
    &Aura::HandleNoImmediateEffect,                         // 81 SPELL_AURA_SPLIT_DAMAGE_PCT
    &Aura::HandleWaterBreathing,                            // 82 SPELL_AURA_WATER_BREATHING
    &Aura::HandleModBaseResistance,                         // 83 SPELL_AURA_MOD_BASE_RESISTANCE
    &Aura::HandleModRegen,                                  // 84 SPELL_AURA_MOD_REGEN
    &Aura::HandleModPowerRegen,                             // 85 SPELL_AURA_MOD_POWER_REGEN
    &Aura::HandleChannelDeathItem,                          // 86 SPELL_AURA_CHANNEL_DEATH_ITEM
    &Aura::HandleNoImmediateEffect,                         // 87 SPELL_AURA_MOD_DAMAGE_PERCENT_TAKEN implemented in Unit::MeleeDamageBonus and Unit::SpellDamageBonus
    &Aura::HandleNoImmediateEffect,                         // 88 SPELL_AURA_MOD_HEALTH_REGEN_PERCENT
    &Aura::HandlePeriodicDamagePCT,                         // 89 SPELL_AURA_PERIODIC_DAMAGE_PERCENT
    &Aura::HandleUnused,                                    // 90 unused (3.0.8a) old SPELL_AURA_MOD_RESIST_CHANCE
    &Aura::HandleNoImmediateEffect,                         // 91 SPELL_AURA_MOD_DETECT_RANGE implemented in Creature::GetAttackDistance
    &Aura::HandlePreventFleeing,                            // 92 SPELL_AURA_PREVENTS_FLEEING
    &Aura::HandleModUnattackable,                           // 93 SPELL_AURA_MOD_UNATTACKABLE
    &Aura::HandleNoImmediateEffect,                         // 94 SPELL_AURA_INTERRUPT_REGEN implemented in Player::RegenerateAll
    &Aura::HandleAuraGhost,                                 // 95 SPELL_AURA_GHOST
    &Aura::HandleNoImmediateEffect,                         // 96 SPELL_AURA_SPELL_MAGNET implemented in Spell::SelectMagnetTarget
    &Aura::HandleManaShield,                                // 97 SPELL_AURA_MANA_SHIELD implemented in Unit::CalcAbsorbResist
    &Aura::HandleAuraModSkill,                              // 98 SPELL_AURA_MOD_SKILL_TALENT
    &Aura::HandleAuraModAttackPower,                        // 99 SPELL_AURA_MOD_ATTACK_POWER
    &Aura::HandleUnused,                                    //100 SPELL_AURA_AURAS_VISIBLE obsolete? all player can see all auras now, but still have spells including GM-spell
    &Aura::HandleModResistancePercent,                      //101 SPELL_AURA_MOD_RESISTANCE_PCT
    &Aura::HandleNoImmediateEffect,                         //102 SPELL_AURA_MOD_MELEE_ATTACK_POWER_VERSUS implemented in Unit::MeleeDamageBonus
    &Aura::HandleAuraModTotalThreat,                        //103 SPELL_AURA_MOD_TOTAL_THREAT
    &Aura::HandleAuraWaterWalk,                             //104 SPELL_AURA_WATER_WALK
    &Aura::HandleAuraFeatherFall,                           //105 SPELL_AURA_FEATHER_FALL
    &Aura::HandleAuraHover,                                 //106 SPELL_AURA_HOVER
    &Aura::HandleAddModifier,                               //107 SPELL_AURA_ADD_FLAT_MODIFIER
    &Aura::HandleAddModifier,                               //108 SPELL_AURA_ADD_PCT_MODIFIER
    &Aura::HandleAddTargetTrigger,                          //109 SPELL_AURA_ADD_TARGET_TRIGGER
    &Aura::HandleModPowerRegenPCT,                          //110 SPELL_AURA_MOD_POWER_REGEN_PERCENT
    &Aura::HandleNULL,                                      //111 SPELL_AURA_ADD_CASTER_HIT_TRIGGER chance redirect attack to caster
    &Aura::HandleNoImmediateEffect,                         //112 SPELL_AURA_OVERRIDE_CLASS_SCRIPTS
    &Aura::HandleNoImmediateEffect,                         //113 SPELL_AURA_MOD_RANGED_DAMAGE_TAKEN implemented in Unit::MeleeDamageBonus
    &Aura::HandleNoImmediateEffect,                         //114 SPELL_AURA_MOD_RANGED_DAMAGE_TAKEN_PCT implemented in Unit::MeleeDamageBonus
    &Aura::HandleNoImmediateEffect,                         //115 SPELL_AURA_MOD_HEALING                 implemented in Unit::SpellBaseHealingBonusForVictim
    &Aura::HandleNoImmediateEffect,                         //116 SPELL_AURA_MOD_REGEN_DURING_COMBAT
    &Aura::HandleNoImmediateEffect,                         //117 SPELL_AURA_MOD_MECHANIC_RESISTANCE     implemented in Unit::MagicSpellHitResult
    &Aura::HandleNoImmediateEffect,                         //118 SPELL_AURA_MOD_HEALING_PCT             implemented in Unit::SpellHealingBonus
    &Aura::HandleUnused,                                    //119 unused (3.0.8a) old SPELL_AURA_SHARE_PET_TRACKING
    &Aura::HandleAuraUntrackable,                           //120 SPELL_AURA_UNTRACKABLE
    &Aura::HandleAuraEmpathy,                               //121 SPELL_AURA_EMPATHY
    &Aura::HandleModOffhandDamagePercent,                   //122 SPELL_AURA_MOD_OFFHAND_DAMAGE_PCT
    &Aura::HandleModTargetResistance,                       //123 SPELL_AURA_MOD_TARGET_RESISTANCE
    &Aura::HandleAuraModRangedAttackPower,                  //124 SPELL_AURA_MOD_RANGED_ATTACK_POWER
    &Aura::HandleNoImmediateEffect,                         //125 SPELL_AURA_MOD_MELEE_DAMAGE_TAKEN implemented in Unit::MeleeDamageBonus
    &Aura::HandleNoImmediateEffect,                         //126 SPELL_AURA_MOD_MELEE_DAMAGE_TAKEN_PCT implemented in Unit::MeleeDamageBonus
    &Aura::HandleNoImmediateEffect,                         //127 SPELL_AURA_RANGED_ATTACK_POWER_ATTACKER_BONUS implemented in Unit::MeleeDamageBonus
    &Aura::HandleModPossessPet,                             //128 SPELL_AURA_MOD_POSSESS_PET
    &Aura::HandleAuraModIncreaseSpeed,                      //129 SPELL_AURA_MOD_SPEED_ALWAYS
    &Aura::HandleAuraModIncreaseMountedSpeed,               //130 SPELL_AURA_MOD_MOUNTED_SPEED_ALWAYS
    &Aura::HandleNoImmediateEffect,                         //131 SPELL_AURA_MOD_RANGED_ATTACK_POWER_VERSUS implemented in Unit::MeleeDamageBonus
    &Aura::HandleAuraModIncreaseEnergyPercent,              //132 SPELL_AURA_MOD_INCREASE_ENERGY_PERCENT
    &Aura::HandleAuraModIncreaseHealthPercent,              //133 SPELL_AURA_MOD_INCREASE_HEALTH_PERCENT
    &Aura::HandleAuraModRegenInterrupt,                     //134 SPELL_AURA_MOD_MANA_REGEN_INTERRUPT
    &Aura::HandleModHealingDone,                            //135 SPELL_AURA_MOD_HEALING_DONE
    &Aura::HandleNoImmediateEffect,                         //136 SPELL_AURA_MOD_HEALING_DONE_PERCENT   implemented in Unit::SpellHealingBonus
    &Aura::HandleModTotalPercentStat,                       //137 SPELL_AURA_MOD_TOTAL_STAT_PERCENTAGE
    &Aura::HandleHaste,                                     //138 SPELL_AURA_MOD_HASTE
    &Aura::HandleForceReaction,                             //139 SPELL_AURA_FORCE_REACTION
    &Aura::HandleAuraModRangedHaste,                        //140 SPELL_AURA_MOD_RANGED_HASTE
    &Aura::HandleRangedAmmoHaste,                           //141 SPELL_AURA_MOD_RANGED_AMMO_HASTE
    &Aura::HandleAuraModBaseResistancePCT,                  //142 SPELL_AURA_MOD_BASE_RESISTANCE_PCT
    &Aura::HandleAuraModResistanceExclusive,                //143 SPELL_AURA_MOD_RESISTANCE_EXCLUSIVE
    &Aura::HandleNoImmediateEffect,                         //144 SPELL_AURA_SAFE_FALL                  implemented in WorldSession::HandleMovementOpcodes
    &Aura::HandleAuraModPetTalentsPoints,                   //145 SPELL_AURA_MOD_PET_TALENT_POINTS
    &Aura::HandleNoImmediateEffect,                         //146 SPELL_AURA_ALLOW_TAME_PET_TYPE
    &Aura::HandleModMechanicImmunity,                       //147 SPELL_AURA_MECHANIC_IMMUNITY_MASK
    &Aura::HandleAuraRetainComboPoints,                     //148 SPELL_AURA_RETAIN_COMBO_POINTS
    &Aura::HandleNoImmediateEffect,                         //149 SPELL_AURA_REDUCE_PUSHBACK
    &Aura::HandleShieldBlockValue,                          //150 SPELL_AURA_MOD_SHIELD_BLOCKVALUE_PCT
    &Aura::HandleAuraTrackStealthed,                        //151 SPELL_AURA_TRACK_STEALTHED
    &Aura::HandleNoImmediateEffect,                         //152 SPELL_AURA_MOD_DETECTED_RANGE implemented in Creature::GetAttackDistance
    &Aura::HandleNoImmediateEffect,                         //153 SPELL_AURA_SPLIT_DAMAGE_FLAT
    &Aura::HandleNoImmediateEffect,                         //154 SPELL_AURA_MOD_STEALTH_LEVEL
    &Aura::HandleNoImmediateEffect,                         //155 SPELL_AURA_MOD_WATER_BREATHING
    &Aura::HandleNoImmediateEffect,                         //156 SPELL_AURA_MOD_REPUTATION_GAIN
    &Aura::HandleNULL,                                      //157 SPELL_AURA_PET_DAMAGE_MULTI
    &Aura::HandleShieldBlockValue,                          //158 SPELL_AURA_MOD_SHIELD_BLOCKVALUE
    &Aura::HandleNoImmediateEffect,                         //159 SPELL_AURA_NO_PVP_CREDIT      only for Honorless Target spell
    &Aura::HandleNoImmediateEffect,                         //160 SPELL_AURA_MOD_AOE_AVOIDANCE                 implemented in Unit::MagicSpellHitResult
    &Aura::HandleNoImmediateEffect,                         //161 SPELL_AURA_MOD_HEALTH_REGEN_IN_COMBAT
    &Aura::HandleAuraPowerBurn,                             //162 SPELL_AURA_POWER_BURN_MANA
    &Aura::HandleNoImmediateEffect,                         //163 SPELL_AURA_MOD_CRIT_DAMAGE_BONUS_MELEE
    &Aura::HandleUnused,                                    //164 unused (3.0.8a), only one test spell
    &Aura::HandleNoImmediateEffect,                         //165 SPELL_AURA_MELEE_ATTACK_POWER_ATTACKER_BONUS implemented in Unit::MeleeDamageBonus
    &Aura::HandleAuraModAttackPowerPercent,                 //166 SPELL_AURA_MOD_ATTACK_POWER_PCT
    &Aura::HandleAuraModRangedAttackPowerPercent,           //167 SPELL_AURA_MOD_RANGED_ATTACK_POWER_PCT
    &Aura::HandleNoImmediateEffect,                         //168 SPELL_AURA_MOD_DAMAGE_DONE_VERSUS            implemented in Unit::SpellDamageBonus, Unit::MeleeDamageBonus
    &Aura::HandleNoImmediateEffect,                         //169 SPELL_AURA_MOD_CRIT_PERCENT_VERSUS           implemented in Unit::DealDamageBySchool, Unit::DoAttackDamage, Unit::SpellCriticalBonus
    &Aura::HandleNULL,                                      //170 SPELL_AURA_DETECT_AMORE       different spells that ignore transformation effects
    &Aura::HandleAuraModIncreaseSpeed,                      //171 SPELL_AURA_MOD_SPEED_NOT_STACK
    &Aura::HandleAuraModIncreaseMountedSpeed,               //172 SPELL_AURA_MOD_MOUNTED_SPEED_NOT_STACK
    &Aura::HandleUnused,                                    //173 unused (3.0.8a) no spells, old SPELL_AURA_ALLOW_CHAMPION_SPELLS  only for Proclaim Champion spell
    &Aura::HandleModSpellDamagePercentFromStat,             //174 SPELL_AURA_MOD_SPELL_DAMAGE_OF_STAT_PERCENT  implemented in Unit::SpellBaseDamageBonus
    &Aura::HandleModSpellHealingPercentFromStat,            //175 SPELL_AURA_MOD_SPELL_HEALING_OF_STAT_PERCENT implemented in Unit::SpellBaseHealingBonus
    &Aura::HandleSpiritOfRedemption,                        //176 SPELL_AURA_SPIRIT_OF_REDEMPTION   only for Spirit of Redemption spell, die at aura end
    &Aura::HandleNULL,                                      //177 SPELL_AURA_AOE_CHARM
    &Aura::HandleNoImmediateEffect,                         //178 SPELL_AURA_MOD_DEBUFF_RESISTANCE          implemented in Unit::MagicSpellHitResult
    &Aura::HandleNoImmediateEffect,                         //179 SPELL_AURA_MOD_ATTACKER_SPELL_CRIT_CHANCE implemented in Unit::SpellCriticalBonus
    &Aura::HandleNoImmediateEffect,                         //180 SPELL_AURA_MOD_FLAT_SPELL_DAMAGE_VERSUS   implemented in Unit::SpellDamageBonus
    &Aura::HandleUnused,                                    //181 unused (3.0.8a) old SPELL_AURA_MOD_FLAT_SPELL_CRIT_DAMAGE_VERSUS 
    &Aura::HandleAuraModResistenceOfStatPercent,            //182 SPELL_AURA_MOD_RESISTANCE_OF_STAT_PERCENT
    &Aura::HandleNULL,                                      //183 SPELL_AURA_MOD_CRITICAL_THREAT only used in 28746
    &Aura::HandleNoImmediateEffect,                         //184 SPELL_AURA_MOD_ATTACKER_MELEE_HIT_CHANCE  implemented in Unit::RollMeleeOutcomeAgainst
    &Aura::HandleNoImmediateEffect,                         //185 SPELL_AURA_MOD_ATTACKER_RANGED_HIT_CHANCE implemented in Unit::RollMeleeOutcomeAgainst
    &Aura::HandleNoImmediateEffect,                         //186 SPELL_AURA_MOD_ATTACKER_SPELL_HIT_CHANCE  implemented in Unit::MagicSpellHitResult
    &Aura::HandleNoImmediateEffect,                         //187 SPELL_AURA_MOD_ATTACKER_MELEE_CRIT_CHANCE  implemented in Unit::GetUnitCriticalChance
    &Aura::HandleNoImmediateEffect,                         //188 SPELL_AURA_MOD_ATTACKER_RANGED_CRIT_CHANCE implemented in Unit::GetUnitCriticalChance
    &Aura::HandleModRating,                                 //189 SPELL_AURA_MOD_RATING
    &Aura::HandleNULL,                                      //190 SPELL_AURA_MOD_FACTION_REPUTATION_GAIN
    &Aura::HandleAuraModUseNormalSpeed,                     //191 SPELL_AURA_USE_NORMAL_MOVEMENT_SPEED
    &Aura::HandleModMeleeRangedSpeedPct,                    //192 SPELL_AURA_HASTE_MELEE
    &Aura::HandleModCombatSpeedPct,                         //193 SPELL_AURA_MELEE_SLOW (in fact combat (any type attack) speed pct)
    &Aura::HandleNULL,                                      //194 SPELL_AURA_MOD_TARGET_ABSORB_SCHOOL implemented in Unit::CalcAbsorbResist
    &Aura::HandleNoImmediateEffect,                         //195 SPELL_AURA_MOD_TARGET_ABILITY_ABSORB_SCHOOL implemented in Unit::CalcAbsorbResist
    &Aura::HandleNULL,                                      //196 SPELL_AURA_MOD_COOLDOWN
    &Aura::HandleNoImmediateEffect,                         //197 SPELL_AURA_MOD_ATTACKER_SPELL_AND_WEAPON_CRIT_CHANCE implemented in Unit::SpellCriticalBonus Unit::GetUnitCriticalChance
    &Aura::HandleUnused,                                    //198 unused (3.0.8a) old SPELL_AURA_MOD_ALL_WEAPON_SKILLS
    &Aura::HandleNoImmediateEffect,                         //199 SPELL_AURA_MOD_INCREASES_SPELL_PCT_TO_HIT  implemented in Unit::MagicSpellHitResult
    &Aura::HandleNoImmediateEffect,                         //200 SPELL_AURA_MOD_XP_PCT implemented in Player::GiveXP
    &Aura::HandleAuraAllowFlight,                           //201 SPELL_AURA_FLY                             this aura enable flight mode...
    &Aura::HandleNoImmediateEffect,                         //202 SPELL_AURA_CANNOT_BE_DODGED                implemented in Unit::RollPhysicalOutcomeAgainst
    &Aura::HandleNoImmediateEffect,                         //203 SPELL_AURA_MOD_ATTACKER_MELEE_CRIT_DAMAGE  implemented in Unit::CalculateMeleeDamage and Unit::CalculateSpellDamage
    &Aura::HandleNoImmediateEffect,                         //204 SPELL_AURA_MOD_ATTACKER_RANGED_CRIT_DAMAGE implemented in Unit::CalculateMeleeDamage and Unit::CalculateSpellDamage
    &Aura::HandleNULL,                                      //205 vulnerable to school dmg?
    &Aura::HandleNULL,                                      //206 SPELL_AURA_MOD_SPEED_MOUNTED
    &Aura::HandleAuraModIncreaseFlightSpeed,                //207 SPELL_AURA_MOD_INCREASE_FLIGHT_SPEED
    &Aura::HandleAuraModIncreaseFlightSpeed,                //208 SPELL_AURA_MOD_SPEED_FLIGHT, used only in spell: Flight Form (Passive)
    &Aura::HandleAuraModIncreaseFlightSpeed,                //209 SPELL_AURA_MOD_FLIGHT_SPEED_ALWAYS
    &Aura::HandleNULL,                                      //210 Commentator's Command
    &Aura::HandleAuraModIncreaseFlightSpeed,                //211 SPELL_AURA_MOD_FLIGHT_SPEED_NOT_STACK
    &Aura::HandleAuraModRangedAttackPowerOfStatPercent,     //212 SPELL_AURA_MOD_RANGED_ATTACK_POWER_OF_STAT_PERCENT
    &Aura::HandleNoImmediateEffect,                         //213 SPELL_AURA_MOD_RAGE_FROM_DAMAGE_DEALT implemented in Player::RewardRage
    &Aura::HandleNULL,                                      //214 Tamed Pet Passive
    &Aura::HandleArenaPreparation,                          //215 SPELL_AURA_ARENA_PREPARATION
    &Aura::HandleModCastingSpeed,                           //216 SPELL_AURA_HASTE_SPELLS
    &Aura::HandleUnused,                                    //217 unused (3.0.8a)
    &Aura::HandleAuraModRangedHaste,                        //218 SPELL_AURA_HASTE_RANGED
    &Aura::HandleModManaRegen,                              //219 SPELL_AURA_MOD_MANA_REGEN_FROM_STAT
    &Aura::HandleModRatingFromStat,                         //220 SPELL_AURA_MOD_RATING_FROM_STAT
    &Aura::HandleNULL,                                      //221 ignored
    &Aura::HandleUnused,                                    //222 unused (3.0.8a) only for spell 44586 that not used in real spell cast
    &Aura::HandleNoImmediateEffect,                         //223 SPELL_AURA_RAID_PROC_FROM_CHARGE
    &Aura::HandleUnused,                                    //224 unused (3.0.8a)
    &Aura::HandleNoImmediateEffect,                         //225 SPELL_AURA_RAID_PROC_FROM_CHARGE_WITH_VALUE
    &Aura::HandleAuraPeriodicDummy,                         //226 SPELL_AURA_PERIODIC_DUMMY
    &Aura::HandlePeriodicTriggerSpellWithValue,             //227 SPELL_AURA_PERIODIC_TRIGGER_SPELL_WITH_VALUE
    &Aura::HandleNoImmediateEffect,                         //228 stealth detection
    &Aura::HandleNULL,                                      //229 SPELL_AURA_MOD_AOE_DAMAGE_AVOIDANCE
    &Aura::HandleAuraModIncreaseHealth,                     //230 SPELL_AURA_MOD_INCREASE_HEALTH_2
    &Aura::HandleNoImmediateEffect,                         //231 SPELL_AURA_PROC_TRIGGER_SPELL_WITH_VALUE
    &Aura::HandleNoImmediateEffect,                         //232 SPELL_AURA_MECHANIC_DURATION_MOD           implement in Unit::CalculateSpellDuration
    &Aura::HandleNULL,                                      //233 set model id to the one of the creature with id m_modifier.m_miscvalue
    &Aura::HandleNoImmediateEffect,                         //234 SPELL_AURA_MECHANIC_DURATION_MOD_NOT_STACK implement in Unit::CalculateSpellDuration
    &Aura::HandleAuraModDispelResist,                       //235 SPELL_AURA_MOD_DISPEL_RESIST               implement in Unit::MagicSpellHitResult
    &Aura::HandleAuraControlVehicle,                        //236 SPELL_AURA_CONTROL_VEHICLE
    &Aura::HandleModSpellDamagePercentFromAttackPower,      //237 SPELL_AURA_MOD_SPELL_DAMAGE_OF_ATTACK_POWER  implemented in Unit::SpellBaseDamageBonus
    &Aura::HandleModSpellHealingPercentFromAttackPower,     //238 SPELL_AURA_MOD_SPELL_HEALING_OF_ATTACK_POWER implemented in Unit::SpellBaseHealingBonus
    &Aura::HandleAuraModScale,                              //239 SPELL_AURA_MOD_SCALE_2 only in Noggenfogger Elixir (16595) before 2.3.0 aura 61
    &Aura::HandleAuraModExpertise,                          //240 SPELL_AURA_MOD_EXPERTISE
    &Aura::HandleForceMoveForward,                          //241 Forces the player to move forward
    &Aura::HandleUnused,                                    //242 SPELL_AURA_MOD_SPELL_DAMAGE_FROM_HEALING
    &Aura::HandleNULL,                                      //243 faction reaction override spells
    &Aura::HandleComprehendLanguage,                        //244 Comprehend language
    &Aura::HandleNoImmediateEffect,                         //245 SPELL_AURA_MOD_AURA_DURATION_BY_DISPEL
    &Aura::HandleNoImmediateEffect,                         //246 SPELL_AURA_MOD_AURA_DURATION_BY_DISPEL_NOT_STACK implemented in Spell::EffectApplyAura
    &Aura::HandleNULL,                                      //247 target to become a clone of the caster
    &Aura::HandleNoImmediateEffect,                         //248 SPELL_AURA_MOD_COMBAT_RESULT_CHANCE         implemented in Unit::RollMeleeOutcomeAgainst
    &Aura::HandleAuraConvertRune,                           //249 SPELL_AURA_CONVERT_RUNE
    &Aura::HandleAuraModIncreaseHealth,                     //250 SPELL_AURA_MOD_INCREASE_HEALTH_2
    &Aura::HandleNoImmediateEffect,                         //251 SPELL_AURA_MOD_ENEMY_DODGE
    &Aura::HandleNULL,                                      //252 haste all?
    &Aura::HandleNoImmediateEffect,                         //253 SPELL_AURA_MOD_BLOCK_CRIT_CHANCE  implemented in Unit::isBlockCritical
    &Aura::HandleAuraModDisarm,                             //254 SPELL_AURA_MOD_DISARM_OFFHAND
    &Aura::HandleNoImmediateEffect,                         //255 SPELL_AURA_MOD_MECHANIC_DAMAGE_TAKEN_PERCENT    implemented in Unit::SpellDamageBonus
    &Aura::HandleNoReagentUseAura,                          //256 SPELL_AURA_NO_REAGENT_USE Use SpellClassMask for spell select
    &Aura::HandleNULL,                                      //257 SPELL_AURA_MOD_TARGET_RESIST_BY_SPELL_CLASS Use SpellClassMask for spell select
    &Aura::HandleNULL,                                      //258 SPELL_AURA_MOD_SPELL_VISUAL
    &Aura::HandleNoImmediateEffect,                         //259 SPELL_AURA_MOD_HOT_PCT implemented in Unit::SpellHealingBonus
    &Aura::HandleNoImmediateEffect,                         //260 SPELL_AURA_SCREEN_EFFECT (miscvalue = id in ScreenEffect.dbc) not required any code
    &Aura::HandlePhase,                                     //261 SPELL_AURA_PHASE undetactable invisibility?     implemented in Unit::isVisibleForOrDetect
    &Aura::HandleNoImmediateEffect,                         //262 SPELL_AURA_ABILITY_IGNORE_AURASTATE implemented in spell::cancast
    &Aura::HandleAuraAllowOnlyAbility,                      //263 SPELL_AURA_ALLOW_ONLY_ABILITY player can use only abilities set in SpellClassMask
    &Aura::HandleUnused,                                    //264 unused (3.0.8a)
    &Aura::HandleUnused,                                    //265 unused (3.0.8a)
    &Aura::HandleUnused,                                    //266 unused (3.0.8a)
    &Aura::HandleNoImmediateEffect,                         //267 SPELL_AURA_MOD_IMMUNE_AURA_APPLY_SCHOOL         implemented in Unit::IsImmunedToSpellEffect
    &Aura::HandleAuraModAttackPowerOfStatPercent,           //268 SPELL_AURA_MOD_ATTACK_POWER_OF_STAT_PERCENT
    &Aura::HandleNoImmediateEffect,                         //269 SPELL_AURA_MOD_IGNORE_TARGET_RESIST implemented in Unit::CalcAbsorbResist and CalcArmorReducedDamage
    &Aura::HandleNoImmediateEffect,                         //270 SPELL_AURA_MOD_ABILITY_IGNORE_TARGET_RESIST implemented in Unit::CalcAbsorbResist and CalcArmorReducedDamage
    &Aura::HandleNoImmediateEffect,                         //271 SPELL_AURA_MOD_DAMAGE_FROM_CASTER    implemented in Unit::SpellDamageBonus
    &Aura::HandleNULL,                                      //272 reduce spell cast time?
    &Aura::HandleUnused,                                    //273 clientside
    &Aura::HandleNoImmediateEffect,                         //274 SPELL_AURA_CONSUME_NO_AMMO implemented in spell::CalculateDamageDoneForAllTargets
    &Aura::HandleNoImmediateEffect,                         //275 SPELL_AURA_MOD_IGNORE_SHAPESHIFT Use SpellClassMask for spell select
    &Aura::HandleNULL,                                      //276 mod damage % mechanic?
    &Aura::HandleNoImmediateEffect,                         //277 SPELL_AURA_MOD_ABILITY_AFFECTED_TARGETS implemented in spell::settargetmap
    &Aura::HandleAuraModDisarm,                             //278 SPELL_AURA_MOD_DISARM_RANGED disarm ranged weapon
    &Aura::HandleNULL,                                      //279 visual effects? 58836 and 57507
    &Aura::HandleNoImmediateEffect,                         //280 SPELL_AURA_MOD_WEAPONTYPE_IGNORE_TARGET_RESISTANCE
    &Aura::HandleNoImmediateEffect,                         //281 SPELL_AURA_MOD_HONOR_GAIN_PCT implemented in Player::RewardHonor
    &Aura::HandleAuraIncreaseBaseHealthPercent,             //282 SPELL_AURA_INCREASE_BASE_HEALTH_PERCENT
    &Aura::HandleNoImmediateEffect,                         //283 SPELL_AURA_MOD_HEALING_RECEIVED       implemented in Unit::SpellHealingBonus
    &Aura::HandleUnused,                                    //284 not used by any spells (3.08a)
    &Aura::HandleUnused,                                    //285 not used by any spells (3.08a)
    &Aura::HandleUnused,                                    //286 not used by any spells (3.08a)
    &Aura::HandleNoImmediateEffect,                         //287 SPELL_AURA_DEFLECT_SPELLS             implemented in Unit::MagicSpellHitResult and Unit::MeleeSpellHitResult
    &Aura::HandleUnused,                                    //288 not used by any spells (3.09) except 1 test spell.
};

Aura::Aura(SpellEntry const* spellproto, uint32 eff, int32 *currentBasePoints, Unit *target, Unit *caster, Item* castItem) :
m_spellmod(NULL), m_caster_guid(0), m_castItemGuid(castItem?castItem->GetGUID():0), m_target(target),
m_timeCla(1000), m_periodicTimer(0), m_removeMode(AURA_REMOVE_BY_DEFAULT), m_AuraDRGroup(DIMINISHING_NONE),
m_effIndex(eff), m_auraSlot(MAX_AURAS), m_auraFlags(AFLAG_NONE), m_auraLevel(1), m_procCharges(0), m_stackAmount(1),
m_positive(false), m_permanent(false), m_isPeriodic(false), m_isAreaAura(false), m_isPersistent(false),
m_updated(false), m_isRemovedOnShapeLost(true), m_in_use(false)
{
    assert(target);

    assert(spellproto && spellproto == sSpellStore.LookupEntry( spellproto->Id ) && "`info` must be pointer to sSpellStore element");

    m_spellProto = spellproto;

    int32 damage;
    if(currentBasePoints)
    {
        damage = *currentBasePoints;
        m_currentBasePoints = damage - 1;
    }
    else
    {
        m_currentBasePoints = m_spellProto->EffectBasePoints[eff];
        if(caster)
            damage = caster->CalculateSpellDamage(m_spellProto, m_effIndex, m_currentBasePoints, target);
        else
            damage = m_currentBasePoints + 1;
    }

    m_isPassive = IsPassiveSpell(GetId());
    m_positive = IsPositiveEffect(GetId(), m_effIndex);
    m_auraStateMask = 0;

    m_applyTime = time(NULL);

    if(!caster)
    {
        m_caster_guid = target->GetGUID();
        //damage = m_currentBasePoints+1;                     // stored value-1
        m_maxduration = target->CalcSpellDuration(m_spellProto);
    }
    else
    {
        m_caster_guid = caster->GetGUID();

        //damage        = caster->CalculateSpellDamage(m_spellProto,m_effIndex,m_currentBasePoints,target);
        m_maxduration = caster->CalcSpellDuration(m_spellProto);

        if (!damage && castItem && castItem->GetItemSuffixFactor())
        {
            ItemRandomSuffixEntry const *item_rand_suffix = sItemRandomSuffixStore.LookupEntry(abs(castItem->GetItemRandomPropertyId()));
            if(item_rand_suffix)
            {
                for (int k=0; k<3; k++)
                {
                    SpellItemEnchantmentEntry const *pEnchant = sSpellItemEnchantmentStore.LookupEntry(item_rand_suffix->enchant_id[k]);
                    if(pEnchant)
                    {
                        for (int t=0; t<3; t++)
                            if(pEnchant->spellid[t] == m_spellProto->Id)
                        {
                            damage = uint32((item_rand_suffix->prefix[k]*castItem->GetItemSuffixFactor()) / 10000 );
                            break;
                        }
                    }

                    if(damage)
                        break;
                }
            }
        }
    }

    if(m_maxduration == -1 || m_isPassive && m_spellProto->DurationIndex == 0)
        m_permanent = true;

    Player* modOwner = caster ? caster->GetSpellModOwner() : NULL;

    if(!m_permanent && modOwner)
    {
        modOwner->ApplySpellMod(GetId(), SPELLMOD_DURATION, m_maxduration);
        // Get zero duration aura after - need set m_maxduration > 0 for apply/remove aura work
        if (m_maxduration<=0)
            m_maxduration = 1;
    }

    m_duration = m_maxduration;

    sLog.outDebug("Aura: construct Spellid : %u, Aura : %u Duration : %d Target : %d Damage : %d", m_spellProto->Id, m_spellProto->EffectApplyAuraName[eff], m_maxduration, m_spellProto->EffectImplicitTargetA[eff],damage);

    m_effIndex = eff;
    SetModifier(AuraType(m_spellProto->EffectApplyAuraName[eff]), damage, m_spellProto->EffectAmplitude[eff], m_spellProto->EffectMiscValue[eff]);

    // Apply periodic time mod
    if(modOwner && m_modifier.periodictime)
        modOwner->ApplySpellMod(GetId(), SPELLMOD_ACTIVATION_TIME, m_modifier.periodictime);

    // Start periodic on next tick or at aura apply
    if (!(m_spellProto->AttributesEx5 & SPELL_ATTR_EX5_START_PERIODIC_AT_APPLY))
        m_periodicTimer += m_modifier.periodictime;

    m_isDeathPersist = IsDeathPersistentSpell(m_spellProto);

    m_procCharges = m_spellProto->procCharges;
    if(modOwner)
        modOwner->ApplySpellMod(GetId(), SPELLMOD_CHARGES, m_procCharges);

    m_isRemovedOnShapeLost = (m_caster_guid==m_target->GetGUID() &&
                              m_spellProto->Stances &&
                            !(m_spellProto->AttributesEx2 & SPELL_ATTR_EX2_NOT_NEED_SHAPESHIFT) &&
                            !(m_spellProto->Attributes & SPELL_ATTR_NOT_SHAPESHIFT));
}

Aura::~Aura()
{
}

AreaAura::AreaAura(SpellEntry const* spellproto, uint32 eff, int32 *currentBasePoints, Unit *target,
Unit *caster, Item* castItem) : Aura(spellproto, eff, currentBasePoints, target, caster, castItem)
{
    m_isAreaAura = true;

    // caster==NULL in constructor args if target==caster in fact
    Unit* caster_ptr = caster ? caster : target;

    if (spellproto->Effect[eff]==SPELL_EFFECT_APPLY_AREA_AURA_ENEMY)
        m_radius = GetSpellRadiusForHostile(sSpellRadiusStore.LookupEntry(GetSpellProto()->EffectRadiusIndex[m_effIndex]));
    else 
        m_radius = GetSpellRadiusForFriend(sSpellRadiusStore.LookupEntry(GetSpellProto()->EffectRadiusIndex[m_effIndex]));

    if(Player* modOwner = caster_ptr->GetSpellModOwner())
        modOwner->ApplySpellMod(GetId(), SPELLMOD_RADIUS, m_radius);

    switch(spellproto->Effect[eff])
    {
        case SPELL_EFFECT_APPLY_AREA_AURA_PARTY:
            m_areaAuraType = AREA_AURA_PARTY;
            if(target->GetTypeId() == TYPEID_UNIT && ((Creature*)target)->isTotem())
                m_modifier.m_auraname = SPELL_AURA_NONE;
            break;
        case SPELL_EFFECT_APPLY_AREA_AURA_RAID:
            m_areaAuraType = AREA_AURA_RAID;
            if(target->GetTypeId() == TYPEID_UNIT && ((Creature*)target)->isTotem())
                m_modifier.m_auraname = SPELL_AURA_NONE;
            break;
        case SPELL_EFFECT_APPLY_AREA_AURA_FRIEND:
            m_areaAuraType = AREA_AURA_FRIEND;
            break;
        case SPELL_EFFECT_APPLY_AREA_AURA_ENEMY:
            m_areaAuraType = AREA_AURA_ENEMY;
            if(target == caster_ptr)
                m_modifier.m_auraname = SPELL_AURA_NONE;    // Do not do any effect on self
            break;
        case SPELL_EFFECT_APPLY_AREA_AURA_PET:
            m_areaAuraType = AREA_AURA_PET;
            break;
        case SPELL_EFFECT_APPLY_AREA_AURA_OWNER:
            m_areaAuraType = AREA_AURA_OWNER;
            if(target == caster_ptr)
                m_modifier.m_auraname = SPELL_AURA_NONE;
            break;
        default:
            sLog.outError("Wrong spell effect in AreaAura constructor");
            ASSERT(false);
            break;
    }
}

AreaAura::~AreaAura()
{
}

PersistentAreaAura::PersistentAreaAura(SpellEntry const* spellproto, uint32 eff, int32 *currentBasePoints, Unit *target,
Unit *caster, Item* castItem) : Aura(spellproto, eff, currentBasePoints, target, caster, castItem)
{
    m_isPersistent = true;
}

PersistentAreaAura::~PersistentAreaAura()
{
}

Aura* CreateAura(SpellEntry const* spellproto, uint32 eff, int32 *currentBasePoints, Unit *target, Unit *caster, Item* castItem)
{
    if (IsAreaAuraEffect(spellproto->Effect[eff]))
        return new AreaAura(spellproto, eff, currentBasePoints, target, caster, castItem);

    return new Aura(spellproto, eff, currentBasePoints, target, caster, castItem);
}

Unit* Aura::GetCaster() const
{
    if(m_caster_guid==m_target->GetGUID())
        return m_target;

    //return ObjectAccessor::GetUnit(*m_target,m_caster_guid);
    //must return caster even if it's in another grid/map
    Unit *unit = ObjectAccessor::GetObjectInWorld(m_caster_guid, (Unit*)NULL);
    return unit && unit->IsInWorld() ? unit : NULL;
}

void Aura::SetModifier(AuraType t, int32 a, uint32 pt, int32 miscValue)
{
    m_modifier.m_auraname = t;
    m_modifier.m_amount   = a;
    m_modifier.m_miscvalue = miscValue;
    m_modifier.periodictime = pt;
}

void Aura::Update(uint32 diff)
{
    if (m_duration > 0)
    {
        m_duration -= diff;
        if (m_duration < 0)
            m_duration = 0;
        m_timeCla -= diff;

        // GetEffIndex()==0 prevent double/triple apply manaPerSecond/manaPerSecondPerLevel to same spell with many auras
        // all spells with manaPerSecond/manaPerSecondPerLevel have aura in effect 0
        if(GetEffIndex()==0 && m_timeCla <= 0)
        {
            if(Unit* caster = GetCaster())
            {
                Powers powertype = Powers(m_spellProto->powerType);
                int32 manaPerSecond = m_spellProto->manaPerSecond + m_spellProto->manaPerSecondPerLevel * caster->getLevel();
                m_timeCla = 1000;
                if (manaPerSecond)
                {
                    if(powertype==POWER_HEALTH)
                        caster->ModifyHealth(-manaPerSecond);
                    else
                        caster->ModifyPower(powertype,-manaPerSecond);
                }
            }
        }
    }

    // Channeled aura required check distance from caster except in possessed cases
    if(IsChanneledSpell(m_spellProto) && m_caster_guid != m_target->GetGUID() && !m_target->isPossessed())
    {
        Unit* caster = GetCaster();
        if(!caster)
        {
            m_target->RemoveAura(GetId(),GetEffIndex());
            return;
        }

        // Get spell range
        float radius;
        SpellModOp mod;
        if (m_spellProto->EffectRadiusIndex[GetEffIndex()])
        {
            radius = caster->GetSpellRadiusForTarget(m_target, sSpellRadiusStore.LookupEntry(m_spellProto->EffectRadiusIndex[GetEffIndex()]));
            mod = SPELLMOD_RADIUS;
        }
        else
        {
            radius = caster->GetSpellMaxRangeForTarget(m_target, sSpellRangeStore.LookupEntry(m_spellProto->rangeIndex)) ;
            mod = SPELLMOD_RANGE;
        }

        if(Player* modOwner = caster->GetSpellModOwner())
            modOwner->ApplySpellMod(GetId(), mod, radius,NULL);

        if(!caster->IsWithinDistInMap(m_target,radius))
        {
            m_target->RemoveAura(GetId(),GetEffIndex());
            return;
        }
    }

    if(m_isPeriodic && (m_duration >= 0 || m_isPassive || m_permanent))
    {
        m_periodicTimer -= diff;
        if(m_periodicTimer <= 0) // tick also at m_periodicTimer==0 to prevent lost last tick in case max m_duration == (max m_periodicTimer)*N
        {
            // update before applying (aura can be removed in TriggerSpell or PeriodicTick calls)
            m_periodicTimer += m_modifier.periodictime;

            if(!m_target->hasUnitState(UNIT_STAT_ISOLATED))
                PeriodicTick();
        }
    }
}

void AreaAura::Update(uint32 diff)
{
    // update for the caster of the aura
    if(m_caster_guid == m_target->GetGUID())
    {
        Unit* caster = m_target;

        if( !caster->hasUnitState(UNIT_STAT_ISOLATED) )
        {
            std::list<Unit *> targets;

            switch(m_areaAuraType)
            {
                case AREA_AURA_PARTY:
                    caster->GetPartyMember(targets, m_radius);
                    break;
                case AREA_AURA_RAID:
                    caster->GetRaidMember(targets, m_radius); 
                    break;
                case AREA_AURA_FRIEND:
                {
                    Trinity::AnyFriendlyUnitInObjectRangeCheck u_check(caster, caster, m_radius);
                    Trinity::UnitListSearcher<Trinity::AnyFriendlyUnitInObjectRangeCheck> searcher(caster, targets, u_check);
                    caster->VisitNearbyObject(m_radius, searcher);
                    break;
                }
                case AREA_AURA_ENEMY:
                {
                    Trinity::AnyAoETargetUnitInObjectRangeCheck u_check(caster, caster, m_radius); // No GetCharmer in searcher
                    Trinity::UnitListSearcher<Trinity::AnyAoETargetUnitInObjectRangeCheck> searcher(caster, targets, u_check);
                    caster->VisitNearbyObject(m_radius, searcher);
                    break;
                }
                case AREA_AURA_OWNER:
                case AREA_AURA_PET:
                {
                    if(Unit *owner = caster->GetCharmerOrOwner())
                        targets.push_back(owner);
                    break;
                }
            }

            for(std::list<Unit *>::iterator tIter = targets.begin(); tIter != targets.end(); tIter++)
            {
                if((*tIter)->HasAura(GetId(), m_effIndex))
                    continue;

                if(SpellEntry const *actualSpellInfo = spellmgr.SelectAuraRankForPlayerLevel(GetSpellProto(), (*tIter)->getLevel()))
                {
                    //int32 actualBasePoints = m_currentBasePoints;
                    // recalculate basepoints for lower rank (all AreaAura spell not use custom basepoints?)
                    //if(actualSpellInfo != GetSpellProto())
                    //    actualBasePoints = actualSpellInfo->EffectBasePoints[m_effIndex];
                    AreaAura *aur;
                    if(actualSpellInfo == GetSpellProto())
                        aur = new AreaAura(actualSpellInfo, m_effIndex, &m_modifier.m_amount, (*tIter), caster, NULL);
                    else
                        aur = new AreaAura(actualSpellInfo, m_effIndex, NULL, (*tIter), caster, NULL);
                    aur->SetAuraDuration(GetAuraDuration());
                    (*tIter)->AddAura(aur);
                }
            }
        }
        Aura::Update(diff);
    }
    else                                                    // aura at non-caster
    {
        Unit * tmp_target = m_target;
        Unit* caster = GetCaster();
        uint32 tmp_spellId = GetId(), tmp_effIndex = m_effIndex;

        // WARNING: the aura may get deleted during the update
        // DO NOT access its members after update!
        Aura::Update(diff);

        // remove aura if out-of-range from caster (after teleport for example)
        // or caster is isolated or caster no longer has the aura
        // or caster is (no longer) friendly
        bool needFriendly = (m_areaAuraType == AREA_AURA_ENEMY ? false : true);
        if( !caster || caster->hasUnitState(UNIT_STAT_ISOLATED) ||
            !caster->IsWithinDistInMap(tmp_target, m_radius)    ||
            !caster->HasAura(tmp_spellId, tmp_effIndex)         ||
            caster->IsFriendlyTo(tmp_target) != needFriendly
           )
        {
            tmp_target->RemoveAura(tmp_spellId, tmp_effIndex);
        }
        else if( m_areaAuraType == AREA_AURA_PARTY)         // check if in same sub group
        {
            if(!tmp_target->IsInPartyWith(caster))
                tmp_target->RemoveAura(tmp_spellId, tmp_effIndex);
        }
        else if( m_areaAuraType == AREA_AURA_RAID)          // TODO: fix me!
        {
            if(!tmp_target->IsInRaidWith(caster))
                tmp_target->RemoveAura(tmp_spellId, tmp_effIndex);
        }
        else if( m_areaAuraType == AREA_AURA_PET || m_areaAuraType == AREA_AURA_OWNER )
        {
            if( tmp_target->GetGUID() != caster->GetCharmerOrOwnerGUID() )
                tmp_target->RemoveAura(tmp_spellId, tmp_effIndex);
        }
    }
}

void PersistentAreaAura::Update(uint32 diff)
{
    bool remove = false;

    // remove the aura if its caster or the dynamic object causing it was removed
    // or if the target moves too far from the dynamic object
    Unit *caster = GetCaster();
    if (caster)
    {
        DynamicObject *dynObj = caster->GetDynObject(GetId(), GetEffIndex());
        if (dynObj)
        {
            if (!m_target->IsWithinDistInMap(dynObj, dynObj->GetRadius()))
                remove = true;
        }
        else
            remove = true;
    }
    else
        remove = true;

    Unit *tmp_target = m_target;
    uint32 tmp_id = GetId(), tmp_index = GetEffIndex();

    // WARNING: the aura may get deleted during the update
    // DO NOT access its members after update!
    Aura::Update(diff);

    if(remove)
        tmp_target->RemoveAura(tmp_id, tmp_index);
}

void Aura::ApplyModifier(bool apply, bool Real)
{
    AuraType aura = m_modifier.m_auraname;

    m_in_use = true;
    if(aura<TOTAL_AURAS)
        (*this.*AuraHandler [aura])(apply,Real);
    m_in_use = false;
}

void Aura::_AddAura()
{
    if (!GetId())
        return;
    if(!m_target)
        return;

    Unit* caster = GetCaster();

    // set infinity cooldown state for spells
    if(caster && caster->GetTypeId() == TYPEID_PLAYER)
    {
        if (m_spellProto->Attributes & SPELL_ATTR_DISABLED_WHILE_ACTIVE)
        {
            Item* castItem = m_castItemGuid ? ((Player*)caster)->GetItemByGuid(m_castItemGuid) : NULL;
            ((Player*)caster)->AddSpellAndCategoryCooldowns(m_spellProto,castItem ? castItem->GetEntry() : 0, NULL,true);
        }
    }

    // passive auras (except totem auras) do not get placed in the slots
    // area auras with SPELL_AURA_NONE are not shown on target
    // all further code applies only to active spells
    if(!(((m_spellProto->Attributes & 0x80 && GetTalentSpellPos(GetId())) || !m_isPassive || (caster && caster->GetTypeId() == TYPEID_UNIT && ((Creature*)caster)->isTotem())) &&
        (m_spellProto->Effect[GetEffIndex()] != SPELL_EFFECT_APPLY_AREA_AURA_ENEMY || m_target != caster)))
        return;

    // Second aura if some spell
    bool secondaura = false;
    // Try find slot for aura
    uint8 slot = NULL_AURA_SLOT;
    // Lookup for auras already applied from spell
    for(uint8 i = 0; i < 3; i++)
    {
        Unit::spellEffectPair spair = Unit::spellEffectPair(GetId(), i);
        for(Unit::AuraMap::const_iterator itr = m_target->GetAuras().lower_bound(spair); itr != m_target->GetAuras().upper_bound(spair); ++itr)
        {
            // allow use single slot only by auras from same caster
            if(itr->second->GetCasterGUID()==GetCasterGUID())
            {
                slot = itr->second->GetAuraSlot();
                secondaura = true;
                break;
            }
        }
        if (secondaura)
            break;
    }

    Unit::VisibleAuraMap const *visibleAuras = m_target->GetVisibleAuras();
    if(visibleAuras->size() < MAX_AURAS || slot < MAX_AURAS)       // got free slot
    {
        // Lookup free slot
        if (!secondaura)
        {
            Unit::VisibleAuraMap::const_iterator itr = visibleAuras->begin();
            for(int freeSlot = 0; freeSlot < MAX_AURAS; ++itr, ++freeSlot)
            {
                if(itr == visibleAuras->end() || itr->first != freeSlot)
                {
                    slot = freeSlot;
                    break;
                }
            }
            assert(slot < MAX_AURAS);      // assert that we find a slot and it is valid

            AuraSlotEntry t_entry;
            t_entry.m_Flags=(IsPositive() ? AFLAG_POSITIVE : AFLAG_NEGATIVE) | AFLAG_NOT_CASTER | ((GetAuraMaxDuration() > 0) ? AFLAG_DURATION : AFLAG_NONE);
            t_entry.m_Level=(caster ? caster->getLevel() : sWorld.getConfig(CONFIG_MAX_PLAYER_LEVEL));
            t_entry.m_spellId = GetId();
            //init pointers-prevent unexpected behaviour
            for(uint8 i = 0; i < 3; i++)
                t_entry.m_slotAuras[i]=NULL;

            m_target->SetVisibleAura(slot, t_entry);
        }

        if(AuraSlotEntry *entry = m_target->GetVisibleAura(slot))
        {
            entry->m_Flags |= (1 << GetEffIndex());
            entry->m_slotAuras[GetEffIndex()]=this;

            SetAuraSlot( slot );

            // update for out of range group members (on 1 slot use)
            m_target->UpdateAuraForGroup(slot);
            sLog.outDebug("Aura: %u Effect: %d put to unit visible auras slot: %u",GetId(), GetEffIndex(), slot);
        }
    }
    else
       sLog.outDebug("Aura: %u Effect: %d could not find empty unit visible slot",GetId(), GetEffIndex());

    //*****************************************************
    // Update target aura state flag
    // TODO: Make it easer
    //*****************************************************

    if (!secondaura)
    {
        // Sitdown on apply aura req seated
        if (m_spellProto->AuraInterruptFlags & AURA_INTERRUPT_FLAG_NOT_SEATED && !m_target->IsSitState())
            m_target->SetStandState(UNIT_STAND_STATE_SIT);

        // register aura diminishing on apply
        if (getDiminishGroup() != DIMINISHING_NONE )
            m_target->ApplyDiminishingAura(getDiminishGroup(),true);

        // Apply linked auras (On first aura apply)
        uint32 id = GetId();
        if(spellmgr.GetSpellCustomAttr(id) & SPELL_ATTR_CU_LINK_AURA)
        {
            if(const std::vector<int32> *spell_triggered = spellmgr.GetSpellLinked(id + SPELL_LINK_AURA))
                for(std::vector<int32>::const_iterator itr = spell_triggered->begin(); itr != spell_triggered->end(); ++itr)
                    if(*itr < 0)
                        m_target->ApplySpellImmune(id, IMMUNITY_ID, *itr, m_target);
                    else if(Unit* caster = GetCaster())
                        m_target->AddAura(*itr, m_target);
        }
    }

    // Update Seals information
    if (IsSealSpell(m_spellProto))
        SetAuraState(AURA_STATE_JUDGEMENT);

    // Conflagrate aura state on Immolate
    if (m_spellProto->SpellFamilyName == SPELLFAMILY_WARLOCK && m_spellProto->SpellFamilyFlags[0] & 4)
        SetAuraState(AURA_STATE_IMMOLATE);

    // Faerie Fire (druid versions)
    if (m_spellProto->SpellFamilyName == SPELLFAMILY_DRUID && m_spellProto->SpellFamilyFlags[0] & 0x400)
        SetAuraState(AURA_STATE_FAERIE_FIRE);

    // Victorious
    if (m_spellProto->SpellFamilyName == SPELLFAMILY_WARRIOR &&  m_spellProto->SpellFamilyFlags[1] & 0x00040000)
        SetAuraState(AURA_STATE_WARRIOR_VICTORY_RUSH);

    // Swiftmend state on Regrowth & Rejuvenation
    if (m_spellProto->SpellFamilyName == SPELLFAMILY_DRUID && m_spellProto->SpellFamilyFlags[0] & 0x50 )
        SetAuraState(AURA_STATE_SWIFTMEND);

    // Deadly poison aura state
    if(m_spellProto->SpellFamilyName == SPELLFAMILY_ROGUE && m_spellProto->SpellFamilyFlags[0] & 0x10000)
        SetAuraState(AURA_STATE_DEADLY_POISON);

    // Enrage aura state
    if(m_spellProto->Dispel == DISPEL_ENRAGE)
        SetAuraState(AURA_STATE_ENRAGE);

    m_target->ApplyModFlag(UNIT_FIELD_AURASTATE, GetAuraStateMask(), true);
}

void Aura::_RemoveAura()
{
    Unit* caster = GetCaster();

    if(caster && IsPersistent())
    {
        DynamicObject *dynObj = caster->GetDynObject(GetId(), GetEffIndex());
        if (dynObj)
            dynObj->RemoveAffected(m_target);
    }

    //passive auras do not get put in slots
    // Note: but totem can be not accessible for aura target in time remove (to far for find in grid)
    //if(m_isPassive && !(caster && caster->GetTypeId() == TYPEID_UNIT && ((Creature*)caster)->isTotem()))
    //    return;

    uint8 slot = GetAuraSlot();
    if(slot < MAX_AURAS)                                   // slot not set
    {
        if (AuraSlotEntry *entry = m_target->GetVisibleAura(slot))
        {
            // we have more auras, do not clear slot
            if (entry->m_slotAuras[GetEffIndex()]==this)
            {
                entry->m_slotAuras[GetEffIndex()]=NULL;                 //unregister aura
            }
        }
    }

    bool lastaura=true;
    for(uint8 i = 0; i < 3; i++)
    {
        Unit::spellEffectPair spair = Unit::spellEffectPair(GetId(), i);
        for(Unit::AuraMap::const_iterator itr = m_target->GetAuras().lower_bound(spair); itr != m_target->GetAuras().upper_bound(spair); ++itr)
        {
            if(itr->second->GetCasterGUID()==GetCasterGUID())
            {
                lastaura = false;
                break;
            }
        }
        if(!lastaura)
            break;
    }

    if (lastaura)
    {
        // update for out of range group members
        if (slot < MAX_AURAS)
            m_target->UpdateAuraForGroup(slot);

        // unregister aura diminishing (and store last time)
        if (getDiminishGroup() != DIMINISHING_NONE )
            m_target->ApplyDiminishingAura(getDiminishGroup(),false);

        // Check needed only if aura applies aurastate
        if(GetAuraStateMask())
        {
            uint32 foundMask = 0;
            Unit::AuraMap& Auras = m_target->GetAuras();
            // Get mask of all aurastates from remaining auras
            for(Unit::AuraMap::iterator i = Auras.begin(); i != Auras.end(); ++i)
            {
                foundMask|=(*i).second->GetAuraStateMask();
            }
            // Remove only aurastates which were not found
            foundMask = GetAuraStateMask() &~foundMask;
            if (foundMask)
                m_target->ApplyModFlag(UNIT_FIELD_AURASTATE, foundMask, false);
        }

        // reset cooldown state for spells
        if(caster && caster->GetTypeId() == TYPEID_PLAYER)
        {
            if ( GetSpellProto()->Attributes & SPELL_ATTR_DISABLED_WHILE_ACTIVE )
                // note: item based cooldowns and cooldown spell mods with charges ignored (unknown existed cases)
                ((Player*)caster)->SendCooldownEvent(GetSpellProto());
        }

        // Remove Linked Auras (on last aura remove)
        uint32 id = GetId();
        if(spellmgr.GetSpellCustomAttr(id) & SPELL_ATTR_CU_LINK_REMOVE)
        {
            if(const std::vector<int32> *spell_triggered = spellmgr.GetSpellLinked(-(int32)id))
                for(std::vector<int32>::const_iterator itr = spell_triggered->begin(); itr != spell_triggered->end(); ++itr)
                    if(*itr < 0)
                        m_target->RemoveAurasDueToSpell(-(*itr));
                    else if(Unit* caster = GetCaster())
                        m_target->CastSpell(m_target, *itr, true, 0, 0, caster->GetGUID());
        }
        if(spellmgr.GetSpellCustomAttr(id) & SPELL_ATTR_CU_LINK_AURA)
        {
            if(const std::vector<int32> *spell_triggered = spellmgr.GetSpellLinked(id + SPELL_LINK_AURA))
                for(std::vector<int32>::const_iterator itr = spell_triggered->begin(); itr != spell_triggered->end(); ++itr)
                    if(*itr < 0)
                        m_target->ApplySpellImmune(id, IMMUNITY_ID, *itr, false);
                    else
                        m_target->RemoveAurasDueToSpell(*itr);
        }
        // Proc on aura remove (only spell flags for now)
        if (caster)
        {
            uint32 ProcCaster, ProcVictim;
            if (IsPositiveSpell(GetId()))
            {
                ProcCaster = PROC_FLAG_SUCCESSFUL_POSITIVE_SPELL;
                ProcVictim = PROC_FLAG_TAKEN_POSITIVE_SPELL;
            }
            else
            {
                ProcCaster = PROC_FLAG_SUCCESSFUL_NEGATIVE_SPELL_HIT;
                ProcVictim = PROC_FLAG_TAKEN_NEGATIVE_SPELL_HIT;
            }
            caster->ProcDamageAndSpell(m_target,ProcCaster, ProcVictim, PROC_EX_AURA_REMOVE, 0, BASE_ATTACK, m_spellProto);
        }
    }
}

void Aura::SetStackAmount(uint8 stackAmount)
{
    if (stackAmount != m_stackAmount)
    {
        Unit *target = GetTarget();
        Unit *caster = GetCaster();
        if (!target || !caster)
            return;
        m_stackAmount = stackAmount;
        int32 amount = m_stackAmount * caster->CalculateSpellDamage(m_spellProto, m_effIndex, m_currentBasePoints, target);
        // Reapply if amount change
        if (amount!=m_modifier.m_amount)
        {
            ApplyModifier(false, true);
            m_modifier.m_amount = amount;
            ApplyModifier(true, true);
        }
    }
    RefreshAura();
}

void Aura::InitStackAmount(uint8 stackAmount)
{
    m_stackAmount = stackAmount;
}

bool Aura::modStackAmount(int32 num)
{
    // Can`t mod
    if (!m_spellProto->StackAmount)
        return true;

    // Modify stack but limit it
    int32 stackAmount = m_stackAmount + num;
    if (stackAmount > m_spellProto->StackAmount)
        stackAmount = m_spellProto->StackAmount;
    else if (stackAmount <=0) // Last aura from stack removed
    {
        m_stackAmount = 0;
        return true; // need remove aura
    }

    // Update stack amount
    SetStackAmount(stackAmount);
    return false;
}

void Aura::RefreshAura()
{
    m_duration = m_maxduration;
    // update for out of range group members (on 1 slot use)
    m_target->UpdateAuraForGroup(GetAuraSlot());
}

bool Aura::isAffectedOnSpell(SpellEntry const *spell) const
{
    if (!spell)
        return false;
    // Check family name
    if (spell->SpellFamilyName != m_spellProto->SpellFamilyName)
        return false;
    // Check EffectClassMask
    if (m_spellProto->EffectSpellClassMask[m_effIndex] & spell->SpellFamilyFlags)
        return true;
    return false;
}

/*********************************************************/
/***               BASIC AURA FUNCTION                 ***/
/*********************************************************/
void Aura::HandleAddModifier(bool apply, bool Real)
{
    if(m_target->GetTypeId() != TYPEID_PLAYER || !Real)
        return;

    if(m_modifier.m_miscvalue >= MAX_SPELLMOD)
        return;

    if (apply)
    {
        // Add custom charges for some mod aura
        switch (m_spellProto->Id)
        {
            case 17941:    // Shadow Trance
            case 22008:    // Netherwind Focus
            case 31834:    // Light's Grace
            case 34754:    // Clearcasting
            case 34936:    // Backlash
            case 48108:    // Hot Streak
            case 54741:    // Firestarter
            case 57761:    // Fireball!
                SetAuraCharges(1);
                break;
        }

        SpellModifier *mod = new SpellModifier;
        mod->op = SpellModOp(m_modifier.m_miscvalue);
        mod->value = m_modifier.m_amount;
        mod->type = SpellModType(m_modifier.m_auraname);    // SpellModType value == spell aura types
        mod->spellId = GetId();

        flag96 const *spellAffect = spellmgr.GetSpellAffect(GetId(), m_effIndex);
        if (!spellAffect)
            spellAffect = &m_spellProto->EffectSpellClassMask[m_effIndex];
        mod->mask = *spellAffect;
        mod->charges = m_procCharges;

        m_spellmod = mod;
    }

    ((Player*)m_target)->AddSpellMod(m_spellmod, apply);

    // reapply some passive spells after add/remove related spellmods
    if(m_spellProto->SpellFamilyName==SPELLFAMILY_WARRIOR && (m_spellmod->mask[1] & 0x00001000))
    {
        m_target->RemoveAurasDueToSpell(45471);

        if(apply)
            m_target->CastSpell(m_target,45471,true);
    }
}
void Aura::HandleAddTargetTrigger(bool apply, bool Real)
{
    // Use SpellModifier structure for check
    // used only fields:
    //  spellId, mask, mask2
    if (apply)
    {
        SpellModifier *mod = new SpellModifier;
        mod->spellId = GetId();

        flag96 const *spellAffect = spellmgr.GetSpellAffect(GetId(), m_effIndex);
        if (!spellAffect)
            spellAffect = &m_spellProto->EffectSpellClassMask[m_effIndex];

        mod->mask = *spellAffect;
        m_spellmod = mod;
    }
    else
    {
        delete m_spellmod;
        m_spellmod = NULL;
    }
}

void Aura::TriggerSpell()
{
    Unit* caster = GetCaster();
    Unit* target = GetTriggerTarget();

    if(!caster || !target)
        return;

    // generic casting code with custom spells and target/caster customs
    uint32 trigger_spell_id = GetSpellProto()->EffectTriggerSpell[m_effIndex];

    SpellEntry const *triggeredSpellInfo = sSpellStore.LookupEntry(trigger_spell_id);
    SpellEntry const *auraSpellInfo = GetSpellProto();
    uint32 auraId = auraSpellInfo->Id;

    // specific code for cases with no trigger spell provided in field
    if (triggeredSpellInfo == NULL)
    {
        switch(auraSpellInfo->SpellFamilyName)
        {
            case SPELLFAMILY_GENERIC:
            {
                switch(auraId)
                {
                    // Firestone Passive (1-5 ranks)
                    case 758:
                    case 17945:
                    case 17947:
                    case 17949:
                    case 27252:
                    {
                        if (caster->GetTypeId()!=TYPEID_PLAYER)
                            return;
                        Item* item = ((Player*)caster)->GetWeaponForAttack(BASE_ATTACK);
                        if (!item)
                            return;
                        uint32 enchant_id = 0;
                        switch (GetId())
                        {
                             case   758: enchant_id = 1803; break;   // Rank 1
                             case 17945: enchant_id = 1823; break;   // Rank 2
                             case 17947: enchant_id = 1824; break;   // Rank 3
                             case 17949: enchant_id = 1825; break;   // Rank 4
                             case 27252: enchant_id = 2645; break;   // Rank 5
                             default:
                                 return;
                        }
                        // remove old enchanting before applying new
                        ((Player*)caster)->ApplyEnchantment(item,TEMP_ENCHANTMENT_SLOT,false);
                        item->SetEnchantment(TEMP_ENCHANTMENT_SLOT, enchant_id, m_modifier.periodictime+1000, 0);
                        // add new enchanting
                        ((Player*)caster)->ApplyEnchantment(item,TEMP_ENCHANTMENT_SLOT,true);
                        return;
                    }
//                    // Periodic Mana Burn
//                    case 812: break;
//                    // Polymorphic Ray
//                    case 6965: break;
//                    // Fire Nova (1-7 ranks)
//                    case 8350:
//                    case 8508:
//                    case 8509:
//                    case 11312:
//                    case 11313:
//                    case 25540:
//                    case 25544:
//                        break;
                    // Thaumaturgy Channel
                    case 9712: trigger_spell_id = 21029; break;
//                    // Egan's Blaster
//                    case 17368: break;
//                    // Haunted
//                    case 18347: break;
//                    // Ranshalla Waiting
//                    case 18953: break;
//                    // Inferno
//                    case 19695: break;
//                    // Frostwolf Muzzle DND
//                    case 21794: break;
//                    // Alterac Ram Collar DND
//                    case 21866: break;
//                    // Celebras Waiting
//                    case 21916: break;
                    // Brood Affliction: Bronze
                    case 23170:
                    {
                        m_target->CastSpell(m_target, 23171, true, 0, this);
                        return;
                    }
//                    // Mark of Frost
//                    case 23184: break;
                    // Restoration
                    case 23493:
                    {
                        int32 heal = caster->GetMaxHealth() / 10;
                        caster->ModifyHealth( heal );
                        caster->SendHealSpellLog(caster, 23493, heal);

                        int32 mana = caster->GetMaxPower(POWER_MANA);
                        if (mana)
                        {
                            mana /= 10;
                            caster->ModifyPower( POWER_MANA, mana );
                            caster->SendEnergizeSpellLog(caster, 23493, mana, POWER_MANA);
                        }
                        break;
                    }
//                    // Stoneclaw Totem Passive TEST
//                    case 23792: break;
//                    // Axe Flurry
//                    case 24018: break;
//                    // Mark of Arlokk
//                    case 24210: break;
//                    // Restoration
//                    case 24379: break;
//                    // Happy Pet
//                    case 24716: break;
//                    // Dream Fog
//                    case 24780: break;
//                    // Cannon Prep
//                    case 24832: break;
//                    // Shadow Bolt Whirl
//                    case 24834: break;
//                    // Stink Trap
//                    case 24918: break;
//                    // Mark of Nature
//                    case 25041: break;
//                    // Agro Drones
//                    case 25152: break;
//                    // Consume
//                    case 25371: break;
//                    // Pain Spike
//                    case 25572: break;
//                    // Rotate 360
//                    case 26009: break;
//                    // Rotate -360
//                    case 26136: break;
//                    // Consume
//                    case 26196: break;
//                    // Berserk
//                    case 26615: break;
//                    // Defile
//                    case 27177: break;
//                    // Teleport: IF/UC
//                    case 27601: break;
//                    // Five Fat Finger Exploding Heart Technique
//                    case 27673: break;
                    // Nitrous Boost
                    case 27746:
                    {
                        if (caster->GetPower(POWER_MANA) >= 10)
                        {
                            caster->ModifyPower( POWER_MANA, -10 );
                            caster->SendEnergizeSpellLog(caster, 27746, -10, POWER_MANA);
                        } else
                        {
                            caster->RemoveAurasDueToSpell(27746);
                            return;
                        }
                    } break;
//                    // Steam Tank Passive
//                    case 27747: break;
//                    // Frost Blast
//                    case 27808: break;
//                    // Detonate Mana
//                    case 27819: break;
//                    // Controller Timer
//                    case 28095: break;
//                    // Stalagg Chain
//                    case 28096: break;
//                    // Stalagg Tesla Passive
//                    case 28097: break;
//                    // Feugen Tesla Passive
//                    case 28109: break;
//                    // Feugen Chain
//                    case 28111: break;
//                    // Mark of Didier
//                    case 28114: break;
//                    // Communique Timer, camp
//                    case 28346: break;
//                    // Icebolt
//                    case 28522: break;
//                    // Silithyst
//                    case 29519: break;
//                    // Inoculate Nestlewood Owlkin
                    case 29528: trigger_spell_id = 28713; break;
//                    // Overload
//                    case 29768: break;
//                    // Return Fire
//                    case 29788: break;
//                    // Return Fire
//                    case 29793: break;
//                    // Return Fire
//                    case 29794: break;
//                    // Guardian of Icecrown Passive
//                    case 29897: break;
                    // Feed Captured Animal
                    case 29917: trigger_spell_id = 29916; break;
//                    // Flame Wreath
//                    case 29946: break;
//                    // Flame Wreath
//                    case 29947: break;
//                    // Mind Exhaustion Passive
//                    case 30025: break;
//                    // Nether Beam - Serenity
//                    case 30401: break;
                    // Extract Gas
                    case 30427:
                    {
                        // move loot to player inventory and despawn target
                        if(caster->GetTypeId() ==TYPEID_PLAYER &&
                                target->GetTypeId() == TYPEID_UNIT &&
                                ((Creature*)target)->GetCreatureInfo()->type == CREATURE_TYPE_GAS_CLOUD)
                        {
                            Player* player = (Player*)caster;
                            Creature* creature = (Creature*)target;
                            // missing lootid has been reported on startup - just return
                            if (!creature->GetCreatureInfo()->SkinLootId)
                                return;

                            player->AutoStoreLoot(creature->GetCreatureInfo()->SkinLootId,LootTemplates_Skinning,true);

                            creature->setDeathState(JUST_DIED);
                            creature->RemoveCorpse();
                            creature->SetHealth(0);         // just for nice GM-mode view
                        }
                        return;
                        break;
                    }
                    // Quake
                    case 30576: trigger_spell_id = 30571; break;
//                    // Burning Maul
//                    case 30598: break;
//                    // Regeneration
//                    case 30799:
//                    case 30800:
//                    case 30801:
//                        break;
//                    // Despawn Self - Smoke cloud
//                    case 31269: break;
//                    // Time Rift Periodic
//                    case 31320: break;
//                    // Corrupt Medivh
//                    case 31326: break;
                    // Doom
                    case 31347:
                    {
                        m_target->CastSpell(m_target,31350,true);
                        m_target->DealDamage(m_target, m_target->GetHealth(), NULL, DIRECT_DAMAGE, SPELL_SCHOOL_MASK_NORMAL, NULL, false);
                        return;
                    }
                    // Spellcloth
                    case 31373:
                    {
                        // Summon Elemental after create item
                        caster->SummonCreature(17870, 0, 0, 0, caster->GetOrientation(), TEMPSUMMON_DEAD_DESPAWN, 0);
                        return;
                    }
//                    // Bloodmyst Tesla
//                    case 31611: break;
//                    // Doomfire
//                    case 31944: break;
//                    // Teleport Test
//                    case 32236: break;
//                    // Earthquake
//                    case 32686: break;
//                    // Possess
//                    case 33401: break;
//                    // Draw Shadows
//                    case 33563: break;
//                    // Murmur's Touch
//                    case 33711: break;
                    // Flame Quills
                    case 34229:
                    {
                        // cast 24 spells 34269-34289, 34314-34316
                        for(uint32 spell_id = 34269; spell_id != 34290; ++spell_id)
                            caster->CastSpell(m_target,spell_id,true);
                        for(uint32 spell_id = 34314; spell_id != 34317; ++spell_id)
                            caster->CastSpell(m_target,spell_id,true);
                        return;
                    }
//                    // Gravity Lapse
//                    case 34480: break;
//                    // Tornado
//                    case 34683: break;
//                    // Frostbite Rotate
//                    case 34748: break;
//                    // Arcane Flurry
//                    case 34821: break;
//                    // Interrupt Shutdown
//                    case 35016: break;
//                    // Interrupt Shutdown
//                    case 35176: break;
//                    // Inferno
//                    case 35268: break;
//                    // Salaadin's Tesla
//                    case 35515: break;
//                    // Ethereal Channel (Red)
//                    case 35518: break;
//                    // Nether Vapor
//                    case 35879: break;
//                    // Dark Portal Storm
//                    case 36018: break;
//                    // Burning Maul
//                    case 36056: break;
//                    // Living Grove Defender Lifespan
//                    case 36061: break;
//                    // Professor Dabiri Talks
//                    case 36064: break;
//                    // Kael Gaining Power
//                    case 36091: break;
//                    // They Must Burn Bomb Aura
//                    case 36344: break;
//                    // They Must Burn Bomb Aura (self)
//                    case 36350: break;
//                    // Stolen Ravenous Ravager Egg
//                    case 36401: break;
//                    // Activated Cannon
//                    case 36410: break;
//                    // Stolen Ravenous Ravager Egg
//                    case 36418: break;
//                    // Enchanted Weapons
//                    case 36510: break;
//                    // Cursed Scarab Periodic
//                    case 36556: break;
//                    // Cursed Scarab Despawn Periodic
//                    case 36561: break;
//                    // Vision Guide
//                    case 36573: break;
//                    // Cannon Charging (platform)
//                    case 36785: break;
//                    // Cannon Charging (self)
//                    case 36860: break;
                    // Remote Toy
                    case 37027: trigger_spell_id = 37029; break;
//                    // Mark of Death
//                    case 37125: break;
//                    // Arcane Flurry
//                    case 37268: break;
//                    // Spout
//                    case 37429: break;
//                    // Spout
//                    case 37430: break;
//                    // Karazhan - Chess NPC AI, Snapshot timer
//                    case 37440: break;
//                    // Karazhan - Chess NPC AI, action timer
//                    case 37504: break;
//                    // Karazhan - Chess: Is Square OCCUPIED aura (DND)
//                    case 39400: break;
//                    // Banish
//                    case 37546: break;
//                    // Shriveling Gaze
//                    case 37589: break;
//                    // Fake Aggro Radius (2 yd)
//                    case 37815: break;
//                    // Corrupt Medivh
//                    case 37853: break;
                    // Eye of Grillok
                    case 38495:
                    {
                        m_target->CastSpell(m_target, 38530, true);
                        return;
                    }
                    // Absorb Eye of Grillok (Zezzak's Shard)
                    case 38554:
                    {
                        if(m_target->GetTypeId() != TYPEID_UNIT)
                            return;

                        caster->CastSpell(caster, 38495, true);

                        Creature* creatureTarget = (Creature*)m_target;

                        creatureTarget->setDeathState(JUST_DIED);
                        creatureTarget->RemoveCorpse();
                        creatureTarget->SetHealth(0);       // just for nice GM-mode view
                        return;
                    }
//                    // Magic Sucker Device timer
//                    case 38672: break;
//                    // Tomb Guarding Charging
//                    case 38751: break;
//                    // Murmur's Touch
//                    case 38794: break;
//                    // Activate Nether-wraith Beacon (31742 Nether-wraith Beacon item)
//                    case 39105: break;
//                    // Drain World Tree Visual
//                    case 39140: break;
//                    // Quest - Dustin's Undead Dragon Visual aura
//                    case 39259: break;
//                    // Hellfire - The Exorcism, Jules releases darkness, aura
//                    case 39306: break;
//                    // Inferno
//                    case 39346: break;
//                    // Enchanted Weapons
//                    case 39489: break;
//                    // Shadow Bolt Whirl
//                    case 39630: break;
//                    // Shadow Bolt Whirl
//                    case 39634: break;
//                    // Shadow Inferno
//                    case 39645: break;
                    // Tear of Azzinoth Summon Channel - it's not really supposed to do anything,and this only prevents the console spam
                    case 39857: trigger_spell_id = 39856; break;
//                    // Soulgrinder Ritual Visual (Smashed)
//                    case 39974: break;
//                    // Simon Game Pre-game timer
//                    case 40041: break;
//                    // Knockdown Fel Cannon: The Aggro Check Aura
//                    case 40113: break;
//                    // Spirit Lance
//                    case 40157: break;
//                    // Demon Transform 2
//                    case 40398: break;
//                    // Demon Transform 1
//                    case 40511: break;
//                    // Ancient Flames
//                    case 40657: break;
//                    // Ethereal Ring Cannon: Cannon Aura
//                    case 40734: break;
//                    // Cage Trap
//                    case 40760: break;
//                    // Random Periodic
//                    case 40867: break;
//                    // Prismatic Shield
//                    case 40879: break;
                    // Aura of Desire
                    case 41350:
                    {
                        Unit::AuraList const& mMod = m_target->GetAurasByType(SPELL_AURA_MOD_INCREASE_ENERGY_PERCENT);
                        for(Unit::AuraList::const_iterator i = mMod.begin(); i != mMod.end(); ++i)
                        {
                            if ((*i)->GetId() == 41350)
                            {
                                (*i)->ApplyModifier(false);
                                (*i)->GetModifier()->m_amount -= 5;
                                (*i)->ApplyModifier(true);
                                break;
                            }
                        }
                    }break;
//                    // Dementia
//                    case 41404: break;
//                    // Chaos Form
//                    case 41629: break;
//                    // Alert Drums
//                    case 42177: break;
//                    // Spout
//                    case 42581: break;
//                    // Spout
//                    case 42582: break;
//                    // Return to the Spirit Realm
//                    case 44035: break;
//                    // Curse of Boundless Agony
//                    case 45050: break;
//                    // Earthquake
//                    case 46240: break;
                    // Personalized Weather
                    case 46736: trigger_spell_id = 46737; break;
//                    // Stay Submerged
//                    case 46981: break;
//                    // Dragonblight Ram
//                    case 47015: break;
//                    // Party G.R.E.N.A.D.E.
//                    case 51510: break;
                    default:
                        break;
                }
                break;
            }
            case SPELLFAMILY_MAGE:
            {
                switch(auraId)
                {
                    // Invisibility
                    case 66:
                    // Here need periodic triger reducing threat spell (or do it manually)
                        return;
                    default:
                        break;
                }
                break;
            }
//            case SPELLFAMILY_WARRIOR:
//            {
//                switch(auraId)
//                {
//                    // Wild Magic
//                    case 23410: break;
//                    // Corrupted Totems
//                    case 23425: break;
//                    default:
//                        break;
//                }
//                break;
//            }
//            case SPELLFAMILY_PRIEST:
//            {
//                switch(auraId)
//                {
//                    // Blue Beam
//                    case 32930: break;
//                    // Fury of the Dreghood Elders
//                    case 35460: break;
//                    default:
//                        break;
//                }
 //               break;
 //           }
            case SPELLFAMILY_DRUID:
            {
                switch(auraId)
                {
                    // Cat Form
                    // trigger_spell_id not set and unknown effect triggered in this case, ignoring for while
                    case 768:
                        return;
                    // Frenzied Regeneration
                    case 22842:
                    case 22895:
                    case 22896:
                    case 26999:
                    {
                        int32 LifePerRage = GetModifier()->m_amount;

                        int32 lRage = m_target->GetPower(POWER_RAGE);
                        if(lRage > 100)                                     // rage stored as rage*10
                            lRage = 100;
                        m_target->ModifyPower(POWER_RAGE, -lRage);
                        int32 FRTriggerBasePoints = int32(lRage*LifePerRage/10);
                        m_target->CastCustomSpell(m_target,22845,&FRTriggerBasePoints,NULL,NULL,true,NULL,this);
                        return;
                    }
                    default:
                        break;
                }
                break;
            }

//            case SPELLFAMILY_HUNTER:
//            {
//                switch(auraId)
//                {
//                    //Frost Trap Aura
//                    case 13810:
//                        return;
//                    //Rizzle's Frost Trap
//                    case 39900:
//                        return;
//                    // Tame spells
//                    case 19597:         // Tame Ice Claw Bear
//                    case 19676:         // Tame Snow Leopard
//                    case 19677:         // Tame Large Crag Boar
//                    case 19678:         // Tame Adult Plainstrider
//                    case 19679:         // Tame Prairie Stalker
//                    case 19680:         // Tame Swoop
//                    case 19681:         // Tame Dire Mottled Boar
//                    case 19682:         // Tame Surf Crawler
//                    case 19683:         // Tame Armored Scorpid
//                    case 19684:         // Tame Webwood Lurker
//                    case 19685:         // Tame Nightsaber Stalker
//                    case 19686:         // Tame Strigid Screecher
//                    case 30100:         // Tame Crazed Dragonhawk
//                    case 30103:         // Tame Elder Springpaw
//                    case 30104:         // Tame Mistbat
//                    case 30647:         // Tame Barbed Crawler
//                    case 30648:         // Tame Greater Timberstrider
//                    case 30652:         // Tame Nightstalker
//                        return;
//                    default:
//                        break;
//                }
//                break;
//            }
            case SPELLFAMILY_SHAMAN:
            {
                switch(auraId)
                {
                    // Lightning Shield (The Earthshatterer set trigger after cast Lighting Shield)
                    case 28820:
                    {
                        // Need remove self if Lightning Shield not active
                        Unit::AuraMap const& auras = target->GetAuras();
                        for(Unit::AuraMap::const_iterator itr = auras.begin(); itr != auras.end(); ++itr)
                        {
                            SpellEntry const* spell = itr->second->GetSpellProto();
                            if( spell->SpellFamilyName == SPELLFAMILY_SHAMAN &&
                                spell->SpellFamilyFlags[0] & 0x400)
                                return;
                        }
                        target->RemoveAurasDueToSpell(28820);
                        return;
                    }
                    // Totemic Mastery (Skyshatter Regalia (Shaman Tier 6) - bonus)
                    case 38443:
                    {
                        bool all = true;
                        for(int i = 0; i < MAX_TOTEM; ++i)
                        {
                            if(!caster->m_TotemSlot[i])
                            {
                                all = false;
                                break;
                            }
                        }

                        if(all)
                            caster->CastSpell(caster,38437,true);
                        else
                            caster->RemoveAurasDueToSpell(38437);
                        return;
                    }
                    default:
                        break;
                }
                break;
            }
            default:
                break;
        }
        // Reget trigger spell proto
        triggeredSpellInfo = sSpellStore.LookupEntry(trigger_spell_id);
        if(triggeredSpellInfo == NULL)
        {
            sLog.outError("Aura::TriggerSpell: Spell %u have 0 in EffectTriggered[%d], not handled custom case?",GetId(),GetEffIndex());
            return;
        }
    }
    else
    {
        // Spell exist but require custom code
        switch(auraId)
        {
            // Curse of Idiocy
            case 1010:
            {
                // TODO: spell casted by result in correct way mostly
                // BUT:
                // 1) target show casting at each triggered cast: target don't must show casting animation for any triggered spell
                //      but must show affect apply like item casting
                // 2) maybe aura must be replace by new with accumulative stat mods instead stacking

                // prevent cast by triggered auras
                if(m_caster_guid == m_target->GetGUID())
                    return;

                // stop triggering after each affected stats lost > 90
                int32 intellectLoss = 0;
                int32 spiritLoss = 0;

                Unit::AuraList const& mModStat = m_target->GetAurasByType(SPELL_AURA_MOD_STAT);
                for(Unit::AuraList::const_iterator i = mModStat.begin(); i != mModStat.end(); ++i)
                {
                    if ((*i)->GetId() == 1010)
                    {
                        switch((*i)->GetModifier()->m_miscvalue)
                        {
                            case STAT_INTELLECT: intellectLoss += (*i)->GetModifier()->m_amount; break;
                            case STAT_SPIRIT:    spiritLoss   += (*i)->GetModifier()->m_amount; break;
                            default: break;
                        }
                    }
                }

                if(intellectLoss <= -90 && spiritLoss <= -90)
                    return;

                caster = target;
                break;
            }
            // Mana Tide
            case 16191:
            {
                caster->CastCustomSpell(target, trigger_spell_id, &m_modifier.m_amount, NULL, NULL, true, NULL, this);
                return;
            }
        }
    }
    if(!caster->GetSpellMaxRangeForTarget(m_target,sSpellRangeStore.LookupEntry(triggeredSpellInfo->rangeIndex)))
        target = m_target;    //for druid dispel poison
    m_target->CastSpell(target, triggeredSpellInfo, true, 0, this, GetCasterGUID());
}

Unit* Aura::GetTriggerTarget() const
{
    Unit* target = ObjectAccessor::GetUnit(*m_target,
        /*m_target->GetTypeId()==TYPEID_PLAYER ?
        ((Player*)m_target)->GetSelection() :*/
        m_target->GetUInt64Value(UNIT_FIELD_TARGET));
    return target ? target : m_target;
}

void Aura::TriggerSpellWithValue()
{
    Unit* caster = GetCaster();
    Unit* target = GetTriggerTarget();

    if(!caster || !target)
        return;

    // generic casting code with custom spells and target/caster customs
    uint32 trigger_spell_id = GetSpellProto()->EffectTriggerSpell[m_effIndex];
    int32  basepoints0 = this->GetModifier()->m_amount;

    caster->CastCustomSpell(target, trigger_spell_id, &basepoints0, 0, 0, true, 0, this);
}

/*********************************************************/
/***                  AURA EFFECTS                     ***/
/*********************************************************/

void Aura::HandleAuraDummy(bool apply, bool Real)
{
    // spells required only Real aura add/remove
    if(!Real)
        return;

    Unit* caster = GetCaster();

    // AT APPLY
    if(apply)
    {
        switch(GetId())
        {
            case 1515:                                      // Tame beast
                // FIX_ME: this is 2.0.12 threat effect replaced in 2.1.x by dummy aura, must be checked for correctness
                if( caster && m_target->CanHaveThreatList())
                    m_target->AddThreat(caster, 10.0f);
                return;
            case 13139:                                     // net-o-matic
                // root to self part of (root_target->charge->root_self sequence
                if(caster)
                    caster->CastSpell(caster,13138,true,NULL,this);
                return;
            case 39850:                                     // Rocket Blast
                if(roll_chance_i(20))                       // backfire stun
                    m_target->CastSpell(m_target, 51581, true, NULL, this);
                return;
            case 43873:                                     // Headless Horseman Laugh
                if(caster->GetTypeId() == TYPEID_PLAYER)
                    ((Player*)caster)->PlaySound(11965, false);
                return;
            case 46354:                                     // Blood Elf Illusion
                if(caster)
                {
                    switch(caster->getGender())
                    {
                        case GENDER_FEMALE:
                            caster->CastSpell(m_target,46356,true,NULL,this);
                            break;
                        case GENDER_MALE:
                            caster->CastSpell(m_target,46355,true,NULL,this);
                            break;
                        default:
                            break;
                    }
                }
                return;
            case 46699:                                     // Requires No Ammo
                if(m_target->GetTypeId()==TYPEID_PLAYER)
                    ((Player*)m_target)->RemoveAmmo();      // not use ammo and not allow use
                return;
        }

        // Earth Shield
        if ( caster && GetSpellProto()->SpellFamilyName == SPELLFAMILY_SHAMAN && (GetSpellProto()->SpellFamilyFlags[1] & 0x400))
        {
            // prevent double apply bonuses
            if(m_target->GetTypeId()!=TYPEID_PLAYER || !((Player*)m_target)->GetSession()->PlayerLoading())
                m_modifier.m_amount = caster->SpellHealingBonus(m_target, GetSpellProto(), m_modifier.m_amount, SPELL_DIRECT_DAMAGE);
            return;
        }
        //Druid, Survival Instincts
        if(GetSpellProto()->SpellFamilyName==SPELLFAMILY_DRUID && GetSpellProto()->SpellFamilyFlags[2]& 0x40 )
        {
            if(!m_target)
                return;

               int32 bp0 = int32(m_target->GetMaxHealth() * m_modifier.m_amount / 100);
               m_target->CastCustomSpell(m_target, 50322, &bp0, NULL, NULL, true);
        }
    }
    // AT REMOVE
    else
    {
        if( m_target->GetTypeId() == TYPEID_PLAYER && GetSpellProto()->Effect[0]==72 )
        {
            // spells with SpellEffect=72 and aura=4: 6196, 6197, 21171, 21425
            ((Player*)m_target)->SetSeer(m_target);
            return;
        }

        if( (IsQuestTameSpell(GetId())) && caster && caster->isAlive() && m_target->isAlive())
        {
            uint32 finalSpelId = 0;
            switch(GetId())
            {
                case 19548: finalSpelId = 19597; break;
                case 19674: finalSpelId = 19677; break;
                case 19687: finalSpelId = 19676; break;
                case 19688: finalSpelId = 19678; break;
                case 19689: finalSpelId = 19679; break;
                case 19692: finalSpelId = 19680; break;
                case 19693: finalSpelId = 19684; break;
                case 19694: finalSpelId = 19681; break;
                case 19696: finalSpelId = 19682; break;
                case 19697: finalSpelId = 19683; break;
                case 19699: finalSpelId = 19685; break;
                case 19700: finalSpelId = 19686; break;
                case 30646: finalSpelId = 30647; break;
                case 30653: finalSpelId = 30648; break;
                case 30654: finalSpelId = 30652; break;
                case 30099: finalSpelId = 30100; break;
                case 30102: finalSpelId = 30103; break;
                case 30105: finalSpelId = 30104; break;
            }

            if(finalSpelId)
                caster->CastSpell(m_target,finalSpelId,true,NULL,this);
            return;
        }

        // Waiting to Resurrect
        if(GetId()==2584)
        {
            // Waiting to resurrect spell cancel, we must remove player from resurrect queue
            if(m_target->GetTypeId() == TYPEID_PLAYER)
                if(BattleGround *bg = ((Player*)m_target)->GetBattleGround())
                    bg->RemovePlayerFromResurrectQueue(m_target->GetGUID());
            return;
        }

        // Burning Winds
        if(GetId()==46308)                                  // casted only at creatures at spawn
        {
            m_target->CastSpell(m_target,47287,true,NULL,this);
            return;
        }

        // Misdirection
        if(GetId()==34477)
        {
            m_target->SetReducedThreatPercent(0, 0);
            return;
        }
        // Haunt
        if(caster && m_spellProto->SpellFamilyName == SPELLFAMILY_WARLOCK && m_spellProto->SpellFamilyFlags[1] & 0x40000)
        {
            caster->CastCustomSpell(caster, 48210, &m_currentBasePoints, 0, 0, true);
            return;
        }
        switch(m_spellProto->SpellFamilyName)
        {
            case SPELLFAMILY_MAGE:
                // Living Bomb
                if (m_spellProto->SpellFamilyFlags[1] & 0x20000)
                {
                    if(!m_target || !caster || !(m_removeMode == AURA_REMOVE_BY_DISPEL || m_removeMode == AURA_REMOVE_BY_DEFAULT))
                        return;
                    caster->CastSpell(m_target, GetModifier()->m_amount, true, NULL, NULL, GetCasterGUID());
                    return;
                }
           break;
        }
    }

    // AT APPLY & REMOVE

    switch(m_spellProto->SpellFamilyName)
    {
        case SPELLFAMILY_GENERIC:
        {
            // Unstable Power
            if( GetId()==24658 )
            {
                uint32 spellId = 24659;
                if (apply)
                {
                    const SpellEntry *spell = sSpellStore.LookupEntry(spellId);
                    if (!spell)
                        return;
                    for (int i=0; i < spell->StackAmount; ++i)
                        caster->CastSpell(m_target, spell->Id, true, NULL, NULL, GetCasterGUID());
                    return;
                }
                m_target->RemoveAurasDueToSpell(spellId);
                return;
            }
            // Restless Strength
            if( GetId()==24661 )
            {
                uint32 spellId = 24662;
                if (apply)
                {
                    const SpellEntry *spell = sSpellStore.LookupEntry(spellId);
                    if (!spell)
                        return;
                    for (int i=0; i < spell->StackAmount; ++i)
                        caster->CastSpell(m_target, spell->Id, true, NULL, NULL, GetCasterGUID());
                    return;
                }
                m_target->RemoveAurasDueToSpell(spellId);
                return;
            }
            //Summon Fire Elemental
            if (GetId() == 40133 && caster)
            {
                Unit *owner = caster->GetOwner();
                if (owner && owner->GetTypeId() == TYPEID_PLAYER)
                {
                    if(apply)
                        owner->CastSpell(owner,8985,true);
                    else
                        ((Player*)owner)->RemovePet(NULL, PET_SAVE_NOT_IN_SLOT, true);
                }
                return;
            }

            //Summon Earth Elemental
            if (GetId() == 40132 && caster)
            {
                Unit *owner = caster->GetOwner();
                if (owner && owner->GetTypeId() == TYPEID_PLAYER)
                {
                    if(apply)
                        owner->CastSpell(owner,19704,true);
                    else
                        ((Player*)owner)->RemovePet(NULL, PET_SAVE_NOT_IN_SLOT, true);
                }
                return;
            }

            break;
        }
        case SPELLFAMILY_MAGE:
        {
            break;
        }
        case SPELLFAMILY_PRIEST:
        {
            // Pain and Suffering
            if( m_spellProto->SpellIconID == 2874 && m_target->GetTypeId()==TYPEID_PLAYER )
            {
                if(apply)
                {
                    // Reduce backfire damage (dot damage) from Shadow Word: Death
                    SpellModifier *mod = new SpellModifier;
                    mod->op = SPELLMOD_DOT;
                    mod->value = m_modifier.m_amount;
                    mod->type = SPELLMOD_PCT;
                    mod->spellId = GetId();
                    mod->mask[1] = 0x00002000;
                    m_spellmod = mod;
                }
                ((Player*)m_target)->AddSpellMod(m_spellmod, apply);
                return;
            }
            break;
        }
        case SPELLFAMILY_DRUID:
        {
            // Lifebloom
            if ( GetSpellProto()->SpellFamilyFlags[1] & 0x10 )
            {
                if ( apply )
                {
                    if ( caster )
                        // prevent double apply bonuses
                        if(m_target->GetTypeId()!=TYPEID_PLAYER || !((Player*)m_target)->GetSession()->PlayerLoading())
                            m_modifier.m_amount = caster->SpellHealingBonus(m_target, GetSpellProto(), m_modifier.m_amount, SPELL_DIRECT_DAMAGE);
                }
                else
                {
                    // Final heal only on dispelled or duration end
                    if ( !(GetAuraDuration() <= 0 || m_removeMode==AURA_REMOVE_BY_DISPEL) )
                        return;

                    // final heal
                    if(m_target->IsInWorld())
                        m_target->CastCustomSpell(m_target,33778,&m_modifier.m_amount,NULL,NULL,true,NULL,this,GetCasterGUID());

                    /*// have a look if there is still some other Lifebloom dummy aura
                    Unit::AuraList auras = m_target->GetAurasByType(SPELL_AURA_DUMMY);
                    for(Unit::AuraList::iterator itr = auras.begin(); itr!=auras.end(); ++itr)
                        if((*itr)->GetSpellProto()->SpellFamilyName == SPELLFAMILY_DRUID &&
                            (*itr)->GetSpellProto()->SpellFamilyFlags & 0x1000000000LL)
                            return;

                    // final heal
                    if(m_target->IsInWorld() && m_stackAmount > 0)
                    {
                        int32 amount = m_modifier.m_amount / m_stackAmount;
                        m_target->CastCustomSpell(m_target,33778,&amount,NULL,NULL,true,NULL,this,GetCasterGUID());
                    }*/
                }
                return;
            }

            // Predatory Strikes
            if(m_target->GetTypeId()==TYPEID_PLAYER && GetSpellProto()->SpellIconID == 1563)
            {
                ((Player*)m_target)->UpdateAttackPowerAndDamage();
                return;
            }
            // Idol of the Emerald Queen
            if ( GetId() == 34246 && m_target->GetTypeId()==TYPEID_PLAYER )
            {
                if(apply)
                {
                    SpellModifier *mod = new SpellModifier;
                    mod->op = SPELLMOD_DOT;
                    mod->value = m_modifier.m_amount/7;
                    mod->type = SPELLMOD_FLAT;
                    mod->spellId = GetId();
                    mod->mask[1] = 0x0010;

                    m_spellmod = mod;
                }

                ((Player*)m_target)->AddSpellMod(m_spellmod, apply);
                return;
            }
            break;
        }
        case SPELLFAMILY_HUNTER:
        {
            // Improved Aspect of the Viper
            if( GetId()==38390 && m_target->GetTypeId()==TYPEID_PLAYER )
            {
                if(apply)
                {
                    // + effect value for Aspect of the Viper
                    SpellModifier *mod = new SpellModifier;
                    mod->op = SPELLMOD_EFFECT1;
                    mod->value = m_modifier.m_amount;
                    mod->type = SPELLMOD_FLAT;
                    mod->spellId = GetId();
                    mod->mask[1] = 0x40000;

                    m_spellmod = mod;
                }

                ((Player*)m_target)->AddSpellMod(m_spellmod, apply);
                return;
            }
            break;
        }
        case SPELLFAMILY_SHAMAN:
        {
            // Improved Weapon Totems
            if( GetSpellProto()->SpellIconID == 57 && m_target->GetTypeId()==TYPEID_PLAYER )
            {
                if(apply)
                {
                    SpellModifier *mod = new SpellModifier;
                    mod->op = SPELLMOD_EFFECT1;
                    mod->value = m_modifier.m_amount;
                    mod->type = SPELLMOD_PCT;
                    mod->spellId = GetId();
                    switch (m_effIndex)
                    {
                        case 0:
                            mod->mask[1] = 0x002;    // Windfury Totem
                            break;
                        case 1:
                            mod->mask[1] = 0x004;    // Flametongue Totem
                            break;
                    }

                    m_spellmod = mod;
                }

                ((Player*)m_target)->AddSpellMod(m_spellmod, apply);
                return;
            }

            // Sentry Totem
            if (GetId() == 6495 && caster->GetTypeId() == TYPEID_PLAYER)
            {
                if (apply)
                {
                    uint64 guid = caster->m_TotemSlot[3];
                    if (guid)
                    {
                        Creature *totem = ObjectAccessor::GetCreature(*caster, guid);
                        if (totem && totem->isTotem())
                            ((Player*)caster)->CastSpell(totem, 6277, true);
                    }
                }
                else
                    ((Player*)caster)->StopCastingBindSight();
                return;
            }
            break;
        }
    }

    // pet auras
    if(PetAura const* petSpell = spellmgr.GetPetAura(GetId()))
    {
        if(apply)
            m_target->AddPetAura(petSpell);
        else
            m_target->RemovePetAura(petSpell);
        return;
    }

    if(GetEffIndex()==0 && m_target->GetTypeId()==TYPEID_PLAYER)
    {
        SpellAreaForAreaMapBounds saBounds = spellmgr.GetSpellAreaForAuraMapBounds(GetId());
        if(saBounds.first != saBounds.second)
        {
            uint32 zone, area;
            m_target->GetZoneAndAreaId(zone,area);

            for(SpellAreaForAreaMap::const_iterator itr = saBounds.first; itr != saBounds.second; ++itr)
            {
                // some auras remove at aura remove
                if(!itr->second->IsFitToRequirements((Player*)m_target,zone,area))
                    m_target->RemoveAurasDueToSpell(itr->second->spellId);
                // some auras applied at aura apply
                else if(itr->second->autocast)
                {
                    if( !m_target->HasAura(itr->second->spellId,0) )
                        m_target->CastSpell(m_target,itr->second->spellId,true);
                }
            }
        }
    }
}

void Aura::HandleAuraMounted(bool apply, bool Real)
{
    // only at real add/remove aura
    if(!Real)
        return;

    if(apply)
    {
        CreatureInfo const* ci = objmgr.GetCreatureTemplate(m_modifier.m_miscvalue);
        if(!ci)
        {
            sLog.outErrorDb("AuraMounted: `creature_template`='%u' not found in database (only need it modelid)", m_modifier.m_miscvalue);
            return;
        }

        uint32 team = 0;
        if (m_target->GetTypeId()==TYPEID_PLAYER)
            team = ((Player*)m_target)->GetTeam();

        uint32 display_id = objmgr.ChooseDisplayId(team,ci);
        CreatureModelInfo const *minfo = objmgr.GetCreatureModelRandomGender(display_id);
        if (minfo)
            display_id = minfo->modelid;

        m_target->Mount(display_id);
    }
    else
    {
        m_target->Unmount();
    }
}

void Aura::HandleAuraWaterWalk(bool apply, bool Real)
{
    // only at real add/remove aura
    if(!Real)
        return;

    WorldPacket data;
    if(apply)
        data.Initialize(SMSG_MOVE_WATER_WALK, 8+4);
    else
        data.Initialize(SMSG_MOVE_LAND_WALK, 8+4);
    data.append(m_target->GetPackGUID());
    data << uint32(0);
    m_target->SendMessageToSet(&data,true);
}

void Aura::HandleAuraFeatherFall(bool apply, bool Real)
{
    // only at real add/remove aura
    if(!Real)
        return;

    WorldPacket data;
    if(apply)
        data.Initialize(SMSG_MOVE_FEATHER_FALL, 8+4);
    else
        data.Initialize(SMSG_MOVE_NORMAL_FALL, 8+4);
    data.append(m_target->GetPackGUID());
    data << (uint32)0;
    m_target->SendMessageToSet(&data,true);
}

void Aura::HandleAuraHover(bool apply, bool Real)
{
    // only at real add/remove aura
    if(!Real)
        return;

    WorldPacket data;
    if(apply)
        data.Initialize(SMSG_MOVE_SET_HOVER, 8+4);
    else
        data.Initialize(SMSG_MOVE_UNSET_HOVER, 8+4);
    data.append(m_target->GetPackGUID());
    data << uint32(0);
    m_target->SendMessageToSet(&data,true);
}

void Aura::HandleWaterBreathing(bool apply, bool Real)
{
    // update timers in client
    if(m_target->GetTypeId()==TYPEID_PLAYER)
        ((Player*)m_target)->UpdateMirrorTimers();
}

void Aura::HandleAuraModShapeshift(bool apply, bool Real)
{
    if(!Real)
        return;

    uint32 modelid = 0;
    Powers PowerType = POWER_MANA;
    ShapeshiftForm form = ShapeshiftForm(m_modifier.m_miscvalue);
    switch(form)
    {
        case FORM_CAT:
            if(Player::TeamForRace(m_target->getRace())==ALLIANCE)
                modelid = 892;
            else
                modelid = 8571;
            PowerType = POWER_ENERGY;
            break;
        case FORM_TRAVEL:
            modelid = 632;
            break;
        case FORM_AQUA:
            if(Player::TeamForRace(m_target->getRace())==ALLIANCE)
                modelid = 2428;
            else
                modelid = 2428;
            break;
        case FORM_BEAR:
            if(Player::TeamForRace(m_target->getRace())==ALLIANCE)
                modelid = 2281;
            else
                modelid = 2289;
            PowerType = POWER_RAGE;
            break;
        case FORM_GHOUL:
            if(Player::TeamForRace(m_target->getRace())==ALLIANCE)
                modelid = 10045;
            break;
        case FORM_DIREBEAR:
            if(Player::TeamForRace(m_target->getRace())==ALLIANCE)
                modelid = 2281;
            else
                modelid = 2289;
            PowerType = POWER_RAGE;
            break;
        case FORM_CREATUREBEAR:
            modelid = 902;
            break;
        case FORM_GHOSTWOLF:
            modelid = 4613;
            break;
        case FORM_FLIGHT:
            if(Player::TeamForRace(m_target->getRace())==ALLIANCE)
                modelid = 20857;
            else
                modelid = 20872;
            break;
        case FORM_MOONKIN:
            if(Player::TeamForRace(m_target->getRace())==ALLIANCE)
                modelid = 15374;
            else
                modelid = 15375;
            break;
        case FORM_FLIGHT_EPIC:
            if(Player::TeamForRace(m_target->getRace())==ALLIANCE)
                modelid = 21243;
            else
                modelid = 21244;
            break;
        case FORM_METAMORPHOSIS:
            modelid = 25277;
            break;
        case FORM_AMBIENT:
        case FORM_SHADOW:
        case FORM_STEALTH:
            break;
        case FORM_TREE:
            modelid = 864;
            break;
        case FORM_BATTLESTANCE:
        case FORM_BERSERKERSTANCE:
        case FORM_DEFENSIVESTANCE:
            PowerType = POWER_RAGE;
            break;
        case FORM_SPIRITOFREDEMPTION:
            modelid = 16031;
            break;
        default:
            sLog.outError("Auras: Unknown Shapeshift Type: %u", m_modifier.m_miscvalue);
    }

    // remove polymorph before changing display id to keep new display id
    switch ( form )
    {
        case FORM_CAT:
        case FORM_TREE:
        case FORM_TRAVEL:
        case FORM_AQUA:
        case FORM_BEAR:
        case FORM_DIREBEAR:
        case FORM_FLIGHT_EPIC:
        case FORM_FLIGHT:
        case FORM_MOONKIN:
            // remove movement affects
            m_target->RemoveSpellsCausingAura(SPELL_AURA_MOD_ROOT);
            m_target->RemoveSpellsCausingAura(SPELL_AURA_MOD_DECREASE_SPEED);

            // and polymorphic affects
            if(m_target->IsPolymorphed())
                m_target->RemoveAurasDueToSpell(m_target->getTransForm());
            break;
        default:
           break;
    }

    if(apply)
    {
        // remove other shapeshift before applying a new one
        if(m_target->m_ShapeShiftFormSpellId)
            m_target->RemoveAurasDueToSpell(m_target->m_ShapeShiftFormSpellId,this);

        m_target->SetByteValue(UNIT_FIELD_BYTES_2, 3, form);

        if(modelid > 0)
            m_target->SetDisplayId(modelid);

        if(PowerType != POWER_MANA)
        {
            // reset power to default values only at power change
            if(m_target->getPowerType()!=PowerType)
                m_target->setPowerType(PowerType);

            switch(form)
            {
                case FORM_CAT:
                case FORM_BEAR:
                case FORM_DIREBEAR:
                {
                    // get furor proc chance
                    uint32 FurorChance = 0;
                    Unit::AuraList const& mDummy = m_target->GetAurasByType(SPELL_AURA_DUMMY);
                    for(Unit::AuraList::const_iterator i = mDummy.begin(); i != mDummy.end(); ++i)
                    {
                        if ((*i)->GetSpellProto()->SpellIconID == 238)
                        {
                            FurorChance = (*i)->GetModifier()->m_amount;
                            break;
                        }
                    }

                    if (m_modifier.m_miscvalue == FORM_CAT)
                    {
                        m_target->SetPower(POWER_ENERGY,0);
                        if(urand(1,100) <= FurorChance)
                            m_target->CastSpell(m_target,17099,true,NULL,this);
                    }
                    else
                    {
                        m_target->SetPower(POWER_RAGE,0);
                        if(urand(1,100) <= FurorChance)
                            m_target->CastSpell(m_target,17057,true,NULL,this);
                    }
                    break;
                }
                case FORM_BATTLESTANCE:
                case FORM_DEFENSIVESTANCE:
                case FORM_BERSERKERSTANCE:
                {
                    uint32 Rage_val = 0;
                    // Stance mastery + Tactical mastery (both passive, and last have aura only in defense stance, but need apply at any stance switch)
                    if(m_target->GetTypeId() == TYPEID_PLAYER)
                    {
                        PlayerSpellMap const& sp_list = ((Player *)m_target)->GetSpellMap();
                        for (PlayerSpellMap::const_iterator itr = sp_list.begin(); itr != sp_list.end(); ++itr)
                        {
                            if(itr->second->state == PLAYERSPELL_REMOVED) continue;
                            SpellEntry const *spellInfo = sSpellStore.LookupEntry(itr->first);
                            if (spellInfo && spellInfo->SpellFamilyName == SPELLFAMILY_WARRIOR && spellInfo->SpellIconID == 139)
                                Rage_val += m_target->CalculateSpellDamage(spellInfo,0,spellInfo->EffectBasePoints[0],m_target) * 10;
                        }
                    }

                    if (m_target->GetPower(POWER_RAGE) > Rage_val)
                        m_target->SetPower(POWER_RAGE,Rage_val);
                    break;
                }
                default:
                    break;
            }
        }

        m_target->m_ShapeShiftFormSpellId = GetId();
        m_target->m_form = form;
    }
    else
    {
        if(modelid > 0)
            m_target->SetDisplayId(m_target->GetNativeDisplayId());
        m_target->SetByteValue(UNIT_FIELD_BYTES_2, 3, FORM_NONE);
        if(m_target->getClass() == CLASS_DRUID)
            m_target->setPowerType(POWER_MANA);
        m_target->m_ShapeShiftFormSpellId = 0;
        m_target->m_form = FORM_NONE;

        switch(form)
        {
            // Nordrassil Harness - bonus
            case FORM_BEAR:
            case FORM_DIREBEAR:
            case FORM_CAT:
            {
                if(Aura* dummy = m_target->GetDummyAura(37315) )
                    m_target->CastSpell(m_target,37316,true,NULL,dummy);
                break;
            }
            // Nordrassil Regalia - bonus
            case FORM_MOONKIN:
            {
                if(Aura* dummy = m_target->GetDummyAura(37324) )
                    m_target->CastSpell(m_target,37325,true,NULL,dummy);
                break;
            }
        }
    }

    // adding/removing linked auras
    // add/remove the shapeshift aura's boosts
    HandleShapeshiftBoosts(apply);

    if(m_target->GetTypeId()==TYPEID_PLAYER)
        ((Player*)m_target)->InitDataForForm();
}

void Aura::HandleAuraTransform(bool apply, bool Real)
{
    if (apply)
    {
        // special case (spell specific functionality)
        if(m_modifier.m_miscvalue==0)
        {
            // player applied only
            if(m_target->GetTypeId()!=TYPEID_PLAYER)
                return;

            switch(GetId())
            {
                // Orb of Deception
                case 16739:
                {
                    uint32 orb_model = m_target->GetNativeDisplayId();
                    switch(orb_model)
                    {
                        // Troll Female
                        case 1479: m_target->SetDisplayId(10134); break;
                        // Troll Male
                        case 1478: m_target->SetDisplayId(10135); break;
                        // Tauren Male
                        case 59:   m_target->SetDisplayId(10136); break;
                        // Human Male
                        case 49:   m_target->SetDisplayId(10137); break;
                        // Human Female
                        case 50:   m_target->SetDisplayId(10138); break;
                        // Orc Male
                        case 51:   m_target->SetDisplayId(10139); break;
                        // Orc Female
                        case 52:   m_target->SetDisplayId(10140); break;
                        // Dwarf Male
                        case 53:   m_target->SetDisplayId(10141); break;
                        // Dwarf Female
                        case 54:   m_target->SetDisplayId(10142); break;
                        // NightElf Male
                        case 55:   m_target->SetDisplayId(10143); break;
                        // NightElf Female
                        case 56:   m_target->SetDisplayId(10144); break;
                        // Undead Female
                        case 58:   m_target->SetDisplayId(10145); break;
                        // Undead Male
                        case 57:   m_target->SetDisplayId(10146); break;
                        // Tauren Female
                        case 60:   m_target->SetDisplayId(10147); break;
                        // Gnome Male
                        case 1563: m_target->SetDisplayId(10148); break;
                        // Gnome Female
                        case 1564: m_target->SetDisplayId(10149); break;
                        // BloodElf Female
                        case 15475: m_target->SetDisplayId(17830); break;
                        // BloodElf Male
                        case 15476: m_target->SetDisplayId(17829); break;
                        // Dranei Female
                        case 16126: m_target->SetDisplayId(17828); break;
                        // Dranei Male
                        case 16125: m_target->SetDisplayId(17827); break;
                        default: break;
                    }
                    break;
                }
                // Murloc costume
                case 42365: m_target->SetDisplayId(21723); break;
                default: break;
            }
        }
        else
        {
            CreatureInfo const * ci = objmgr.GetCreatureTemplate(m_modifier.m_miscvalue);
            if(!ci)
            {
                                                            //pig pink ^_^
                m_target->SetDisplayId(16358);
                sLog.outError("Auras: unknown creature id = %d (only need its modelid) Form Spell Aura Transform in Spell ID = %d", m_modifier.m_miscvalue, GetId());
            }
            else
            {
                                                            // Will use the default model here
                if (uint32 modelid = ci->GetRandomValidModelId())
                    m_target->SetDisplayId(modelid);

                // Dragonmaw Illusion (set mount model also)
                if(GetId()==42016 && m_target->GetMountID() && !m_target->GetAurasByType(SPELL_AURA_MOD_INCREASE_FLIGHT_SPEED).empty())
                    m_target->SetUInt32Value(UNIT_FIELD_MOUNTDISPLAYID,16314);
            }
            m_target->setTransForm(GetId());
        }

        // polymorph case
        if( Real && m_target->GetTypeId() == TYPEID_PLAYER && m_target->IsPolymorphed())
        {
            // for players, start regeneration after 1s (in polymorph fast regeneration case)
            // only if caster is Player (after patch 2.4.2)
            if(IS_PLAYER_GUID(GetCasterGUID()) )
                ((Player*)m_target)->setRegenTimer(1000);

            //dismount polymorphed target (after patch 2.4.2)
            if (m_target->IsMounted())
                m_target->RemoveSpellsCausingAura(SPELL_AURA_MOUNTED);
        }
    }
    else
    {
        Unit::AuraList const& otherTransforms = m_target->GetAurasByType(SPELL_AURA_TRANSFORM);
        if(otherTransforms.empty())
        {
            m_target->SetDisplayId(m_target->GetNativeDisplayId());
            m_target->setTransForm(0);
        }
        else
        {
            // look for other transform auras
            Aura* handledAura = *otherTransforms.begin();
            for(Unit::AuraList::const_iterator i = otherTransforms.begin();i != otherTransforms.end(); ++i)
            {
                // negative auras are preferred
                if(!IsPositiveSpell((*i)->GetSpellProto()->Id))
                {
                    handledAura = *i;
                    break;
                }
            }
            handledAura->ApplyModifier(true);
        }

        // Dragonmaw Illusion (restore mount model)
        if(GetId()==42016 && m_target->GetMountID()==16314)
        {
            if(!m_target->GetAurasByType(SPELL_AURA_MOUNTED).empty())
            {
                uint32 cr_id = m_target->GetAurasByType(SPELL_AURA_MOUNTED).front()->GetModifier()->m_miscvalue;
                if(CreatureInfo const* ci = objmgr.GetCreatureTemplate(cr_id))
                {
                    uint32 team = 0;
                    if (m_target->GetTypeId()==TYPEID_PLAYER)
                        team = ((Player*)m_target)->GetTeam();

                    uint32 display_id = objmgr.ChooseDisplayId(team,ci);
                    CreatureModelInfo const *minfo = objmgr.GetCreatureModelRandomGender(display_id);
                    if (minfo)
                        display_id = minfo->modelid;

                    m_target->SetUInt32Value(UNIT_FIELD_MOUNTDISPLAYID,display_id);
                }
            }
        }
    }
}

void Aura::HandleForceReaction(bool apply, bool Real)
{
    if(m_target->GetTypeId() != TYPEID_PLAYER)
        return;

    if(!Real)
        return;

    Player* player = (Player*)m_target;

    uint32 faction_id = m_modifier.m_miscvalue;
    uint32 faction_rank = m_modifier.m_amount;

    if(apply)
        player->m_forcedReactions[faction_id] = ReputationRank(faction_rank);
    else
        player->m_forcedReactions.erase(faction_id);

    WorldPacket data;
    data.Initialize(SMSG_SET_FORCED_REACTIONS, 4+player->m_forcedReactions.size()*(4+4));
    data << uint32(player->m_forcedReactions.size());
    for(ForcedReactions::const_iterator itr = player->m_forcedReactions.begin(); itr != player->m_forcedReactions.end(); ++itr)
    {
        data << uint32(itr->first);                         // faction_id (Faction.dbc)
        data << uint32(itr->second);                        // reputation rank
    }
    player->SendDirectMessage(&data);
}

void Aura::HandleAuraModSkill(bool apply, bool Real)
{
    if(m_target->GetTypeId() != TYPEID_PLAYER)
        return;

    uint32 prot=GetSpellProto()->EffectMiscValue[m_effIndex];
    int32 points = m_modifier.m_amount;

    ((Player*)m_target)->ModifySkillBonus(prot,(apply ? points: -points),m_modifier.m_auraname==SPELL_AURA_MOD_SKILL_TALENT);
    if(prot == SKILL_DEFENSE)
        ((Player*)m_target)->UpdateDefenseBonusesMod();
}

void Aura::HandleChannelDeathItem(bool apply, bool Real)
{
    if(Real && !apply)
    {
        Unit* caster = GetCaster();
        Unit* victim = GetTarget();
        if(!caster || caster->GetTypeId() != TYPEID_PLAYER || !victim)// || m_removeMode!=AURA_REMOVE_BY_DEATH)
            return;

        //we cannot check removemode = death
        //talent will remove the caster's aura->interrupt channel->remove victim aura
        if(victim->GetHealth() > 0)
            return;
        // Item amount
        if (m_modifier.m_amount <= 0)
            return;

        SpellEntry const *spellInfo = GetSpellProto();
        if(spellInfo->EffectItemType[m_effIndex] == 0)
            return;

        // Soul Shard only from non-grey units
        if( spellInfo->EffectItemType[m_effIndex] == 6265 &&
            (victim->getLevel() <= Trinity::XP::GetGrayLevel(caster->getLevel()) ||
             victim->GetTypeId()==TYPEID_UNIT && !((Player*)caster)->isAllowedToLoot((Creature*)victim)) )
            return;
        //Adding items
        uint32 noSpaceForCount = 0;
        uint32 count = m_modifier.m_amount;

        ItemPosCountVec dest;
        uint8 msg = ((Player*)caster)->CanStoreNewItem( NULL_BAG, NULL_SLOT, dest, spellInfo->EffectItemType[m_effIndex], count, &noSpaceForCount);
        if( msg != EQUIP_ERR_OK )
        {
            count-=noSpaceForCount;
            ((Player*)caster)->SendEquipError( msg, NULL, NULL );
            if (count==0)
                return;
        }

        Item* newitem = ((Player*)caster)->StoreNewItem(dest, spellInfo->EffectItemType[m_effIndex], true);
        ((Player*)caster)->SendNewItem(newitem, count, true, false);
    }
}

void Aura::HandleBindSight(bool apply, bool Real)
{
    Unit* caster = GetCaster();
    if(!caster || caster->GetTypeId() != TYPEID_PLAYER)
        return;

    ((Player*)caster)->SetSeer(apply ? m_target : caster);
}

void Aura::HandleFarSight(bool apply, bool Real)
{
    //Handled by client
    /*Unit* caster = GetCaster();
    if(!caster || caster->GetTypeId() != TYPEID_PLAYER)
        return;

    ((Player*)caster)->SetFarSightGUID(apply ? m_target->GetGUID() : 0);*/
}

void Aura::HandleAuraTrackCreatures(bool apply, bool Real)
{
    if(m_target->GetTypeId()!=TYPEID_PLAYER)
        return;

    if(apply)
        m_target->RemoveNoStackAurasDueToAura(this);
    m_target->SetUInt32Value(PLAYER_TRACK_CREATURES, apply ? ((uint32)1)<<(m_modifier.m_miscvalue-1) : 0 );
}

void Aura::HandleAuraTrackResources(bool apply, bool Real)
{
    if(m_target->GetTypeId()!=TYPEID_PLAYER)
        return;

    if(apply)
        m_target->RemoveNoStackAurasDueToAura(this);
    m_target->SetUInt32Value(PLAYER_TRACK_RESOURCES, apply ? ((uint32)1)<<(m_modifier.m_miscvalue-1): 0 );
}

void Aura::HandleAuraTrackStealthed(bool apply, bool Real)
{
    if(m_target->GetTypeId()!=TYPEID_PLAYER)
        return;

    if(apply)
        m_target->RemoveNoStackAurasDueToAura(this);

    m_target->ApplyModFlag(PLAYER_FIELD_BYTES,PLAYER_FIELD_BYTE_TRACK_STEALTHED,apply);
}

void Aura::HandleAuraModScale(bool apply, bool Real)
{
    m_target->ApplyPercentModFloatValue(OBJECT_FIELD_SCALE_X,m_modifier.m_amount,apply);
}

/*void Aura::HandleModPossess(bool apply, bool Real)
{
    if(!Real)
        return;

    if(m_target->getLevel() > m_modifier.m_amount)
        return;

    // not possess yourself
    if(GetCasterGUID() == m_target->GetGUID())
        return;

    Unit* caster = GetCaster();
    if(!caster)
        return;

    if( apply )
    {
        m_target->SetCharmerGUID(GetCasterGUID());
        m_target->SetUInt32Value(UNIT_FIELD_FACTIONTEMPLATE,caster->getFaction());
        caster->SetCharm(m_target);

        m_target->CombatStop();
        m_target->DeleteThreatList();
        if(m_target->GetTypeId() == TYPEID_UNIT)
        {
            m_target->StopMoving();
            m_target->GetMotionMaster()->Clear();
            m_target->GetMotionMaster()->MoveIdle();
            CharmInfo *charmInfo = ((Creature*)m_target)->InitCharmInfo(m_target);
            charmInfo->InitPossessCreateSpells();
        }

        if(caster->GetTypeId() == TYPEID_PLAYER)
        {
            ((Player*)caster)->PossessSpellInitialize();
        }
    }
    else
    {
        m_target->SetCharmerGUID(0);

        if(m_target->GetTypeId() == TYPEID_PLAYER)
            ((Player*)m_target)->setFactionForRace(m_target->getRace());
        else if(m_target->GetTypeId() == TYPEID_UNIT)
        {
            CreatureInfo const *cinfo = ((Creature*)m_target)->GetCreatureInfo();
            m_target->SetUInt32Value(UNIT_FIELD_FACTIONTEMPLATE,cinfo->faction_A);
        }

        caster->SetCharm(0);

        if(caster->GetTypeId() == TYPEID_PLAYER)
        {
            WorldPacket data(SMSG_PET_SPELLS, 8);
            data << uint64(0);
            data << uint32(0);
            ((Player*)caster)->GetSession()->SendPacket(&data);
        }
        if(m_target->GetTypeId() == TYPEID_UNIT)
        {
            ((Creature*)m_target)->AIM_Initialize();

            if (((Creature*)m_target)->AI())
                ((Creature*)m_target)->AI()->AttackStart(caster);
        }
    }
    if(caster->GetTypeId() == TYPEID_PLAYER)
        ((Player*)caster)->SetFarSightGUID(apply ? m_target->GetGUID() : 0);
}

void Aura::HandleModPossessPet(bool apply, bool Real)
{
    if(!Real)
        return;

    Unit* caster = GetCaster();
    if(!caster || caster->GetTypeId() != TYPEID_PLAYER)
        return;

    Pet *pet = caster->GetPet();
    if(!pet || pet != m_target)
        return;

    if(apply)
        pet->SetFlag(UNIT_FIELD_FLAGS, UNIT_FLAG_UNK_24);
    else
        pet->RemoveFlag(UNIT_FIELD_FLAGS, UNIT_FLAG_UNK_24);

    ((Player*)caster)->SetFarSightGUID(apply ? pet->GetGUID() : 0);
    ((Player*)caster)->SetCharm(apply ? pet : NULL);
    ((Player*)caster)->SetClientControl(pet, apply ? 1 : 0);

    if(apply)
    {
        pet->StopMoving();
        pet->GetMotionMaster()->Clear();
        pet->GetMotionMaster()->MoveIdle();
    }
    else
    {
        pet->AttackStop();
        pet->GetMotionMaster()->MoveFollow(caster, PET_FOLLOW_DIST, PET_FOLLOW_ANGLE);
        pet->SetUnitMovementFlags(MOVEMENTFLAG_NONE);
    }
}*/

void Aura::HandleAuraModPetTalentsPoints(bool Apply, bool Real)
{
    if(!Real)
        return;

    // Recalculate pet tlaent points
    if (Pet *pet=m_target->GetPet())
        pet->InitTalentForLevel();
}

/*void Aura::HandleModCharm(bool apply, bool Real)
{
    if(!Real)
        return;

    // not charm yourself
    if(GetCasterGUID() == m_target->GetGUID())
        return;

    Unit* caster = GetCaster();
    if(!caster)
        return;

    if(int32(m_target->getLevel()) <= m_modifier.m_amount)
    {
        if( apply )
        {
            m_target->SetCharmerGUID(GetCasterGUID());
            m_target->SetUInt32Value(UNIT_FIELD_FACTIONTEMPLATE,caster->getFaction());
            m_target->CastStop(m_target==caster ? GetId() : 0);
            caster->SetCharm(m_target);

            m_target->CombatStop();
            m_target->DeleteThreatList();

            if(m_target->GetTypeId() == TYPEID_UNIT)
            {
                ((Creature*)m_target)->AIM_Initialize();
                CharmInfo *charmInfo = ((Creature*)m_target)->InitCharmInfo(m_target);
                charmInfo->InitCharmCreateSpells();
                charmInfo->SetReactState( REACT_DEFENSIVE );

                if(caster->GetTypeId() == TYPEID_PLAYER && caster->getClass() == CLASS_WARLOCK)
                {
                    CreatureInfo const *cinfo = ((Creature*)m_target)->GetCreatureInfo();
                    if(cinfo && cinfo->type == CREATURE_TYPE_DEMON)
                    {
                        //to prevent client crash
                        m_target->SetFlag(UNIT_FIELD_BYTES_0, 2048);
                        //just to enable stat window
                        charmInfo->SetPetNumber(objmgr.GeneratePetNumber(), true);
                        //if charmed two demons the same session, the 2nd gets the 1st one's name
                        m_target->SetUInt32Value(UNIT_FIELD_PET_NAME_TIMESTAMP, time(NULL));
                    }
                }
            }

            if(caster->GetTypeId() == TYPEID_PLAYER)
            {
                ((Player*)caster)->CharmSpellInitialize();
            }
        }
        else
        {
            m_target->SetCharmerGUID(0);

            if(m_target->GetTypeId() == TYPEID_PLAYER)
                ((Player*)m_target)->setFactionForRace(m_target->getRace());
            else
            {
                CreatureInfo const *cinfo = ((Creature*)m_target)->GetCreatureInfo();

                // restore faction
                if(((Creature*)m_target)->isPet())
                {
                    if(Unit* owner = m_target->GetOwner())
                        m_target->SetUInt32Value(UNIT_FIELD_FACTIONTEMPLATE,owner->getFaction());
                    else if(cinfo)
                        m_target->SetUInt32Value(UNIT_FIELD_FACTIONTEMPLATE,cinfo->faction_A);
                }
                else if(cinfo)                              // normal creature
                    m_target->SetUInt32Value(UNIT_FIELD_FACTIONTEMPLATE,cinfo->faction_A);

                // restore UNIT_FIELD_BYTES_0
                if(cinfo && caster->GetTypeId() == TYPEID_PLAYER && caster->getClass() == CLASS_WARLOCK && cinfo->type == CREATURE_TYPE_DEMON)
                {
                    CreatureDataAddon const *cainfo = ((Creature*)m_target)->GetCreatureAddon();
                    if(cainfo && cainfo->bytes0 != 0)
                        m_target->SetUInt32Value(UNIT_FIELD_BYTES_0, cainfo->bytes0);
                    else
                        m_target->RemoveFlag(UNIT_FIELD_BYTES_0, 2048);

                    if(m_target->GetCharmInfo())
                        m_target->GetCharmInfo()->SetPetNumber(0, true);
                    else
                        sLog.outError("Aura::HandleModCharm: target="I64FMTD" with typeid=%d has a charm aura but no charm info!", m_target->GetGUID(), m_target->GetTypeId());
                }
            }

            caster->SetCharm(0);

            if(caster->GetTypeId() == TYPEID_PLAYER)
            {
                WorldPacket data(SMSG_PET_SPELLS, 8);
                data << uint64(0);
                data << uint32(0);
                ((Player*)caster)->GetSession()->SendPacket(&data);
            }
            if(m_target->GetTypeId() == TYPEID_UNIT)
            {
                ((Creature*)m_target)->AIM_Initialize();
                if (((Creature*)m_target)->AI())
                    ((Creature*)m_target)->AI()->AttackStart(caster);
            }
        }
    }
}*/

void Aura::HandleModConfuse(bool apply, bool Real)
{
    if(!Real)
        return;

    //m_target->SetConfused(apply, GetCasterGUID(), GetId());
    m_target->SetControlled(apply, UNIT_STAT_CONFUSED);
}

void Aura::HandleModFear(bool apply, bool Real)
{
    if (!Real)
        return;

    //m_target->SetFeared(apply, GetCasterGUID(), GetId());
    m_target->SetControlled(apply, UNIT_STAT_FLEEING);
}

void Aura::HandleFeignDeath(bool apply, bool Real)
{
    if(!Real)
        return;

    if(m_target->GetTypeId() != TYPEID_PLAYER)
        return;

    if( apply )
    {
        /*
        WorldPacket data(SMSG_FEIGN_DEATH_RESISTED, 9);
        data<<m_target->GetGUID();
        data<<uint8(0);
        m_target->SendMessageToSet(&data,true);
        */

        std::list<Unit*> targets;
        Trinity::AnyUnfriendlyUnitInObjectRangeCheck u_check(m_target, m_target, World::GetMaxVisibleDistance());
        Trinity::UnitListSearcher<Trinity::AnyUnfriendlyUnitInObjectRangeCheck> searcher(m_target, targets, u_check);
        m_target->VisitNearbyObject(World::GetMaxVisibleDistance(), searcher);
        for(std::list<Unit*>::iterator iter = targets.begin(); iter != targets.end(); ++iter)
        {
            if(!(*iter)->hasUnitState(UNIT_STAT_CASTING))
                continue;

            for(uint32 i = CURRENT_FIRST_NON_MELEE_SPELL; i < CURRENT_MAX_SPELL; i++)
            {
                if((*iter)->m_currentSpells[i]
                && (*iter)->m_currentSpells[i]->m_targets.getUnitTargetGUID() == m_target->GetGUID())
                {
                    (*iter)->InterruptSpell(i, false);
                }
            }
        }
                                                            // blizz like 2.0.x
        m_target->SetFlag(UNIT_FIELD_FLAGS, UNIT_FLAG_UNK_29);
                                                            // blizz like 2.0.x
        m_target->SetFlag(UNIT_FIELD_FLAGS_2, UNIT_FLAG2_FEIGN_DEATH);
                                                            // blizz like 2.0.x
        m_target->SetFlag(UNIT_DYNAMIC_FLAGS, UNIT_DYNFLAG_DEAD);

        m_target->addUnitState(UNIT_STAT_DIED);
        m_target->CombatStop();
        m_target->RemoveAurasWithInterruptFlags(AURA_INTERRUPT_FLAG_UNATTACKABLE);

        // prevent interrupt message
        if(m_caster_guid==m_target->GetGUID() && m_target->m_currentSpells[CURRENT_GENERIC_SPELL])
            m_target->m_currentSpells[CURRENT_GENERIC_SPELL]->finish();
        m_target->InterruptNonMeleeSpells(true);
        m_target->getHostilRefManager().deleteReferences();
    }
    else
    {
        /*
        WorldPacket data(SMSG_FEIGN_DEATH_RESISTED, 9);
        data<<m_target->GetGUID();
        data<<uint8(1);
        m_target->SendMessageToSet(&data,true);
        */
                                                            // blizz like 2.0.x
        m_target->RemoveFlag(UNIT_FIELD_FLAGS, UNIT_FLAG_UNK_29);
                                                            // blizz like 2.0.x
        m_target->RemoveFlag(UNIT_FIELD_FLAGS_2, UNIT_FLAG2_FEIGN_DEATH);
                                                            // blizz like 2.0.x
        m_target->RemoveFlag(UNIT_DYNAMIC_FLAGS, UNIT_DYNFLAG_DEAD);

        m_target->clearUnitState(UNIT_STAT_DIED);
    }
}

void Aura::HandleAuraModDisarm(bool apply, bool Real)
{
    if (!Real)
        return;
    AuraType type = GetModifier()->m_auraname;

    //Prevent handling aura twice
    if(apply && m_target->GetAurasByType(type).size()>1)
        return;
    if(!apply && m_target->HasAuraType(type))
        return;
    uint32 field, flag, slot;
    WeaponAttackType attType;
    switch (type)
    {
    case SPELL_AURA_MOD_DISARM:
        field=UNIT_FIELD_FLAGS;
        flag=UNIT_FLAG_DISARMED;
        slot=EQUIPMENT_SLOT_MAINHAND;
        attType=BASE_ATTACK;
    break;
    case SPELL_AURA_MOD_DISARM_OFFHAND:
        field=UNIT_FIELD_FLAGS_2;
        flag=UNIT_FLAG2_DISARM_OFFHAND;
        slot=EQUIPMENT_SLOT_OFFHAND;
        attType=OFF_ATTACK;
    break;
    case SPELL_AURA_MOD_DISARM_RANGED:
        field=UNIT_FIELD_FLAGS_2;
        flag=UNIT_FLAG2_DISARM_RANGED;
        slot=EQUIPMENT_SLOT_RANGED;
        attType=RANGED_ATTACK;
    break;
    }
    if(apply)
        m_target->SetFlag(field, flag);
    else
        m_target->RemoveFlag(field, flag);

    if (m_target->GetTypeId() == TYPEID_PLAYER)
    {
        Item *pItem = ((Player*)m_target)->GetItemByPos( INVENTORY_SLOT_BAG_0, slot );
        if(!pItem )
            return;
        ((Player*)m_target)->_ApplyItemMods(pItem, slot, !apply);
    }
    else if (((Creature*)m_target)->GetCurrentEquipmentId())
        m_target->UpdateDamagePhysical(attType);
}

void Aura::HandleModStealth(bool apply, bool Real)
{
    if(apply)
    {
        if(Real && m_target->GetTypeId()==TYPEID_PLAYER)
        {
            // drop flag at stealth in bg
            m_target->RemoveAurasWithInterruptFlags(AURA_INTERRUPT_FLAG_UNATTACKABLE);

            // remove player from the objective's active player count at stealth
            if(OutdoorPvP * pvp = ((Player*)m_target)->GetOutdoorPvP())
                pvp->HandlePlayerActivityChanged((Player*)m_target);
        }

        // only at real aura add
        if(Real)
        {
            m_target->SetStandFlags(UNIT_STAND_FLAGS_CREEP);
            if(m_target->GetTypeId()==TYPEID_PLAYER)
                m_target->SetFlag(PLAYER_FIELD_BYTES2, 0x2000);

            // apply only if not in GM invisibility (and overwrite invisibility state)
            if(m_target->GetVisibility()!=VISIBILITY_OFF)
            {
                //m_target->SetVisibility(VISIBILITY_GROUP_NO_DETECT);
                //m_target->SetVisibility(VISIBILITY_OFF);
                m_target->SetVisibility(VISIBILITY_GROUP_STEALTH);
            }
        }
    }
    else
    {
        // only at real aura remove
        if(Real)
        {
            // if last SPELL_AURA_MOD_STEALTH and no GM invisibility
            if(!m_target->HasAuraType(SPELL_AURA_MOD_STEALTH) && m_target->GetVisibility()!=VISIBILITY_OFF)
            {
                m_target->RemoveStandFlags(UNIT_STAND_FLAGS_CREEP);
                if(m_target->GetTypeId()==TYPEID_PLAYER)
                    m_target->RemoveFlag(PLAYER_FIELD_BYTES2, 0x2000);

                // restore invisibility if any
                if(m_target->HasAuraType(SPELL_AURA_MOD_INVISIBILITY))
                {
                    //m_target->SetVisibility(VISIBILITY_GROUP_NO_DETECT);
                    //m_target->SetVisibility(VISIBILITY_GROUP_INVISIBILITY);
                    m_target->SetVisibility(VISIBILITY_ON);
                }
                else
                {
                    m_target->SetVisibility(VISIBILITY_ON);
                    if(m_target->GetTypeId() == TYPEID_PLAYER)
                        if(OutdoorPvP * pvp = ((Player*)m_target)->GetOutdoorPvP())
                            pvp->HandlePlayerActivityChanged((Player*)m_target);
                }
            }
        }
    }

    if (Real && !apply)
    {
        // Master of Subtlety
        if (m_target->HasAura(31665))
            m_target->CastSpell(m_target,31666,true);
        // Overkill
        if (m_target->HasAura(58427))
            m_target->CastSpell(m_target,58428,true);
    }
}

void Aura::HandleInvisibility(bool apply, bool Real)
{
    if(apply)
    {
        m_target->m_invisibilityMask |= (1 << m_modifier.m_miscvalue);

        m_target->RemoveAurasWithInterruptFlags(AURA_INTERRUPT_FLAG_UNATTACKABLE);

        if(Real && m_target->GetTypeId()==TYPEID_PLAYER)
        {
            // apply glow vision
            m_target->SetFlag(PLAYER_FIELD_BYTES2,PLAYER_FIELD_BYTE2_INVISIBILITY_GLOW);
            // remove player from the objective's active player count at invisibility
            if(OutdoorPvP * pvp = ((Player*)m_target)->GetOutdoorPvP())
                pvp->HandlePlayerActivityChanged((Player*)m_target);
        }

        // apply only if not in GM invisibility and not stealth
        if(m_target->GetVisibility()==VISIBILITY_ON)
        {
            // Aura not added yet but visibility code expect temporary add aura
            //m_target->SetVisibility(VISIBILITY_GROUP_NO_DETECT);
            //m_target->SetVisibility(VISIBILITY_GROUP_INVISIBILITY);
            m_target->SetVisibility(VISIBILITY_ON);
        }
    }
    else
    {
        // recalculate value at modifier remove (current aura already removed)
        m_target->m_invisibilityMask = 0;
        Unit::AuraList const& auras = m_target->GetAurasByType(SPELL_AURA_MOD_INVISIBILITY);
        for(Unit::AuraList::const_iterator itr = auras.begin(); itr != auras.end(); ++itr)
            m_target->m_invisibilityMask |= (1 << m_modifier.m_miscvalue);

        // only at real aura remove and if not have different invisibility auras.
        if(Real && m_target->m_invisibilityMask==0)
        {
            // remove glow vision
            if(m_target->GetTypeId() == TYPEID_PLAYER)
                m_target->RemoveFlag(PLAYER_FIELD_BYTES2,PLAYER_FIELD_BYTE2_INVISIBILITY_GLOW);

            // apply only if not in GM invisibility & not stealthed while invisible
            if(m_target->GetVisibility()!=VISIBILITY_OFF)
            {
                // if have stealth aura then already have stealth visibility
                if(!m_target->HasAuraType(SPELL_AURA_MOD_STEALTH))
                {
                    m_target->SetVisibility(VISIBILITY_ON);
                    if(m_target->GetTypeId() == TYPEID_PLAYER)
                        if(OutdoorPvP * pvp = ((Player*)m_target)->GetOutdoorPvP())
                            pvp->HandlePlayerActivityChanged((Player*)m_target);
                }
            }
        }
    }
}

void Aura::HandleInvisibilityDetect(bool apply, bool Real)
{
    if(apply)
    {
        m_target->m_detectInvisibilityMask |= (1 << m_modifier.m_miscvalue);
    }
    else
    {
        // recalculate value at modifier remove (current aura already removed)
        m_target->m_detectInvisibilityMask = 0;
        Unit::AuraList const& auras = m_target->GetAurasByType(SPELL_AURA_MOD_INVISIBILITY_DETECTION);
        for(Unit::AuraList::const_iterator itr = auras.begin(); itr != auras.end(); ++itr)
            m_target->m_detectInvisibilityMask |= (1 << m_modifier.m_miscvalue);
    }
    if(Real && m_target->GetTypeId()==TYPEID_PLAYER)
        //ObjectAccessor::UpdateVisibilityForPlayer((Player*)m_target);
        m_target->SetToNotify();
}

void Aura::HandleAuraModSilence(bool apply, bool Real)
{
    // only at real add/remove aura
    if(!Real)
        return;

    if(apply)
    {
        m_target->SetFlag(UNIT_FIELD_FLAGS, UNIT_FLAG_SILENCED);
        // Stop cast only spells vs PreventionType == SPELL_PREVENTION_TYPE_SILENCE
        for (uint32 i = CURRENT_MELEE_SPELL; i < CURRENT_MAX_SPELL;i++)
        {
            Spell* currentSpell = m_target->m_currentSpells[i];
            if (currentSpell && currentSpell->m_spellInfo->PreventionType == SPELL_PREVENTION_TYPE_SILENCE)
            {
                uint32 state = currentSpell->getState();
                // Stop spells on prepare or casting state
                if ( state == SPELL_STATE_PREPARING || state == SPELL_STATE_CASTING )
                {
                    currentSpell->cancel();
                    currentSpell->SetReferencedFromCurrent(false);
                    m_target->m_currentSpells[i] = NULL;
                }
            }
        }

        switch (GetId())
        {
            // Arcane Torrent (Energy)
            case 25046:
            {
                Unit * caster = GetCaster();
                if (!caster)
                    return;

                // Search Mana Tap auras on caster
                Aura * dummy = caster->GetDummyAura(28734);
                if (dummy)
                {
                    int32 bp = dummy->GetStackAmount() * 10;
                    caster->CastCustomSpell(caster, 25048, &bp, NULL, NULL, true);
                    m_target->RemoveAurasDueToSpell(28734);
                }
            }
        }
    }
    else
    {
        // Real remove called after current aura remove from lists, check if other similar auras active
        if(m_target->HasAuraType(SPELL_AURA_MOD_SILENCE))
            return;

        m_target->RemoveFlag(UNIT_FIELD_FLAGS, UNIT_FLAG_SILENCED);
    }
}

void Aura::HandleModThreat(bool apply, bool Real)
{
    // only at real add/remove aura
    if(!Real)
        return;

    if(!m_target->isAlive())
        return;

    Unit* caster = GetCaster();

    if(!caster || !caster->isAlive())
        return;

    int level_diff = 0;
    int multiplier = 0;
    switch (GetId())
    {
        // Arcane Shroud
        case 26400:
            level_diff = m_target->getLevel() - 60;
            multiplier = 2;
            break;
        // The Eye of Diminution
        case 28862:
            level_diff = m_target->getLevel() - 60;
            multiplier = 1;
            break;
    }
    if (level_diff > 0)
        m_modifier.m_amount += multiplier * level_diff;

    for(int8 x=0;x < MAX_SPELL_SCHOOL;x++)
    {
        if(m_modifier.m_miscvalue & int32(1<<x))
        {
            if(m_target->GetTypeId() == TYPEID_PLAYER)
                ApplyPercentModFloatVar(m_target->m_threatModifier[x], m_positive ? m_modifier.m_amount : -m_modifier.m_amount, apply);
        }
    }
}

void Aura::HandleAuraModTotalThreat(bool apply, bool Real)
{
    // only at real add/remove aura
    if(!Real)
        return;

    if(!m_target->isAlive() || m_target->GetTypeId()!= TYPEID_PLAYER)
        return;

    Unit* caster = GetCaster();

    if(!caster || !caster->isAlive())
        return;

    float threatMod = 0.0f;
    if(apply)
        threatMod = float(m_modifier.m_amount);
    else
        threatMod =  float(-m_modifier.m_amount);

    m_target->getHostilRefManager().threatAssist(caster, threatMod);
}

void Aura::HandleModTaunt(bool apply, bool Real)
{
    // only at real add/remove aura
    if(!Real)
        return;

    if(!m_target->isAlive() || !m_target->CanHaveThreatList())
        return;

    Unit* caster = GetCaster();

    if(!caster || !caster->isAlive() || caster->GetTypeId() != TYPEID_PLAYER)
        return;

    if(apply)
        m_target->TauntApply(caster);
    else
    {
        // When taunt aura fades out, mob will switch to previous target if current has less than 1.1 * secondthreat
        m_target->TauntFadeOut(caster);
    }
}

/*********************************************************/
/***                  MODIFY SPEED                     ***/
/*********************************************************/
void Aura::HandleAuraModIncreaseSpeed(bool /*apply*/, bool Real)
{
    // all applied/removed only at real aura add/remove
    if(!Real)
        return;

    m_target->UpdateSpeed(MOVE_RUN, true);
}

void Aura::HandleAuraModIncreaseMountedSpeed(bool /*apply*/, bool Real)
{
    // all applied/removed only at real aura add/remove
    if(!Real)
        return;

    m_target->UpdateSpeed(MOVE_RUN, true);
}

void Aura::HandleAuraModIncreaseFlightSpeed(bool apply, bool Real)
{
    // all applied/removed only at real aura add/remove
    if(!Real)
        return;

    // Enable Fly mode for flying mounts
    if (m_modifier.m_auraname == SPELL_AURA_MOD_INCREASE_FLIGHT_SPEED)
    {
        WorldPacket data;
        if(apply)
            data.Initialize(SMSG_MOVE_SET_CAN_FLY, 12);
        else
            data.Initialize(SMSG_MOVE_UNSET_CAN_FLY, 12);
        data.append(m_target->GetPackGUID());
        data << uint32(0);                                      // unknown
        m_target->SendMessageToSet(&data, true);

        //Players on flying mounts must be immune to polymorph
        if (m_target->GetTypeId()==TYPEID_PLAYER)
            m_target->ApplySpellImmune(GetId(),IMMUNITY_MECHANIC,1<<MECHANIC_POLYMORPH,apply);

        // Dragonmaw Illusion (overwrite mount model, mounted aura already applied)
        if( apply && m_target->HasAura(42016,0) && m_target->GetMountID())
            m_target->SetUInt32Value(UNIT_FIELD_MOUNTDISPLAYID,16314);
    }

    m_target->UpdateSpeed(MOVE_FLIGHT, true);
}

void Aura::HandleAuraModIncreaseSwimSpeed(bool /*apply*/, bool Real)
{
    // all applied/removed only at real aura add/remove
    if(!Real)
        return;

    m_target->UpdateSpeed(MOVE_SWIM, true);
}

void Aura::HandleAuraModDecreaseSpeed(bool /*apply*/, bool Real)
{
    // all applied/removed only at real aura add/remove
    if(!Real)
        return;

    m_target->UpdateSpeed(MOVE_RUN, true);
    m_target->UpdateSpeed(MOVE_SWIM, true);
    m_target->UpdateSpeed(MOVE_FLIGHT, true);
}

void Aura::HandleAuraModUseNormalSpeed(bool /*apply*/, bool Real)
{
    // all applied/removed only at real aura add/remove
    if(!Real)
        return;

    m_target->UpdateSpeed(MOVE_RUN,  true);
    m_target->UpdateSpeed(MOVE_SWIM, true);
    m_target->UpdateSpeed(MOVE_FLIGHT,  true);
}

/*********************************************************/
/***                     IMMUNITY                      ***/
/*********************************************************/

void Aura::HandleModMechanicImmunity(bool apply, bool Real)
{
    uint32 mechanic;
    if (GetSpellProto()->EffectApplyAuraName[GetEffIndex()]==SPELL_AURA_MECHANIC_IMMUNITY)
        mechanic = 1 << m_modifier.m_miscvalue;
    else //SPELL_AURA_MECHANIC_IMMUNITY_MASK
        mechanic = m_modifier.m_miscvalue;
    //immune movement impairment and loss of control
    if(GetId()==42292 || GetId()==59752)
        mechanic=IMMUNE_TO_MOVEMENT_IMPAIRMENT_AND_LOSS_CONTROL_MASK;

    if(apply && GetSpellProto()->AttributesEx & SPELL_ATTR_EX_DISPEL_AURAS_ON_IMMUNITY)
    {
        Unit::AuraMap& Auras = m_target->GetAuras();
        for(Unit::AuraMap::iterator iter = Auras.begin(), next; iter != Auras.end(); iter = next)
        {
            next = iter;
            ++next;
            SpellEntry const *spell = iter->second->GetSpellProto();
            if (!( spell->Attributes & SPELL_ATTR_UNAFFECTED_BY_INVULNERABILITY) && // spells unaffected by invulnerability
                   spell->Id != GetId())
            {
                //check for mechanic mask
                if(GetSpellMechanicMask(spell, iter->second->GetEffIndex()) & mechanic)
                {
                    m_target->RemoveAurasDueToSpell(spell->Id);
                    if(Auras.empty())
                        break;
                    else
                        next = Auras.begin();
                }
            }
        }
    }

    m_target->ApplySpellImmune(GetId(),IMMUNITY_MECHANIC,mechanic,apply);

    // Bestial Wrath
    if ( GetSpellProto()->SpellFamilyName == SPELLFAMILY_HUNTER && GetSpellProto()->Id == 19574)
    {
        // The Beast Within cast on owner if talent present
        if ( Unit* owner = m_target->GetOwner() )
        {
            // Search talent
            Unit::AuraList const& m_dummyAuras = owner->GetAurasByType(SPELL_AURA_DUMMY);
            for(Unit::AuraList::const_iterator i = m_dummyAuras.begin(); i != m_dummyAuras.end(); ++i)
            {
                if ( (*i)->GetSpellProto()->SpellIconID == 2229 )
                {
                    if (apply)
                        owner->CastSpell(owner, 34471, true, 0, this);
                    else
                        owner->RemoveAurasDueToSpell(34471);
                    break;
                }
            }
        }
    }

    // The Beast Within and Bestial Wrath - immunity
    if(GetId() == 19574 || GetId() == 34471)
    {
        if(apply)
        {
            m_target->CastSpell(m_target,24395,true);
            m_target->CastSpell(m_target,24396,true);
            m_target->CastSpell(m_target,24397,true);
            m_target->CastSpell(m_target,26592,true);
        }
        else
        {
            m_target->RemoveAurasDueToSpell(24395);
            m_target->RemoveAurasDueToSpell(24396);
            m_target->RemoveAurasDueToSpell(24397);
            m_target->RemoveAurasDueToSpell(26592);
        }
    }

    // Heroic Fury (remove Intercept cooldown)
    if( apply && GetId() == 60970 && m_target->GetTypeId() == TYPEID_PLAYER )
    {
        ((Player*)m_target)->RemoveSpellCooldown(20252);

        WorldPacket data(SMSG_CLEAR_COOLDOWN, (4+8));
        data << uint32(20252);
        data << uint64(m_target->GetGUID());
        ((Player*)m_target)->GetSession()->SendPacket(&data);
    }
}

void Aura::HandleAuraModEffectImmunity(bool apply, bool Real)
{
    if(!apply)
    {
        if(m_target->GetTypeId() == TYPEID_PLAYER)
        {
            if(((Player*)m_target)->InBattleGround())
            {
                BattleGround *bg = ((Player*)m_target)->GetBattleGround();
                if(bg)
                {
                    switch(bg->GetTypeID())
                    {
                        case BATTLEGROUND_AV:
                        {
                            break;
                        }
                        case BATTLEGROUND_WS:
                        {
                            // Warsong Flag, horde               // Silverwing Flag, alliance
                            if(GetId() == 23333 || GetId() == 23335)
                                    bg->EventPlayerDroppedFlag(((Player*)m_target));
                            break;
                        }
                        case BATTLEGROUND_AB:
                        {
                            break;
                        }
                        case BATTLEGROUND_EY:
                        {
                           if(GetId() == 34976)
                                bg->EventPlayerDroppedFlag(((Player*)m_target));
                            break;
                        }
                    }
                }
            }
            else
                sOutdoorPvPMgr.HandleDropFlag((Player*)m_target,GetSpellProto()->Id);
        }
    }

    m_target->ApplySpellImmune(GetId(),IMMUNITY_EFFECT,m_modifier.m_miscvalue,apply);
}

void Aura::HandleAuraModStateImmunity(bool apply, bool Real)
{
    if(apply && Real && GetSpellProto()->AttributesEx & SPELL_ATTR_EX_DISPEL_AURAS_ON_IMMUNITY)
    {
        Unit::AuraList const& auraList = m_target->GetAurasByType(AuraType(m_modifier.m_miscvalue));
        for(Unit::AuraList::const_iterator itr = auraList.begin(); itr != auraList.end();)
        {
            if (auraList.front() != this)                   // skip itself aura (it already added)
            {
                m_target->RemoveAurasDueToSpell(auraList.front()->GetId());
                itr = auraList.begin();
            }
            else
                ++itr;
        }
    }

    m_target->ApplySpellImmune(GetId(),IMMUNITY_STATE,m_modifier.m_miscvalue,apply);
}

void Aura::HandleAuraModSchoolImmunity(bool apply, bool Real)
{
    if(apply && m_modifier.m_miscvalue == SPELL_SCHOOL_MASK_NORMAL)
        m_target->RemoveAurasWithInterruptFlags(AURA_INTERRUPT_FLAG_UNATTACKABLE);

    m_target->ApplySpellImmune(GetId(),IMMUNITY_SCHOOL,m_modifier.m_miscvalue,apply);

    if(Real && apply && GetSpellProto()->AttributesEx & SPELL_ATTR_EX_DISPEL_AURAS_ON_IMMUNITY)
    {
        if(IsPositiveSpell(GetId()))                        //Only positive immunity removes auras
        {
            uint32 school_mask = m_modifier.m_miscvalue;
            Unit::AuraMap& Auras = m_target->GetAuras();
            for(Unit::AuraMap::iterator iter = Auras.begin(), next; iter != Auras.end(); iter = next)
            {
                next = iter;
                ++next;
                SpellEntry const *spell = iter->second->GetSpellProto();
                if((GetSpellSchoolMask(spell) & school_mask)//Check for school mask
                    && !( spell->Attributes & SPELL_ATTR_UNAFFECTED_BY_INVULNERABILITY)   //Spells unaffected by invulnerability
                    && !iter->second->IsPositive()          //Don't remove positive spells
                    && spell->Id != GetId() )               //Don't remove self
                {
                    m_target->RemoveAurasDueToSpell(spell->Id);
                    if(Auras.empty())
                        break;
                    else
                        next = Auras.begin();
                }
            }
        }
    }
    if( Real && GetSpellProto()->Mechanic == MECHANIC_BANISH )
    {
        if( apply )
            m_target->addUnitState(UNIT_STAT_ISOLATED);
        else
            m_target->clearUnitState(UNIT_STAT_ISOLATED);
    }
}

void Aura::HandleAuraModDmgImmunity(bool apply, bool Real)
{
    m_target->ApplySpellImmune(GetId(),IMMUNITY_DAMAGE,m_modifier.m_miscvalue,apply);
}

void Aura::HandleAuraModDispelImmunity(bool apply, bool Real)
{
    // all applied/removed only at real aura add/remove
    if(!Real)
        return;

    m_target->ApplySpellDispelImmunity(m_spellProto, DispelType(m_modifier.m_miscvalue), apply);
}

void Aura::HandleAuraProcTriggerSpell(bool apply, bool Real)
{
    if(!Real)
        return;

    if(apply)
    {
        // some spell have charges by functionality not have its in spell data
        switch (GetId())
        {
            case 28200:                                     // Ascendance (Talisman of Ascendance trinket)
                SetAuraCharges(6);
                break;
            default: break;
        }
    }
}

void Aura::HandleAuraModStalked(bool apply, bool Real)
{
    // used by spells: Hunter's Mark, Mind Vision, Syndicate Tracker (MURP) DND
    if(apply)
        m_target->SetFlag(UNIT_DYNAMIC_FLAGS, UNIT_DYNFLAG_TRACK_UNIT);
    else
        m_target->RemoveFlag(UNIT_DYNAMIC_FLAGS, UNIT_DYNFLAG_TRACK_UNIT);
}

/*********************************************************/
/***                   PERIODIC                        ***/
/*********************************************************/

void Aura::HandlePeriodicTriggerSpell(bool apply, bool Real)
{
    m_isPeriodic = apply;
    if (m_spellProto->Id == 66 && !apply)
    {
        if (m_removeMode == AURA_REMOVE_BY_DEFAULT && m_duration<=0)
            m_target->CastSpell(m_target, 32612, true, NULL, this);
    }
}

void Aura::HandlePeriodicTriggerSpellWithValue(bool apply, bool Real)
{
    m_isPeriodic = apply;

    // Wrath of the Astromancer
    if(!apply && m_spellProto->Id == 42783)
    {
        m_target->CastSpell(m_target, 42787, true, 0, this);
    }
}

void Aura::HandlePeriodicEnergize(bool apply, bool Real)
{
    if (!Real)
        return;

    m_isPeriodic = apply;

    // Replenishment (0.25% from max)
    // Infinite Replenishment
    if (m_spellProto->SpellIconID == 3184 && m_spellProto->SpellVisual[0] == 12495)
        m_modifier.m_amount = m_target->GetMaxPower(POWER_MANA) * 25 / 10000;
}

void Aura::HandleAuraPowerBurn(bool apply, bool Real)
{
    m_isPeriodic = apply;
}

void Aura::HandleAuraPeriodicDummy(bool apply, bool Real)
{
    // spells required only Real aura add/remove
    if(!Real)
        return;

    // For prevent double apply bonuses
    bool loading = (m_target->GetTypeId() == TYPEID_PLAYER && ((Player*)m_target)->GetSession()->PlayerLoading());

    Unit* caster = GetCaster();

    SpellEntry const*spell = GetSpellProto();
    switch( spell->SpellFamilyName)
    {
        case SPELLFAMILY_HUNTER:
        {
            // Explosive Shot
            if (apply && !loading && caster)
                m_modifier.m_amount += int32(caster->GetTotalAttackPowerValue(RANGED_ATTACK) * 16 / 100);
            break;
        }
    }

    m_isPeriodic = apply;
}

void Aura::HandlePeriodicHeal(bool apply, bool Real)
{
    m_isPeriodic = apply;
}

void Aura::HandlePeriodicDamage(bool apply, bool Real)
{
    // spells required only Real aura add/remove
    if(!Real)
        return;

    m_isPeriodic = apply;

    // For prevent double apply bonuses
    bool loading = (m_target->GetTypeId() == TYPEID_PLAYER && ((Player*)m_target)->GetSession()->PlayerLoading());

    // Custom damage calculation after
    if (!apply || loading)
        return;

    Unit *caster = GetCaster();
    if (!caster)
        return;

    switch (m_spellProto->SpellFamilyName)
    {
        case SPELLFAMILY_GENERIC:
        {
            // Pounce Bleed
            if ( m_spellProto->SpellIconID == 147 && m_spellProto->SpellVisual[0] == 0 )
            {
                // $AP*0.18/6 bonus per tick
                m_modifier.m_amount += int32(caster->GetTotalAttackPowerValue(BASE_ATTACK) * 3 / 100);
                return;
            }
            break;
        }
        case SPELLFAMILY_WARRIOR:
        {
            // Rend
            if (m_spellProto->SpellFamilyFlags[0] & 0x20)
            {
                // $0.2*(($MWB+$mwb)/2+$AP/14*$MWS) bonus per tick
                float ap = caster->GetTotalAttackPowerValue(BASE_ATTACK);
                int32 mws = caster->GetAttackTime(BASE_ATTACK);
                float mwb_min = caster->GetWeaponDamageRange(BASE_ATTACK,MINDAMAGE);
                float mwb_max = caster->GetWeaponDamageRange(BASE_ATTACK,MAXDAMAGE);
                m_modifier.m_amount+=int32(((mwb_min+mwb_max)/2+ap*mws/14000)*0.2f);
                return;
            }
            break;
        }
        case SPELLFAMILY_DRUID:
        {
            // Rake
            if (m_spellProto->SpellFamilyFlags[0] & 0x1000)
            {
                // $AP*0.06 bonus per tick
                m_modifier.m_amount += int32(caster->GetTotalAttackPowerValue(BASE_ATTACK) * 6 / 100);
                return;
            }
            // Lacerate
            if (m_spellProto->SpellFamilyFlags[1] & 0x0000000100)
            {
                // $AP*0.05/5 bonus per tick
                m_modifier.m_amount += int32(caster->GetTotalAttackPowerValue(BASE_ATTACK) / 100);
                return;
            }
            // Rip
            if (m_spellProto->SpellFamilyFlags[1] & 0x800000)
            {
                // 0.01*$AP*cp
                if (caster->GetTypeId() != TYPEID_PLAYER)
                    return;

                uint8 cp = ((Player*)caster)->GetComboPoints();

                // Idol of Feral Shadows. Cant be handled as SpellMod in SpellAura:Dummy due its dependency from CPs
                Unit::AuraList const& dummyAuras = caster->GetAurasByType(SPELL_AURA_DUMMY);
                for(Unit::AuraList::const_iterator itr = dummyAuras.begin(); itr != dummyAuras.end(); ++itr)
                {
                    if((*itr)->GetId()==34241)
                    {
                        m_modifier.m_amount += cp * (*itr)->GetModifier()->m_amount;
                        break;
                    }
                }
                m_modifier.m_amount += int32(caster->GetTotalAttackPowerValue(BASE_ATTACK) * cp / 100);
                return;
            }
            // Lock Jaw
            if (m_spellProto->SpellFamilyFlags[1] & 0x10000000)
            {
                // 0.15*$AP
                m_modifier.m_amount += int32(caster->GetTotalAttackPowerValue(BASE_ATTACK) * 15 / 100);
                return;
            }
            break;
        }
        case SPELLFAMILY_ROGUE:
        {
            // Rupture
            if (m_spellProto->SpellFamilyFlags[0] & 0x100000)
            {
                if (caster->GetTypeId() != TYPEID_PLAYER)
                    return;
                //1 point : ${($m1+$b1*1+0.015*$AP)*4} damage over 8 secs
                //2 points: ${($m1+$b1*2+0.024*$AP)*5} damage over 10 secs
                //3 points: ${($m1+$b1*3+0.03*$AP)*6} damage over 12 secs
                //4 points: ${($m1+$b1*4+0.03428571*$AP)*7} damage over 14 secs
                //5 points: ${($m1+$b1*5+0.0375*$AP)*8} damage over 16 secs
                float AP_per_combo[] = {0, 0.015f, 0.024, 0.03, 0.03428571, 0.0375};
                uint8 cp = ((Player*)caster)->GetComboPoints();
                if (cp > 5) cp = 5;
                m_modifier.m_amount += int32(caster->GetTotalAttackPowerValue(BASE_ATTACK) * AP_per_combo[cp]);
                return;
            }
            // Garrote
            if (m_spellProto->SpellFamilyFlags[0] & 0x100)
            {
                // $AP*0.07 bonus per tick
                m_modifier.m_amount += int32(caster->GetTotalAttackPowerValue(BASE_ATTACK) * 7 / 100);
                return;
            }
            // Deadly Poison
            if (m_spellProto->SpellFamilyFlags[0] & 0x10000)
            {
                // 0.08*$AP / 4 * amount of stack
                m_modifier.m_amount += int32(caster->GetTotalAttackPowerValue(BASE_ATTACK) * 2 * GetStackAmount() / 100);
                return;
            }
            break;
        }
        case SPELLFAMILY_HUNTER:
        {
            // Serpent Sting
            if (m_spellProto->SpellFamilyFlags[0] & 0x4000)
            {
                // $RAP*0.1/5 bonus per tick
                m_modifier.m_amount += int32(caster->GetTotalAttackPowerValue(RANGED_ATTACK) * 10 / 500);
                return;
            }
            // Immolation Trap
            if (m_spellProto->SpellFamilyFlags[0] & 0x4 && m_spellProto->SpellIconID == 678)
            {
                // $RAP*0.1/5 bonus per tick
                m_modifier.m_amount += int32(caster->GetTotalAttackPowerValue(RANGED_ATTACK) * 10 / 500);
                return;
            }
            break;
        }
        default:
            break;
    }
}

void Aura::HandlePeriodicDamagePCT(bool apply, bool Real)
{
    m_isPeriodic = apply;
}

void Aura::HandlePeriodicLeech(bool apply, bool Real)
{
    m_isPeriodic = apply;
}

void Aura::HandlePeriodicManaLeech(bool apply, bool Real)
{
    m_isPeriodic = apply;
}

void Aura::HandlePeriodicHealthFunnel(bool apply, bool Real)
{
    m_isPeriodic = apply;
}

/*********************************************************/
/***                  MODIFY STATS                     ***/
/*********************************************************/

/********************************/
/***        RESISTANCE        ***/
/********************************/

void Aura::HandleAuraModResistanceExclusive(bool apply, bool Real)
{
    for(int8 x = SPELL_SCHOOL_NORMAL; x < MAX_SPELL_SCHOOL;x++)
    {
        if(m_modifier.m_miscvalue & int32(1<<x))
        {
            m_target->HandleStatModifier(UnitMods(UNIT_MOD_RESISTANCE_START + x), BASE_VALUE, float(m_modifier.m_amount), apply);
            if(m_target->GetTypeId() == TYPEID_PLAYER)
                m_target->ApplyResistanceBuffModsMod(SpellSchools(x),m_positive,m_modifier.m_amount, apply);
        }
    }
}

void Aura::HandleAuraModResistance(bool apply, bool Real)
{
    for(int8 x = SPELL_SCHOOL_NORMAL; x < MAX_SPELL_SCHOOL;x++)
    {
        if(m_modifier.m_miscvalue & int32(1<<x))
        {
            m_target->HandleStatModifier(UnitMods(UNIT_MOD_RESISTANCE_START + x), TOTAL_VALUE, float(m_modifier.m_amount), apply);
            if(m_target->GetTypeId() == TYPEID_PLAYER || ((Creature*)m_target)->isPet())
                m_target->ApplyResistanceBuffModsMod(SpellSchools(x),m_positive,m_modifier.m_amount, apply);
        }
    }
<<<<<<< HEAD
=======

    // Faerie Fire (druid versions)
    if( (m_spellProto->SpellIconID == 109 &&
        m_spellProto->SpellFamilyName == SPELLFAMILY_DRUID &&
        m_spellProto->SpellFamilyFlags & 0x0000000000000400LL)
        || m_spellProto->Id == 35325)
    {
        m_target->ModifyAuraState(AURA_STATE_FAERIE_FIRE,apply);
    }
>>>>>>> 62cdd392
}

void Aura::HandleAuraModBaseResistancePCT(bool apply, bool Real)
{
    // only players have base stats
    if(m_target->GetTypeId() != TYPEID_PLAYER)
    {
        //pets only have base armor
        if(((Creature*)m_target)->isPet() && (m_modifier.m_miscvalue & SPELL_SCHOOL_MASK_NORMAL))
            m_target->HandleStatModifier(UNIT_MOD_ARMOR, BASE_PCT, float(m_modifier.m_amount), apply);
    }
    else
    {
        for(int8 x = SPELL_SCHOOL_NORMAL; x < MAX_SPELL_SCHOOL;x++)
        {
            if(m_modifier.m_miscvalue & int32(1<<x))
                m_target->HandleStatModifier(UnitMods(UNIT_MOD_RESISTANCE_START + x), BASE_PCT, float(m_modifier.m_amount), apply);
        }
    }
}

void Aura::HandleModResistancePercent(bool apply, bool Real)
{
    for(int8 i = SPELL_SCHOOL_NORMAL; i < MAX_SPELL_SCHOOL; i++)
    {
        if(m_modifier.m_miscvalue & int32(1<<i))
        {
            m_target->HandleStatModifier(UnitMods(UNIT_MOD_RESISTANCE_START + i), TOTAL_PCT, float(m_modifier.m_amount), apply);
            if(m_target->GetTypeId() == TYPEID_PLAYER || ((Creature*)m_target)->isPet())
            {
                m_target->ApplyResistanceBuffModsPercentMod(SpellSchools(i),true,m_modifier.m_amount, apply);
                m_target->ApplyResistanceBuffModsPercentMod(SpellSchools(i),false,m_modifier.m_amount, apply);
            }
        }
    }
}

void Aura::HandleModBaseResistance(bool apply, bool Real)
{
    // only players have base stats
    if(m_target->GetTypeId() != TYPEID_PLAYER)
    {
        //only pets have base stats
        if(((Creature*)m_target)->isPet() && (m_modifier.m_miscvalue & SPELL_SCHOOL_MASK_NORMAL))
            m_target->HandleStatModifier(UNIT_MOD_ARMOR, TOTAL_VALUE, float(m_modifier.m_amount), apply);
    }
    else
    {
        for(int i = SPELL_SCHOOL_NORMAL; i < MAX_SPELL_SCHOOL; i++)
            if(m_modifier.m_miscvalue & (1<<i))
                m_target->HandleStatModifier(UnitMods(UNIT_MOD_RESISTANCE_START + i), TOTAL_VALUE, float(m_modifier.m_amount), apply);
    }
}

/********************************/
/***           STAT           ***/
/********************************/

void Aura::HandleAuraModStat(bool apply, bool Real)
{
    if (m_modifier.m_miscvalue < -2 || m_modifier.m_miscvalue > 4)
    {
        sLog.outError("WARNING: Spell %u effect %u have unsupported misc value (%i) for SPELL_AURA_MOD_STAT ",GetId(),GetEffIndex(),m_modifier.m_miscvalue);
        return;
    }

    for(int32 i = STAT_STRENGTH; i < MAX_STATS; i++)
    {
        // -1 or -2 is all stats ( misc < -2 checked in function beginning )
        if (m_modifier.m_miscvalue < 0 || m_modifier.m_miscvalue == i)
        {
            //m_target->ApplyStatMod(Stats(i), m_modifier.m_amount,apply);
            m_target->HandleStatModifier(UnitMods(UNIT_MOD_STAT_START + i), TOTAL_VALUE, float(m_modifier.m_amount), apply);
            if(m_target->GetTypeId() == TYPEID_PLAYER || ((Creature*)m_target)->isPet())
                m_target->ApplyStatBuffMod(Stats(i),m_modifier.m_amount,apply);
        }
    }
}

void Aura::HandleModPercentStat(bool apply, bool Real)
{
    if (m_modifier.m_miscvalue < -1 || m_modifier.m_miscvalue > 4)
    {
        sLog.outError("WARNING: Misc Value for SPELL_AURA_MOD_PERCENT_STAT not valid");
        return;
    }

    // only players have base stats
    if (m_target->GetTypeId() != TYPEID_PLAYER)
        return;

    for (int32 i = STAT_STRENGTH; i < MAX_STATS; ++i)
    {
        if(m_modifier.m_miscvalue == i || m_modifier.m_miscvalue == -1)
            m_target->HandleStatModifier(UnitMods(UNIT_MOD_STAT_START + i), BASE_PCT, float(m_modifier.m_amount), apply);
    }
}

void Aura::HandleModSpellDamagePercentFromStat(bool /*apply*/, bool Real)
{
    if(m_target->GetTypeId() != TYPEID_PLAYER)
        return;

    // Magic damage modifiers implemented in Unit::SpellDamageBonus
    // This information for client side use only
    // Recalculate bonus
    ((Player*)m_target)->UpdateSpellDamageAndHealingBonus();
}

void Aura::HandleModSpellHealingPercentFromStat(bool /*apply*/, bool Real)
{
    if(m_target->GetTypeId() != TYPEID_PLAYER)
        return;

    // Recalculate bonus
    ((Player*)m_target)->UpdateSpellDamageAndHealingBonus();
}

void Aura::HandleAuraModDispelResist(bool apply, bool Real)
{
    if(!Real || !apply)
        return;

    if(GetId()==33206)
        m_target->CastSpell(m_target,44416,true,NULL,this,GetCasterGUID());
}

void Aura::HandleModSpellDamagePercentFromAttackPower(bool /*apply*/, bool Real)
{
    if(m_target->GetTypeId() != TYPEID_PLAYER)
        return;

    // Magic damage modifiers implemented in Unit::SpellDamageBonus
    // This information for client side use only
    // Recalculate bonus
    ((Player*)m_target)->UpdateSpellDamageAndHealingBonus();
}

void Aura::HandleModSpellHealingPercentFromAttackPower(bool /*apply*/, bool Real)
{
    if(m_target->GetTypeId() != TYPEID_PLAYER)
        return;

    // Recalculate bonus
    ((Player*)m_target)->UpdateSpellDamageAndHealingBonus();
}

void Aura::HandleModHealingDone(bool /*apply*/, bool Real)
{
    if(m_target->GetTypeId() != TYPEID_PLAYER)
        return;
    // implemented in Unit::SpellHealingBonus
    // this information is for client side only
    ((Player*)m_target)->UpdateSpellDamageAndHealingBonus();
}

void Aura::HandleModTotalPercentStat(bool apply, bool Real)
{
    if (m_modifier.m_miscvalue < -1 || m_modifier.m_miscvalue > 4)
    {
        sLog.outError("WARNING: Misc Value for SPELL_AURA_MOD_PERCENT_STAT not valid");
        return;
    }

    //save current and max HP before applying aura
    uint32 curHPValue = m_target->GetHealth();
    uint32 maxHPValue = m_target->GetMaxHealth();

    for (int32 i = STAT_STRENGTH; i < MAX_STATS; i++)
    {
        if(m_modifier.m_miscvalue == i || m_modifier.m_miscvalue == -1)
        {
            m_target->HandleStatModifier(UnitMods(UNIT_MOD_STAT_START + i), TOTAL_PCT, float(m_modifier.m_amount), apply);
            if(m_target->GetTypeId() == TYPEID_PLAYER || ((Creature*)m_target)->isPet())
                m_target->ApplyStatPercentBuffMod(Stats(i), m_modifier.m_amount, apply );
        }
    }

    //recalculate current HP/MP after applying aura modifications (only for spells with 0x10 flag)
    if ((m_modifier.m_miscvalue == STAT_STAMINA) && (maxHPValue > 0) && (m_spellProto->Attributes & 0x10))
    {
        // newHP = (curHP / maxHP) * newMaxHP = (newMaxHP * curHP) / maxHP -> which is better because no int -> double -> int conversion is needed
        uint32 newHPValue = (m_target->GetMaxHealth() * curHPValue) / maxHPValue;
        m_target->SetHealth(newHPValue);
    }
}

void Aura::HandleAuraModResistenceOfStatPercent(bool /*apply*/, bool Real)
{
    if(m_target->GetTypeId() != TYPEID_PLAYER)
        return;

    if(m_modifier.m_miscvalue != SPELL_SCHOOL_MASK_NORMAL)
    {
        // support required adding replace UpdateArmor by loop by UpdateResistence at intellect update
        // and include in UpdateResistence same code as in UpdateArmor for aura mod apply.
        sLog.outError("Aura SPELL_AURA_MOD_RESISTANCE_OF_STAT_PERCENT(182) need adding support for non-armor resistances!");
        return;
    }

    // Recalculate Armor
    m_target->UpdateArmor();
}

/********************************/
/***      HEAL & ENERGIZE     ***/
/********************************/
void Aura::HandleAuraModTotalHealthPercentRegen(bool apply, bool Real)
{
    m_isPeriodic = apply;
}

void Aura::HandleAuraModTotalEnergyPercentRegen(bool apply, bool Real)
{
    if(m_modifier.periodictime == 0)
        m_modifier.periodictime = 1000;

    m_periodicTimer = m_modifier.periodictime;
    m_isPeriodic = apply;
}

void Aura::HandleModRegen(bool apply, bool Real)            // eating
{
    if(m_modifier.periodictime == 0)
        m_modifier.periodictime = 5000;

    m_periodicTimer = 5000;
    m_isPeriodic = apply;
}

void Aura::HandleModPowerRegen(bool apply, bool Real)       // drinking
{
    if (!Real)
        return;

    Powers pt = m_target->getPowerType();
    if(m_modifier.periodictime == 0)
    {
        // Anger Management (only spell use this aura for rage)
        if (pt == POWER_RAGE)
            m_modifier.periodictime = 3000;
        else
            m_modifier.periodictime = 2000;
    }

    m_periodicTimer = 5000;

    if (m_target->GetTypeId() == TYPEID_PLAYER && m_modifier.m_miscvalue == POWER_MANA)
        ((Player*)m_target)->UpdateManaRegen();

    m_isPeriodic = apply;
}

void Aura::HandleModPowerRegenPCT(bool /*apply*/, bool Real)
{
    // spells required only Real aura add/remove
    if(!Real)
        return;

    if (m_target->GetTypeId() != TYPEID_PLAYER)
        return;

    // Update manaregen value
    if (m_modifier.m_miscvalue == POWER_MANA)
        ((Player*)m_target)->UpdateManaRegen();
}

void Aura::HandleModManaRegen(bool /*apply*/, bool Real)
{
    // spells required only Real aura add/remove
    if(!Real)
        return;

    if (m_target->GetTypeId() != TYPEID_PLAYER)
        return;

    //Note: an increase in regen does NOT cause threat.
    ((Player*)m_target)->UpdateManaRegen();
}

void Aura::HandleComprehendLanguage(bool apply, bool Real)
{
    if(apply)
        m_target->SetFlag(UNIT_FIELD_FLAGS_2, UNIT_FLAG2_COMPREHEND_LANG);
    else
        m_target->RemoveFlag(UNIT_FIELD_FLAGS_2, UNIT_FLAG2_COMPREHEND_LANG);
}

void Aura::HandleAuraModIncreaseHealth(bool apply, bool Real)
{
    if(Real)
    {
        if(apply)
        {
            m_target->HandleStatModifier(UNIT_MOD_HEALTH, TOTAL_VALUE, float(m_modifier.m_amount), apply);
            m_target->ModifyHealth(m_modifier.m_amount);
        }
        else
        {
            if (int32(m_target->GetHealth()) > m_modifier.m_amount)
                m_target->ModifyHealth(-m_modifier.m_amount);
            else
                m_target->SetHealth(1);
            m_target->HandleStatModifier(UNIT_MOD_HEALTH, TOTAL_VALUE, float(m_modifier.m_amount), apply);
        }
    }
}

void  Aura::HandleAuraModIncreaseMaxHealth(bool apply, bool Real)
{
    uint32 oldhealth = m_target->GetHealth();
    double healthPercentage = (double)oldhealth / (double)m_target->GetMaxHealth();

    m_target->HandleStatModifier(UNIT_MOD_HEALTH, TOTAL_VALUE, float(m_modifier.m_amount), apply);

    // refresh percentage
    if(oldhealth > 0)
    {
        uint32 newhealth = uint32(ceil((double)m_target->GetMaxHealth() * healthPercentage));
        if(newhealth==0)
            newhealth = 1;

        m_target->SetHealth(newhealth);
    }
}

void Aura::HandleAuraModIncreaseEnergy(bool apply, bool Real)
{
    Powers powerType = m_target->getPowerType();
    if(int32(powerType) != m_modifier.m_miscvalue)
        return;

    UnitMods unitMod = UnitMods(UNIT_MOD_POWER_START + powerType);

    m_target->HandleStatModifier(unitMod, TOTAL_VALUE, float(m_modifier.m_amount), apply);
}

void Aura::HandleAuraModIncreaseEnergyPercent(bool apply, bool /*Real*/)
{
    Powers powerType = m_target->getPowerType();
    if(int32(powerType) != m_modifier.m_miscvalue)
        return;

    UnitMods unitMod = UnitMods(UNIT_MOD_POWER_START + powerType);

    m_target->HandleStatModifier(unitMod, TOTAL_PCT, float(m_modifier.m_amount), apply);
}

void Aura::HandleAuraModIncreaseHealthPercent(bool apply, bool /*Real*/)
{
    m_target->HandleStatModifier(UNIT_MOD_HEALTH, TOTAL_PCT, float(m_modifier.m_amount), apply);
}

void Aura::HandleAuraIncreaseBaseHealthPercent(bool apply, bool /*Real*/)
{
    m_target->HandleStatModifier(UNIT_MOD_HEALTH, BASE_PCT, float(m_modifier.m_amount), apply);
}

/********************************/
/***          FIGHT           ***/
/********************************/

void Aura::HandleAuraModParryPercent(bool /*apply*/, bool Real)
{
    if(m_target->GetTypeId()!=TYPEID_PLAYER)
        return;

    ((Player*)m_target)->UpdateParryPercentage();
}

void Aura::HandleAuraModDodgePercent(bool /*apply*/, bool Real)
{
    if(m_target->GetTypeId()!=TYPEID_PLAYER)
        return;

    ((Player*)m_target)->UpdateDodgePercentage();
    //sLog.outError("BONUS DODGE CHANCE: + %f", float(m_modifier.m_amount));
}

void Aura::HandleAuraModBlockPercent(bool /*apply*/, bool Real)
{
    if(m_target->GetTypeId()!=TYPEID_PLAYER)
        return;

    ((Player*)m_target)->UpdateBlockPercentage();
    //sLog.outError("BONUS BLOCK CHANCE: + %f", float(m_modifier.m_amount));
}

void Aura::HandleAuraModRegenInterrupt(bool /*apply*/, bool Real)
{
    // spells required only Real aura add/remove
    if(!Real)
        return;

    if(m_target->GetTypeId()!=TYPEID_PLAYER)
        return;

    ((Player*)m_target)->UpdateManaRegen();
}

void Aura::HandleAuraModCritPercent(bool apply, bool Real)
{
    if(m_target->GetTypeId()!=TYPEID_PLAYER)
        return;

    // apply item specific bonuses for already equipped weapon
    if(Real)
    {
        for(int i = 0; i < MAX_ATTACK; ++i)
            if(Item* pItem = ((Player*)m_target)->GetWeaponForAttack(WeaponAttackType(i)))
                ((Player*)m_target)->_ApplyWeaponDependentAuraCritMod(pItem,WeaponAttackType(i),this,apply);
    }

    // mods must be applied base at equipped weapon class and subclass comparison
    // with spell->EquippedItemClass and  EquippedItemSubClassMask and EquippedItemInventoryTypeMask
    // m_modifier.m_miscvalue comparison with item generated damage types

    if (GetSpellProto()->EquippedItemClass == -1)
    {
        ((Player*)m_target)->HandleBaseModValue(CRIT_PERCENTAGE,         FLAT_MOD, float (m_modifier.m_amount), apply);
        ((Player*)m_target)->HandleBaseModValue(OFFHAND_CRIT_PERCENTAGE, FLAT_MOD, float (m_modifier.m_amount), apply);
        ((Player*)m_target)->HandleBaseModValue(RANGED_CRIT_PERCENTAGE,  FLAT_MOD, float (m_modifier.m_amount), apply);
    }
    else
    {
        // done in Player::_ApplyWeaponDependentAuraMods
    }
}

void Aura::HandleModHitChance(bool apply, bool Real)
{
    if(m_target->GetTypeId() == TYPEID_PLAYER)
    {
        ((Player*)m_target)->UpdateMeleeHitChances();
        ((Player*)m_target)->UpdateRangedHitChances();
    }
    else
    {
        m_target->m_modMeleeHitChance += apply ? m_modifier.m_amount : (-m_modifier.m_amount);
        m_target->m_modRangedHitChance += apply ? m_modifier.m_amount : (-m_modifier.m_amount);
    }
}

void Aura::HandleModSpellHitChance(bool apply, bool Real)
{
    if(m_target->GetTypeId() == TYPEID_PLAYER)
    {
        ((Player*)m_target)->UpdateSpellHitChances();
    }
    else
    {
        m_target->m_modSpellHitChance += apply ? m_modifier.m_amount: (-m_modifier.m_amount);
    }
}

void Aura::HandleModSpellCritChance(bool apply, bool Real)
{
    // spells required only Real aura add/remove
    if(!Real)
        return;

    if(m_target->GetTypeId() == TYPEID_PLAYER)
    {
        ((Player*)m_target)->UpdateAllSpellCritChances();
    }
    else
    {
        m_target->m_baseSpellCritChance += apply ? m_modifier.m_amount:-m_modifier.m_amount;
    }
}

void Aura::HandleModSpellCritChanceShool(bool /*apply*/, bool Real)
{
    // spells required only Real aura add/remove
    if(!Real)
        return;

    if(m_target->GetTypeId() != TYPEID_PLAYER)
        return;

    for(int school = SPELL_SCHOOL_NORMAL; school < MAX_SPELL_SCHOOL; ++school)
        if (m_modifier.m_miscvalue & (1<<school))
            ((Player*)m_target)->UpdateSpellCritChance(school);
}

/********************************/
/***         ATTACK SPEED     ***/
/********************************/

void Aura::HandleModCastingSpeed(bool apply, bool Real)
{
    m_target->ApplyCastTimePercentMod(m_modifier.m_amount,apply);
}

void Aura::HandleModMeleeRangedSpeedPct(bool apply, bool Real)
{
    m_target->ApplyAttackTimePercentMod(BASE_ATTACK,m_modifier.m_amount,apply);
    m_target->ApplyAttackTimePercentMod(OFF_ATTACK,m_modifier.m_amount,apply);
    m_target->ApplyAttackTimePercentMod(RANGED_ATTACK, m_modifier.m_amount, apply);
}

void Aura::HandleModCombatSpeedPct(bool apply, bool Real)
{
    m_target->ApplyCastTimePercentMod(m_modifier.m_amount,apply);
    m_target->ApplyAttackTimePercentMod(BASE_ATTACK,m_modifier.m_amount,apply);
    m_target->ApplyAttackTimePercentMod(OFF_ATTACK,m_modifier.m_amount,apply);
    m_target->ApplyAttackTimePercentMod(RANGED_ATTACK, m_modifier.m_amount, apply);
}

void Aura::HandleModAttackSpeed(bool apply, bool Real)
{
    if(!m_target->isAlive() )
        return;

    m_target->ApplyAttackTimePercentMod(BASE_ATTACK,m_modifier.m_amount,apply);
}

void Aura::HandleHaste(bool apply, bool Real)
{
    m_target->ApplyAttackTimePercentMod(BASE_ATTACK,  m_modifier.m_amount,apply);
    m_target->ApplyAttackTimePercentMod(OFF_ATTACK,   m_modifier.m_amount,apply);
    m_target->ApplyAttackTimePercentMod(RANGED_ATTACK,m_modifier.m_amount,apply);
}

void Aura::HandleAuraModRangedHaste(bool apply, bool Real)
{
    m_target->ApplyAttackTimePercentMod(RANGED_ATTACK, m_modifier.m_amount, apply);
}

void Aura::HandleRangedAmmoHaste(bool apply, bool Real)
{
    if(m_target->GetTypeId() != TYPEID_PLAYER)
        return;
    m_target->ApplyAttackTimePercentMod(RANGED_ATTACK,m_modifier.m_amount, apply);
}

/********************************/
/***        ATTACK POWER      ***/
/********************************/

void Aura::HandleAuraModAttackPower(bool apply, bool Real)
{
    m_target->HandleStatModifier(UNIT_MOD_ATTACK_POWER, TOTAL_VALUE, float(m_modifier.m_amount), apply);
}

void Aura::HandleAuraModRangedAttackPower(bool apply, bool Real)
{
    if((m_target->getClassMask() & CLASSMASK_WAND_USERS)!=0)
        return;

    m_target->HandleStatModifier(UNIT_MOD_ATTACK_POWER_RANGED, TOTAL_VALUE, float(m_modifier.m_amount), apply);
}

void Aura::HandleAuraModAttackPowerPercent(bool apply, bool Real)
{
    //UNIT_FIELD_ATTACK_POWER_MULTIPLIER = multiplier - 1
    m_target->HandleStatModifier(UNIT_MOD_ATTACK_POWER, TOTAL_PCT, float(m_modifier.m_amount), apply);
}

void Aura::HandleAuraModRangedAttackPowerPercent(bool apply, bool Real)
{
    if((m_target->getClassMask() & CLASSMASK_WAND_USERS)!=0)
        return;

    //UNIT_FIELD_RANGED_ATTACK_POWER_MULTIPLIER = multiplier - 1
    m_target->HandleStatModifier(UNIT_MOD_ATTACK_POWER_RANGED, TOTAL_PCT, float(m_modifier.m_amount), apply);
}

void Aura::HandleAuraModRangedAttackPowerOfStatPercent(bool apply, bool Real)
{
    // spells required only Real aura add/remove
    if(!Real)
        return;

    // Recalculate bonus
    if(m_target->GetTypeId() == TYPEID_PLAYER && !(m_target->getClassMask() & CLASSMASK_WAND_USERS))
        ((Player*)m_target)->UpdateAttackPowerAndDamage(true);
}

void Aura::HandleAuraModAttackPowerOfStatPercent(bool apply, bool Real)
{
    // spells required only Real aura add/remove
    if(!Real)
        return;

    // Recalculate bonus
    if(m_target->GetTypeId() == TYPEID_PLAYER)
        ((Player*)m_target)->UpdateAttackPowerAndDamage(false);
}

/********************************/
/***        DAMAGE BONUS      ***/
/********************************/
void Aura::HandleModDamageDone(bool apply, bool Real)
{
    // apply item specific bonuses for already equipped weapon
    if(Real && m_target->GetTypeId()==TYPEID_PLAYER)
    {
        for(int i = 0; i < MAX_ATTACK; ++i)
            if(Item* pItem = ((Player*)m_target)->GetWeaponForAttack(WeaponAttackType(i)))
                ((Player*)m_target)->_ApplyWeaponDependentAuraDamageMod(pItem,WeaponAttackType(i),this,apply);
    }

    // m_modifier.m_miscvalue is bitmask of spell schools
    // 1 ( 0-bit ) - normal school damage (SPELL_SCHOOL_MASK_NORMAL)
    // 126 - full bitmask all magic damages (SPELL_SCHOOL_MASK_MAGIC) including wands
    // 127 - full bitmask any damages
    //
    // mods must be applied base at equipped weapon class and subclass comparison
    // with spell->EquippedItemClass and  EquippedItemSubClassMask and EquippedItemInventoryTypeMask
    // m_modifier.m_miscvalue comparison with item generated damage types

    if((m_modifier.m_miscvalue & SPELL_SCHOOL_MASK_NORMAL) != 0)
    {
        // apply generic physical damage bonuses including wand case
        if (GetSpellProto()->EquippedItemClass == -1 || m_target->GetTypeId() != TYPEID_PLAYER)
        {
            m_target->HandleStatModifier(UNIT_MOD_DAMAGE_MAINHAND, TOTAL_VALUE, float(m_modifier.m_amount), apply);
            m_target->HandleStatModifier(UNIT_MOD_DAMAGE_OFFHAND, TOTAL_VALUE, float(m_modifier.m_amount), apply);
            m_target->HandleStatModifier(UNIT_MOD_DAMAGE_RANGED, TOTAL_VALUE, float(m_modifier.m_amount), apply);
        }
        else
        {
            // done in Player::_ApplyWeaponDependentAuraMods
        }

        if(m_target->GetTypeId() == TYPEID_PLAYER)
        {
            if(m_positive)
                m_target->ApplyModUInt32Value(PLAYER_FIELD_MOD_DAMAGE_DONE_POS,m_modifier.m_amount,apply);
            else
                m_target->ApplyModUInt32Value(PLAYER_FIELD_MOD_DAMAGE_DONE_NEG,m_modifier.m_amount,apply);
        }
    }

    // Skip non magic case for speedup
    if((m_modifier.m_miscvalue & SPELL_SCHOOL_MASK_MAGIC) == 0)
        return;

    if( GetSpellProto()->EquippedItemClass != -1 || GetSpellProto()->EquippedItemInventoryTypeMask != 0 )
    {
        // wand magic case (skip generic to all item spell bonuses)
        // done in Player::_ApplyWeaponDependentAuraMods

        // Skip item specific requirements for not wand magic damage
        return;
    }

    // Magic damage modifiers implemented in Unit::SpellDamageBonus
    // This information for client side use only
    if(m_target->GetTypeId() == TYPEID_PLAYER)
    {
        if(m_positive)
        {
            for(int i = SPELL_SCHOOL_HOLY; i < MAX_SPELL_SCHOOL; i++)
            {
                if((m_modifier.m_miscvalue & (1<<i)) != 0)
                    m_target->ApplyModUInt32Value(PLAYER_FIELD_MOD_DAMAGE_DONE_POS+i,m_modifier.m_amount,apply);
            }
        }
        else
        {
            for(int i = SPELL_SCHOOL_HOLY; i < MAX_SPELL_SCHOOL; i++)
            {
                if((m_modifier.m_miscvalue & (1<<i)) != 0)
                    m_target->ApplyModUInt32Value(PLAYER_FIELD_MOD_DAMAGE_DONE_NEG+i,m_modifier.m_amount,apply);
            }
        }
        Pet* pet = m_target->GetPet();
        if(pet)
            pet->UpdateAttackPowerAndDamage();
    }
}

void Aura::HandleModDamagePercentDone(bool apply, bool Real)
{
    sLog.outDebug("AURA MOD DAMAGE type:%u negative:%u", m_modifier.m_miscvalue, m_positive ? 0 : 1);

    // apply item specific bonuses for already equipped weapon
    if(Real && m_target->GetTypeId()==TYPEID_PLAYER)
    {
        for(int i = 0; i < MAX_ATTACK; ++i)
            if(Item* pItem = ((Player*)m_target)->GetWeaponForAttack(WeaponAttackType(i)))
                ((Player*)m_target)->_ApplyWeaponDependentAuraDamageMod(pItem,WeaponAttackType(i),this,apply);
    }

    // m_modifier.m_miscvalue is bitmask of spell schools
    // 1 ( 0-bit ) - normal school damage (SPELL_SCHOOL_MASK_NORMAL)
    // 126 - full bitmask all magic damages (SPELL_SCHOOL_MASK_MAGIC) including wand
    // 127 - full bitmask any damages
    //
    // mods must be applied base at equipped weapon class and subclass comparison
    // with spell->EquippedItemClass and  EquippedItemSubClassMask and EquippedItemInventoryTypeMask
    // m_modifier.m_miscvalue comparison with item generated damage types

    if((m_modifier.m_miscvalue & SPELL_SCHOOL_MASK_NORMAL) != 0)
    {
        // apply generic physical damage bonuses including wand case
        if (GetSpellProto()->EquippedItemClass == -1 || m_target->GetTypeId() != TYPEID_PLAYER)
        {
            m_target->HandleStatModifier(UNIT_MOD_DAMAGE_MAINHAND, TOTAL_PCT, float(m_modifier.m_amount), apply);
            m_target->HandleStatModifier(UNIT_MOD_DAMAGE_OFFHAND, TOTAL_PCT, float(m_modifier.m_amount), apply);
            m_target->HandleStatModifier(UNIT_MOD_DAMAGE_RANGED, TOTAL_PCT, float(m_modifier.m_amount), apply);
        }
        else
        {
            // done in Player::_ApplyWeaponDependentAuraMods
        }
        // For show in client
        if(m_target->GetTypeId() == TYPEID_PLAYER)
            m_target->ApplyModSignedFloatValue(PLAYER_FIELD_MOD_DAMAGE_DONE_PCT,m_modifier.m_amount/100.0f,apply);
    }

    // Skip non magic case for speedup
    if((m_modifier.m_miscvalue & SPELL_SCHOOL_MASK_MAGIC) == 0)
        return;

    if( GetSpellProto()->EquippedItemClass != -1 || GetSpellProto()->EquippedItemInventoryTypeMask != 0 )
    {
        // wand magic case (skip generic to all item spell bonuses)
        // done in Player::_ApplyWeaponDependentAuraMods

        // Skip item specific requirements for not wand magic damage
        return;
    }

    // Magic damage percent modifiers implemented in Unit::SpellDamageBonus
    // Send info to client
    if(m_target->GetTypeId() == TYPEID_PLAYER)
        for(int i = SPELL_SCHOOL_HOLY; i < MAX_SPELL_SCHOOL; ++i)
            m_target->ApplyModSignedFloatValue(PLAYER_FIELD_MOD_DAMAGE_DONE_PCT+i,m_modifier.m_amount/100.0f,apply);
}

void Aura::HandleModOffhandDamagePercent(bool apply, bool Real)
{
    // spells required only Real aura add/remove
    if(!Real)
        return;

    sLog.outDebug("AURA MOD OFFHAND DAMAGE");

    m_target->HandleStatModifier(UNIT_MOD_DAMAGE_OFFHAND, TOTAL_PCT, float(m_modifier.m_amount), apply);
}

/********************************/
/***        POWER COST        ***/
/********************************/

void Aura::HandleModPowerCostPCT(bool apply, bool Real)
{
    // spells required only Real aura add/remove
    if(!Real)
        return;

    float amount = m_modifier.m_amount /100.0f;
    for(int i = 0; i < MAX_SPELL_SCHOOL; ++i)
        if(m_modifier.m_miscvalue & (1<<i))
            m_target->ApplyModSignedFloatValue(UNIT_FIELD_POWER_COST_MULTIPLIER+i,amount,apply);
}

void Aura::HandleModPowerCost(bool apply, bool Real)
{
    // spells required only Real aura add/remove
    if(!Real)
        return;

    for(int i = 0; i < MAX_SPELL_SCHOOL; ++i)
        if(m_modifier.m_miscvalue & (1<<i))
            m_target->ApplyModInt32Value(UNIT_FIELD_POWER_COST_MODIFIER+i,m_modifier.m_amount,apply);
}

void Aura::HandleNoReagentUseAura(bool Apply, bool Real)
{
    // spells required only Real aura add/remove
    if(!Real)
        return;
    if(m_target->GetTypeId() != TYPEID_PLAYER)
        return;
    flag96 mask;
    Unit::AuraList const& noReagent = m_target->GetAurasByType(SPELL_AURA_NO_REAGENT_USE);
        for(Unit::AuraList::const_iterator i = noReagent.begin(); i !=  noReagent.end(); ++i)
            mask |= (*i)->m_spellProto->EffectSpellClassMask[(*i)->m_effIndex];

    m_target->SetUInt32Value(PLAYER_NO_REAGENT_COST_1  , mask[0]);
    m_target->SetUInt32Value(PLAYER_NO_REAGENT_COST_1+1, mask[1]);
    m_target->SetUInt32Value(PLAYER_NO_REAGENT_COST_1+2, mask[2]);
}

/*********************************************************/
/***                    OTHERS                         ***/
/*********************************************************/

void Aura::HandleAuraAllowOnlyAbility(bool apply, bool Real)
{
    if(!Real)
        return;

    if(!apply && m_target->HasAuraType(SPELL_AURA_ALLOW_ONLY_ABILITY))
        return;

    if(m_target->GetTypeId()==TYPEID_PLAYER)
    {
        if (apply)
            m_target->SetFlag(PLAYER_FLAGS, PLAYER_ALLOW_ONLY_ABILITY);
        else
            m_target->RemoveFlag(PLAYER_FLAGS, PLAYER_ALLOW_ONLY_ABILITY);
    }
}

void Aura::HandleShapeshiftBoosts(bool apply)
{
    uint32 spellId = 0;
    uint32 spellId2 = 0;
    uint32 HotWSpellId = 0;

    switch(GetModifier()->m_miscvalue)
    {
        case FORM_CAT:
            spellId = 3025;
            HotWSpellId = 24900;
            break;
        case FORM_TREE:
            spellId = 5420;
            spellId2 = 34123;
            break;
        case FORM_TRAVEL:
            spellId = 5419;
            break;
        case FORM_AQUA:
            spellId = 5421;
            break;
        case FORM_BEAR:
            spellId = 1178;
            spellId2 = 21178;
            HotWSpellId = 24899;
            break;
        case FORM_DIREBEAR:
            spellId = 9635;
            spellId2 = 21178;
            HotWSpellId = 24899;
            break;
        case FORM_BATTLESTANCE:
            spellId = 21156;
            break;
        case FORM_DEFENSIVESTANCE:
            spellId = 7376;
            break;
        case FORM_BERSERKERSTANCE:
            spellId = 7381;
            break;
        case FORM_MOONKIN:
            spellId = 24905;
            // aura from effect trigger spell
            spellId2 = 24907;
            break;
        case FORM_FLIGHT:
            spellId = 33948;
            spellId2 = 34764;
            break;
        case FORM_FLIGHT_EPIC:
            spellId  = 40122;
            spellId2 = 40121;
            break;
        case FORM_METAMORPHOSIS:
            spellId  = 54817;
            spellId2 = 54879;
            break;
        case FORM_SPIRITOFREDEMPTION:
            spellId  = 27792;
            spellId2 = 27795;                               // must be second, this important at aura remove to prevent to early iterator invalidation.
            break;
        case FORM_GHOSTWOLF:
        case FORM_AMBIENT:
        case FORM_GHOUL:
        case FORM_SHADOW:
        case FORM_STEALTH:
        case FORM_CREATURECAT:
        case FORM_CREATUREBEAR:
            spellId = 0;
            break;
    }

    uint32 form = GetModifier()->m_miscvalue-1;

    if(apply)
    {
        if (spellId) m_target->CastSpell(m_target, spellId, true, NULL, this );
        if (spellId2) m_target->CastSpell(m_target, spellId2, true, NULL, this);

        if(m_target->GetTypeId() == TYPEID_PLAYER)
        {
            const PlayerSpellMap& sp_list = ((Player *)m_target)->GetSpellMap();
            for (PlayerSpellMap::const_iterator itr = sp_list.begin(); itr != sp_list.end(); ++itr)
            {
                if(itr->second->state == PLAYERSPELL_REMOVED) continue;
                if(itr->first==spellId || itr->first==spellId2) continue;
                SpellEntry const *spellInfo = sSpellStore.LookupEntry(itr->first);
                if (!spellInfo || !(spellInfo->Attributes & (SPELL_ATTR_PASSIVE | (1<<7)))) continue;
                if (spellInfo->Stances & (1<<form))
                    m_target->CastSpell(m_target, itr->first, true, NULL, this);
            }
            //LotP
            if (((Player*)m_target)->HasSpell(17007))
            {
                SpellEntry const *spellInfo = sSpellStore.LookupEntry(24932);
                if (spellInfo && spellInfo->Stances & (1<<form))
                    m_target->CastSpell(m_target, 24932, true, NULL, this);
            }
            // HotW
            if (HotWSpellId)
            {
                Unit::AuraList const& mModTotalStatPct = m_target->GetAurasByType(SPELL_AURA_MOD_TOTAL_STAT_PERCENTAGE);
                for(Unit::AuraList::const_iterator i = mModTotalStatPct.begin(); i != mModTotalStatPct.end(); ++i)
                {
                    if ((*i)->GetSpellProto()->SpellIconID == 240 && (*i)->GetModifier()->m_miscvalue == 3)
                    {
                        int32 HotWMod = (*i)->GetModifier()->m_amount;
                        if(GetModifier()->m_miscvalue == FORM_CAT)
                            HotWMod /= 2;

                        m_target->CastCustomSpell(m_target, HotWSpellId, &HotWMod, NULL, NULL, true, NULL, this);
                        break;
                    }
                }
            }
        }
    }
    else
    {
        m_target->RemoveAurasDueToSpell(spellId);
        m_target->RemoveAurasDueToSpell(spellId2);

        Unit::AuraMap& tAuras = m_target->GetAuras();
        for (Unit::AuraMap::iterator itr = tAuras.begin(); itr != tAuras.end();)
        {
            if (itr->second->IsRemovedOnShapeLost())
            {
                m_target->RemoveAurasDueToSpell(itr->second->GetId());
                itr = tAuras.begin();
            }
            else
            {
                ++itr;
            }
        }
    }

    /*double healthPercentage = (double)m_target->GetHealth() / (double)m_target->GetMaxHealth();
    m_target->SetHealth(uint32(ceil((double)m_target->GetMaxHealth() * healthPercentage)));*/
}

bool Aura::GetDispelChance(Spell* spell)
{
    // we assume that aura dispel chance is 100% on start
    // need formula for level difference based chance
    int32 miss_chance = 100;
    // Apply dispel mod from aura caster
    if (Unit *caster = GetCaster())
    {
        if ( Player* modOwner = caster->GetSpellModOwner() )
            modOwner->ApplySpellMod(GetId(), SPELLMOD_RESIST_DISPEL_CHANCE, miss_chance, spell);
    }
    // Try dispel
    return roll_chance_i(miss_chance);
}

void Aura::HandleAuraEmpathy(bool apply, bool Real)
{
    if(m_target->GetTypeId() != TYPEID_UNIT)
        return;

    CreatureInfo const * ci = objmgr.GetCreatureTemplate(m_target->GetEntry());
    if(ci && ci->type == CREATURE_TYPE_BEAST)
        m_target->ApplyModUInt32Value(UNIT_DYNAMIC_FLAGS, UNIT_DYNFLAG_SPECIALINFO, apply);
}

void Aura::HandleAuraUntrackable(bool apply, bool Real)
{
    if(apply)
        m_target->SetByteFlag(UNIT_FIELD_BYTES_1, 3, UNIT_BYTE1_FLAG_UNTRACKABLE);
    else
        m_target->RemoveByteFlag(UNIT_FIELD_BYTES_1, 3, UNIT_BYTE1_FLAG_UNTRACKABLE);
}

void Aura::HandleAuraModPacify(bool apply, bool Real)
{
    if(m_target->GetTypeId() != TYPEID_PLAYER)
        return;

    if(apply)
        m_target->SetFlag(UNIT_FIELD_FLAGS, UNIT_FLAG_PACIFIED);
    else
        m_target->RemoveFlag(UNIT_FIELD_FLAGS, UNIT_FLAG_PACIFIED);
}

void Aura::HandleAuraModPacifyAndSilence(bool apply, bool Real)
{
    HandleAuraModPacify(apply,Real);
    HandleAuraModSilence(apply,Real);
}

void Aura::HandleAuraGhost(bool apply, bool Real)
{
    if(m_target->GetTypeId() != TYPEID_PLAYER)
        return;

    if(apply)
    {
        m_target->SetFlag(PLAYER_FLAGS, PLAYER_FLAGS_GHOST);
    }
    else
    {
        m_target->RemoveFlag(PLAYER_FLAGS, PLAYER_FLAGS_GHOST);
    }
}

void Aura::HandleAuraAllowFlight(bool apply, bool Real)
{
    // all applied/removed only at real aura add/remove
    if(!Real)
        return;

    // allow fly
    WorldPacket data;
    if(apply)
        data.Initialize(SMSG_MOVE_SET_CAN_FLY, 12);
    else
        data.Initialize(SMSG_MOVE_UNSET_CAN_FLY, 12);
    data.append(m_target->GetPackGUID());
    data << uint32(0);                                      // unk
    m_target->SendMessageToSet(&data, true);
}

void Aura::HandleModRating(bool apply, bool Real)
{
    // spells required only Real aura add/remove
    if(!Real)
        return;

    if(m_target->GetTypeId() != TYPEID_PLAYER)
        return;

    for (uint32 rating = 0; rating < MAX_COMBAT_RATING; ++rating)
        if (m_modifier.m_miscvalue & (1 << rating))
            ((Player*)m_target)->ApplyRatingMod(CombatRating(rating), m_modifier.m_amount, apply);
}

void Aura::HandleModRatingFromStat(bool apply, bool Real)
{
    // spells required only Real aura add/remove
    if(!Real)
        return;

    if(m_target->GetTypeId() != TYPEID_PLAYER)
        return;
    // Just recalculate ratings
    for (uint32 rating = 0; rating < MAX_COMBAT_RATING; ++rating)
        if (m_modifier.m_miscvalue & (1 << rating))
            ((Player*)m_target)->ApplyRatingMod(CombatRating(rating), 0, apply);
}

void Aura::HandleForceMoveForward(bool apply, bool Real)
{
    if(!Real || m_target->GetTypeId() != TYPEID_PLAYER)
        return;
    if(apply)
        m_target->SetFlag(UNIT_FIELD_FLAGS_2, UNIT_FLAG2_FORCE_MOVE);
    else
        m_target->RemoveFlag(UNIT_FIELD_FLAGS_2, UNIT_FLAG2_FORCE_MOVE);
}

void Aura::HandleAuraModExpertise(bool /*apply*/, bool Real)
{
    if(m_target->GetTypeId() != TYPEID_PLAYER)
        return;

    ((Player*)m_target)->UpdateExpertise(BASE_ATTACK);
    ((Player*)m_target)->UpdateExpertise(OFF_ATTACK);
}

void Aura::HandleModTargetResistance(bool apply, bool Real)
{
    // spells required only Real aura add/remove
    if(!Real)
        return;
    // applied to damage as HandleNoImmediateEffect in Unit::CalcAbsorbResist and Unit::CalcArmorReducedDamage

    // show armor penetration
    if (m_target->GetTypeId() == TYPEID_PLAYER && (m_modifier.m_miscvalue & SPELL_SCHOOL_MASK_NORMAL))
        m_target->ApplyModInt32Value(PLAYER_FIELD_MOD_TARGET_PHYSICAL_RESISTANCE,m_modifier.m_amount, apply);

    // show as spell penetration only full spell penetration bonuses (all resistances except armor and holy
    if (m_target->GetTypeId() == TYPEID_PLAYER && (m_modifier.m_miscvalue & SPELL_SCHOOL_MASK_SPELL)==SPELL_SCHOOL_MASK_SPELL)
        m_target->ApplyModInt32Value(PLAYER_FIELD_MOD_TARGET_RESISTANCE,m_modifier.m_amount, apply);
}

void Aura::HandleShieldBlockValue(bool apply, bool Real)
{
    BaseModType modType = FLAT_MOD;
    if(m_modifier.m_auraname == SPELL_AURA_MOD_SHIELD_BLOCKVALUE_PCT)
        modType = PCT_MOD;

    if(m_target->GetTypeId() == TYPEID_PLAYER)
        ((Player*)m_target)->HandleBaseModValue(SHIELD_BLOCK_VALUE, modType, float(m_modifier.m_amount), apply);
}

void Aura::HandleAuraRetainComboPoints(bool apply, bool Real)
{
    // spells required only Real aura add/remove
    if(!Real)
        return;

    if(m_target->GetTypeId() != TYPEID_PLAYER)
        return;

    Player *target = (Player*)m_target;

    // combo points was added in SPELL_EFFECT_ADD_COMBO_POINTS handler
    // remove only if aura expire by time (in case combo points amount change aura removed without combo points lost)
    if( !apply && m_duration==0 && target->GetComboTarget())
        if(Unit* unit = ObjectAccessor::GetUnit(*m_target,target->GetComboTarget()))
            target->AddComboPoints(unit, -m_modifier.m_amount);
}

void Aura::HandleModUnattackable( bool Apply, bool Real )
{
    if(Real && Apply)
    {
        m_target->CombatStop();
        m_target->RemoveAurasWithInterruptFlags(AURA_INTERRUPT_FLAG_UNATTACKABLE);
    }

    m_target->ApplyModFlag(UNIT_FIELD_FLAGS, UNIT_FLAG_NON_ATTACKABLE,Apply);
}

void Aura::HandleSpiritOfRedemption( bool apply, bool Real )
{
    // spells required only Real aura add/remove
    if(!Real)
        return;

    // prepare spirit state
    if(apply)
    {
        if(m_target->GetTypeId()==TYPEID_PLAYER)
        {
            // disable breath/etc timers
            ((Player*)m_target)->StopMirrorTimers();

            // set stand state (expected in this form)
            if(!m_target->IsStandState())
                m_target->SetStandState(UNIT_STAND_STATE_STAND);
        }

        m_target->SetHealth(1);
    }
    // die at aura end
    else
        m_target->setDeathState(JUST_DIED);
}

void Aura::CleanupTriggeredSpells()
{
    if (m_spellProto->SpellFamilyName == SPELLFAMILY_WARRIOR && m_spellProto->SpellFamilyFlags[1] & 0x00000010 || m_spellProto->SpellFamilyFlags[0] & 0x00000020)
    {
        // Blood Frenzy remove
        m_target->RemoveAurasDueToSpell(30069);
        m_target->RemoveAurasDueToSpell(30070);
        return;
    }

    uint32 tSpellId = m_spellProto->EffectTriggerSpell[GetEffIndex()];
    if(!tSpellId)
        return;

    SpellEntry const* tProto = sSpellStore.LookupEntry(tSpellId);
    if(!tProto)
        return;

    if(GetSpellDuration(tProto) != -1)
        return;

    // needed for spell 43680, maybe others
    // TODO: is there a spell flag, which can solve this in a more sophisticated way?
    if(m_spellProto->EffectApplyAuraName[GetEffIndex()] == SPELL_AURA_PERIODIC_TRIGGER_SPELL &&
            GetSpellDuration(m_spellProto) == m_spellProto->EffectAmplitude[GetEffIndex()])
        return;
    m_target->RemoveAurasDueToSpell(tSpellId);
}

void Aura::HandleSchoolAbsorb(bool apply, bool Real)
{
    if(!Real)
        return;

    // prevent double apply bonuses
    if(apply && (m_target->GetTypeId()!=TYPEID_PLAYER || !((Player*)m_target)->GetSession()->PlayerLoading()))
    {
        if(Unit* caster = GetCaster())
        {
            float DoneActualBenefit = 0.0f;
            switch(m_spellProto->SpellFamilyName)
            {
                case SPELLFAMILY_PRIEST:
                    if(m_spellProto->SpellFamilyFlags.IsEqual(0x1)) //PW:S
                    {
                        //+30% from +healing bonus
                        DoneActualBenefit = caster->SpellBaseHealingBonus(GetSpellSchoolMask(m_spellProto)) * 0.3f;
                    }
                    break;
                case SPELLFAMILY_MAGE:
                    if(m_spellProto->SpellFamilyFlags.IsEqual(0x80100) || m_spellProto->SpellFamilyFlags.IsEqual(0x8) || m_spellProto->SpellFamilyFlags.IsEqual(0,0x1))
                    {
                        //frost ward, fire ward, ice barrier
                        //+10% from +spd bonus
                        DoneActualBenefit = caster->SpellBaseDamageBonus(GetSpellSchoolMask(m_spellProto)) * 0.1f;
                    }
                    break;
                case SPELLFAMILY_WARLOCK:
                    if(m_spellProto->SpellFamilyFlags.IsEqual(0,0,0x40))
                    {
                        //shadow ward
                        //+10% from +spd bonus
                        DoneActualBenefit = caster->SpellBaseDamageBonus(GetSpellSchoolMask(m_spellProto)) * 0.1f;
                    }
                    break;
                default:
                    break;
            }

            DoneActualBenefit *= caster->CalculateLevelPenalty(GetSpellProto());

            m_modifier.m_amount += (int32)DoneActualBenefit;
        }
    }
}

void Aura::PeriodicTick()
{
    if(!m_target->isAlive())
        return;

    switch(m_modifier.m_auraname)
    {
        case SPELL_AURA_PERIODIC_DAMAGE:
        case SPELL_AURA_PERIODIC_DAMAGE_PERCENT:
        {
            Unit *pCaster = GetCaster();
            if(!pCaster)
                return;

            if( GetSpellProto()->Effect[GetEffIndex()]==SPELL_EFFECT_PERSISTENT_AREA_AURA &&
                pCaster->SpellHitResult(m_target,GetSpellProto(),false)!=SPELL_MISS_NONE)
                return;

            // Check for immune (not use charges)
            if(m_target->IsImmunedToDamage(GetSpellSchoolMask(GetSpellProto())))
                return;

            // some auras remove at specific health level or more
            if(m_modifier.m_auraname==SPELL_AURA_PERIODIC_DAMAGE)
            {
                switch(GetId())
                {
                    case 43093: case 31956: case 38801:
                    case 35321: case 38363: case 39215:
                        if(m_target->GetHealth() == m_target->GetMaxHealth() )
                        {
                            m_target->RemoveAurasDueToSpell(GetId());
                            return;
                        }
                        break;
                    case 38772:
                    {
                        uint32 percent =
                            GetEffIndex() < 2 && GetSpellProto()->Effect[GetEffIndex()]==SPELL_EFFECT_DUMMY ?
                            pCaster->CalculateSpellDamage(GetSpellProto(),GetEffIndex()+1,GetSpellProto()->EffectBasePoints[GetEffIndex()+1],m_target) :
                            100;
                        if(m_target->GetHealth()*100 >= m_target->GetMaxHealth()*percent )
                        {
                            m_target->RemoveAurasDueToSpell(GetId());
                            return;
                        }
                        break;
                    }
                    case 41337:// aura of anger
                    {
                        Unit::AuraList const& mMod = m_target->GetAurasByType(SPELL_AURA_MOD_DAMAGE_PERCENT_DONE);
                        for(Unit::AuraList::const_iterator i = mMod.begin(); i != mMod.end(); ++i)
                        {
                            if ((*i)->GetId() == 41337)
                            {
                                (*i)->ApplyModifier(false);
                                (*i)->GetModifier()->m_amount += 5;
                                (*i)->ApplyModifier(true);
                                break;
                            }
                        }
                        m_modifier.m_amount += 100;
                    }break;
                    default:
                        break;
                }
            }

            uint32 absorb=0;
            uint32 resist=0;
            CleanDamage cleanDamage =  CleanDamage(0, BASE_ATTACK, MELEE_HIT_NORMAL );

            // ignore non positive values (can be result apply spellmods to aura damage
            //uint32 amount = GetModifierValuePerStack() > 0 ? GetModifierValuePerStack() : 0;
            uint32 pdamage = GetModifier()->m_amount > 0 ? GetModifier()->m_amount : 0;

            if(m_modifier.m_auraname == SPELL_AURA_PERIODIC_DAMAGE)
            {
                pdamage = pCaster->SpellDamageBonus(m_target, GetSpellProto(), pdamage, DOT, GetStackAmount());

                // Calculate armor mitigation if it is a physical spell
                // But not for bleed mechanic spells
                if ( GetSpellSchoolMask(GetSpellProto()) & SPELL_SCHOOL_MASK_NORMAL &&
                     GetEffectMechanic(GetSpellProto(), m_effIndex) != MECHANIC_BLEED)
                {
                    uint32 pdamageReductedArmor = pCaster->CalcArmorReducedDamage(m_target, pdamage, GetSpellProto());
                    cleanDamage.damage += pdamage - pdamageReductedArmor;
                    pdamage = pdamageReductedArmor;
                }

                // Curse of Agony damage-per-tick calculation
                if (GetSpellProto()->SpellFamilyName==SPELLFAMILY_WARLOCK && (GetSpellProto()->SpellFamilyFlags[0] & 0x400) && GetSpellProto()->SpellIconID==544)
                {
                    // 1..4 ticks, 1/2 from normal tick damage
                    if (m_duration>=((m_maxduration-m_modifier.periodictime)*2/3))
                        pdamage = pdamage/2;
                    // 9..12 ticks, 3/2 from normal tick damage
                    else if(m_duration<((m_maxduration-m_modifier.periodictime)/3))
                        pdamage += (pdamage+1)/2;           // +1 prevent 0.5 damage possible lost at 1..4 ticks
                    // 5..8 ticks have normal tick damage
                }
            }
            else
                pdamage = uint32(m_target->GetMaxHealth()*pdamage/100);

            //As of 2.2 resilience reduces damage from DoT ticks as much as the chance to not be critically hit
            // Reduce dot damage from resilience for players
            if (m_target->GetTypeId()==TYPEID_PLAYER)
                pdamage-=((Player*)m_target)->GetDotDamageReduction(pdamage);

            pCaster->CalcAbsorbResist(m_target, GetSpellSchoolMask(GetSpellProto()), DOT, pdamage, &absorb, &resist, m_spellProto);

            sLog.outDetail("PeriodicTick: %u (TypeId: %u) attacked %u (TypeId: %u) for %u dmg inflicted by %u abs is %u",
                GUID_LOPART(GetCasterGUID()), GuidHigh2TypeId(GUID_HIPART(GetCasterGUID())), m_target->GetGUIDLow(), m_target->GetTypeId(), pdamage, GetId(),absorb);

            WorldPacket data(SMSG_PERIODICAURALOG, (21+16));// we guess size
            data.append(m_target->GetPackGUID());
            data.appendPackGUID(GetCasterGUID());
            data << uint32(GetId());
            data << uint32(1);
            data << uint32(m_modifier.m_auraname);
            data << (uint32)pdamage;
            data << uint32(0);                              // overkill
            data << (uint32)GetSpellSchoolMask(GetSpellProto()); // will be mask in 2.4.x
            data << (uint32)absorb;
            data << (uint32)resist;
            m_target->SendMessageToSet(&data,true);

            Unit* target = m_target;                        // aura can be deleted in DealDamage
            SpellEntry const* spellProto = GetSpellProto();

            // Set trigger flag
            uint32 procAttacker = PROC_FLAG_ON_DO_PERIODIC;//   | PROC_FLAG_SUCCESSFUL_HARMFUL_SPELL_HIT;
            uint32 procVictim   = PROC_FLAG_ON_TAKE_PERIODIC;// | PROC_FLAG_TAKEN_HARMFUL_SPELL_HIT;
            pdamage = (pdamage <= absorb+resist) ? 0 : (pdamage-absorb-resist);
            if (pdamage)
                procVictim|=PROC_FLAG_TAKEN_ANY_DAMAGE;
            pCaster->ProcDamageAndSpell(target, procAttacker, procVictim, PROC_EX_NORMAL_HIT, pdamage, BASE_ATTACK, spellProto);

            pCaster->DealDamage(target, pdamage, &cleanDamage, DOT, GetSpellSchoolMask(spellProto), spellProto, true);
            break;
        }
        case SPELL_AURA_PERIODIC_LEECH:
        case SPELL_AURA_PERIODIC_HEALTH_FUNNEL:
        {
            Unit *pCaster = GetCaster();
            if(!pCaster)
                return;

            if(!pCaster->isAlive())
                return;

            if( GetSpellProto()->Effect[GetEffIndex()]==SPELL_EFFECT_PERSISTENT_AREA_AURA &&
                pCaster->SpellHitResult(m_target,GetSpellProto(),false)!=SPELL_MISS_NONE)
                return;

            // Check for immune
            if(m_target->IsImmunedToDamage(GetSpellSchoolMask(GetSpellProto())))
                return;

            uint32 absorb=0;
            uint32 resist=0;
            CleanDamage cleanDamage =  CleanDamage(0, BASE_ATTACK, MELEE_HIT_NORMAL );

            //uint32 pdamage = GetModifierValuePerStack() > 0 ? GetModifierValuePerStack() : 0;
            uint32 pdamage = GetModifier()->m_amount > 0 ? GetModifier()->m_amount : 0;
            pdamage = pCaster->SpellDamageBonus(m_target, GetSpellProto(), pdamage, DOT, GetStackAmount());

            //Calculate armor mitigation if it is a physical spell
            if (GetSpellSchoolMask(GetSpellProto()) & SPELL_SCHOOL_MASK_NORMAL)
            {
                uint32 pdamageReductedArmor = pCaster->CalcArmorReducedDamage(m_target, pdamage, GetSpellProto());
                cleanDamage.damage += pdamage - pdamageReductedArmor;
                pdamage = pdamageReductedArmor;
            }

            //As of 2.2 resilience reduces damage from DoT ticks as much as the chance to not be critically hit
            // Reduce dot damage from resilience for players
            if (m_target->GetTypeId()==TYPEID_PLAYER)
                pdamage-=((Player*)m_target)->GetDotDamageReduction(pdamage);

            pCaster->CalcAbsorbResist(m_target, GetSpellSchoolMask(GetSpellProto()), DOT, pdamage, &absorb, &resist, m_spellProto);

            if(m_target->GetHealth() < pdamage)
                pdamage = uint32(m_target->GetHealth());

            sLog.outDetail("PeriodicTick: %u (TypeId: %u) health leech of %u (TypeId: %u) for %u dmg inflicted by %u abs is %u",
                GUID_LOPART(GetCasterGUID()), GuidHigh2TypeId(GUID_HIPART(GetCasterGUID())), m_target->GetGUIDLow(), m_target->GetTypeId(), pdamage, GetId(),absorb);

            pCaster->SendSpellNonMeleeDamageLog(m_target, GetId(), pdamage, GetSpellSchoolMask(GetSpellProto()), absorb, resist, false, 0);


            Unit* target = m_target;                        // aura can be deleted in DealDamage
            SpellEntry const* spellProto = GetSpellProto();
            float multiplier = spellProto->EffectMultipleValue[GetEffIndex()] > 0 ? spellProto->EffectMultipleValue[GetEffIndex()] : 1;
            int32 stackAmount = GetStackAmount();

            // Set trigger flag
            uint32 procAttacker = PROC_FLAG_ON_DO_PERIODIC;//   | PROC_FLAG_SUCCESSFUL_HARMFUL_SPELL_HIT;
            uint32 procVictim   = PROC_FLAG_ON_TAKE_PERIODIC;// | PROC_FLAG_TAKEN_HARMFUL_SPELL_HIT;
            pdamage = (pdamage <= absorb+resist) ? 0 : (pdamage-absorb-resist);
            if (pdamage)
                procVictim|=PROC_FLAG_TAKEN_ANY_DAMAGE;
            pCaster->ProcDamageAndSpell(target, procAttacker, procVictim, PROC_EX_NORMAL_HIT, pdamage, BASE_ATTACK, spellProto);
            int32 new_damage = pCaster->DealDamage(target, pdamage, &cleanDamage, DOT, GetSpellSchoolMask(spellProto), spellProto, false);

            if (!target->isAlive() && pCaster->IsNonMeleeSpellCasted(false))
            {
                for (uint32 i = CURRENT_FIRST_NON_MELEE_SPELL; i < CURRENT_MAX_SPELL; i++)
                {
                    if (pCaster->m_currentSpells[i] && pCaster->m_currentSpells[i]->m_spellInfo->Id == spellProto->Id)
                        pCaster->m_currentSpells[i]->cancel();
                }
            }


            if(Player *modOwner = pCaster->GetSpellModOwner())
                modOwner->ApplySpellMod(spellProto->Id, SPELLMOD_MULTIPLE_VALUE, multiplier);

            uint32 heal = pCaster->SpellHealingBonus(pCaster, spellProto, uint32(new_damage * multiplier), DOT, stackAmount);

            int32 gain = pCaster->ModifyHealth(heal);
            pCaster->getHostilRefManager().threatAssist(pCaster, gain * 0.5f, spellProto);

            pCaster->SendHealSpellLog(pCaster, spellProto->Id, heal);
            break;
        }
        case SPELL_AURA_PERIODIC_HEAL:
        case SPELL_AURA_OBS_MOD_HEALTH:
        {
            Unit *pCaster = GetCaster();
            if(!pCaster)
                return;

            // heal for caster damage (must be alive)
            if(m_target != pCaster && GetSpellProto()->SpellVisual[0]==163 && !pCaster->isAlive())
                return;

            // ignore non positive values (can be result apply spellmods to aura damage
            //uint32 amount = GetModifierValuePerStack() > 0 ? GetModifierValuePerStack() : 0;
            uint32 pdamage = GetModifier()->m_amount > 0 ? GetModifier()->m_amount : 0;

            if(m_modifier.m_auraname==SPELL_AURA_OBS_MOD_HEALTH)
                pdamage = uint32(m_target->GetMaxHealth() * pdamage * GetStackAmount() / 100);
            else
                pdamage = pCaster->SpellHealingBonus(m_target, GetSpellProto(), pdamage, DOT, GetStackAmount());

            sLog.outDetail("PeriodicTick: %u (TypeId: %u) heal of %u (TypeId: %u) for %u health inflicted by %u",
                GUID_LOPART(GetCasterGUID()), GuidHigh2TypeId(GUID_HIPART(GetCasterGUID())), m_target->GetGUIDLow(), m_target->GetTypeId(), pdamage, GetId());

            WorldPacket data(SMSG_PERIODICAURALOG, (21+16));// we guess size
            data.append(m_target->GetPackGUID());
            data.appendPackGUID(GetCasterGUID());
            data << uint32(GetId());
            data << uint32(1);
            data << uint32(m_modifier.m_auraname);
            data << (uint32)pdamage;
            data << uint32(0);                              // wotlk
            m_target->SendMessageToSet(&data,true);

            int32 gain = m_target->ModifyHealth(pdamage);

            // add HoTs to amount healed in bgs
            if( pCaster->GetTypeId() == TYPEID_PLAYER )
                if( BattleGround *bg = ((Player*)pCaster)->GetBattleGround() )
                    bg->UpdatePlayerScore(((Player*)pCaster), SCORE_HEALING_DONE, gain);

            //Do check before because m_modifier.auraName can be invalidate by DealDamage.
            bool procSpell = (m_modifier.m_auraname == SPELL_AURA_PERIODIC_HEAL && m_target != pCaster);

            m_target->getHostilRefManager().threatAssist(pCaster, float(gain) * 0.5f, GetSpellProto());

            Unit* target = m_target;                        // aura can be deleted in DealDamage
            SpellEntry const* spellProto = GetSpellProto();
            bool haveCastItem = GetCastItemGUID()!=0;

            // heal for caster damage
            if(m_target!=pCaster && spellProto->SpellVisual[0]==163)
            {
                uint32 dmg = spellProto->manaPerSecond;
                if(pCaster->GetHealth() <= dmg && pCaster->GetTypeId()==TYPEID_PLAYER)
                {
                    pCaster->RemoveAurasDueToSpell(GetId());

                    // finish current generic/channeling spells, don't affect autorepeat
                    if(pCaster->m_currentSpells[CURRENT_GENERIC_SPELL])
                    {
                        pCaster->m_currentSpells[CURRENT_GENERIC_SPELL]->finish();
                    }
                    if(pCaster->m_currentSpells[CURRENT_CHANNELED_SPELL])
                    {
                        pCaster->m_currentSpells[CURRENT_CHANNELED_SPELL]->SendChannelUpdate(0);
                        pCaster->m_currentSpells[CURRENT_CHANNELED_SPELL]->finish();
                    }
                }
                else
                {
                    pCaster->SendSpellNonMeleeDamageLog(pCaster, GetId(), gain, GetSpellSchoolMask(GetSpellProto()), 0, 0, false, 0, false);

                    CleanDamage cleanDamage =  CleanDamage(0, BASE_ATTACK, MELEE_HIT_NORMAL );
                    pCaster->DealDamage(pCaster, gain, &cleanDamage, NODAMAGE, GetSpellSchoolMask(GetSpellProto()), GetSpellProto(), true);
                }
            }

            uint32 procAttacker = PROC_FLAG_ON_DO_PERIODIC;//   | PROC_FLAG_SUCCESSFUL_HEAL;
            uint32 procVictim   = 0;//ROC_FLAG_ON_TAKE_PERIODIC | PROC_FLAG_TAKEN_HEAL;
            // ignore item heals
//            if(procSpell && !haveCastItem)
//                pCaster->ProcDamageAndSpell(target, procAttacker, procVictim, PROC_EX_NORMAL_HIT, pdamage, BASE_ATTACK, spellProto);
            break;
        }
        case SPELL_AURA_PERIODIC_MANA_LEECH:
        {
            if(m_modifier.m_miscvalue < 0 || m_modifier.m_miscvalue >= MAX_POWERS)
                return;

            Powers power = Powers(m_modifier.m_miscvalue);

            // power type might have changed between aura applying and tick (druid's shapeshift)
            if(m_target->getPowerType() != power)
                return;

            Unit *pCaster = GetCaster();
            if(!pCaster)
                return;

            if(!pCaster->isAlive())
                return;

            if( GetSpellProto()->Effect[GetEffIndex()]==SPELL_EFFECT_PERSISTENT_AREA_AURA &&
                pCaster->SpellHitResult(m_target,GetSpellProto(),false)!=SPELL_MISS_NONE)
                return;

            // Check for immune (not use charges)
            if(m_target->IsImmunedToDamage(GetSpellSchoolMask(GetSpellProto())))
                return;

            // ignore non positive values (can be result apply spellmods to aura damage
            uint32 pdamage = m_modifier.m_amount > 0 ? m_modifier.m_amount : 0;

            // Special case: draining x% of mana (up to a maximum of 2*x% of the caster's maximum mana)
            // It's mana percent cost spells, m_modifier.m_amount is percent drain from target
            if (m_spellProto->ManaCostPercentage)
            {
                // max value
                uint32 maxmana = pCaster->GetMaxPower(power)  * pdamage * 2 / 100;
                pdamage = m_target->GetMaxPower(power) * pdamage / 100;
                if(pdamage > maxmana)
                    pdamage = maxmana;
            }

            sLog.outDetail("PeriodicTick: %u (TypeId: %u) power leech of %u (TypeId: %u) for %u dmg inflicted by %u",
                GUID_LOPART(GetCasterGUID()), GuidHigh2TypeId(GUID_HIPART(GetCasterGUID())), m_target->GetGUIDLow(), m_target->GetTypeId(), pdamage, GetId());

            int32 drain_amount = m_target->GetPower(power) > pdamage ? pdamage : m_target->GetPower(power);

            //Viper sting and Drain Life take mana % amount from target, but not bigger than amount*2 of caster mana
            if ((m_spellProto->SpellFamilyName==SPELLFAMILY_WARLOCK && m_spellProto->SpellFamilyFlags[0]&0x10)
                || (m_spellProto->SpellFamilyName==SPELLFAMILY_HUNTER && m_spellProto->SpellFamilyFlags[1]&0x80))
            {
               uint32 drain = m_target->GetMaxPower(power) * drain_amount /100;
               if(drain > pCaster->GetMaxPower(power) * drain_amount / 50)
                  drain_amount = pCaster->GetMaxPower(power) * drain_amount / 50;
               else
                  drain_amount = drain;
            }

            // resilience reduce mana draining effect at spell crit damage reduction (added in 2.4)
            if (power == POWER_MANA && m_target->GetTypeId() == TYPEID_PLAYER)
                drain_amount -= ((Player*)m_target)->GetSpellCritDamageReduction(drain_amount);

            m_target->ModifyPower(power, -drain_amount);

            float gain_multiplier = 0;

            if(pCaster->GetMaxPower(power) > 0)
            {
                gain_multiplier = GetSpellProto()->EffectMultipleValue[GetEffIndex()];

                if(Player *modOwner = pCaster->GetSpellModOwner())
                    modOwner->ApplySpellMod(GetId(), SPELLMOD_MULTIPLE_VALUE, gain_multiplier);
            }

            WorldPacket data(SMSG_PERIODICAURALOG, (21+16));// we guess size
            data.append(m_target->GetPackGUID());
            data.appendPackGUID(GetCasterGUID());
            data << uint32(GetId());
            data << uint32(1);
            data << uint32(m_modifier.m_auraname);
            data << (uint32)power;                          // power type
            data << (uint32)drain_amount;
            data << (float)gain_multiplier;
            m_target->SendMessageToSet(&data,true);

            int32 gain_amount = int32(drain_amount*gain_multiplier);

            if(gain_amount)
            {
                int32 gain = pCaster->ModifyPower(power,gain_amount);
                m_target->AddThreat(pCaster, float(gain) * 0.5f, GetSpellSchoolMask(GetSpellProto()), GetSpellProto());
            }

            // Mark of Kaz'rogal
            if(GetId() == 31447 && m_target->GetPower(power) == 0)
            {
                m_target->CastSpell(m_target, 31463, true, 0, this);
                // Remove aura
                SetAuraDuration(0);
            }

            // Mark of Kazzak
            if(GetId() == 32960)
            {
                int32 modifier = (m_target->GetPower(power) * 0.05f);
                m_target->ModifyPower(power, -modifier);

                if(m_target->GetPower(power) == 0)
                {
                    m_target->CastSpell(m_target, 32961, true, 0, this);
                    // Remove aura
                    SetAuraDuration(0);
                }
            }
            break;
        }
        case SPELL_AURA_OBS_MOD_ENERGY:
        {
            if(m_modifier.m_miscvalue < 0)
                break;

            Powers power;
            if (m_modifier.m_miscvalue == POWER_ALL)
                power = m_target->getPowerType();
            else
                power = Powers(m_modifier.m_miscvalue);

            if(m_target->GetMaxPower(power) == 0)
                break;

            uint32 amount = m_modifier.m_amount * m_target->GetMaxPower(power) /100;
            sLog.outDetail("PeriodicTick: %u (TypeId: %u) energize %u (TypeId: %u) for %u dmg inflicted by %u",
                GUID_LOPART(GetCasterGUID()), GuidHigh2TypeId(GUID_HIPART(GetCasterGUID())), m_target->GetGUIDLow(), m_target->GetTypeId(), amount, GetId());

            WorldPacket data(SMSG_PERIODICAURALOG, (21+16));// we guess size
            data.append(m_target->GetPackGUID());
            data.appendPackGUID(GetCasterGUID());
            data << uint32(GetId());
            data << uint32(1);
            data << uint32(m_modifier.m_auraname);
            data << uint32(power);                          // power type
            data << (uint32)amount;
            m_target->SendMessageToSet(&data,true);

            int32 gain = m_target->ModifyPower(power,amount);

            if(Unit* pCaster = GetCaster())
                m_target->getHostilRefManager().threatAssist(pCaster, float(gain) * 0.5f, GetSpellProto());
            break;
        }
        case SPELL_AURA_PERIODIC_ENERGIZE:
        {
            // ignore non positive values (can be result apply spellmods to aura damage
            if(m_modifier.m_amount < 0 || m_modifier.m_miscvalue >= MAX_POWERS)
                break;

            Powers power = Powers(m_modifier.m_miscvalue);

            if(m_target->GetMaxPower(power) == 0)
                break;

            uint32 amount = m_modifier.m_amount;

            WorldPacket data(SMSG_PERIODICAURALOG, (21+16));// we guess size
            data.append(m_target->GetPackGUID());
            data.appendPackGUID(GetCasterGUID());
            data << uint32(GetId());
            data << uint32(1);
            data << uint32(m_modifier.m_auraname);
            data << (uint32)power;                          // power type
            data << (uint32)amount;
            m_target->SendMessageToSet(&data,true);

            sLog.outDetail("PeriodicTick: %u (TypeId: %u) energize %u (TypeId: %u) for %u dmg inflicted by %u",
                GUID_LOPART(GetCasterGUID()), GuidHigh2TypeId(GUID_HIPART(GetCasterGUID())), m_target->GetGUIDLow(), m_target->GetTypeId(), amount, GetId());

            int32 gain = m_target->ModifyPower(power,amount);

            if(Unit* pCaster = GetCaster())
                m_target->getHostilRefManager().threatAssist(pCaster, float(gain) * 0.5f, GetSpellProto());
            break;
        }
        case SPELL_AURA_POWER_BURN_MANA:
        {
            Unit *pCaster = GetCaster();
            if(!pCaster)
                return;

            // Check for immune (not use charges)
            if(m_target->IsImmunedToDamage(GetSpellSchoolMask(GetSpellProto())))
                return;

            int32 pdamage = m_modifier.m_amount > 0 ? m_modifier.m_amount : 0;

            Powers powerType = Powers(m_modifier.m_miscvalue);

            if(!m_target->isAlive() || m_target->getPowerType() != powerType)
                return;

            // resilience reduce mana draining effect at spell crit damage reduction (added in 2.4)
            if (powerType == POWER_MANA && m_target->GetTypeId() == TYPEID_PLAYER)
                pdamage -= ((Player*)m_target)->GetSpellCritDamageReduction(pdamage);

            uint32 gain = uint32(-m_target->ModifyPower(powerType, -pdamage));

            gain = uint32(gain * GetSpellProto()->EffectMultipleValue[GetEffIndex()]);

            SpellEntry const* spellProto = GetSpellProto();
            //maybe has to be sent different to client, but not by SMSG_PERIODICAURALOG
            SpellNonMeleeDamage damageInfo(pCaster, m_target, spellProto->Id, spellProto->SchoolMask);
            //no SpellDamageBonus for burn mana
            pCaster->CalculateSpellDamageTaken(&damageInfo, gain, spellProto);
            pCaster->SendSpellNonMeleeDamageLog(&damageInfo);

            // Set trigger flag
            uint32 procAttacker = PROC_FLAG_ON_DO_PERIODIC;//   | PROC_FLAG_SUCCESSFUL_HARMFUL_SPELL_HIT;
            uint32 procVictim   = PROC_FLAG_ON_TAKE_PERIODIC;// | PROC_FLAG_TAKEN_HARMFUL_SPELL_HIT;
            uint32 procEx       = createProcExtendMask(&damageInfo, SPELL_MISS_NONE);
            if (damageInfo.damage)
                procVictim|=PROC_FLAG_TAKEN_ANY_DAMAGE;

            pCaster->ProcDamageAndSpell(damageInfo.target, procAttacker, procVictim, procEx, damageInfo.damage, BASE_ATTACK, spellProto);

            pCaster->DealSpellDamage(&damageInfo, true);
            break;
        }
        case SPELL_AURA_MOD_REGEN:
        {
            int32 gain = m_target->ModifyHealth(m_modifier.m_amount);
            if (Unit *caster = GetCaster())
                m_target->getHostilRefManager().threatAssist(caster, float(gain) * 0.5f, GetSpellProto());
            break;
        }
        case SPELL_AURA_MOD_POWER_REGEN:
        {
            Powers pt = m_target->getPowerType();
            if(int32(pt) != m_modifier.m_miscvalue)
                return;

            if ( GetSpellProto()->AuraInterruptFlags & AURA_INTERRUPT_FLAG_NOT_SEATED )
            {
                // eating anim
                m_target->HandleEmoteCommand(EMOTE_ONESHOT_EAT);
            }
            else if( GetId() == 20577 )
            {
                // cannibalize anim
                m_target->HandleEmoteCommand(EMOTE_STATE_CANNIBALIZE);
            }

            // Anger Management
            // amount = 1+ 16 = 17 = 3,4*5 = 10,2*5/3 
            // so 17 is rounded amount for 5 sec tick grow ~ 1 range grow in 3 sec
            if(pt == POWER_RAGE)
                m_target->ModifyPower(pt, m_modifier.m_amount*3/5);
            break;
        }
        // Here tick dummy auras
        case SPELL_AURA_PERIODIC_DUMMY:
        {
            PeriodicDummyTick();
            break;
        }
        case SPELL_AURA_PERIODIC_TRIGGER_SPELL:
        {
            TriggerSpell();
            break;
        }
        case SPELL_AURA_PERIODIC_TRIGGER_SPELL_WITH_VALUE:
        {
            TriggerSpellWithValue();
            break;
        }
        default:
            break;
    }
}

void Aura::PeriodicDummyTick()
{
    Unit *caster = GetCaster();
    SpellEntry const* spell = GetSpellProto();
    switch (spell->SpellFamilyName)
    {
        case SPELLFAMILY_GENERIC:
        switch (spell->Id)
        {
            // Drink
            case 430:
            case 431:
            case 432:
            case 1133:
            case 1135:
            case 1137:
            case 10250:
            case 22734:
            case 27089:
            case 34291:
            case 43706:
            case 46755:
            case 49472: // Drink Coffee
            case 61830:
            {
                if (m_target->GetTypeId() != TYPEID_PLAYER)
                    return;
                // Search SPELL_AURA_MOD_POWER_REGEN aura for this spell and add bonus
                Unit::AuraList const& aura = m_target->GetAurasByType(SPELL_AURA_MOD_POWER_REGEN);
                for(Unit::AuraList::const_iterator i = aura.begin(); i != aura.end(); ++i)
                {
                    if ((*i)->GetId() == GetId())
                    {
                        (*i)->GetModifier()->m_amount = m_modifier.m_amount;
                        ((Player*)m_target)->UpdateManaRegen();
                        // Disable continue
                        m_isPeriodic = false;
                        return;
                    }
                }
                return;
            }
            // Forsaken Skills
            case 7054:
            {
                // Possibly need cast one of them (but
                // 7038 Forsaken Skill: Swords
                // 7039 Forsaken Skill: Axes
                // 7040 Forsaken Skill: Daggers
                // 7041 Forsaken Skill: Maces
                // 7042 Forsaken Skill: Staves
                // 7043 Forsaken Skill: Bows
                // 7044 Forsaken Skill: Guns
                // 7045 Forsaken Skill: 2H Axes
                // 7046 Forsaken Skill: 2H Maces
                // 7047 Forsaken Skill: 2H Swords
                // 7048 Forsaken Skill: Defense
                // 7049 Forsaken Skill: Fire
                // 7050 Forsaken Skill: Frost
                // 7051 Forsaken Skill: Holy
                // 7053 Forsaken Skill: Shadow
                return;
            }
//        // Panda
//        case 19230: break;
//        // Gossip NPC Periodic - Talk
//        case 33208: break;
//        // Gossip NPC Periodic - Despawn
//        case 33209: break;
//        // Steal Weapon
//        case 36207: break;
//        // Simon Game START timer, (DND)
//        case 39993: break;
//        // Knockdown Fel Cannon: break; The Aggro Burst
//        case 40119: break;
//        // Old Mount Spell
//        case 40154: break;
//        // Magnetic Pull
//        case 40581: break;
//        // Ethereal Ring: break; The Bolt Burst
//        case 40801: break;
//        // Crystal Prison
//        case 40846: break;
//        // Copy Weapon
//        case 41054: break;
//        // Dementia
//        case 41404: break;
//        // Ethereal Ring Visual, Lightning Aura
//        case 41477: break;
//        // Ethereal Ring Visual, Lightning Aura (Fork)
//        case 41525: break;
//        // Ethereal Ring Visual, Lightning Jumper Aura
//        case 41567: break;
//        // No Man's Land
//        case 41955: break;
//        // Headless Horseman - Fire
//        case 42074: break;
//        // Headless Horseman - Visual - Large Fire
//        case 42075: break;
//        // Headless Horseman - Start Fire, Periodic Aura
//        case 42140: break;
//        // Ram Speed Boost
//        case 42152: break;
//        // Headless Horseman - Fires Out Victory Aura
//        case 42235: break;
//        // Pumpkin Life Cycle
//        case 42280: break;
//        // Brewfest Request Chick Chuck Mug Aura
//        case 42537: break;
//        // Squashling
//        case 42596: break;
//        // Headless Horseman Climax, Head: Periodic
//        case 42603: break;
//        // Fire Bomb
//        case 42621: break;
//        // Headless Horseman - Conflagrate, Periodic Aura
//        case 42637: break;
//        // Headless Horseman - Create Pumpkin Treats Aura
//        case 42774: break;
//        // Headless Horseman Climax - Summoning Rhyme Aura
//        case 42879: break;
//        // Tricky Treat
//        case 42919: break;
//        // Giddyup!
//        case 42924: break;
//        // Ram - Trot
//        case 42992: break;
//        // Ram - Canter
//        case 42993: break;
//        // Ram - Gallop
//        case 42994: break;
//        // Ram Level - Neutral
//        case 43310: break;
//        // Headless Horseman - Maniacal Laugh, Maniacal, Delayed 17
//        case 43884: break;
//        // Wretched!
//        case 43963: break;
//        // Headless Horseman - Maniacal Laugh, Maniacal, other, Delayed 17
//        case 44000: break;
//        // Energy Feedback
//        case 44328: break;
//        // Romantic Picnic
//        case 45102: break;
//        // Romantic Picnic
//        case 45123: break;
//        // Looking for Love
//        case 45124: break;
//        // Kite - Lightning Strike Kite Aura
//        case 45197: break;
//        // Rocket Chicken
//        case 45202: break;
//        // Copy Offhand Weapon
//        case 45205: break;
//        // Upper Deck - Kite - Lightning Periodic Aura
//        case 45207: break;
//        // Kite -Sky  Lightning Strike Kite Aura
//        case 45251: break;
//        // Ribbon Pole Dancer Check Aura
//        case 45390: break;
//        // Holiday - Midsummer, Ribbon Pole Periodic Visual
//        case 45406: break;
//        // Parachute
//        case 45472: break;
//        // Alliance Flag, Extra Damage Debuff
//        case 45898: break;
//        // Horde Flag, Extra Damage Debuff
//        case 45899: break;
//        // Ahune - Summoning Rhyme Aura
//        case 45926: break;
//        // Ahune - Slippery Floor
//        case 45945: break;
//        // Ahune's Shield
//        case 45954: break;
//        // Nether Vapor Lightning
//        case 45960: break;
//        // Darkness
//        case 45996: break;
//        // Summon Blood Elves Periodic
//        case 46041: break;
//        // Transform Visual Missile Periodic
//        case 46205: break;
//        // Find Opening Beam End
//        case 46333: break;
//        // Ice Spear Control Aura
//        case 46371: break;
//        // Hailstone Chill
//        case 46458: break;
//        // Hailstone Chill, Internal
//        case 46465: break;
//        // Chill, Internal Shifter
//        case 46549: break;
//        // Summon Ice Spear Knockback Delayer
//        case 46878: break;
//        // Burninate Effect
//        case 47214: break;
//        // Fizzcrank Practice Parachute
//        case 47228: break;
//        // Send Mug Control Aura
//        case 47369: break;
//        // Direbrew's Disarm (precast)
//        case 47407: break;
//        // Mole Machine Port Schedule
//        case 47489: break;
//        case 47941: break; // Crystal Spike
//        case 48200: break; // Healer Aura
//        case 48630: break; // Summon Gauntlet Mobs Periodic
//        case 49313: break; // Proximity Mine Area Aura
//        // Mole Machine Portal Schedule
//        case 49466: break;
//        case 49555: break; // Corpse Explode
//        case 49592: break; // Temporal Rift
//        case 49957: break; // Cutting Laser
//        case 50085: break; // Slow Fall
//        // Listening to Music
//        case 50493: break;
//        // Love Rocket Barrage
//        case 50530: break;
// Exist more after, need add later
            default:
                break;
        }
        break;
        case SPELLFAMILY_MAGE:
        {
            // Mirror Image
//            if (spell->Id == 55342)
//                return;
            break;
        }
        case SPELLFAMILY_WARRIOR:
        {
            // Armored to the Teeth
            if (spell->SpellIconID == 3516)
            {
                // Increases your attack power by $s1 for every $s2 armor value you have.
                // Calculate AP bonus (from 1 efect of this spell)
                int32 apBonus = m_modifier.m_amount * m_target->GetArmor() / m_target->CalculateSpellDamage(spell, 1, spell->EffectBasePoints[1], m_target);
                m_target->CastCustomSpell(m_target, 61217, &apBonus, &apBonus, 0, true, 0, this);
                return;
            }
            break;
        }
        case SPELLFAMILY_DRUID:
        {
            switch (spell->Id)
            {
                // Frenzied Regeneration
                case 22842:
                {
                    // Converts up to 10 rage per second into health for $d.  Each point of rage is converted into ${$m2/10}.1% of max health.
                    // Should be manauser
                    if (m_target->getPowerType()!=POWER_RAGE)
                        return;
                    uint32 rage = m_target->GetPower(POWER_RAGE);
                    // Nothing todo
                    if (rage == 0)
                        return;
                    int32 mod = (rage < 100) ? rage : 100;
                    int32 points = m_target->CalculateSpellDamage(spell, 1, spell->EffectBasePoints[1], m_target);
                    int32 regen = m_target->GetMaxHealth() * (mod * points / 10) / 1000;
                    m_target->CastCustomSpell(m_target, 22845, &regen, 0, 0, true, 0, this);
                    m_target->SetPower(POWER_RAGE, rage-mod);
                    return;
                }
                // Force of Nature
                case 33831:
                    return;
                default:
                    break;
            }
            break;
        }
        case SPELLFAMILY_ROGUE:
        {
            switch (spell->Id)
            {
                // Killing Spree
//                case 51690: break;
                // Overkill
                case 58428:
                    m_target->RemoveAurasDueToSpell(58427);
                    break;
                // Master of Subtlety
                case 31666:
                    m_target->RemoveAurasDueToSpell(31665);
                    break;
                default:
                    break;
            }
            break;
        }
        case SPELLFAMILY_HUNTER:
        {
            // Explosive Shot
            if (spell->SpellFamilyFlags[1] & 0x80000000)
            {
                if (!caster)
                    return;
                int32 damage = m_modifier.m_amount;
                caster->CastCustomSpell(m_target, 53352, &damage, 0, 0, true, 0, this);
                return;
            }
            switch (spell->Id)
            {
                // Harpooner's Mark
                // case 40084:
                //    return;
                // Feeding Frenzy Rank 1
                case 53511:
                    if ( m_target->GetHealth() * 100 < m_target->GetMaxHealth() * 35 )
                        m_target->CastSpell(m_target, 60096, true, 0, this);
                    return;
                // Feeding Frenzy Rank 2
                case 53512:
                    if ( m_target->GetHealth() * 100 < m_target->GetMaxHealth() * 35 )
                        m_target->CastSpell(m_target, 60097, true, 0, this);
                    return;
                default:
                    break;
            }
            break;
        }
        case SPELLFAMILY_SHAMAN:
        {
            // Astral Shift
            if (spell->Id == 52179)
            {
                // Periodic need for remove visual on stun/fear/silence lost
                if (!(m_target->GetUInt32Value(UNIT_FIELD_FLAGS)&(UNIT_FLAG_STUNNED|UNIT_FLAG_FLEEING|UNIT_FLAG_SILENCED)))
                    m_target->RemoveAurasDueToSpell(52179);
                return;
            }
            break;
        }
        case SPELLFAMILY_DEATHKNIGHT:
        {
            // Death and Decay
            if (spell->SpellFamilyFlags[0] & 0x20)
            {
                if (caster)
                    caster->CastCustomSpell(m_target, 52212, &m_modifier.m_amount, NULL, NULL, true, 0, this);
                return;
            }
            // Raise Dead
//            if (spell->SpellFamilyFlags & 0x0000000000001000LL)
//                return;
            // Chains of Ice
            if (spell->SpellFamilyFlags[1] & 0x00004000)
            {
                // Get 0 effect aura
                Aura *slow = m_target->GetAura(GetId(), 0);
                if (slow)
                {
                    slow->ApplyModifier(false, true);
                    Modifier *mod = slow->GetModifier();
                    mod->m_amount+= m_modifier.m_amount;
                    if (mod->m_amount > 0) mod->m_amount = 0;
                    slow->ApplyModifier(true, true);
                }
                return;
            }
            // Summon Gargoyle
//            if (spell->SpellFamilyFlags & 0x0000008000000000LL)
//                return;
            // Death Rune Mastery
//            if (spell->SpellFamilyFlags & 0x0000000000004000LL)
//                return;
            // Bladed Armor
            if (spell->SpellIconID == 2653)
            {
                // Increases your attack power by $s1 for every $s2 armor value you have.
                // Calculate AP bonus (from 1 efect of this spell)
                int32 apBonus = m_modifier.m_amount * m_target->GetArmor() / m_target->CalculateSpellDamage(spell, 1, spell->EffectBasePoints[1], m_target);
                m_target->CastCustomSpell(m_target, 61217, &apBonus, &apBonus, 0, true, 0, this);
                return;
            }
            // Reaping
//            if (spell->SpellIconID == 22)
//                return;
            // Blood of the North
//            if (spell->SpellIconID == 30412)
//                return;
            break;
        }
        default:
            break;
    }
}

void Aura::HandlePreventFleeing(bool apply, bool Real)
{
    if(!Real)
        return;

    Unit::AuraList const& fearAuras = m_target->GetAurasByType(SPELL_AURA_MOD_FEAR);
    if( !fearAuras.empty() )
    {
        m_target->SetControlled(!apply, UNIT_STAT_FLEEING);
        /*if (apply)
            m_target->SetFeared(false, fearAuras.front()->GetCasterGUID());
        else
            m_target->SetFeared(true);*/
    }
}

void Aura::HandleManaShield(bool apply, bool Real)
{
    if(!Real)
        return;

    // prevent double apply bonuses
    if(apply && (m_target->GetTypeId()!=TYPEID_PLAYER || !((Player*)m_target)->GetSession()->PlayerLoading()))
    {
        if(Unit* caster = GetCaster())
        {
            float DoneActualBenefit = 0.0f;
            switch(m_spellProto->SpellFamilyName)
            {
                case SPELLFAMILY_MAGE:
                    if(m_spellProto->SpellFamilyFlags[0] & 0x8000)
                    {
                        // Mana Shield
                        // +50% from +spd bonus
                        DoneActualBenefit = caster->SpellBaseDamageBonus(GetSpellSchoolMask(m_spellProto)) * 0.5f;
                        break;
                    }
                    break;
                default:
                    break;
            }

            DoneActualBenefit *= caster->CalculateLevelPenalty(GetSpellProto());

            m_modifier.m_amount += (int32)DoneActualBenefit;
        }
    }
}

void Aura::HandleArenaPreparation(bool apply, bool Real)
{
    if(!Real)
        return;

    if(apply)
        m_target->SetFlag(UNIT_FIELD_FLAGS, UNIT_FLAG_PREPARATION);
    else
        m_target->RemoveFlag(UNIT_FIELD_FLAGS, UNIT_FLAG_PREPARATION);
}

void Aura::HandleAuraControlVehicle(bool apply, bool Real)
{
    if(!Real)
        return;

    if(m_target->GetTypeId() != TYPEID_PLAYER)
        return;

    if(Pet *pet = m_target->GetPet())
        pet->Remove(PET_SAVE_AS_CURRENT);

    WorldPacket data(SMSG_ON_CANCEL_EXPECTED_RIDE_VEHICLE_AURA, 0);
    ((Player*)m_target)->GetSession()->SendPacket(&data);
}

void Aura::HandleAuraConvertRune(bool apply, bool Real)
{
    if(!Real)
        return;

    if(m_target->GetTypeId() != TYPEID_PLAYER)
        return;

    Player *plr = (Player*)m_target;

    if(plr->getClass() != CLASS_DEATH_KNIGHT)
        return;

    // how to determine what rune need to be converted?
    for(uint32 i = 0; i < MAX_RUNES; ++i)
    {
        if(apply)
        {
            if(!plr->GetRuneCooldown(i))
            {
                plr->ConvertRune(i, GetSpellProto()->EffectMiscValueB[m_effIndex]);
                break;
            }
        }
        else
        {
            if(plr->GetCurrentRune(i) == GetSpellProto()->EffectMiscValueB[m_effIndex])
            {
                plr->ConvertRune(i, plr->GetBaseRune(i));
                break;
            }
        }
    }
}

// Control Auras

void Aura::HandleAuraModStun(bool apply, bool Real)
{
    if(!Real)
        return;

    m_target->SetControlled(apply, UNIT_STAT_STUNNED);
    if(GetSpellSchoolMask(m_spellProto) & SPELL_SCHOOL_MASK_FROST)
        HandleAuraStateFrozen(apply);
}

void Aura::HandleAuraModRoot(bool apply, bool Real)
{
    if(!Real)
        return;

    m_target->SetControlled(apply, UNIT_STAT_ROOT);
    if(GetSpellSchoolMask(m_spellProto) & SPELL_SCHOOL_MASK_FROST)
        HandleAuraStateFrozen(apply);
}

static AuraType const frozenAuraTypes[] = { SPELL_AURA_MOD_ROOT, SPELL_AURA_MOD_STUN, SPELL_AURA_NONE };

void Aura::HandleAuraStateFrozen(bool apply)
{
    if(apply)
    {
        m_target->ModifyAuraState(AURA_STATE_FROZEN, true);
    }
    else
    {
        bool found_another = false;
        for(AuraType const* itr = &frozenAuraTypes[0]; *itr != SPELL_AURA_NONE; itr++)
        {
            Unit::AuraList const& auras = m_target->GetAurasByType(*itr);
            for(Unit::AuraList::const_iterator i = auras.begin(); i != auras.end(); i++)
            {
                if( GetSpellSchoolMask((*i)->GetSpellProto()) & SPELL_SCHOOL_MASK_FROST)
                {
                    found_another = true;
                    break;
                }
            }
            if(found_another)
                break;
        }

        if(!found_another)
            m_target->ModifyAuraState(AURA_STATE_FROZEN, false);
    }
}

// Charm Auras

void Aura::HandleModPossess(bool apply, bool Real)
{
    if(!Real)
        return;

    Unit* caster = GetCaster();
    if(caster && caster->GetTypeId() == TYPEID_UNIT)
    {
        HandleModCharm(apply, Real);
        return;
    }

    if(apply)
    {
        if(m_target->getLevel() > m_modifier.m_amount)
            return;

        m_target->SetCharmedOrPossessedBy(caster, true);
    }
    else
        m_target->RemoveCharmedOrPossessedBy(caster);
}

void Aura::HandleModPossessPet(bool apply, bool Real)
{
    if(!Real)
        return;

    Unit* caster = GetCaster();
    if(!caster || caster->GetTypeId() != TYPEID_PLAYER)
        return;

    if(apply)
    {
        if(caster->GetPet() != m_target)
            return;    
    
        m_target->SetCharmedOrPossessedBy(caster, true);
    }
    else
    {
        m_target->RemoveCharmedOrPossessedBy(caster);

        // Reinitialize the pet bar and make the pet come back to the owner
        ((Player*)caster)->PetSpellInitialize();
        if(!m_target->getVictim())
        {
            m_target->GetMotionMaster()->MoveFollow(caster, PET_FOLLOW_DIST, PET_FOLLOW_ANGLE);
            m_target->GetCharmInfo()->SetCommandState(COMMAND_FOLLOW);
        }
    }
}

void Aura::HandleModCharm(bool apply, bool Real)
{
    if(!Real)
        return;

    Unit* caster = GetCaster();

    if(apply)
    {
        if(int32(m_target->getLevel()) > m_modifier.m_amount)
            return;
        
        m_target->SetCharmedOrPossessedBy(caster, false);
    }
    else
        m_target->RemoveCharmedOrPossessedBy(caster);
}

void Aura::HandlePhase(bool apply, bool Real)
{
    if(!Real)
        return;

    // always non stackable
    if(apply)
    {
        Unit::AuraList const& phases = m_target->GetAurasByType(SPELL_AURA_PHASE);
        if(!phases.empty())
            m_target->RemoveAurasDueToSpell(phases.front()->GetId(),this);
    }

    // no-phase is also phase state so same code for apply and remove

    // phase auras normally not expected at BG but anyway better check
    if(m_target->GetTypeId()==TYPEID_PLAYER)
    {
        // drop flag at invisible in bg
        if(((Player*)m_target)->InBattleGround())
            if(BattleGround *bg = ((Player*)m_target)->GetBattleGround())
                bg->EventPlayerDroppedFlag((Player*)m_target);

        // GM-mode have mask 0xFFFFFFFF
        if(!((Player*)m_target)->isGameMaster())
            m_target->SetPhaseMask(apply ? GetMiscValue() : PHASEMASK_NORMAL,false);

        ((Player*)m_target)->GetSession()->SendSetPhaseShift(apply ? GetMiscValue() : PHASEMASK_NORMAL);

        if(GetEffIndex()==0)
        {
            SpellAreaForAreaMapBounds saBounds = spellmgr.GetSpellAreaForAuraMapBounds(GetId());
            if(saBounds.first != saBounds.second)
            {
                uint32 zone, area;
                m_target->GetZoneAndAreaId(zone,area);

                for(SpellAreaForAreaMap::const_iterator itr = saBounds.first; itr != saBounds.second; ++itr)
                {
                    // some auras remove at aura remove
                    if(!itr->second->IsFitToRequirements((Player*)m_target,zone,area))
                        m_target->RemoveAurasDueToSpell(itr->second->spellId);
                    // some auras applied at aura apply
                    else if(itr->second->autocast)
                    {
                        if( !m_target->HasAura(itr->second->spellId,0) )
                            m_target->CastSpell(m_target,itr->second->spellId,true);
                    }
                }
            }
        }
    }
    else
        m_target->SetPhaseMask(apply ? GetMiscValue() : PHASEMASK_NORMAL,false);

    // need triggering visibility update base at phase update of not GM invisible (other GMs anyway see in any phases)
    if(m_target->GetVisibility()!=VISIBILITY_OFF)
        m_target->SetVisibility(m_target->GetVisibility());
}
<|MERGE_RESOLUTION|>--- conflicted
+++ resolved
@@ -4187,18 +4187,7 @@
                 m_target->ApplyResistanceBuffModsMod(SpellSchools(x),m_positive,m_modifier.m_amount, apply);
         }
     }
-<<<<<<< HEAD
-=======
-
-    // Faerie Fire (druid versions)
-    if( (m_spellProto->SpellIconID == 109 &&
-        m_spellProto->SpellFamilyName == SPELLFAMILY_DRUID &&
-        m_spellProto->SpellFamilyFlags & 0x0000000000000400LL)
-        || m_spellProto->Id == 35325)
-    {
-        m_target->ModifyAuraState(AURA_STATE_FAERIE_FIRE,apply);
-    }
->>>>>>> 62cdd392
+
 }
 
 void Aura::HandleAuraModBaseResistancePCT(bool apply, bool Real)
