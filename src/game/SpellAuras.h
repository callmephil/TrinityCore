--- conflicted
+++ resolved
@@ -366,10 +366,6 @@
         bool m_in_use:1;                                    // true while in Aura::ApplyModifier call
 
     private:
-<<<<<<< HEAD
-        void CleanupTriggeredSpells();
-=======
->>>>>>> 7cc3dfa8
 };
 
 class TRINITY_DLL_SPEC AreaAura : public Aura
