--- conflicted
+++ resolved
@@ -1165,7 +1165,6 @@
     data << uint64(guid);
     SendPacket(&data);
 }
-<<<<<<< HEAD
 
 void WorldSession::HandleAlterAppearance( WorldPacket & recv_data )
 {
@@ -1326,8 +1325,4 @@
     data << uint8(face);
     data << uint8(hairStyle);
     data << uint8(hairColor);
-    data << uint8(facialHair);
-    SendPacket(&data);
-}
-=======
->>>>>>> 7bff1c1d
+    data << uint8(facialHair);