/*
 * Copyright (C) 2005-2009 MaNGOS <http://getmangos.com/>
 *
 * Copyright (C) 2008-2009 Trinity <http://www.trinitycore.org/>
 *
 * This program is free software; you can redistribute it and/or modify
 * it under the terms of the GNU General Public License as published by
 * the Free Software Foundation; either version 2 of the License, or
 * (at your option) any later version.
 *
 * This program is distributed in the hope that it will be useful,
 * but WITHOUT ANY WARRANTY; without even the implied warranty of
 * MERCHANTABILITY or FITNESS FOR A PARTICULAR PURPOSE.  See the
 * GNU General Public License for more details.
 *
 * You should have received a copy of the GNU General Public License
 * along with this program; if not, write to the Free Software
 * Foundation, Inc., 59 Temple Place, Suite 330, Boston, MA  02111-1307  USA
 */

#include "Common.h"
#include "Opcodes.h"
#include "WorldPacket.h"
#include "WorldSession.h"
#include "Player.h"
#include "World.h"
#include "ObjectMgr.h"
#include "Group.h"
#include "Formulas.h"
#include "ObjectAccessor.h"
#include "BattleGround.h"
#include "MapManager.h"
#include "InstanceSaveMgr.h"
#include "MapInstanced.h"
#include "Util.h"

Group::Group()
{
    m_leaderGuid        = 0;
    m_mainTank          = 0;
    m_mainAssistant     = 0;
    m_groupType         = (GroupType)0;
    m_bgGroup           = NULL;
    m_lootMethod        = (LootMethod)0;
    m_looterGuid        = 0;
    m_lootThreshold     = ITEM_QUALITY_UNCOMMON;
    m_subGroupsCounts   = NULL;

    for(int i=0; i<TARGETICONCOUNT; i++)
        m_targetIcons[i] = 0;
}

Group::~Group()
{
    if(m_bgGroup)
    {
        sLog.outDebug("Group::~Group: battleground group being deleted.");
        if(m_bgGroup->GetBgRaid(ALLIANCE) == this) m_bgGroup->SetBgRaid(ALLIANCE, NULL);
        else if(m_bgGroup->GetBgRaid(HORDE) == this) m_bgGroup->SetBgRaid(HORDE, NULL);
        else sLog.outError("Group::~Group: battleground group is not linked to the correct battleground.");
    }
    Rolls::iterator itr;
    while(!RollId.empty())
    {
        itr = RollId.begin();
        Roll *r = *itr;
        RollId.erase(itr);
        delete(r);
    }

    // it is undefined whether objectmgr (which stores the groups) or instancesavemgr
    // will be unloaded first so we must be prepared for both cases
    // this may unload some instance saves
    for(uint8 i = 0; i < TOTAL_DIFFICULTIES; i++)
        for(BoundInstancesMap::iterator itr = m_boundInstances[i].begin(); itr != m_boundInstances[i].end(); ++itr)
            itr->second.save->RemoveGroup(this);

    // Sub group counters clean up
    if (m_subGroupsCounts)
        delete[] m_subGroupsCounts;
}

bool Group::Create(const uint64 &guid, const char * name)
{
    m_leaderGuid = guid;
    m_leaderName = name;

    m_groupType  = isBGGroup() ? GROUPTYPE_RAID : GROUPTYPE_NORMAL;

    if (m_groupType == GROUPTYPE_RAID)
        _initRaidSubGroupsCounter();

    m_lootMethod = GROUP_LOOT;
    m_lootThreshold = ITEM_QUALITY_UNCOMMON;
    m_looterGuid = guid;

    m_difficulty = DIFFICULTY_NORMAL;
    if(!isBGGroup())
    {
        Player *leader = objmgr.GetPlayer(guid);
        if(leader) m_difficulty = leader->GetDifficulty();

        Player::ConvertInstancesToGroup(leader, this, guid);

        // store group in database
        CharacterDatabase.BeginTransaction();
        CharacterDatabase.PExecute("DELETE FROM groups WHERE leaderGuid ='%u'", GUID_LOPART(m_leaderGuid));
        CharacterDatabase.PExecute("DELETE FROM group_member WHERE leaderGuid ='%u'", GUID_LOPART(m_leaderGuid));
        CharacterDatabase.PExecute("INSERT INTO groups(leaderGuid,mainTank,mainAssistant,lootMethod,looterGuid,lootThreshold,icon1,icon2,icon3,icon4,icon5,icon6,icon7,icon8,isRaid,difficulty) "
            "VALUES('%u','%u','%u','%u','%u','%u','" I64FMTD "','" I64FMTD "','" I64FMTD "','" I64FMTD "','" I64FMTD "','" I64FMTD "','" I64FMTD "','" I64FMTD "','%u','%u')",
            GUID_LOPART(m_leaderGuid), GUID_LOPART(m_mainTank), GUID_LOPART(m_mainAssistant), uint32(m_lootMethod),
            GUID_LOPART(m_looterGuid), uint32(m_lootThreshold), m_targetIcons[0], m_targetIcons[1], m_targetIcons[2], m_targetIcons[3], m_targetIcons[4], m_targetIcons[5], m_targetIcons[6], m_targetIcons[7], isRaidGroup(), m_difficulty);
    }

    if(!AddMember(guid, name))
        return false;

    if(!isBGGroup()) CharacterDatabase.CommitTransaction();

    return true;
}

bool Group::LoadGroupFromDB(const uint64 &leaderGuid, QueryResult *result, bool loadMembers)
{
    if(isBGGroup())
        return false;

    bool external = true;
    if(!result)
    {
        external = false;
        //                                       0          1              2           3           4              5      6      7      8      9      10     11     12     13      14
        result = CharacterDatabase.PQuery("SELECT mainTank, mainAssistant, lootMethod, looterGuid, lootThreshold, icon1, icon2, icon3, icon4, icon5, icon6, icon7, icon8, isRaid, difficulty FROM groups WHERE leaderGuid ='%u'", GUID_LOPART(leaderGuid));
        if(!result)
            return false;
    }

    m_leaderGuid = leaderGuid;

    // group leader not exist
    if(!objmgr.GetPlayerNameByGUID(m_leaderGuid, m_leaderName))
    {
        if(!external) delete result;
        return false;
    }

    m_groupType  = (*result)[13].GetBool() ? GROUPTYPE_RAID : GROUPTYPE_NORMAL;

    if (m_groupType == GROUPTYPE_RAID)
        _initRaidSubGroupsCounter();

    m_difficulty = (*result)[14].GetUInt8();
    m_mainTank = (*result)[0].GetUInt64();
    m_mainAssistant = (*result)[1].GetUInt64();
    m_lootMethod = (LootMethod)(*result)[2].GetUInt8();
    m_looterGuid = MAKE_NEW_GUID((*result)[3].GetUInt32(), 0, HIGHGUID_PLAYER);
    m_lootThreshold = (ItemQualities)(*result)[4].GetUInt16();

    for(int i=0; i<TARGETICONCOUNT; i++)
        m_targetIcons[i] = (*result)[5+i].GetUInt64();
    if(!external) delete result;

    if(loadMembers)
    {
        result = CharacterDatabase.PQuery("SELECT memberGuid, assistant, subgroup FROM group_member WHERE leaderGuid ='%u'", GUID_LOPART(leaderGuid));
        if(!result)
            return false;

        do
        {
            LoadMemberFromDB((*result)[0].GetUInt32(), (*result)[2].GetUInt8(), (*result)[1].GetBool());
        } while( result->NextRow() );
        delete result;
        // group too small
        if(GetMembersCount() < 2)
            return false;
    }

    return true;
}

bool Group::LoadMemberFromDB(uint32 guidLow, uint8 subgroup, bool assistant)
{
    MemberSlot member;
    member.guid      = MAKE_NEW_GUID(guidLow, 0, HIGHGUID_PLAYER);

    // skip non-existed member
    if(!objmgr.GetPlayerNameByGUID(member.guid, member.name))
        return false;

    member.group     = subgroup;
    member.assistant = assistant;
    m_memberSlots.push_back(member);

    SubGroupCounterIncrease(subgroup);

    return true;
}

void Group::ConvertToRaid()
{
    m_groupType = GROUPTYPE_RAID;

    _initRaidSubGroupsCounter();

    if(!isBGGroup()) CharacterDatabase.PExecute("UPDATE groups SET isRaid = 1 WHERE leaderGuid='%u'", GUID_LOPART(m_leaderGuid));
    SendUpdate();

    // update quest related GO states (quest activity dependent from raid membership)
    for(member_citerator citr = m_memberSlots.begin(); citr != m_memberSlots.end(); ++citr)
        if(Player* player = objmgr.GetPlayer(citr->guid))
            player->UpdateForQuestsGO();
}

bool Group::AddInvite(Player *player)
{
    if(!player || player->GetGroupInvite() || player->GetGroup())
        return false;

    RemoveInvite(player);

    m_invitees.insert(player);

    player->SetGroupInvite(this);

    return true;
}

bool Group::AddLeaderInvite(Player *player)
{
    if(!AddInvite(player))
        return false;

    m_leaderGuid = player->GetGUID();
    m_leaderName = player->GetName();
    return true;
}

uint32 Group::RemoveInvite(Player *player)
{
    m_invitees.erase(player);

    player->SetGroupInvite(NULL);
    return GetMembersCount();
}

void Group::RemoveAllInvites()
{
    for(InvitesList::iterator itr=m_invitees.begin(); itr!=m_invitees.end(); ++itr)
        (*itr)->SetGroupInvite(NULL);

    m_invitees.clear();
}

Player* Group::GetInvited(const uint64& guid) const
{
    for(InvitesList::const_iterator itr = m_invitees.begin(); itr != m_invitees.end(); ++itr)
    {
        if((*itr)->GetGUID() == guid)
            return (*itr);
    }
    return NULL;
}

Player* Group::GetInvited(const std::string& name) const
{
    for(InvitesList::const_iterator itr = m_invitees.begin(); itr != m_invitees.end(); ++itr)
    {
        if((*itr)->GetName() == name)
            return (*itr);
    }
    return NULL;
}

bool Group::AddMember(const uint64 &guid, const char* name)
{
    if(!_addMember(guid, name))
        return false;
    SendUpdate();

    Player *player = objmgr.GetPlayer(guid);
    if(player)
    {
        if(!IsLeader(player->GetGUID()) && !isBGGroup())
        {
            // reset the new member's instances, unless he is currently in one of them
            // including raid/heroic instances that they are not permanently bound to!
            player->ResetInstances(INSTANCE_RESET_GROUP_JOIN);

            if(player->getLevel() >= LEVELREQUIREMENT_HEROIC && player->GetDifficulty() != GetDifficulty() )
            {
                player->SetDifficulty(m_difficulty);
                player->SendDungeonDifficulty(true);
            }
        }
        player->SetGroupUpdateFlag(GROUP_UPDATE_FULL);
        UpdatePlayerOutOfRange(player);

        // quest related GO state dependent from raid memebership
        if(isRaidGroup())
            player->UpdateForQuestsGO();
    }

    return true;
}

uint32 Group::RemoveMember(const uint64 &guid, const uint8 &method)
{
    BroadcastGroupUpdate();

    // remove member and change leader (if need) only if strong more 2 members _before_ member remove
    if(GetMembersCount() > (isBGGroup() ? 1 : 2))           // in BG group case allow 1 members group
    {
        bool leaderChanged = _removeMember(guid);

        if(Player *player = objmgr.GetPlayer( guid ))
        {
            // quest related GO state dependent from raid membership
            if(isRaidGroup())
                player->UpdateForQuestsGO();

            WorldPacket data;

            if(method == 1)
            {
                data.Initialize( SMSG_GROUP_UNINVITE, 0 );
                player->GetSession()->SendPacket( &data );
            }

            data.Initialize(SMSG_GROUP_LIST, 24);
            data << uint64(0) << uint64(0) << uint64(0);
            player->GetSession()->SendPacket(&data);

            _homebindIfInstance(player);
        }

        if(leaderChanged)
        {
            WorldPacket data(SMSG_GROUP_SET_LEADER, (m_memberSlots.front().name.size()+1));
            data << m_memberSlots.front().name;
            BroadcastPacket(&data);
        }

        SendUpdate();
    }
    // if group before remove <= 2 disband it
    else
        Disband(true);

    return m_memberSlots.size();
}

void Group::ChangeLeader(const uint64 &guid)
{
    member_citerator slot = _getMemberCSlot(guid);

    if(slot==m_memberSlots.end())
        return;

    _setLeader(guid);

    WorldPacket data(SMSG_GROUP_SET_LEADER, slot->name.size()+1);
    data << slot->name;
    BroadcastPacket(&data);
    SendUpdate();
}

void Group::Disband(bool hideDestroy)
{
    Player *player;

    for(member_citerator citr = m_memberSlots.begin(); citr != m_memberSlots.end(); ++citr)
    {
        player = objmgr.GetPlayer(citr->guid);
        if(!player)
            continue;

        player->SetGroup(NULL);

        // quest related GO state dependent from raid membership
        if(isRaidGroup())
            player->UpdateForQuestsGO();


        if(!player->GetSession())
            continue;

        WorldPacket data;
        if(!hideDestroy)
        {
            data.Initialize(SMSG_GROUP_DESTROYED, 0);
            player->GetSession()->SendPacket(&data);
        }

        data.Initialize(SMSG_GROUP_LIST, 24);
        data << uint64(0) << uint64(0) << uint64(0);
        player->GetSession()->SendPacket(&data);

        _homebindIfInstance(player);
    }
    RollId.clear();
    m_memberSlots.clear();

    RemoveAllInvites();

    if(!isBGGroup())
    {
        CharacterDatabase.BeginTransaction();
        CharacterDatabase.PExecute("DELETE FROM groups WHERE leaderGuid='%u'", GUID_LOPART(m_leaderGuid));
        CharacterDatabase.PExecute("DELETE FROM group_member WHERE leaderGuid='%u'", GUID_LOPART(m_leaderGuid));
        CharacterDatabase.CommitTransaction();
        ResetInstances(INSTANCE_RESET_GROUP_DISBAND, NULL);
    }

    m_leaderGuid = 0;
    m_leaderName = "";
}

/*********************************************************/
/***                   LOOT SYSTEM                     ***/
/*********************************************************/

void Group::SendLootStartRoll(uint32 CountDown, const Roll &r)
{
    WorldPacket data(SMSG_LOOT_START_ROLL, (8+4+4+4+4+4));
    data << uint64(r.itemGUID);                             // guid of rolled item
    data << uint32(r.totalPlayersRolling);                  // maybe the number of players rolling for it???
    data << uint32(r.itemid);                               // the itemEntryId for the item that shall be rolled for
    data << uint32(r.itemRandomSuffix);                     // randomSuffix
    data << uint32(r.itemRandomPropId);                     // item random property ID
    data << uint32(CountDown);                              // the countdown time to choose "need" or "greed"

    for (Roll::PlayerVote::const_iterator itr=r.playerVote.begin(); itr!=r.playerVote.end(); ++itr)
    {
        Player *p = objmgr.GetPlayer(itr->first);
        if(!p || !p->GetSession())
            continue;

        if(itr->second != NOT_VALID)
            p->GetSession()->SendPacket( &data );
    }
}

void Group::SendLootRoll(const uint64& SourceGuid, const uint64& TargetGuid, uint8 RollNumber, uint8 RollType, const Roll &r)
{
    WorldPacket data(SMSG_LOOT_ROLL, (8+4+8+4+4+4+1+1));
    data << uint64(SourceGuid);                             // guid of the item rolled
    data << uint32(0);                                      // unknown, maybe amount of players
    data << uint64(TargetGuid);
    data << uint32(r.itemid);                               // the itemEntryId for the item that shall be rolled for
    data << uint32(r.itemRandomSuffix);                     // randomSuffix
    data << uint32(r.itemRandomPropId);                     // Item random property ID
    data << uint8(RollNumber);                              // 0: "Need for: [item name]" > 127: "you passed on: [item name]"      Roll number
    data << uint8(RollType);                                // 0: "Need for: [item name]" 0: "You have selected need for [item name] 1: need roll 2: greed roll
    data << uint8(0);                                       // 2.4.0

    for( Roll::PlayerVote::const_iterator itr=r.playerVote.begin(); itr!=r.playerVote.end(); ++itr)
    {
        Player *p = objmgr.GetPlayer(itr->first);
        if(!p || !p->GetSession())
            continue;

        if(itr->second != NOT_VALID)
            p->GetSession()->SendPacket( &data );
    }
}

void Group::SendLootRollWon(const uint64& SourceGuid, const uint64& TargetGuid, uint8 RollNumber, uint8 RollType, const Roll &r)
{
    WorldPacket data(SMSG_LOOT_ROLL_WON, (8+4+4+4+4+8+1+1));
    data << uint64(SourceGuid);                             // guid of the item rolled
    data << uint32(0);                                      // unknown, maybe amount of players
    data << uint32(r.itemid);                               // the itemEntryId for the item that shall be rolled for
    data << uint32(r.itemRandomSuffix);                     // randomSuffix
    data << uint32(r.itemRandomPropId);                     // Item random property
    data << uint64(TargetGuid);                             // guid of the player who won.
    data << uint8(RollNumber);                              // rollnumber realted to SMSG_LOOT_ROLL
    data << uint8(RollType);                                // Rolltype related to SMSG_LOOT_ROLL

    for( Roll::PlayerVote::const_iterator itr=r.playerVote.begin(); itr!=r.playerVote.end(); ++itr)
    {
        Player *p = objmgr.GetPlayer(itr->first);
        if(!p || !p->GetSession())
            continue;

        if(itr->second != NOT_VALID)
            p->GetSession()->SendPacket( &data );
    }
}

void Group::SendLootAllPassed(uint32 NumberOfPlayers, const Roll &r)
{
    WorldPacket data(SMSG_LOOT_ALL_PASSED, (8+4+4+4+4));
    data << uint64(r.itemGUID);                             // Guid of the item rolled
    data << uint32(NumberOfPlayers);                        // The number of players rolling for it???
    data << uint32(r.itemid);                               // The itemEntryId for the item that shall be rolled for
    data << uint32(r.itemRandomPropId);                     // Item random property ID
    data << uint32(r.itemRandomSuffix);                     // Item random suffix ID

    for( Roll::PlayerVote::const_iterator itr=r.playerVote.begin(); itr!=r.playerVote.end(); ++itr)
    {
        Player *p = objmgr.GetPlayer(itr->first);
        if(!p || !p->GetSession())
            continue;

        if(itr->second != NOT_VALID)
            p->GetSession()->SendPacket( &data );
    }
}

void Group::GroupLoot(const uint64& playerGUID, Loot *loot, Creature *creature)
{
    std::vector<LootItem>::iterator i;
    ItemPrototype const *item;
    uint8 itemSlot = 0;
    Player *player = objmgr.GetPlayer(playerGUID);
    Group *group = player->GetGroup();

    for (i=loot->items.begin(); i != loot->items.end(); ++i, ++itemSlot)
    {
        item = objmgr.GetItemPrototype(i->itemid);
        if (!item)
        {
            //sLog.outDebug("Group::GroupLoot: missing item prototype for item with id: %d", i->itemid);
            continue;
        }

        //roll for over-threshold item if it's one-player loot
        if (item->Quality >= uint32(m_lootThreshold) && !i->freeforall)
        {
            uint64 newitemGUID = MAKE_NEW_GUID(objmgr.GenerateLowGuid(HIGHGUID_ITEM),0,HIGHGUID_ITEM);
            Roll* r=new Roll(newitemGUID,*i);

            //a vector is filled with only near party members
            for(GroupReference *itr = GetFirstMember(); itr != NULL; itr = itr->next())
            {
                Player *member = itr->getSource();
                if(!member || !member->GetSession())
                    continue;
                if ( i->AllowedForPlayer(member) )
                {
                    if (member->GetDistance2d(creature) < sWorld.getConfig(CONFIG_GROUP_XP_DISTANCE))
                    {
                        r->playerVote[member->GetGUID()] = NOT_EMITED_YET;
                        ++r->totalPlayersRolling;
                    }
                }
            }

            r->setLoot(loot);
            r->itemSlot = itemSlot;

            group->SendLootStartRoll(60000, *r);

            loot->items[itemSlot].is_blocked = true;
            creature->m_groupLootTimer = 60000;
            creature->lootingGroupLeaderGUID = GetLeaderGUID();

            RollId.push_back(r);
        }
        else
            i->is_underthreshold=1;

    }
}

void Group::NeedBeforeGreed(const uint64& playerGUID, Loot *loot, Creature *creature)
{
    ItemPrototype const *item;
    Player *player = objmgr.GetPlayer(playerGUID);
    Group *group = player->GetGroup();

    uint8 itemSlot = 0;
    for(std::vector<LootItem>::iterator i=loot->items.begin(); i != loot->items.end(); ++i, ++itemSlot)
    {
        item = objmgr.GetItemPrototype(i->itemid);

        //only roll for one-player items, not for ones everyone can get
        if (item->Quality >= uint32(m_lootThreshold) && !i->freeforall)
        {
            uint64 newitemGUID = MAKE_NEW_GUID(objmgr.GenerateLowGuid(HIGHGUID_ITEM),0,HIGHGUID_ITEM);
            Roll* r=new Roll(newitemGUID,*i);

            for(GroupReference *itr = GetFirstMember(); itr != NULL; itr = itr->next())
            {
                Player *playerToRoll = itr->getSource();
                if(!playerToRoll || !playerToRoll->GetSession())
                    continue;

                if (playerToRoll->CanUseItem(item) && i->AllowedForPlayer(playerToRoll) )
                {
                    if (playerToRoll->GetDistance2d(creature) < sWorld.getConfig(CONFIG_GROUP_XP_DISTANCE))
                    {
                        r->playerVote[playerToRoll->GetGUID()] = NOT_EMITED_YET;
                        ++r->totalPlayersRolling;
                    }
                }
            }

            if (r->totalPlayersRolling > 0)
            {
                r->setLoot(loot);
                r->itemSlot = itemSlot;

                group->SendLootStartRoll(60000, *r);

                loot->items[itemSlot].is_blocked = true;

                RollId.push_back(r);
            }
            else
            {
                delete r;
            }
        }
        else
            i->is_underthreshold=1;
    }
}

void Group::MasterLoot(const uint64& playerGUID, Loot* /*loot*/, Creature *creature)
{
    Player *player = objmgr.GetPlayer(playerGUID);
    if(!player)
        return;

    sLog.outDebug("Group::MasterLoot (SMSG_LOOT_MASTER_LIST, 330) player = [%s].", player->GetName());

    uint32 real_count = 0;

    WorldPacket data(SMSG_LOOT_MASTER_LIST, 330);
    data << (uint8)GetMembersCount();

    for(GroupReference *itr = GetFirstMember(); itr != NULL; itr = itr->next())
    {
        Player *looter = itr->getSource();
        if (!looter->IsInWorld())
            continue;

        if (looter->GetDistance2d(creature) < sWorld.getConfig(CONFIG_GROUP_XP_DISTANCE))
        {
            data << looter->GetGUID();
            ++real_count;
        }
    }

    data.put<uint8>(0,real_count);

    for(GroupReference *itr = GetFirstMember(); itr != NULL; itr = itr->next())
    {
        Player *looter = itr->getSource();
        if (looter->GetDistance2d(creature) < sWorld.getConfig(CONFIG_GROUP_XP_DISTANCE))
            looter->GetSession()->SendPacket(&data);
    }
}

void Group::CountRollVote(const uint64& playerGUID, const uint64& Guid, uint32 NumberOfPlayers, uint8 Choise)
{
    Rolls::iterator rollI = GetRoll(Guid);
    if (rollI == RollId.end())
        return;
    Roll* roll = *rollI;

    Roll::PlayerVote::iterator itr = roll->playerVote.find(playerGUID);
    // this condition means that player joins to the party after roll begins
    if (itr == roll->playerVote.end())
        return;

    if (roll->getLoot())
        if (roll->getLoot()->items.empty())
            return;

    switch (Choise)
    {
        case 0:                                             //Player choose pass
        {
            SendLootRoll(0, playerGUID, 128, 128, *roll);
            ++roll->totalPass;
            itr->second = PASS;
        }
        break;
        case 1:                                             //player choose Need
        {
            SendLootRoll(0, playerGUID, 0, 0, *roll);
            ++roll->totalNeed;
            itr->second = NEED;
        }
        break;
        case 2:                                             //player choose Greed
        {
            SendLootRoll(0, playerGUID, 128, 2, *roll);
            ++roll->totalGreed;
            itr->second = GREED;
        }
        break;
    }
    if (roll->totalPass + roll->totalGreed + roll->totalNeed >= roll->totalPlayersRolling)
    {
        CountTheRoll(rollI, NumberOfPlayers);
    }
}

//called when roll timer expires
void Group::EndRoll()
{
    Rolls::iterator itr;
    while(!RollId.empty())
    {
        //need more testing here, if rolls disappear
        itr = RollId.begin();
        CountTheRoll(itr, GetMembersCount());               //i don't have to edit player votes, who didn't vote ... he will pass
    }
}

void Group::CountTheRoll(Rolls::iterator rollI, uint32 NumberOfPlayers)
{
    Roll* roll = *rollI;
    if(!roll->isValid())                                    // is loot already deleted ?
    {
        RollId.erase(rollI);
        delete roll;
        return;
    }
    //end of the roll
    if (roll->totalNeed > 0)
    {
        if(!roll->playerVote.empty())
        {
            uint8 maxresul = 0;
            uint64 maxguid  = (*roll->playerVote.begin()).first;
            Player *player;

            for( Roll::PlayerVote::const_iterator itr=roll->playerVote.begin(); itr!=roll->playerVote.end(); ++itr)
            {
                if (itr->second != NEED)
                    continue;

                uint8 randomN = urand(1, 99);
                SendLootRoll(0, itr->first, randomN, 1, *roll);
                if (maxresul < randomN)
                {
                    maxguid  = itr->first;
                    maxresul = randomN;
                }
            }
            SendLootRollWon(0, maxguid, maxresul, 1, *roll);
            player = objmgr.GetPlayer(maxguid);

            if(player && player->GetSession())
            {
                player->GetAchievementMgr().UpdateAchievementCriteria(ACHIEVEMENT_CRITERIA_TYPE_ROLL_NEED_ON_LOOT, roll->itemid, maxresul);

                ItemPosCountVec dest;
                LootItem *item = &(roll->getLoot()->items[roll->itemSlot]);
                uint8 msg = player->CanStoreNewItem( NULL_BAG, NULL_SLOT, dest, roll->itemid, item->count );
                if ( msg == EQUIP_ERR_OK )
                {
                    item->is_looted = true;
                    roll->getLoot()->NotifyItemRemoved(roll->itemSlot);
                    --roll->getLoot()->unlootedCount;
                    player->StoreNewItem( dest, roll->itemid, true, item->randomPropertyId);
                }
                else
                {
                    item->is_blocked = false;
                    player->SendEquipError( msg, NULL, NULL );
                }
            }
        }
    }
    else if (roll->totalGreed > 0)
    {
        if(!roll->playerVote.empty())
        {
            uint8 maxresul = 0;
            uint64 maxguid = (*roll->playerVote.begin()).first;
            Player *player;

            Roll::PlayerVote::iterator itr;
            for (itr=roll->playerVote.begin(); itr!=roll->playerVote.end(); ++itr)
            {
                if (itr->second != GREED)
                    continue;

                uint8 randomN = urand(1, 99);
                SendLootRoll(0, itr->first, randomN, 2, *roll);
                if (maxresul < randomN)
                {
                    maxguid  = itr->first;
                    maxresul = randomN;
                }
            }
            SendLootRollWon(0, maxguid, maxresul, 2, *roll);
            player = objmgr.GetPlayer(maxguid);

            if(player && player->GetSession())
            {
                player->GetAchievementMgr().UpdateAchievementCriteria(ACHIEVEMENT_CRITERIA_TYPE_ROLL_GREED_ON_LOOT, roll->itemid, maxresul);

                ItemPosCountVec dest;
                LootItem *item = &(roll->getLoot()->items[roll->itemSlot]);
                uint8 msg = player->CanStoreNewItem( NULL_BAG, NULL_SLOT, dest, roll->itemid, item->count );
                if ( msg == EQUIP_ERR_OK )
                {
                    item->is_looted = true;
                    roll->getLoot()->NotifyItemRemoved(roll->itemSlot);
                    --roll->getLoot()->unlootedCount;
                    player->StoreNewItem( dest, roll->itemid, true, item->randomPropertyId);
                }
                else
                {
                    item->is_blocked = false;
                    player->SendEquipError( msg, NULL, NULL );
                }
            }
        }
    }
    else
    {
        SendLootAllPassed(NumberOfPlayers, *roll);
        LootItem *item = &(roll->getLoot()->items[roll->itemSlot]);
        if(item) item->is_blocked = false;
    }
    RollId.erase(rollI);
    delete roll;
}

void Group::SetTargetIcon(uint8 id, uint64 guid)
{
    if(id >= TARGETICONCOUNT)
        return;

    // clean other icons
    if( guid != 0 )
        for(int i=0; i<TARGETICONCOUNT; i++)
            if( m_targetIcons[i] == guid )
                SetTargetIcon(i, 0);

    m_targetIcons[id] = guid;

    WorldPacket data(MSG_RAID_TARGET_UPDATE, (2+8));
    data << (uint8)0;
    data << id;
    data << guid;
    BroadcastPacket(&data);
}

void Group::GetDataForXPAtKill(Unit const* victim, uint32& count,uint32& sum_level, Player* & member_with_max_level, Player* & not_gray_member_with_max_level)
{
    for(GroupReference *itr = GetFirstMember(); itr != NULL; itr = itr->next())
    {
        Player* member = itr->getSource();
        if(!member || !member->isAlive())                   // only for alive
            continue;

        if(!member->IsAtGroupRewardDistance(victim))        // at req. distance
            continue;

        ++count;
        sum_level += member->getLevel();
        if(!member_with_max_level || member_with_max_level->getLevel() < member->getLevel())
            member_with_max_level = member;

        uint32 gray_level = MaNGOS::XP::GetGrayLevel(member->getLevel());
        if( victim->getLevel() > gray_level && (!not_gray_member_with_max_level
           || not_gray_member_with_max_level->getLevel() < member->getLevel()))
            not_gray_member_with_max_level = member;
    }
}

void Group::SendTargetIconList(WorldSession *session)
{
    if(!session)
        return;

    WorldPacket data(MSG_RAID_TARGET_UPDATE, (1+TARGETICONCOUNT*9));
    data << (uint8)1;

    for(int i=0; i<TARGETICONCOUNT; i++)
    {
        if(m_targetIcons[i] == 0)
            continue;

        data << (uint8)i;
        data << m_targetIcons[i];
    }

    session->SendPacket(&data);
}

void Group::SendUpdate()
{
    Player *player;

    for(member_citerator citr = m_memberSlots.begin(); citr != m_memberSlots.end(); ++citr)
    {
        player = objmgr.GetPlayer(citr->guid);
        if(!player || !player->GetSession())
            continue;
                                                            // guess size
        WorldPacket data(SMSG_GROUP_LIST, (1+1+1+1+8+4+GetMembersCount()*20));
        data << (uint8)m_groupType;                         // group type
        data << (uint8)(isBGGroup() ? 1 : 0);               // 2.0.x, isBattleGroundGroup?
        data << (uint8)(citr->group);                       // groupid
        data << (uint8)(citr->assistant?0x01:0);            // 0x2 main assist, 0x4 main tank
        data << uint64(0x50000000FFFFFFFELL);               // related to voice chat?
        data << uint32(GetMembersCount()-1);
        for(member_citerator citr2 = m_memberSlots.begin(); citr2 != m_memberSlots.end(); ++citr2)
        {
            if(citr->guid == citr2->guid)
                continue;

            data << citr2->name;
            data << (uint64)citr2->guid;
                                                            // online-state
            data << (uint8)(objmgr.GetPlayer(citr2->guid) ? 1 : 0);
            data << (uint8)(citr2->group);                  // groupid
            data << (uint8)(citr2->assistant?0x01:0);       // 0x2 main assist, 0x4 main tank
        }

        data << uint64(m_leaderGuid);                       // leader guid
        if(GetMembersCount()-1)
        {
            data << (uint8)m_lootMethod;                    // loot method
            data << (uint64)m_looterGuid;                   // looter guid
            data << (uint8)m_lootThreshold;                 // loot threshold
            data << (uint8)m_difficulty;                    // Heroic Mod Group
        }
        player->GetSession()->SendPacket( &data );
    }
}

void Group::UpdatePlayerOutOfRange(Player* pPlayer)
{
    if(!pPlayer)
        return;

    Player *player;
    WorldPacket data;
    pPlayer->GetSession()->BuildPartyMemberStatsChangedPacket(pPlayer, &data);

    for(GroupReference *itr = GetFirstMember(); itr != NULL; itr = itr->next())
    {
        player = itr->getSource();
        if (player && player != pPlayer && !pPlayer->isVisibleFor(player))
            player->GetSession()->SendPacket(&data);
    }
}

void Group::BroadcastPacket(WorldPacket *packet, int group, uint64 ignore)
{
    for(GroupReference *itr = GetFirstMember(); itr != NULL; itr = itr->next())
    {
        Player *pl = itr->getSource();
        if(!pl || (ignore != 0 && pl->GetGUID() == ignore))
            continue;

        if (pl->GetSession() && (group==-1 || itr->getSubGroup()==group))
            pl->GetSession()->SendPacket(packet);
    }
}

void Group::BroadcastReadyCheck(WorldPacket *packet)
{
    for(GroupReference *itr = GetFirstMember(); itr != NULL; itr = itr->next())
    {
        Player *pl = itr->getSource();
        if(pl && pl->GetSession())
            if(IsLeader(pl->GetGUID()) || IsAssistant(pl->GetGUID()))
                pl->GetSession()->SendPacket(packet);
    }
}

void Group::OfflineReadyCheck()
{
    for(member_citerator citr = m_memberSlots.begin(); citr != m_memberSlots.end(); ++citr)
    {
        Player *pl = objmgr.GetPlayer(citr->guid);
        if (!pl || !pl->GetSession())
        {
            WorldPacket data(MSG_RAID_READY_CHECK_CONFIRM, 9);
            data << citr->guid;
            data << (uint8)0;
            BroadcastReadyCheck(&data);
        }
    }
}

bool Group::_addMember(const uint64 &guid, const char* name, bool isAssistant)
{
    // get first not-full group
    uint8 groupid = 0;
    if (m_subGroupsCounts)
    {
        bool groupFound = false;
        for (; groupid < MAXRAIDSIZE/MAXGROUPSIZE; ++groupid)
        {
            if (m_subGroupsCounts[groupid] < MAXGROUPSIZE)
            {
                groupFound = true;
                break;
            }
        }
        // We are raid group and no one slot is free
        if (!groupFound)
            return false;
    }

    return _addMember(guid, name, isAssistant, groupid);
}

bool Group::_addMember(const uint64 &guid, const char* name, bool isAssistant, uint8 group)
{
    if(IsFull())
        return false;

    if(!guid)
        return false;

    Player *player = objmgr.GetPlayer(guid);

    MemberSlot member;
    member.guid      = guid;
    member.name      = name;
    member.group     = group;
    member.assistant = isAssistant;
    m_memberSlots.push_back(member);

    SubGroupCounterIncrease(group);

    if(player)
    {
        player->SetGroupInvite(NULL);
        player->SetGroup(this, group);
        // if the same group invites the player back, cancel the homebind timer
        InstanceGroupBind *bind = GetBoundInstance(player->GetMapId(), player->GetDifficulty());
        if(bind && bind->save->GetInstanceId() == player->GetInstanceId())
            player->m_InstanceValid = true;
    }

    if(!isRaidGroup())                                      // reset targetIcons for non-raid-groups
    {
        for(int i=0; i<TARGETICONCOUNT; i++)
            m_targetIcons[i] = 0;
    }

    if(!isBGGroup())
    {
        // insert into group table
        CharacterDatabase.PExecute("INSERT INTO group_member(leaderGuid,memberGuid,assistant,subgroup) VALUES('%u','%u','%u','%u')", GUID_LOPART(m_leaderGuid), GUID_LOPART(member.guid), ((member.assistant==1)?1:0), member.group);
    }

    return true;
}

bool Group::_removeMember(const uint64 &guid)
{
    Player *player = objmgr.GetPlayer(guid);
    if (player)
    {
        player->SetGroup(NULL);
    }

    _removeRolls(guid);

    member_witerator slot = _getMemberWSlot(guid);
    if (slot != m_memberSlots.end())
    {
        SubGroupCounterDecrease(slot->group);

        m_memberSlots.erase(slot);
    }

    if(!isBGGroup())
        CharacterDatabase.PExecute("DELETE FROM group_member WHERE memberGuid='%u'", GUID_LOPART(guid));

    if(m_leaderGuid == guid)                                // leader was removed
    {
        if(GetMembersCount() > 0)
            _setLeader(m_memberSlots.front().guid);
        return true;
    }

    return false;
}

void Group::_setLeader(const uint64 &guid)
{
    member_citerator slot = _getMemberCSlot(guid);
    if(slot==m_memberSlots.end())
        return;

    if(!isBGGroup())
    {
        // TODO: set a time limit to have this function run rarely cause it can be slow
        CharacterDatabase.BeginTransaction();

        // update the group's bound instances when changing leaders

        // remove all permanent binds from the group
        // in the DB also remove solo binds that will be replaced with permbinds
        // from the new leader
        CharacterDatabase.PExecute(
            "DELETE FROM group_instance WHERE leaderguid='%u' AND (permanent = 1 OR "
            "instance IN (SELECT instance FROM character_instance WHERE guid = '%u')"
            ")", GUID_LOPART(m_leaderGuid), GUID_LOPART(slot->guid)
        );

        Player *player = objmgr.GetPlayer(slot->guid);
        if(player)
        {
            for(uint8 i = 0; i < TOTAL_DIFFICULTIES; i++)
            {
                for(BoundInstancesMap::iterator itr = m_boundInstances[i].begin(); itr != m_boundInstances[i].end();)
                {
                    if(itr->second.perm)
                    {
                        itr->second.save->RemoveGroup(this);
                        m_boundInstances[i].erase(itr++);
                    }
                    else
                        ++itr;
                }
            }
        }

        // update the group's solo binds to the new leader
        CharacterDatabase.PExecute("UPDATE group_instance SET leaderGuid='%u' WHERE leaderGuid = '%u'", GUID_LOPART(slot->guid), GUID_LOPART(m_leaderGuid));

        // copy the permanent binds from the new leader to the group
        // overwriting the solo binds with permanent ones if necessary
        // in the DB those have been deleted already
        Player::ConvertInstancesToGroup(player, this, slot->guid);

        // update the group leader
        CharacterDatabase.PExecute("UPDATE groups SET leaderGuid='%u' WHERE leaderGuid='%u'", GUID_LOPART(slot->guid), GUID_LOPART(m_leaderGuid));
        CharacterDatabase.PExecute("UPDATE group_member SET leaderGuid='%u' WHERE leaderGuid='%u'", GUID_LOPART(slot->guid), GUID_LOPART(m_leaderGuid));
        CharacterDatabase.CommitTransaction();
    }

    m_leaderGuid = slot->guid;
    m_leaderName = slot->name;
}

void Group::_removeRolls(const uint64 &guid)
{
    for (Rolls::iterator it = RollId.begin(); it < RollId.end(); ++it)
    {
        Roll* roll = *it;
        Roll::PlayerVote::iterator itr2 = roll->playerVote.find(guid);
        if(itr2 == roll->playerVote.end())
            continue;

        if (itr2->second == GREED) --roll->totalGreed;
        if (itr2->second == NEED) --roll->totalNeed;
        if (itr2->second == PASS) --roll->totalPass;
        if (itr2->second != NOT_VALID) --roll->totalPlayersRolling;

        roll->playerVote.erase(itr2);

        CountRollVote(guid, roll->itemGUID, GetMembersCount()-1, 3);
    }
}

bool Group::_setMembersGroup(const uint64 &guid, const uint8 &group)
{
    member_witerator slot = _getMemberWSlot(guid);
    if(slot==m_memberSlots.end())
        return false;

    slot->group = group;

    SubGroupCounterIncrease(group);

    if(!isBGGroup()) CharacterDatabase.PExecute("UPDATE group_member SET subgroup='%u' WHERE memberGuid='%u'", group, GUID_LOPART(guid));

    return true;
}

bool Group::_setAssistantFlag(const uint64 &guid, const bool &state)
{
    member_witerator slot = _getMemberWSlot(guid);
    if(slot==m_memberSlots.end())
        return false;

    slot->assistant = state;
    if(!isBGGroup()) CharacterDatabase.PExecute("UPDATE group_member SET assistant='%u' WHERE memberGuid='%u'", (state==true)?1:0, GUID_LOPART(guid));
    return true;
}

bool Group::_setMainTank(const uint64 &guid)
{
    member_citerator slot = _getMemberCSlot(guid);
    if(slot==m_memberSlots.end())
        return false;

    if(m_mainAssistant == guid)
        _setMainAssistant(0);
    m_mainTank = guid;
    if(!isBGGroup()) CharacterDatabase.PExecute("UPDATE groups SET mainTank='%u' WHERE leaderGuid='%u'", GUID_LOPART(m_mainTank), GUID_LOPART(m_leaderGuid));
    return true;
}

bool Group::_setMainAssistant(const uint64 &guid)
{
    member_witerator slot = _getMemberWSlot(guid);
    if(slot==m_memberSlots.end())
        return false;

    if(m_mainTank == guid)
        _setMainTank(0);
    m_mainAssistant = guid;
    if(!isBGGroup()) CharacterDatabase.PExecute("UPDATE groups SET mainAssistant='%u' WHERE leaderGuid='%u'", GUID_LOPART(m_mainAssistant), GUID_LOPART(m_leaderGuid));
    return true;
}

bool Group::SameSubGroup(Player const* member1, Player const* member2) const
{
    if(!member1 || !member2) return false;
    if (member1->GetGroup() != this || member2->GetGroup() != this) return false;
    else return member1->GetSubGroup() == member2->GetSubGroup();
}

// allows setting subgroup for offline members
void Group::ChangeMembersGroup(const uint64 &guid, const uint8 &group)
{
    if(!isRaidGroup())
        return;
    Player *player = objmgr.GetPlayer(guid);

    if (!player)
    {
        uint8 prevSubGroup;
        prevSubGroup = GetMemberGroup(guid);

        SubGroupCounterDecrease(prevSubGroup);

        if(_setMembersGroup(guid, group))
            SendUpdate();
    }
    else
        // This methods handles itself groupcounter decrease
        ChangeMembersGroup(player, group);
}

// only for online members
void Group::ChangeMembersGroup(Player *player, const uint8 &group)
{
    if(!player || !isRaidGroup())
        return;
    if(_setMembersGroup(player->GetGUID(), group))
    {
        uint8 prevSubGroup;
        prevSubGroup = player->GetSubGroup();

        SubGroupCounterDecrease(prevSubGroup);

        player->GetGroupRef().setSubGroup(group);
        SendUpdate();
    }
}

void Group::UpdateLooterGuid( Creature* creature, bool ifneed )
{
    switch (GetLootMethod())
    {
        case MASTER_LOOT:
        case FREE_FOR_ALL:
            return;
        default:
            // round robin style looting applies for all low
            // quality items in each loot method except free for all and master loot
            break;
    }

    member_citerator guid_itr = _getMemberCSlot(GetLooterGuid());
    if(guid_itr != m_memberSlots.end())
    {
        if(ifneed)
        {
            // not update if only update if need and ok
            Player* looter = ObjectAccessor::FindPlayer(guid_itr->guid);
            if(looter && looter->GetDistance2d(creature) < sWorld.getConfig(CONFIG_GROUP_XP_DISTANCE))
                return;
        }
        ++guid_itr;
    }

    // search next after current
    if(guid_itr != m_memberSlots.end())
    {
        for(member_citerator itr = guid_itr; itr != m_memberSlots.end(); ++itr)
        {
            if(Player* pl = ObjectAccessor::FindPlayer(itr->guid))
            {
                if (pl->GetDistance2d(creature) < sWorld.getConfig(CONFIG_GROUP_XP_DISTANCE))
                {
                    bool refresh = pl->GetLootGUID()==creature->GetGUID();

                    //if(refresh)                             // update loot for new looter
                    //    pl->GetSession()->DoLootRelease(pl->GetLootGUID());
                    SetLooterGuid(pl->GetGUID());
                    SendUpdate();
                    if(refresh)                             // update loot for new looter
                        pl->SendLoot(creature->GetGUID(),LOOT_CORPSE);
                    return;
                }
            }
        }
    }

    // search from start
    for(member_citerator itr = m_memberSlots.begin(); itr != guid_itr; ++itr)
    {
        if(Player* pl = ObjectAccessor::FindPlayer(itr->guid))
        {
            if (pl->GetDistance2d(creature) < sWorld.getConfig(CONFIG_GROUP_XP_DISTANCE))
            {
                bool refresh = pl->GetLootGUID()==creature->GetGUID();

                //if(refresh)                               // update loot for new looter
                //    pl->GetSession()->DoLootRelease(pl->GetLootGUID());
                SetLooterGuid(pl->GetGUID());
                SendUpdate();
                if(refresh)                                 // update loot for new looter
                    pl->SendLoot(creature->GetGUID(),LOOT_CORPSE);
                return;
            }
        }
    }

    SetLooterGuid(0);
    SendUpdate();
}

uint32 Group::CanJoinBattleGroundQueue(BattleGroundTypeId bgTypeId, BattleGroundQueueTypeId bgQueueTypeId, uint32 MinPlayerCount, uint32 MaxPlayerCount, bool isRated, uint32 arenaSlot)
{
    // check for min / max count
    uint32 memberscount = GetMembersCount();
    if(memberscount < MinPlayerCount)
        return BG_JOIN_ERR_GROUP_NOT_ENOUGH;
    if(memberscount > MaxPlayerCount)
        return BG_JOIN_ERR_GROUP_TOO_MANY;

    // get a player as reference, to compare other players' stats to (arena team id, queue id based on level, etc.)
    Player * reference = GetFirstMember()->getSource();
    // no reference found, can't join this way
    if(!reference)
        return BG_JOIN_ERR_OFFLINE_MEMBER;

    uint32 queue_id = reference->GetBattleGroundQueueIdFromLevel(bgTypeId);
    uint32 arenaTeamId = reference->GetArenaTeamId(arenaSlot);
    uint32 team = reference->GetTeam();

    // check every member of the group to be able to join
    for(GroupReference *itr = GetFirstMember(); itr != NULL; itr = itr->next())
    {
        Player *member = itr->getSource();
        // offline member? don't let join
        if(!member)
            return BG_JOIN_ERR_OFFLINE_MEMBER;
        // don't allow cross-faction join as group
        if(member->GetTeam() != team)
            return BG_JOIN_ERR_MIXED_FACTION;
        // not in the same battleground level braket, don't let join
        if(member->GetBattleGroundQueueIdFromLevel(bgTypeId) != queue_id)
            return BG_JOIN_ERR_MIXED_LEVELS;
        // don't let join rated matches if the arena team id doesn't match
        if(isRated && member->GetArenaTeamId(arenaSlot) != arenaTeamId)
            return BG_JOIN_ERR_MIXED_ARENATEAM;
        // don't let join if someone from the group is already in that bg queue
        if(member->InBattleGroundQueueForBattleGroundQueueType(bgQueueTypeId))
            return BG_JOIN_ERR_GROUP_MEMBER_ALREADY_IN_QUEUE;
        // check for deserter debuff in case not arena queue
        if(bgTypeId != BATTLEGROUND_AA && !member->CanJoinToBattleground())
            return BG_JOIN_ERR_GROUP_DESERTER;
        // check if member can join any more battleground queues
        if(!member->HasFreeBattleGroundQueueId())
            return BG_JOIN_ERR_ALL_QUEUES_USED;
    }
    return BG_JOIN_ERR_OK;
}

//===================================================
//============== Roll ===============================
//===================================================

void Roll::targetObjectBuildLink()
{
    // called from link()
    getTarget()->addLootValidatorRef(this);
}

void Group::SetDifficulty(uint8 difficulty)
{
    m_difficulty = difficulty;
    if(!isBGGroup()) CharacterDatabase.PExecute("UPDATE groups SET difficulty = %u WHERE leaderGuid ='%u'", m_difficulty, GUID_LOPART(m_leaderGuid));

    for(GroupReference *itr = GetFirstMember(); itr != NULL; itr = itr->next())
    {
        Player *player = itr->getSource();
        if(!player->GetSession() || player->getLevel() < LEVELREQUIREMENT_HEROIC)
            continue;
        player->SetDifficulty(difficulty);
        player->SendDungeonDifficulty(true);
    }
}

bool Group::InCombatToInstance(uint32 instanceId)
{
    for(GroupReference *itr = GetFirstMember(); itr != NULL; itr = itr->next())
    {
        Player *pPlayer = itr->getSource();
        if(pPlayer && pPlayer->getAttackers().size() && pPlayer->GetInstanceId() == instanceId && (pPlayer->GetMap()->IsRaid() || pPlayer->GetMap()->IsHeroic()))
            for(std::set<Unit*>::const_iterator i = pPlayer->getAttackers().begin(); i!=pPlayer->getAttackers().end(); ++i)
                if((*i) && (*i)->GetTypeId() == TYPEID_UNIT && ((Creature*)(*i))->GetCreatureInfo()->flags_extra & CREATURE_FLAG_EXTRA_INSTANCE_BIND)
                    return true;
    }
    return false;
}

void Group::ResetInstances(uint8 method, Player* SendMsgTo)
{
    if(isBGGroup())
        return;

    // method can be INSTANCE_RESET_ALL, INSTANCE_RESET_CHANGE_DIFFICULTY, INSTANCE_RESET_GROUP_DISBAND

    // we assume that when the difficulty changes, all instances that can be reset will be
    uint8 dif = GetDifficulty();

    for(BoundInstancesMap::iterator itr = m_boundInstances[dif].begin(); itr != m_boundInstances[dif].end();)
    {
        InstanceSave *p = itr->second.save;
        const MapEntry *entry = sMapStore.LookupEntry(itr->first);
        if(!entry || (!p->CanReset() && method != INSTANCE_RESET_GROUP_DISBAND))
        {
            ++itr;
            continue;
        }

        if(method == INSTANCE_RESET_ALL)
        {
            // the "reset all instances" method can only reset normal maps
            if(dif == DIFFICULTY_HEROIC || entry->map_type == MAP_RAID)
            {
                ++itr;
                continue;
            }
        }

        bool isEmpty = true;
        // if the map is loaded, reset it
        Map *map = MapManager::Instance().FindMap(p->GetMapId(), p->GetInstanceId());
        if(map && map->IsDungeon())
            isEmpty = ((InstanceMap*)map)->Reset(method);

        if(SendMsgTo)
        {
            if(isEmpty) SendMsgTo->SendResetInstanceSuccess(p->GetMapId());
            else SendMsgTo->SendResetInstanceFailed(0, p->GetMapId());
        }

        if(isEmpty || method == INSTANCE_RESET_GROUP_DISBAND || method == INSTANCE_RESET_CHANGE_DIFFICULTY)
        {
            // do not reset the instance, just unbind if others are permanently bound to it
            if(p->CanReset()) p->DeleteFromDB();
            else CharacterDatabase.PExecute("DELETE FROM group_instance WHERE instance = '%u'", p->GetInstanceId());
            // i don't know for sure if hash_map iterators
            m_boundInstances[dif].erase(itr);
            itr = m_boundInstances[dif].begin();
            // this unloads the instance save unless online players are bound to it
            // (eg. permanent binds or GM solo binds)
            p->RemoveGroup(this);
        }
        else
            ++itr;
    }
}

InstanceGroupBind* Group::GetBoundInstance(uint32 mapid, uint8 difficulty)
{
    // some instances only have one difficulty
    const MapEntry* entry = sMapStore.LookupEntry(mapid);
    if(!entry || !entry->SupportsHeroicMode()) difficulty = DIFFICULTY_NORMAL;

    BoundInstancesMap::iterator itr = m_boundInstances[difficulty].find(mapid);
    if(itr != m_boundInstances[difficulty].end())
        return &itr->second;
    else
        return NULL;
}

InstanceGroupBind* Group::BindToInstance(InstanceSave *save, bool permanent, bool load)
{
    if(save && !isBGGroup())
    {
        InstanceGroupBind& bind = m_boundInstances[save->GetDifficulty()][save->GetMapId()];
        if(bind.save)
        {
            // when a boss is killed or when copying the players's binds to the group
            if(permanent != bind.perm || save != bind.save)
                if(!load) CharacterDatabase.PExecute("UPDATE group_instance SET instance = '%u', permanent = '%u' WHERE leaderGuid = '%u' AND instance = '%u'", save->GetInstanceId(), permanent, GUID_LOPART(GetLeaderGUID()), bind.save->GetInstanceId());
        }
        else
            if(!load) CharacterDatabase.PExecute("INSERT INTO group_instance (leaderGuid, instance, permanent) VALUES ('%u', '%u', '%u')", GUID_LOPART(GetLeaderGUID()), save->GetInstanceId(), permanent);

        if(bind.save != save)
        {
            if(bind.save) bind.save->RemoveGroup(this);
            save->AddGroup(this);
        }

        bind.save = save;
        bind.perm = permanent;
        if(!load) sLog.outDebug("Group::BindToInstance: %d is now bound to map %d, instance %d, difficulty %d", GUID_LOPART(GetLeaderGUID()), save->GetMapId(), save->GetInstanceId(), save->GetDifficulty());
        return &bind;
    }
    else
        return NULL;
}

void Group::UnbindInstance(uint32 mapid, uint8 difficulty, bool unload)
{
    BoundInstancesMap::iterator itr = m_boundInstances[difficulty].find(mapid);
    if(itr != m_boundInstances[difficulty].end())
    {
        if(!unload) CharacterDatabase.PExecute("DELETE FROM group_instance WHERE leaderGuid = '%u' AND instance = '%u'", GUID_LOPART(GetLeaderGUID()), itr->second.save->GetInstanceId());
        itr->second.save->RemoveGroup(this);                // save can become invalid
        m_boundInstances[difficulty].erase(itr);
    }
}

void Group::_homebindIfInstance(Player *player)
{
    if(player && !player->isGameMaster() && sMapStore.LookupEntry(player->GetMapId())->IsDungeon())
    {
        // leaving the group in an instance, the homebind timer is started
        // unless the player is permanently saved to the instance
        InstanceSave *save = sInstanceSaveManager.GetInstanceSave(player->GetInstanceId());
        InstancePlayerBind *playerBind = save ? player->GetBoundInstance(save->GetMapId(), save->GetDifficulty()) : NULL;
        if(!playerBind || !playerBind->perm)
            player->m_InstanceValid = false;
    }
}

void Group::BroadcastGroupUpdate(void)
{
    // FG: HACK: force flags update on group leave - for values update hack
    // -- not very efficient but safe
    for(member_citerator citr = m_memberSlots.begin(); citr != m_memberSlots.end(); ++citr)
    {

        Player *pp = objmgr.GetPlayer(citr->guid);
        if(pp && pp->IsInWorld())
        {
            pp->ForceValuesUpdateAtIndex(UNIT_FIELD_BYTES_2);
            pp->ForceValuesUpdateAtIndex(UNIT_FIELD_FACTIONTEMPLATE);
            DEBUG_LOG("-- Forced group value update for '%s'", pp->GetName());
        }
    }
<<<<<<< HEAD
}
=======
}
>>>>>>> 7bff1c1d
<|MERGE_RESOLUTION|>--- conflicted
+++ resolved
@@ -1559,8 +1559,4 @@
             DEBUG_LOG("-- Forced group value update for '%s'", pp->GetName());
         }
     }
-<<<<<<< HEAD
-}
-=======
-}
->>>>>>> 7bff1c1d
+}
