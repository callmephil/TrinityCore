--- conflicted
+++ resolved
@@ -19,7 +19,6 @@
 #ifndef LOAD_LIB_H
 #define LOAD_LIB_H
 
-<<<<<<< HEAD
 #include "StormLib.h"
 
 #ifdef _WIN32
@@ -47,11 +46,6 @@
 typedef uint16_t           uint16;
 typedef uint8_t            uint8;
 #endif
-=======
-#include "Define.h"
-
-#include <string>
->>>>>>> 233297c5
 
 #define FILE_FORMAT_VERSION    18
 
@@ -88,11 +82,7 @@
     file_MVER *version;
     FileLoader();
     ~FileLoader();
-<<<<<<< HEAD
     bool loadFile(HANDLE mpq, char *filename, bool log = true);
-=======
-    bool loadFile(std::string const& fileName, bool log = true);
->>>>>>> 233297c5
     virtual void free();
 };
 
