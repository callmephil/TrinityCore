# Copyright (C) 2005-2009 MaNGOS project <http://getmangos.com/>
# Copyright (C) 2008-2016 TrinityCore <http://www.trinitycore.org/>
#
# This file is free software; as a special exception the author gives
# unlimited permission to copy and/or distribute it, with or without
# modifications, as long as this notice is preserved.
#
# This program is distributed in the hope that it will be useful, but
# WITHOUT ANY WARRANTY, to the extent permitted by law; without even the
# implied warranty of MERCHANTABILITY or FITNESS FOR A PARTICULAR PURPOSE.

file(GLOB_RECURSE mapextractor_SRCS *.cpp *.h)

<<<<<<< HEAD
include_directories (
  ${CMAKE_SOURCE_DIR}/src/server/shared
  ${CMAKE_SOURCE_DIR}/dep/StormLib/src
  ${CMAKE_CURRENT_SOURCE_DIR}
=======
set(include_Dirs
  ${CMAKE_SOURCE_DIR}
  ${CMAKE_SOURCE_DIR}/dep/cppformat
  ${CMAKE_SOURCE_DIR}/dep/libmpq
  ${CMAKE_SOURCE_DIR}/src/common
  ${CMAKE_SOURCE_DIR}/src/common/Utilities
  ${CMAKE_SOURCE_DIR}/src/server/shared
>>>>>>> 233297c5
  ${CMAKE_CURRENT_SOURCE_DIR}/loadlib
)

include_directories(${include_Dirs})

add_executable(mapextractor
  ${mapextractor_SRCS}
)

target_link_libraries(mapextractor
<<<<<<< HEAD
  ${BZIP2_LIBRARIES}
  ${ZLIB_LIBRARIES}
  storm
=======
  common
  format
  mpq
  ${BZIP2_LIBRARIES}
  ${ZLIB_LIBRARIES}
  ${Boost_LIBRARIES}
>>>>>>> 233297c5
)

add_dependencies(mapextractor storm)

if( UNIX )
  install(TARGETS mapextractor DESTINATION bin)
elseif( WIN32 )
  install(TARGETS mapextractor DESTINATION "${CMAKE_INSTALL_PREFIX}")
endif()<|MERGE_RESOLUTION|>--- conflicted
+++ resolved
@@ -11,20 +11,14 @@
 
 file(GLOB_RECURSE mapextractor_SRCS *.cpp *.h)
 
-<<<<<<< HEAD
 include_directories (
+  ${CMAKE_SOURCE_DIR}
   ${CMAKE_SOURCE_DIR}/src/server/shared
+  ${CMAKE_SOURCE_DIR}/dep/cppformat
   ${CMAKE_SOURCE_DIR}/dep/StormLib/src
-  ${CMAKE_CURRENT_SOURCE_DIR}
-=======
-set(include_Dirs
-  ${CMAKE_SOURCE_DIR}
-  ${CMAKE_SOURCE_DIR}/dep/cppformat
-  ${CMAKE_SOURCE_DIR}/dep/libmpq
   ${CMAKE_SOURCE_DIR}/src/common
   ${CMAKE_SOURCE_DIR}/src/common/Utilities
   ${CMAKE_SOURCE_DIR}/src/server/shared
->>>>>>> 233297c5
   ${CMAKE_CURRENT_SOURCE_DIR}/loadlib
 )
 
@@ -35,18 +29,12 @@
 )
 
 target_link_libraries(mapextractor
-<<<<<<< HEAD
-  ${BZIP2_LIBRARIES}
-  ${ZLIB_LIBRARIES}
-  storm
-=======
   common
   format
-  mpq
   ${BZIP2_LIBRARIES}
   ${ZLIB_LIBRARIES}
   ${Boost_LIBRARIES}
->>>>>>> 233297c5
+  storm
 )
 
 add_dependencies(mapextractor storm)
