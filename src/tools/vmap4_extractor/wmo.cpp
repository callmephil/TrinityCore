/*
 * Copyright (C) 2008-2016 TrinityCore <http://www.trinitycore.org/>
 * Copyright (C) 2005-2011 MaNGOS <http://getmangos.com/>
 *
 * This program is free software; you can redistribute it and/or modify it
 * under the terms of the GNU General Public License as published by the
 * Free Software Foundation; either version 2 of the License, or (at your
 * option) any later version.
 *
 * This program is distributed in the hope that it will be useful, but WITHOUT
 * ANY WARRANTY; without even the implied warranty of MERCHANTABILITY or
 * FITNESS FOR A PARTICULAR PURPOSE. See the GNU General Public License for
 * more details.
 *
 * You should have received a copy of the GNU General Public License along
 * with this program. If not, see <http://www.gnu.org/licenses/>.
 */

#include "vmapexport.h"
#include "wmo.h"
#include "vec3d.h"
#include "mpq_libmpq04.h"

#include <cstdio>
#include <cstdlib>
#include <cassert>
#undef min
#undef max
<<<<<<< HEAD
#include "mpqfile.h"
=======
>>>>>>> 233297c5

extern uint16 *LiqType;

WMORoot::WMORoot(std::string &filename)
    : filename(filename), col(0), nTextures(0), nGroups(0), nP(0), nLights(0),
    nModels(0), nDoodads(0), nDoodadSets(0), RootWMOID(0), liquidType(0)
{
    memset(bbcorn1, 0, sizeof(bbcorn1));
    memset(bbcorn2, 0, sizeof(bbcorn2));
}

extern HANDLE WorldMpq;

bool WMORoot::open()
{
    MPQFile f(WorldMpq, filename.c_str());
    if(f.isEof ())
    {
        printf("No such file.\n");
        return false;
    }

    uint32 size;
    char fourcc[5];

    while (!f.isEof())
    {
        f.read(fourcc,4);
        f.read(&size, 4);

        flipcc(fourcc);
        fourcc[4] = 0;

        size_t nextpos = f.getPos() + size;

        if (!strcmp(fourcc,"MOHD")) // header
        {
            f.read(&nTextures, 4);
            f.read(&nGroups, 4);
            f.read(&nP, 4);
            f.read(&nLights, 4);
            f.read(&nModels, 4);
            f.read(&nDoodads, 4);
            f.read(&nDoodadSets, 4);
            f.read(&col, 4);
            f.read(&RootWMOID, 4);
            f.read(bbcorn1, 12);
            f.read(bbcorn2, 12);
            f.read(&liquidType, 4);
            break;
        }
        /*
        else if (!strcmp(fourcc,"MOTX"))
        {
        }
        else if (!strcmp(fourcc,"MOMT"))
        {
        }
        else if (!strcmp(fourcc,"MOGN"))
        {
        }
        else if (!strcmp(fourcc,"MOGI"))
        {
        }
        else if (!strcmp(fourcc,"MOLT"))
        {
        }
        else if (!strcmp(fourcc,"MODN"))
        {
        }
        else if (!strcmp(fourcc,"MODS"))
        {
        }
        else if (!strcmp(fourcc,"MODD"))
        {
        }
        else if (!strcmp(fourcc,"MOSB"))
        {
        }
        else if (!strcmp(fourcc,"MOPV"))
        {
        }
        else if (!strcmp(fourcc,"MOPT"))
        {
        }
        else if (!strcmp(fourcc,"MOPR"))
        {
        }
        else if (!strcmp(fourcc,"MFOG"))
        {
        }
        */
        f.seek((int)nextpos);
    }
    f.close ();
    return true;
}

bool WMORoot::ConvertToVMAPRootWmo(FILE* pOutfile)
{
    //printf("Convert RootWmo...\n");

    fwrite(szRawVMAPMagic, 1, 8, pOutfile);
    unsigned int nVectors = 0;
    fwrite(&nVectors,sizeof(nVectors), 1, pOutfile); // will be filled later
    fwrite(&nGroups, 4, 1, pOutfile);
    fwrite(&RootWMOID, 4, 1, pOutfile);
    return true;
}

WMOGroup::WMOGroup(const std::string &filename) :
    filename(filename), MOPY(0), MOVI(0), MoviEx(0), MOVT(0), MOBA(0), MobaEx(0),
    hlq(0), LiquEx(0), LiquBytes(0), groupName(0), descGroupName(0), mogpFlags(0),
    moprIdx(0), moprNItems(0), nBatchA(0), nBatchB(0), nBatchC(0), fogIdx(0),
    liquidType(0), groupWMOID(0), mopy_size(0), moba_size(0), LiquEx_size(0),
    nVertices(0), nTriangles(0), liquflags(0)
{
    memset(bbcorn1, 0, sizeof(bbcorn1));
    memset(bbcorn2, 0, sizeof(bbcorn2));
}

bool WMOGroup::open()
{
    MPQFile f(WorldMpq, filename.c_str());
    if(f.isEof ())
    {
        printf("No such file.\n");
        return false;
    }
    uint32 size;
    char fourcc[5];
    while (!f.isEof())
    {
        f.read(fourcc,4);
        f.read(&size, 4);
        flipcc(fourcc);
        if (!strcmp(fourcc,"MOGP"))//Fix sizeoff = Data size.
        {
            size = 68;
        }
        fourcc[4] = 0;
        size_t nextpos = f.getPos() + size;
        LiquEx_size = 0;
        liquflags = 0;

        if (!strcmp(fourcc,"MOGP"))//header
        {
            f.read(&groupName, 4);
            f.read(&descGroupName, 4);
            f.read(&mogpFlags, 4);
            f.read(bbcorn1, 12);
            f.read(bbcorn2, 12);
            f.read(&moprIdx, 2);
            f.read(&moprNItems, 2);
            f.read(&nBatchA, 2);
            f.read(&nBatchB, 2);
            f.read(&nBatchC, 4);
            f.read(&fogIdx, 4);
            f.read(&liquidType, 4);
            f.read(&groupWMOID,4);

        }
        else if (!strcmp(fourcc,"MOPY"))
        {
            MOPY = new char[size];
            mopy_size = size;
            nTriangles = (int)size / 2;
            f.read(MOPY, size);
        }
        else if (!strcmp(fourcc,"MOVI"))
        {
            MOVI = new uint16[size/2];
            f.read(MOVI, size);
        }
        else if (!strcmp(fourcc,"MOVT"))
        {
            MOVT = new float[size/4];
            f.read(MOVT, size);
            nVertices = (int)size / 12;
        }
        else if (!strcmp(fourcc,"MONR"))
        {
        }
        else if (!strcmp(fourcc,"MOTV"))
        {
        }
        else if (!strcmp(fourcc,"MOBA"))
        {
            MOBA = new uint16[size/2];
            moba_size = size/2;
            f.read(MOBA, size);
        }
        else if (!strcmp(fourcc,"MLIQ"))
        {
            liquflags |= 1;
            hlq = new WMOLiquidHeader();
            f.read(hlq, 0x1E);
            LiquEx_size = sizeof(WMOLiquidVert) * hlq->xverts * hlq->yverts;
            LiquEx = new WMOLiquidVert[hlq->xverts * hlq->yverts];
            f.read(LiquEx, LiquEx_size);
            int nLiquBytes = hlq->xtiles * hlq->ytiles;
            LiquBytes = new char[nLiquBytes];
            f.read(LiquBytes, nLiquBytes);

            /* std::ofstream llog("Buildings/liquid.log", ios_base::out | ios_base::app);
            llog << filename;
            llog << "\nbbox: " << bbcorn1[0] << ", " << bbcorn1[1] << ", " << bbcorn1[2] << " | " << bbcorn2[0] << ", " << bbcorn2[1] << ", " << bbcorn2[2];
            llog << "\nlpos: " << hlq->pos_x << ", " << hlq->pos_y << ", " << hlq->pos_z;
            llog << "\nx-/yvert: " << hlq->xverts << "/" << hlq->yverts << " size: " << size << " expected size: " << 30 + hlq->xverts*hlq->yverts*8 + hlq->xtiles*hlq->ytiles << std::endl;
            llog.close(); */
        }
        f.seek((int)nextpos);
    }
    f.close();
    return true;
}

int WMOGroup::ConvertToVMAPGroupWmo(FILE *output, WMORoot *rootWMO, bool preciseVectorData)
{
    fwrite(&mogpFlags,sizeof(uint32),1,output);
    fwrite(&groupWMOID,sizeof(uint32),1,output);
    // group bound
    fwrite(bbcorn1, sizeof(float), 3, output);
    fwrite(bbcorn2, sizeof(float), 3, output);
    fwrite(&liquflags,sizeof(uint32),1,output);
    int nColTriangles = 0;
    if (preciseVectorData)
    {
        char GRP[] = "GRP ";
        fwrite(GRP,1,4,output);

        int k = 0;
        int moba_batch = moba_size/12;
        MobaEx = new int[moba_batch*4];
        for(int i=8; i<moba_size; i+=12)
        {
            MobaEx[k++] = MOBA[i];
        }
        int moba_size_grp = moba_batch*4+4;
        fwrite(&moba_size_grp,4,1,output);
        fwrite(&moba_batch,4,1,output);
        fwrite(MobaEx,4,k,output);
        delete [] MobaEx;

        uint32 nIdexes = nTriangles * 3;

        if(fwrite("INDX",4, 1, output) != 1)
        {
            printf("Error while writing file nbraches ID");
            exit(0);
        }
        int wsize = sizeof(uint32) + sizeof(unsigned short) * nIdexes;
        if(fwrite(&wsize, sizeof(int), 1, output) != 1)
        {
            printf("Error while writing file wsize");
            // no need to exit?
        }
        if(fwrite(&nIdexes, sizeof(uint32), 1, output) != 1)
        {
            printf("Error while writing file nIndexes");
            exit(0);
        }
        if(nIdexes >0)
        {
            if(fwrite(MOVI, sizeof(unsigned short), nIdexes, output) != nIdexes)
            {
                printf("Error while writing file indexarray");
                exit(0);
            }
        }

        if(fwrite("VERT",4, 1, output) != 1)
        {
            printf("Error while writing file nbraches ID");
            exit(0);
        }
        wsize = sizeof(int) + sizeof(float) * 3 * nVertices;
        if(fwrite(&wsize, sizeof(int), 1, output) != 1)
        {
            printf("Error while writing file wsize");
            // no need to exit?
        }
        if(fwrite(&nVertices, sizeof(int), 1, output) != 1)
        {
            printf("Error while writing file nVertices");
            exit(0);
        }
        if(nVertices >0)
        {
            if(fwrite(MOVT, sizeof(float)*3, nVertices, output) != nVertices)
            {
                printf("Error while writing file vectors");
                exit(0);
            }
        }

        nColTriangles = nTriangles;
    }
    else
    {
        char GRP[] = "GRP ";
        fwrite(GRP,1,4,output);
        int k = 0;
        int moba_batch = moba_size/12;
        MobaEx = new int[moba_batch*4];
        for(int i=8; i<moba_size; i+=12)
        {
            MobaEx[k++] = MOBA[i];
        }

        int moba_size_grp = moba_batch*4+4;
        fwrite(&moba_size_grp,4,1,output);
        fwrite(&moba_batch,4,1,output);
        fwrite(MobaEx,4,k,output);
        delete [] MobaEx;

        //-------INDX------------------------------------
        //-------MOPY--------
        MoviEx = new uint16[nTriangles*3]; // "worst case" size...
        int *IndexRenum = new int[nVertices];
        memset(IndexRenum, 0xFF, nVertices*sizeof(int));
        for (int i=0; i<nTriangles; ++i)
        {
            // Skip no collision triangles
            if (MOPY[2*i]&WMO_MATERIAL_NO_COLLISION ||
              !(MOPY[2*i]&(WMO_MATERIAL_HINT|WMO_MATERIAL_COLLIDE_HIT)) )
                continue;
            // Use this triangle
            for (int j=0; j<3; ++j)
            {
                IndexRenum[MOVI[3*i + j]] = 1;
                MoviEx[3*nColTriangles + j] = MOVI[3*i + j];
            }
            ++nColTriangles;
        }

        // assign new vertex index numbers
        int nColVertices = 0;
        for (uint32 i=0; i<nVertices; ++i)
        {
            if (IndexRenum[i] == 1)
            {
                IndexRenum[i] = nColVertices;
                ++nColVertices;
            }
        }

        // translate triangle indices to new numbers
        for (int i=0; i<3*nColTriangles; ++i)
        {
            assert(MoviEx[i] < nVertices);
            MoviEx[i] = IndexRenum[MoviEx[i]];
        }

        // write triangle indices
        int INDX[] = {0x58444E49, nColTriangles*6+4, nColTriangles*3};
        fwrite(INDX,4,3,output);
        fwrite(MoviEx,2,nColTriangles*3,output);

        // write vertices
        int VERT[] = {0x54524556, nColVertices*3*static_cast<int>(sizeof(float))+4, nColVertices};// "VERT"
        int check = 3*nColVertices;
        fwrite(VERT,4,3,output);
        for (uint32 i=0; i<nVertices; ++i)
            if(IndexRenum[i] >= 0)
                check -= fwrite(MOVT+3*i, sizeof(float), 3, output);

        assert(check==0);

        delete [] MoviEx;
        delete [] IndexRenum;
    }

    //------LIQU------------------------
    if (LiquEx_size != 0)
    {
        int LIQU_h[] = {0x5551494C, static_cast<int>(sizeof(WMOLiquidHeader) + LiquEx_size) + hlq->xtiles*hlq->ytiles};// "LIQU"
        fwrite(LIQU_h, 4, 2, output);

        // according to WoW.Dev Wiki:
        uint32 liquidEntry;
        if (rootWMO->liquidType & 4)
            liquidEntry = liquidType;
        else if (liquidType == 15)
            liquidEntry = 0;
        else
            liquidEntry = liquidType + 1;

        if (!liquidEntry)
        {
            int v1; // edx@1
            int v2; // eax@1

            v1 = hlq->xtiles * hlq->ytiles;
            v2 = 0;
            if (v1 > 0)
            {
                while ((LiquBytes[v2] & 0xF) == 15)
                {
                    ++v2;
                    if (v2 >= v1)
                        break;
                }

                if (v2 < v1 && (LiquBytes[v2] & 0xF) != 15)
                    liquidEntry = (LiquBytes[v2] & 0xF) + 1;
            }
        }

        if (liquidEntry && liquidEntry < 21)
        {
            switch ((liquidEntry - 1) & 3)
            {
                case 0:
                    liquidEntry = ((mogpFlags & 0x80000) != 0) + 13;
                    break;
                case 1:
                    liquidEntry = 14;
                    break;
                case 2:
                    liquidEntry = 19;
                    break;
                case 3:
                    liquidEntry = 20;
                    break;
            }
        }

        hlq->type = liquidEntry;

        /* std::ofstream llog("Buildings/liquid.log", ios_base::out | ios_base::app);
        llog << filename;
        llog << ":\nliquidEntry: " << liquidEntry << " type: " << hlq->type << " (root:" << rootWMO->liquidType << " group:" << liquidType << ")\n";
        llog.close(); */

        fwrite(hlq, sizeof(WMOLiquidHeader), 1, output);
        // only need height values, the other values are unknown anyway
        for (uint32 i = 0; i<LiquEx_size/sizeof(WMOLiquidVert); ++i)
            fwrite(&LiquEx[i].height, sizeof(float), 1, output);
        // todo: compress to bit field
        fwrite(LiquBytes, 1, hlq->xtiles*hlq->ytiles, output);
    }

    return nColTriangles;
}

WMOGroup::~WMOGroup()
{
    delete [] MOPY;
    delete [] MOVI;
    delete [] MOVT;
    delete [] MOBA;
    delete hlq;
    delete [] LiquEx;
    delete [] LiquBytes;
}

WMOInstance::WMOInstance(MPQFile& f, char const* WmoInstName, uint32 mapID, uint32 tileX, uint32 tileY, FILE* pDirfile)
    : currx(0), curry(0), wmo(NULL), doodadset(0), pos(), indx(0), id(0), d2(0), d3(0)
{
    float ff[3];
    f.read(&id, 4);
    f.read(ff,12);
    pos = Vec3D(ff[0],ff[1],ff[2]);
    f.read(ff,12);
    rot = Vec3D(ff[0],ff[1],ff[2]);
    f.read(ff,12);
    pos2 = Vec3D(ff[0],ff[1],ff[2]);
    f.read(ff,12);
    pos3 = Vec3D(ff[0],ff[1],ff[2]);
    f.read(&d2,4);

    uint16 trash,adtId;
    f.read(&adtId,2);
    f.read(&trash,2);

    //-----------add_in _dir_file----------------

    char tempname[512];
    sprintf(tempname, "%s/%s", szWorkDirWmo, WmoInstName);
    FILE *input;
    input = fopen(tempname, "r+b");

    if(!input)
    {
        printf("WMOInstance::WMOInstance: couldn't open %s\n", tempname);
        return;
    }

    fseek(input, 8, SEEK_SET); // get the correct no of vertices
    int nVertices;
    int count = fread(&nVertices, sizeof (int), 1, input);
    fclose(input);

    if (count != 1 || nVertices == 0)
        return;

    float x,z;
    x = pos.x;
    z = pos.z;
    if(x==0 && z == 0)
    {
        pos.x = 533.33333f*32;
        pos.z = 533.33333f*32;
    }
    pos = fixCoords(pos);
    pos2 = fixCoords(pos2);
    pos3 = fixCoords(pos3);

    float scale = 1.0f;
    uint32 flags = MOD_HAS_BOUND;
    if(tileX == 65 && tileY == 65) flags |= MOD_WORLDSPAWN;
    //write mapID, tileX, tileY, Flags, ID, Pos, Rot, Scale, Bound_lo, Bound_hi, name
    fwrite(&mapID, sizeof(uint32), 1, pDirfile);
    fwrite(&tileX, sizeof(uint32), 1, pDirfile);
    fwrite(&tileY, sizeof(uint32), 1, pDirfile);
    fwrite(&flags, sizeof(uint32), 1, pDirfile);
    fwrite(&adtId, sizeof(uint16), 1, pDirfile);
    fwrite(&id, sizeof(uint32), 1, pDirfile);
    fwrite(&pos, sizeof(float), 3, pDirfile);
    fwrite(&rot, sizeof(float), 3, pDirfile);
    fwrite(&scale, sizeof(float), 1, pDirfile);
    fwrite(&pos2, sizeof(float), 3, pDirfile);
    fwrite(&pos3, sizeof(float), 3, pDirfile);
    uint32 nlen=strlen(WmoInstName);
    fwrite(&nlen, sizeof(uint32), 1, pDirfile);
    fwrite(WmoInstName, sizeof(char), nlen, pDirfile);

    /* fprintf(pDirfile,"%s/%s %f,%f,%f_%f,%f,%f 1.0 %d %d %d,%d %d\n",
        MapName,
        WmoInstName,
        (float) x, (float) pos.y, (float) z,
        (float) rot.x, (float) rot.y, (float) rot.z,
        nVertices,
        realx1, realy1,
        realx2, realy2
        ); */

    // fclose(dirfile);
}<|MERGE_RESOLUTION|>--- conflicted
+++ resolved
@@ -26,10 +26,7 @@
 #include <cassert>
 #undef min
 #undef max
-<<<<<<< HEAD
 #include "mpqfile.h"
-=======
->>>>>>> 233297c5
 
 extern uint16 *LiqType;
 
