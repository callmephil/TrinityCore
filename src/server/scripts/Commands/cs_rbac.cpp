/*
 * Copyright (C) 2008-2016 TrinityCore <http://www.trinitycore.org/>
 *
 * This program is free software; you can redistribute it and/or modify it
 * under the terms of the GNU General Public License as published by the
 * Free Software Foundation; either version 2 of the License, or (at your
 * option) any later version.
 *
 * This program is distributed in the hope that it will be useful, but WITHOUT
 * ANY WARRANTY; without even the implied warranty of MERCHANTABILITY or
 * FITNESS FOR A PARTICULAR PURPOSE. See the GNU General Public License for
 * more details.
 *
 * You should have received a copy of the GNU General Public License along
 * with this program. If not, see <http://www.gnu.org/licenses/>.
 */

/* ScriptData
Name: rbac_commandscript
%Complete: 100
Comment: All role based access control related commands (including account related)
Category: commandscripts
EndScriptData */

#include "AccountMgr.h"
#include "Config.h"
#include "Chat.h"
#include "Language.h"
#include "Player.h"
#include "ScriptMgr.h"

struct RBACCommandData
{
    RBACCommandData(): id(0), realmId(0), rbac(NULL), needDelete(false) { }
    ~RBACCommandData()
    {
        if (needDelete)
            delete rbac;
    }

    uint32 id;
    int32 realmId;
    rbac::RBACData* rbac;
    bool needDelete;
};

class rbac_commandscript : public CommandScript
{
public:
    rbac_commandscript() : CommandScript("rbac_commandscript") { }

    std::vector<ChatCommand> GetCommands() const
    {
        static std::vector<ChatCommand> rbacAccountCommandTable =
        {
            {        "list", rbac::RBAC_PERM_COMMAND_RBAC_ACC_PERM_LIST,   true, &HandleRBACPermListCommand,    "" },
            {       "grant", rbac::RBAC_PERM_COMMAND_RBAC_ACC_PERM_GRANT,  true, &HandleRBACPermGrantCommand,   "" },
            {        "deny", rbac::RBAC_PERM_COMMAND_RBAC_ACC_PERM_DENY,   true, &HandleRBACPermDenyCommand,    "" },
            {      "revoke", rbac::RBAC_PERM_COMMAND_RBAC_ACC_PERM_REVOKE, true, &HandleRBACPermRevokeCommand,  "" },
        };

        static std::vector<ChatCommand> rbacCommandTable =
        {
            {    "account", rbac::RBAC_PERM_COMMAND_RBAC_ACC,  true, NULL, "", rbacAccountCommandTable },
            {       "list", rbac::RBAC_PERM_COMMAND_RBAC_LIST, true, &HandleRBACListPermissionsCommand, "" },
        };

        static std::vector<ChatCommand> commandTable =
        {
            {       "rbac", rbac::RBAC_PERM_COMMAND_RBAC, true, NULL, "", rbacCommandTable },
        };

        return commandTable;
    }

    static RBACCommandData* ReadParams(ChatHandler* handler, char const* args, bool checkParams = true)
    {
        if (!args)
            return NULL;

        char* param1 = strtok((char*)args, " ");
        char* param2 = strtok(NULL, " ");
        char* param3 = strtok(NULL, " ");

        int32 realmId = -1;
        uint32 accountId = 0;
        std::string accountName;
        uint32 id = 0;
        RBACCommandData* data = NULL;
        rbac::RBACData* rdata = NULL;
        bool useSelectedPlayer = false;

        if (checkParams)
        {
            if (!param3)
            {
                if (param2)
                    realmId = atoi(param2);

                if (param1)
                    id = atoi(param1);

                useSelectedPlayer = true;
            }
            else
            {
                id = atoi(param2);
                realmId = atoi(param3);
            }

            if (!id)
            {
                handler->PSendSysMessage(LANG_RBAC_WRONG_PARAMETER_ID, id);
                handler->SetSentErrorMessage(true);
                return NULL;
            }

            if (realmId < -1 || !realmId)
            {
                handler->PSendSysMessage(LANG_RBAC_WRONG_PARAMETER_REALM, realmId);
                handler->SetSentErrorMessage(true);
                return NULL;
            }
        }
        else if (!param1)
            useSelectedPlayer = true;

        if (useSelectedPlayer)
        {
            Player* player = handler->getSelectedPlayer();
            if (!player)
                return NULL;

            rdata = player->GetSession()->GetRBACData();
            accountId = rdata->GetId();
            AccountMgr::GetName(accountId, accountName);
        }
        else
        {
            accountName = param1;

            if (Utf8ToUpperOnlyLatin(accountName))
                accountId = AccountMgr::GetId(accountName);

            if (!accountId)
            {
                handler->PSendSysMessage(LANG_ACCOUNT_NOT_EXIST, accountName.c_str());
                handler->SetSentErrorMessage(true);
                return NULL;
            }
        }

        if (checkParams && handler->HasLowerSecurityAccount(NULL, accountId, true))
            return NULL;

        data = new RBACCommandData();

        if (!rdata)
        {
<<<<<<< HEAD
            data->rbac = new rbac::RBACData(accountId, accountName, realmHandle.Index, AccountMgr::GetSecurity(accountId, realmHandle.Index));
=======
            data->rbac = new rbac::RBACData(accountId, accountName, realm.Id.Realm, AccountMgr::GetSecurity(accountId, realm.Id.Realm));
>>>>>>> d1efa0b8
            data->rbac->LoadFromDB();
            data->needDelete = true;
        }
        else
            data->rbac = rdata;

        data->id = id;
        data->realmId = realmId;
        return data;
    }

    static bool HandleRBACPermGrantCommand(ChatHandler* handler, char const* args)
    {
        RBACCommandData* command = ReadParams(handler, args);

        if (!command)
        {
            handler->SetSentErrorMessage(true);
            return false;
        }

        rbac::RBACCommandResult result = command->rbac->GrantPermission(command->id, command->realmId);
        rbac::RBACPermission const* permission = sAccountMgr->GetRBACPermission(command->id);

        switch (result)
        {
            case rbac::RBAC_CANT_ADD_ALREADY_ADDED:
                handler->PSendSysMessage(LANG_RBAC_PERM_GRANTED_IN_LIST, command->id, permission->GetName().c_str(),
                    command->realmId, command->rbac->GetId(), command->rbac->GetName().c_str());
                break;
            case rbac::RBAC_IN_DENIED_LIST:
                handler->PSendSysMessage(LANG_RBAC_PERM_GRANTED_IN_DENIED_LIST, command->id, permission->GetName().c_str(),
                    command->realmId, command->rbac->GetId(), command->rbac->GetName().c_str());
                break;
            case rbac::RBAC_OK:
                handler->PSendSysMessage(LANG_RBAC_PERM_GRANTED, command->id, permission->GetName().c_str(),
                    command->realmId, command->rbac->GetId(), command->rbac->GetName().c_str());
                break;
            case rbac::RBAC_ID_DOES_NOT_EXISTS:
                handler->PSendSysMessage(LANG_RBAC_WRONG_PARAMETER_ID, command->id);
                break;
            default:
                break;
        }

        delete command;

        return true;
    }

    static bool HandleRBACPermDenyCommand(ChatHandler* handler, char const* args)
    {
        RBACCommandData* command = ReadParams(handler, args);

        if (!command)
        {
            handler->SetSentErrorMessage(true);
            return false;
        }

        rbac::RBACCommandResult result = command->rbac->DenyPermission(command->id, command->realmId);
        rbac::RBACPermission const* permission = sAccountMgr->GetRBACPermission(command->id);

        switch (result)
        {
            case rbac::RBAC_CANT_ADD_ALREADY_ADDED:
                handler->PSendSysMessage(LANG_RBAC_PERM_DENIED_IN_LIST, command->id, permission->GetName().c_str(),
                    command->realmId, command->rbac->GetId(), command->rbac->GetName().c_str());
                break;
            case rbac::RBAC_IN_GRANTED_LIST:
                handler->PSendSysMessage(LANG_RBAC_PERM_DENIED_IN_GRANTED_LIST, command->id, permission->GetName().c_str(),
                    command->realmId, command->rbac->GetId(), command->rbac->GetName().c_str());
                break;
            case rbac::RBAC_OK:
                handler->PSendSysMessage(LANG_RBAC_PERM_DENIED, command->id, permission->GetName().c_str(),
                    command->realmId, command->rbac->GetId(), command->rbac->GetName().c_str());
                break;
            case rbac::RBAC_ID_DOES_NOT_EXISTS:
                handler->PSendSysMessage(LANG_RBAC_WRONG_PARAMETER_ID, command->id);
                break;
            default:
                break;
        }

        delete command;

        return true;
    }

    static bool HandleRBACPermRevokeCommand(ChatHandler* handler, char const* args)
    {
        RBACCommandData* command = ReadParams(handler, args);

        if (!command)
        {
            handler->SetSentErrorMessage(true);
            return false;
        }

        rbac::RBACCommandResult result = command->rbac->RevokePermission(command->id, command->realmId);
        rbac::RBACPermission const* permission = sAccountMgr->GetRBACPermission(command->id);

        switch (result)
        {
            case rbac::RBAC_CANT_REVOKE_NOT_IN_LIST:
                handler->PSendSysMessage(LANG_RBAC_PERM_REVOKED_NOT_IN_LIST, command->id, permission->GetName().c_str(),
                    command->realmId, command->rbac->GetId(), command->rbac->GetName().c_str());
                break;
            case rbac::RBAC_OK:
                handler->PSendSysMessage(LANG_RBAC_PERM_REVOKED, command->id, permission->GetName().c_str(),
                    command->realmId, command->rbac->GetId(), command->rbac->GetName().c_str());
                break;
            case rbac::RBAC_ID_DOES_NOT_EXISTS:
                handler->PSendSysMessage(LANG_RBAC_WRONG_PARAMETER_ID, command->id);
                break;
            default:
                break;
        }

        delete command;

        return true;
    }

    static bool HandleRBACPermListCommand(ChatHandler* handler, char const* args)
    {
        RBACCommandData* command = ReadParams(handler, args, false);

        if (!command)
        {
            handler->SetSentErrorMessage(true);
            return false;
        }

        handler->PSendSysMessage(LANG_RBAC_LIST_HEADER_GRANTED, command->rbac->GetId(), command->rbac->GetName().c_str());
        rbac::RBACPermissionContainer const& granted = command->rbac->GetGrantedPermissions();
        if (granted.empty())
            handler->PSendSysMessage("%s", handler->GetTrinityString(LANG_RBAC_LIST_EMPTY));
        else
        {
            for (rbac::RBACPermissionContainer::const_iterator itr = granted.begin(); itr != granted.end(); ++itr)
            {
                rbac::RBACPermission const* permission = sAccountMgr->GetRBACPermission(*itr);
                handler->PSendSysMessage(LANG_RBAC_LIST_ELEMENT, permission->GetId(), permission->GetName().c_str());
            }
        }

        handler->PSendSysMessage(LANG_RBAC_LIST_HEADER_DENIED, command->rbac->GetId(), command->rbac->GetName().c_str());
        rbac::RBACPermissionContainer const& denied = command->rbac->GetDeniedPermissions();
        if (denied.empty())
            handler->PSendSysMessage("%s", handler->GetTrinityString(LANG_RBAC_LIST_EMPTY));
        else
        {
            for (rbac::RBACPermissionContainer::const_iterator itr = denied.begin(); itr != denied.end(); ++itr)
            {
                rbac::RBACPermission const* permission = sAccountMgr->GetRBACPermission(*itr);
                handler->PSendSysMessage(LANG_RBAC_LIST_ELEMENT, permission->GetId(), permission->GetName().c_str());
            }
        }
        handler->PSendSysMessage(LANG_RBAC_LIST_HEADER_BY_SEC_LEVEL, command->rbac->GetId(), command->rbac->GetName().c_str(), command->rbac->GetSecurityLevel());
        rbac::RBACPermissionContainer const& defaultPermissions = sAccountMgr->GetRBACDefaultPermissions(command->rbac->GetSecurityLevel());
        if (defaultPermissions.empty())
            handler->PSendSysMessage("%s", handler->GetTrinityString(LANG_RBAC_LIST_EMPTY));
        else
        {
            for (rbac::RBACPermissionContainer::const_iterator itr = defaultPermissions.begin(); itr != defaultPermissions.end(); ++itr)
            {
                rbac::RBACPermission const* permission = sAccountMgr->GetRBACPermission(*itr);
                handler->PSendSysMessage(LANG_RBAC_LIST_ELEMENT, permission->GetId(), permission->GetName().c_str());
            }
        }

        delete command;

        return true;
    }

    static bool HandleRBACListPermissionsCommand(ChatHandler* handler, char const* args)
    {
        uint32 id = 0;
        if (char* param1 = strtok((char*)args, " "))
          id = atoi(param1);

        if (!id)
        {
            rbac::RBACPermissionsContainer const& permissions = sAccountMgr->GetRBACPermissionList();
            handler->PSendSysMessage("%s", handler->GetTrinityString(LANG_RBAC_LIST_PERMISSIONS_HEADER));
            for (rbac::RBACPermissionsContainer::const_iterator it = permissions.begin(); it != permissions.end(); ++it)
            {
                rbac::RBACPermission const* permission = it->second;
                handler->PSendSysMessage(LANG_RBAC_LIST_ELEMENT, permission->GetId(), permission->GetName().c_str());
            }
        }
        else
        {
            rbac::RBACPermission const* permission = sAccountMgr->GetRBACPermission(id);
            if (!permission)
            {
                handler->PSendSysMessage(LANG_RBAC_WRONG_PARAMETER_ID, id);
                handler->SetSentErrorMessage(true);
                return false;
            }

            handler->PSendSysMessage("%s", handler->GetTrinityString(LANG_RBAC_LIST_PERMISSIONS_HEADER));
            handler->PSendSysMessage(LANG_RBAC_LIST_ELEMENT, permission->GetId(), permission->GetName().c_str());
            handler->PSendSysMessage("%s", handler->GetTrinityString(LANG_RBAC_LIST_PERMS_LINKED_HEADER));
            rbac::RBACPermissionContainer const& permissions = permission->GetLinkedPermissions();
            for (rbac::RBACPermissionContainer::const_iterator it = permissions.begin(); it != permissions.end(); ++it)
                if (rbac::RBACPermission const* rbacPermission = sAccountMgr->GetRBACPermission(*it))
                    handler->PSendSysMessage(LANG_RBAC_LIST_ELEMENT, rbacPermission->GetId(), rbacPermission->GetName().c_str());
        }

        return true;
    }
};

void AddSC_rbac_commandscript()
{
    new rbac_commandscript();
}<|MERGE_RESOLUTION|>--- conflicted
+++ resolved
@@ -157,11 +157,7 @@
 
         if (!rdata)
         {
-<<<<<<< HEAD
-            data->rbac = new rbac::RBACData(accountId, accountName, realmHandle.Index, AccountMgr::GetSecurity(accountId, realmHandle.Index));
-=======
             data->rbac = new rbac::RBACData(accountId, accountName, realm.Id.Realm, AccountMgr::GetSecurity(accountId, realm.Id.Realm));
->>>>>>> d1efa0b8
             data->rbac->LoadFromDB();
             data->needDelete = true;
         }
