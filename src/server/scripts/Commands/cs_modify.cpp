--- conflicted
+++ resolved
@@ -51,31 +51,8 @@
         };
         static ChatCommand modifyCommandTable[] =
         {
-<<<<<<< HEAD
-            { "hp",             RBAC_PERM_MODERATOR_COMMANDS,      false, &HandleModifyHPCommand,            "", NULL },
-            { "mana",           RBAC_PERM_MODERATOR_COMMANDS,      false, &HandleModifyManaCommand,          "", NULL },
-            { "rage",           RBAC_PERM_MODERATOR_COMMANDS,      false, &HandleModifyRageCommand,          "", NULL },
-            { "runicpower",     RBAC_PERM_MODERATOR_COMMANDS,      false, &HandleModifyRunicPowerCommand,    "", NULL },
-            { "energy",         RBAC_PERM_MODERATOR_COMMANDS,      false, &HandleModifyEnergyCommand,        "", NULL },
-            { "money",          RBAC_PERM_MODERATOR_COMMANDS,      false, &HandleModifyMoneyCommand,         "", NULL },
-            { "scale",          RBAC_PERM_MODERATOR_COMMANDS,      false, &HandleModifyScaleCommand,         "", NULL },
-            { "bit",            RBAC_PERM_MODERATOR_COMMANDS,      false, &HandleModifyBitCommand,           "", NULL },
-            { "faction",        RBAC_PERM_MODERATOR_COMMANDS,      false, &HandleModifyFactionCommand,       "", NULL },
-            { "spell",          RBAC_PERM_MODERATOR_COMMANDS,      false, &HandleModifySpellCommand,         "", NULL },
-            { "talentpoints",   RBAC_PERM_MODERATOR_COMMANDS,      false, &HandleModifyTalentCommand,        "", NULL },
-            { "mount",          RBAC_PERM_MODERATOR_COMMANDS,      false, &HandleModifyMountCommand,         "", NULL },
-            { "honor",          RBAC_PERM_MODERATOR_COMMANDS,      false, &HandleModifyHonorCommand,         "", NULL },
-            { "reputation",     RBAC_PERM_GAMEMASTER_COMMANDS,     false, &HandleModifyRepCommand,           "", NULL },
-            { "drunk",          RBAC_PERM_MODERATOR_COMMANDS,      false, &HandleModifyDrunkCommand,         "", NULL },
-            { "standstate",     RBAC_PERM_GAMEMASTER_COMMANDS,     false, &HandleModifyStandStateCommand,    "", NULL },
-            { "phase",          RBAC_PERM_ADMINISTRATOR_COMMANDS,  false, &HandleModifyPhaseCommand,         "", NULL },
-            { "gender",         RBAC_PERM_GAMEMASTER_COMMANDS,     false, &HandleModifyGenderCommand,        "", NULL },
-            { "currency",       RBAC_PERM_GAMEMASTER_COMMANDS,     false, &HandleModifyCurrencyCommand,      "", NULL },
-            { "speed",          RBAC_PERM_MODERATOR_COMMANDS,      false, NULL,           "", modifyspeedCommandTable },
-            { NULL,             0,                  false, NULL,                                           "", NULL }
-=======
-            { "arenapoints",  RBAC_PERM_COMMAND_MODIFY_ARENAPOINTS,  false, &HandleModifyArenaCommand,         "", NULL },
             { "bit",          RBAC_PERM_COMMAND_MODIFY_BIT,          false, &HandleModifyBitCommand,           "", NULL },
+            { "currency",     RBAC_PERM_COMMAND_MODIFY_CURRENCY,     false, &HandleModifyCurrencyCommand,      "", NULL },
             { "drunk",        RBAC_PERM_COMMAND_MODIFY_DRUNK,        false, &HandleModifyDrunkCommand,         "", NULL },
             { "energy",       RBAC_PERM_COMMAND_MODIFY_ENERGY,       false, &HandleModifyEnergyCommand,        "", NULL },
             { "faction",      RBAC_PERM_COMMAND_MODIFY_FACTION,      false, &HandleModifyFactionCommand,       "", NULL },
@@ -90,12 +67,11 @@
             { "reputation",   RBAC_PERM_COMMAND_MODIFY_REPUTATION,   false, &HandleModifyRepCommand,           "", NULL },
             { "runicpower",   RBAC_PERM_COMMAND_MODIFY_RUNICPOWER,   false, &HandleModifyRunicPowerCommand,    "", NULL },
             { "scale",        RBAC_PERM_COMMAND_MODIFY_SCALE,        false, &HandleModifyScaleCommand,         "", NULL },
-            { "speed",        RBAC_PERM_COMMAND_MODIFY_SPEED,        false, NULL,           "", modifyspeedCommandTable },
+            { "speed",        RBAC_PERM_COMMAND_MODIFY_SPEED,        false, NULL,                              "", modifyspeedCommandTable },
             { "spell",        RBAC_PERM_COMMAND_MODIFY_SPELL,        false, &HandleModifySpellCommand,         "", NULL },
             { "standstate",   RBAC_PERM_COMMAND_MODIFY_STANDSTATE,   false, &HandleModifyStandStateCommand,    "", NULL },
             { "talentpoints", RBAC_PERM_COMMAND_MODIFY_TALENTPOINTS, false, &HandleModifyTalentCommand,        "", NULL },
             { NULL,           0,                                     false, NULL,                              "", NULL }
->>>>>>> a5bcab16
         };
         static ChatCommand commandTable[] =
         {
