/*
 * Copyright (C) 2008-2013 TrinityCore <http://www.trinitycore.org/>
 *
 * This program is free software; you can redistribute it and/or modify it
 * under the terms of the GNU General Public License as published by the
 * Free Software Foundation; either version 2 of the License, or (at your
 * option) any later version.
 *
 * This program is distributed in the hope that it will be useful, but WITHOUT
 * ANY WARRANTY; without even the implied warranty of MERCHANTABILITY or
 * FITNESS FOR A PARTICULAR PURPOSE. See the GNU General Public License for
 * more details.
 *
 * You should have received a copy of the GNU General Public License along
 * with this program. If not, see <http://www.gnu.org/licenses/>.
 */

/* ScriptData
Name: modify_commandscript
%Complete: 100
Comment: All modify related commands
Category: commandscripts
EndScriptData */

#include "Chat.h"
#include <stdlib.h>
#include "ObjectMgr.h"
#include "Opcodes.h"
#include "Pet.h"
#include "Player.h"
#include "ReputationMgr.h"
#include "ScriptMgr.h"


class modify_commandscript : public CommandScript
{
public:
    modify_commandscript() : CommandScript("modify_commandscript") { }

    ChatCommand* GetCommands() const OVERRIDE
    {
        static ChatCommand modifyspeedCommandTable[] =
        {
            { "all",      rbac::RBAC_PERM_COMMAND_MODIFY_SPEED_ALL,      false, &HandleModifyASpeedCommand, "", NULL },
            { "backwalk", rbac::RBAC_PERM_COMMAND_MODIFY_SPEED_BACKWALK, false, &HandleModifyBWalkCommand,  "", NULL },
            { "fly",      rbac::RBAC_PERM_COMMAND_MODIFY_SPEED_FLY,      false, &HandleModifyFlyCommand,    "", NULL },
            { "walk",     rbac::RBAC_PERM_COMMAND_MODIFY_SPEED_WALK,     false, &HandleModifySpeedCommand,  "", NULL },
            { "swim",     rbac::RBAC_PERM_COMMAND_MODIFY_SPEED_SWIM,     false, &HandleModifySwimCommand,   "", NULL },
            { "",         rbac::RBAC_PERM_COMMAND_MODIFY_SPEED,          false, &HandleModifyASpeedCommand, "", NULL },
            { NULL,       0,                                       false, NULL,                       "", NULL }
        };
        static ChatCommand modifyCommandTable[] =
        {
            { "bit",          rbac::RBAC_PERM_COMMAND_MODIFY_BIT,          false, &HandleModifyBitCommand,           "", NULL },
            { "drunk",        rbac::RBAC_PERM_COMMAND_MODIFY_DRUNK,        false, &HandleModifyDrunkCommand,         "", NULL },
            { "energy",       rbac::RBAC_PERM_COMMAND_MODIFY_ENERGY,       false, &HandleModifyEnergyCommand,        "", NULL },
            { "faction",      rbac::RBAC_PERM_COMMAND_MODIFY_FACTION,      false, &HandleModifyFactionCommand,       "", NULL },
            { "gender",       rbac::RBAC_PERM_COMMAND_MODIFY_GENDER,       false, &HandleModifyGenderCommand,        "", NULL },
            { "honor",        rbac::RBAC_PERM_COMMAND_MODIFY_HONOR,        false, &HandleModifyHonorCommand,         "", NULL },
            { "hp",           rbac::RBAC_PERM_COMMAND_MODIFY_HP,           false, &HandleModifyHPCommand,            "", NULL },
            { "mana",         rbac::RBAC_PERM_COMMAND_MODIFY_MANA,         false, &HandleModifyManaCommand,          "", NULL },
            { "money",        rbac::RBAC_PERM_COMMAND_MODIFY_MONEY,        false, &HandleModifyMoneyCommand,         "", NULL },
            { "mount",        rbac::RBAC_PERM_COMMAND_MODIFY_MOUNT,        false, &HandleModifyMountCommand,         "", NULL },
            { "phase",        rbac::RBAC_PERM_COMMAND_MODIFY_PHASE,        false, &HandleModifyPhaseCommand,         "", NULL },
            { "rage",         rbac::RBAC_PERM_COMMAND_MODIFY_RAGE,         false, &HandleModifyRageCommand,          "", NULL },
            { "reputation",   rbac::RBAC_PERM_COMMAND_MODIFY_REPUTATION,   false, &HandleModifyRepCommand,           "", NULL },
            { "runicpower",   rbac::RBAC_PERM_COMMAND_MODIFY_RUNICPOWER,   false, &HandleModifyRunicPowerCommand,    "", NULL },
            { "scale",        rbac::RBAC_PERM_COMMAND_MODIFY_SCALE,        false, &HandleModifyScaleCommand,         "", NULL },
            { "speed",        rbac::RBAC_PERM_COMMAND_MODIFY_SPEED,        false, NULL,           "", modifyspeedCommandTable },
            { "spell",        rbac::RBAC_PERM_COMMAND_MODIFY_SPELL,        false, &HandleModifySpellCommand,         "", NULL },
            { "standstate",   rbac::RBAC_PERM_COMMAND_MODIFY_STANDSTATE,   false, &HandleModifyStandStateCommand,    "", NULL },
            { "talentpoints", rbac::RBAC_PERM_COMMAND_MODIFY_TALENTPOINTS, false, &HandleModifyTalentCommand,        "", NULL },
            { NULL,           0,                                     false, NULL,                              "", NULL }
        };
        static ChatCommand commandTable[] =
        {
            { "morph",   rbac::RBAC_PERM_COMMAND_MORPH,   false, &HandleModifyMorphCommand,          "", NULL },
            { "demorph", rbac::RBAC_PERM_COMMAND_DEMORPH, false, &HandleDeMorphCommand,              "", NULL },
            { "modify",  rbac::RBAC_PERM_COMMAND_MODIFY,  false, NULL,                 "", modifyCommandTable },
            { NULL,      0,                         false, NULL,                               "", NULL }
        };
        return commandTable;
    }

    //Edit Player HP
    static bool HandleModifyHPCommand(ChatHandler* handler, const char* args)
    {
        if (!*args)
            return false;

        int32 hp = atoi((char*)args);
        int32 hpm = atoi((char*)args);

        if (hp < 1 || hpm < 1 || hpm < hp)
        {
            handler->SendSysMessage(LANG_BAD_VALUE);
            handler->SetSentErrorMessage(true);
            return false;
        }

        Player* target = handler->getSelectedPlayer();
        if (!target)
        {
            handler->SendSysMessage(LANG_NO_CHAR_SELECTED);
            handler->SetSentErrorMessage(true);
            return false;
        }

        if (handler->HasLowerSecurity(target, 0))
            return false;

        handler->PSendSysMessage(LANG_YOU_CHANGE_HP, handler->GetNameLink(target).c_str(), hp, hpm);
        if (handler->needReportToTarget(target))
            ChatHandler(target->GetSession()).PSendSysMessage(LANG_YOURS_HP_CHANGED, handler->GetNameLink().c_str(), hp, hpm);

        target->SetMaxHealth(hpm);
        target->SetHealth(hp);

        return true;
    }

    //Edit Player Mana
    static bool HandleModifyManaCommand(ChatHandler* handler, const char* args)
    {
        if (!*args)
            return false;

        int32 mana = atoi((char*)args);
        int32 manam = atoi((char*)args);

        if (mana <= 0 || manam <= 0 || manam < mana)
        {
            handler->SendSysMessage(LANG_BAD_VALUE);
            handler->SetSentErrorMessage(true);
            return false;
        }

        Player* target = handler->getSelectedPlayer();
        if (!target)
        {
            handler->SendSysMessage(LANG_NO_CHAR_SELECTED);
            handler->SetSentErrorMessage(true);
            return false;
        }

        // check online security
        if (handler->HasLowerSecurity(target, 0))
            return false;

        handler->PSendSysMessage(LANG_YOU_CHANGE_MANA, handler->GetNameLink(target).c_str(), mana, manam);
        if (handler->needReportToTarget(target))
            ChatHandler(target->GetSession()).PSendSysMessage(LANG_YOURS_MANA_CHANGED, handler->GetNameLink().c_str(), mana, manam);

        target->SetMaxPower(POWER_MANA, manam);
        target->SetPower(POWER_MANA, mana);

        return true;
    }

    //Edit Player Energy
    static bool HandleModifyEnergyCommand(ChatHandler* handler, const char* args)
    {
        if (!*args)
            return false;

        // char* pmana = strtok((char*)args, " ");
        // if (!pmana)
        //     return false;

        // char* pmanaMax = strtok(NULL, " ");
        // if (!pmanaMax)
        //     return false;

        // int32 manam = atoi(pmanaMax);
        // int32 mana = atoi(pmana);

        int32 energy = atoi((char*)args)*10;
        int32 energym = atoi((char*)args)*10;

        if (energy <= 0 || energym <= 0 || energym < energy)
        {
            handler->SendSysMessage(LANG_BAD_VALUE);
            handler->SetSentErrorMessage(true);
            return false;
        }

        Player* target = handler->getSelectedPlayer();
        if (!target)
        {
            handler->SendSysMessage(LANG_NO_CHAR_SELECTED);
            handler->SetSentErrorMessage(true);
            return false;
        }

        // check online security
        if (handler->HasLowerSecurity(target, 0))
            return false;

        handler->PSendSysMessage(LANG_YOU_CHANGE_ENERGY, handler->GetNameLink(target).c_str(), energy/10, energym/10);
        if (handler->needReportToTarget(target))
            ChatHandler(target->GetSession()).PSendSysMessage(LANG_YOURS_ENERGY_CHANGED, handler->GetNameLink().c_str(), energy/10, energym/10);

        target->SetMaxPower(POWER_ENERGY, energym);
        target->SetPower(POWER_ENERGY, energy);

        TC_LOG_DEBUG("misc", handler->GetTrinityString(LANG_CURRENT_ENERGY), target->GetMaxPower(POWER_ENERGY));

        return true;
    }

    //Edit Player Rage
    static bool HandleModifyRageCommand(ChatHandler* handler, const char* args)
    {
        if (!*args)
            return false;

        // char* pmana = strtok((char*)args, " ");
        // if (!pmana)
        //     return false;

        // char* pmanaMax = strtok(NULL, " ");
        // if (!pmanaMax)
        //     return false;

        // int32 manam = atoi(pmanaMax);
        // int32 mana = atoi(pmana);

        int32 rage = atoi((char*)args)*10;
        int32 ragem = atoi((char*)args)*10;

        if (rage <= 0 || ragem <= 0 || ragem < rage)
        {
            handler->SendSysMessage(LANG_BAD_VALUE);
            handler->SetSentErrorMessage(true);
            return false;
        }

        Player* target = handler->getSelectedPlayer();
        if (!target)
        {
            handler->SendSysMessage(LANG_NO_CHAR_SELECTED);
            handler->SetSentErrorMessage(true);
            return false;
        }

        // check online security
        if (handler->HasLowerSecurity(target, 0))
            return false;

        handler->PSendSysMessage(LANG_YOU_CHANGE_RAGE, handler->GetNameLink(target).c_str(), rage/10, ragem/10);
        if (handler->needReportToTarget(target))
            ChatHandler(target->GetSession()).PSendSysMessage(LANG_YOURS_RAGE_CHANGED, handler->GetNameLink().c_str(), rage/10, ragem/10);

        target->SetMaxPower(POWER_RAGE, ragem);
        target->SetPower(POWER_RAGE, rage);

        return true;
    }

    // Edit Player Runic Power
    static bool HandleModifyRunicPowerCommand(ChatHandler* handler, const char* args)
    {
        if (!*args)
            return false;

        int32 rune = atoi((char*)args)*10;
        int32 runem = atoi((char*)args)*10;

        if (rune <= 0 || runem <= 0 || runem < rune)
        {
            handler->SendSysMessage(LANG_BAD_VALUE);
            handler->SetSentErrorMessage(true);
            return false;
        }

        Player* target = handler->getSelectedPlayer();
        if (!target)
        {
            handler->SendSysMessage(LANG_NO_CHAR_SELECTED);
            handler->SetSentErrorMessage(true);
            return false;
        }

        handler->PSendSysMessage(LANG_YOU_CHANGE_RUNIC_POWER, handler->GetNameLink(target).c_str(), rune/10, runem/10);
        if (handler->needReportToTarget(target))
            ChatHandler(target->GetSession()).PSendSysMessage(LANG_YOURS_RUNIC_POWER_CHANGED, handler->GetNameLink().c_str(), rune/10, runem/10);

        target->SetMaxPower(POWER_RUNIC_POWER, runem);
        target->SetPower(POWER_RUNIC_POWER, rune);

        return true;
    }

    //Edit Player Faction
    static bool HandleModifyFactionCommand(ChatHandler* handler, const char* args)
    {
        if (!*args)
            return false;

        char* pfactionid = handler->extractKeyFromLink((char*)args, "Hfaction");

        Creature* target = handler->getSelectedCreature();
        if (!target)
        {
            handler->SendSysMessage(LANG_SELECT_CREATURE);
            handler->SetSentErrorMessage(true);
            return false;
        }

        if (!pfactionid)
        {
            uint32 factionid = target->getFaction();
            uint32 flag      = target->GetUInt32Value(UNIT_FIELD_FLAGS);
            uint32 npcflag   = target->GetUInt32Value(UNIT_NPC_FLAGS);
            uint32 dyflag    = target->GetUInt32Value(UNIT_DYNAMIC_FLAGS);
            handler->PSendSysMessage(LANG_CURRENT_FACTION, target->GetGUIDLow(), factionid, flag, npcflag, dyflag);
            return true;
        }

        uint32 factionid = atoi(pfactionid);
        uint32 flag;

        char *pflag = strtok(NULL, " ");
        if (!pflag)
            flag = target->GetUInt32Value(UNIT_FIELD_FLAGS);
        else
            flag = atoi(pflag);

        char* pnpcflag = strtok(NULL, " ");

        uint32 npcflag;
        if (!pnpcflag)
            npcflag = target->GetUInt32Value(UNIT_NPC_FLAGS);
        else
            npcflag = atoi(pnpcflag);

        char* pdyflag = strtok(NULL, " ");

        uint32  dyflag;
        if (!pdyflag)
            dyflag = target->GetUInt32Value(UNIT_DYNAMIC_FLAGS);
        else
            dyflag = atoi(pdyflag);

        if (!sFactionTemplateStore.LookupEntry(factionid))
        {
            handler->PSendSysMessage(LANG_WRONG_FACTION, factionid);
            handler->SetSentErrorMessage(true);
            return false;
        }

        handler->PSendSysMessage(LANG_YOU_CHANGE_FACTION, target->GetGUIDLow(), factionid, flag, npcflag, dyflag);

        target->setFaction(factionid);
        target->SetUInt32Value(UNIT_FIELD_FLAGS, flag);
        target->SetUInt32Value(UNIT_NPC_FLAGS, npcflag);
        target->SetUInt32Value(UNIT_DYNAMIC_FLAGS, dyflag);

        return true;
    }

    //Edit Player Spell
    static bool HandleModifySpellCommand(ChatHandler* handler, const char* args)
    {
        if (!*args)
            return false;

        char* pspellflatid = strtok((char*)args, " ");
        if (!pspellflatid)
            return false;

        char* pop = strtok(NULL, " ");
        if (!pop)
            return false;

        char* pval = strtok(NULL, " ");
        if (!pval)
            return false;

        uint16 mark;

        char* pmark = strtok(NULL, " ");

        uint8 spellflatid = atoi(pspellflatid);
        uint8 op   = atoi(pop);
        uint16 val = atoi(pval);
        if (!pmark)
            mark = 65535;
        else
            mark = atoi(pmark);

        Player* target = handler->getSelectedPlayer();
        if (target == NULL)
        {
            handler->SendSysMessage(LANG_NO_CHAR_SELECTED);
            handler->SetSentErrorMessage(true);
            return false;
        }

        // check online security
        if (handler->HasLowerSecurity(target, 0))
            return false;

        handler->PSendSysMessage(LANG_YOU_CHANGE_SPELLFLATID, spellflatid, val, mark, handler->GetNameLink(target).c_str());
        if (handler->needReportToTarget(target))
            ChatHandler(target->GetSession()).PSendSysMessage(LANG_YOURS_SPELLFLATID_CHANGED, handler->GetNameLink().c_str(), spellflatid, val, mark);

        WorldPacket data(SMSG_SET_FLAT_SPELL_MODIFIER, (1+1+2+2));
        data << uint8(spellflatid);
        data << uint8(op);
        data << uint16(val);
        data << uint16(mark);
        target->GetSession()->SendPacket(&data);

        return true;
    }

    //Edit Player TP
    static bool HandleModifyTalentCommand (ChatHandler* handler, const char* args)
    {
        if (!*args)
            return false;

        int tp = atoi((char*)args);
        if (tp < 0)
            return false;

        Unit* target = handler->getSelectedUnit();
        if (!target)
        {
            handler->SendSysMessage(LANG_NO_CHAR_SELECTED);
            handler->SetSentErrorMessage(true);
            return false;
        }

        if (target->GetTypeId() == TYPEID_PLAYER)
        {
            // check online security
            if (handler->HasLowerSecurity(target->ToPlayer(), 0))
                return false;
            target->ToPlayer()->SetFreeTalentPoints(tp);
            target->ToPlayer()->SendTalentsInfoData(false);
            return true;
        }
        else if (target->ToCreature()->IsPet())
        {
            Unit* owner = target->GetOwner();
            if (owner && owner->GetTypeId() == TYPEID_PLAYER && ((Pet*)target)->IsPermanentPetFor(owner->ToPlayer()))
            {
                // check online security
                if (handler->HasLowerSecurity(owner->ToPlayer(), 0))
                    return false;
                ((Pet*)target)->SetFreeTalentPoints(tp);
                owner->ToPlayer()->SendTalentsInfoData(true);
                return true;
            }
        }

        handler->SendSysMessage(LANG_NO_CHAR_SELECTED);
        handler->SetSentErrorMessage(true);
        return false;
    }

    //Edit Player Aspeed
    static bool HandleModifyASpeedCommand(ChatHandler* handler, const char* args)
    {
        if (!*args)
            return false;

        float ASpeed = (float)atof((char*)args);

        if (ASpeed > 50.0f || ASpeed < 0.1f)
        {
            handler->SendSysMessage(LANG_BAD_VALUE);
            handler->SetSentErrorMessage(true);
            return false;
        }

        Player* target = handler->getSelectedPlayer();
        if (!target)
        {
            handler->SendSysMessage(LANG_NO_CHAR_SELECTED);
            handler->SetSentErrorMessage(true);
            return false;
        }

        // check online security
        if (handler->HasLowerSecurity(target, 0))
            return false;

        std::string targetNameLink = handler->GetNameLink(target);

        if (target->IsInFlight())
        {
            handler->PSendSysMessage(LANG_CHAR_IN_FLIGHT, targetNameLink.c_str());
            handler->SetSentErrorMessage(true);
            return false;
        }

        handler->PSendSysMessage(LANG_YOU_CHANGE_ASPEED, ASpeed, targetNameLink.c_str());
        if (handler->needReportToTarget(target))
            ChatHandler(target->GetSession()).PSendSysMessage(LANG_YOURS_ASPEED_CHANGED, handler->GetNameLink().c_str(), ASpeed);

        target->SetSpeed(MOVE_WALK,    ASpeed, true);
        target->SetSpeed(MOVE_RUN,     ASpeed, true);
        target->SetSpeed(MOVE_SWIM,    ASpeed, true);
        //target->SetSpeed(MOVE_TURN,    ASpeed, true);
        target->SetSpeed(MOVE_FLIGHT,     ASpeed, true);
        return true;
    }

    //Edit Player Speed
    static bool HandleModifySpeedCommand(ChatHandler* handler, const char* args)
    {
        if (!*args)
            return false;

        float Speed = (float)atof((char*)args);

        if (Speed > 50.0f || Speed < 0.1f)
        {
            handler->SendSysMessage(LANG_BAD_VALUE);
            handler->SetSentErrorMessage(true);
            return false;
        }

        Player* target = handler->getSelectedPlayer();
        if (!target)
        {
            handler->SendSysMessage(LANG_NO_CHAR_SELECTED);
            handler->SetSentErrorMessage(true);
            return false;
        }

        // check online security
        if (handler->HasLowerSecurity(target, 0))
            return false;

        std::string targetNameLink = handler->GetNameLink(target);

        if (target->IsInFlight())
        {
            handler->PSendSysMessage(LANG_CHAR_IN_FLIGHT, targetNameLink.c_str());
            handler->SetSentErrorMessage(true);
            return false;
        }

        handler->PSendSysMessage(LANG_YOU_CHANGE_SPEED, Speed, targetNameLink.c_str());
        if (handler->needReportToTarget(target))
            ChatHandler(target->GetSession()).PSendSysMessage(LANG_YOURS_SPEED_CHANGED, handler->GetNameLink().c_str(), Speed);

        target->SetSpeed(MOVE_RUN, Speed, true);

        return true;
    }

    //Edit Player Swim Speed
    static bool HandleModifySwimCommand(ChatHandler* handler, const char* args)
    {
        if (!*args)
            return false;

        float Swim = (float)atof((char*)args);

        if (Swim > 50.0f || Swim < 0.1f)
        {
            handler->SendSysMessage(LANG_BAD_VALUE);
            handler->SetSentErrorMessage(true);
            return false;
        }

        Player* target = handler->getSelectedPlayer();
        if (!target)
        {
            handler->SendSysMessage(LANG_NO_CHAR_SELECTED);
            handler->SetSentErrorMessage(true);
            return false;
        }

        // check online security
        if (handler->HasLowerSecurity(target, 0))
            return false;

        std::string targetNameLink = handler->GetNameLink(target);

        if (target->IsInFlight())
        {
            handler->PSendSysMessage(LANG_CHAR_IN_FLIGHT, targetNameLink.c_str());
            handler->SetSentErrorMessage(true);
            return false;
        }

        handler->PSendSysMessage(LANG_YOU_CHANGE_SWIM_SPEED, Swim, targetNameLink.c_str());
        if (handler->needReportToTarget(target))
            ChatHandler(target->GetSession()).PSendSysMessage(LANG_YOURS_SWIM_SPEED_CHANGED, handler->GetNameLink().c_str(), Swim);

        target->SetSpeed(MOVE_SWIM, Swim, true);

        return true;
    }

    //Edit Player Walk Speed
    static bool HandleModifyBWalkCommand(ChatHandler* handler, const char* args)
    {
        if (!*args)
            return false;

        float BSpeed = (float)atof((char*)args);

        if (BSpeed > 50.0f || BSpeed < 0.1f)
        {
            handler->SendSysMessage(LANG_BAD_VALUE);
            handler->SetSentErrorMessage(true);
            return false;
        }

        Player* target = handler->getSelectedPlayer();
        if (!target)
        {
            handler->SendSysMessage(LANG_NO_CHAR_SELECTED);
            handler->SetSentErrorMessage(true);
            return false;
        }

        // check online security
        if (handler->HasLowerSecurity(target, 0))
            return false;

        std::string targetNameLink = handler->GetNameLink(target);

        if (target->IsInFlight())
        {
            handler->PSendSysMessage(LANG_CHAR_IN_FLIGHT, targetNameLink.c_str());
            handler->SetSentErrorMessage(true);
            return false;
        }

        handler->PSendSysMessage(LANG_YOU_CHANGE_BACK_SPEED, BSpeed, targetNameLink.c_str());
        if (handler->needReportToTarget(target))
            ChatHandler(target->GetSession()).PSendSysMessage(LANG_YOURS_BACK_SPEED_CHANGED, handler->GetNameLink().c_str(), BSpeed);

        target->SetSpeed(MOVE_RUN_BACK, BSpeed, true);

        return true;
    }

    //Edit Player Fly
    static bool HandleModifyFlyCommand(ChatHandler* handler, const char* args)
    {
        if (!*args)
            return false;

        float FSpeed = (float)atof((char*)args);

        if (FSpeed > 50.0f || FSpeed < 0.1f)
        {
            handler->SendSysMessage(LANG_BAD_VALUE);
            handler->SetSentErrorMessage(true);
            return false;
        }

        Player* target = handler->getSelectedPlayer();
        if (!target)
        {
            handler->SendSysMessage(LANG_NO_CHAR_SELECTED);
            handler->SetSentErrorMessage(true);
            return false;
        }

        // check online security
        if (handler->HasLowerSecurity(target, 0))
            return false;

        handler->PSendSysMessage(LANG_YOU_CHANGE_FLY_SPEED, FSpeed, handler->GetNameLink(target).c_str());
        if (handler->needReportToTarget(target))
            ChatHandler(target->GetSession()).PSendSysMessage(LANG_YOURS_FLY_SPEED_CHANGED, handler->GetNameLink().c_str(), FSpeed);

        target->SetSpeed(MOVE_FLIGHT, FSpeed, true);

        return true;
    }

    //Edit Player or Creature Scale
    static bool HandleModifyScaleCommand(ChatHandler* handler, const char* args)
    {
        if (!*args)
            return false;

        float Scale = (float)atof((char*)args);
        if (Scale > 10.0f || Scale < 0.1f)
        {
            handler->SendSysMessage(LANG_BAD_VALUE);
            handler->SetSentErrorMessage(true);
            return false;
        }

        Unit* target = handler->getSelectedUnit();
        if (!target)
        {
            handler->SendSysMessage(LANG_SELECT_CHAR_OR_CREATURE);
            handler->SetSentErrorMessage(true);
            return false;
        }

        if (Player* player = target->ToPlayer())
        {
            // check online security
            if (handler->HasLowerSecurity(player, 0))
                return false;

            handler->PSendSysMessage(LANG_YOU_CHANGE_SIZE, Scale, handler->GetNameLink(player).c_str());
            if (handler->needReportToTarget(player))
                ChatHandler(player->GetSession()).PSendSysMessage(LANG_YOURS_SIZE_CHANGED, handler->GetNameLink().c_str(), Scale);
        }

        target->SetObjectScale(Scale);

        return true;
    }

    //Enable Player mount
    static bool HandleModifyMountCommand(ChatHandler* handler, const char* args)
    {
        if (!*args)
            return false;

        uint16 mId = 1147;
        float speed = (float)15;
        uint32 num = 0;

        num = atoi((char*)args);
        switch (num)
        {
        case 1:
            mId=14340;
            break;
        case 2:
            mId=4806;
            break;
        case 3:
            mId=6471;
            break;
        case 4:
            mId=12345;
            break;
        case 5:
            mId=6472;
            break;
        case 6:
            mId=6473;
            break;
        case 7:
            mId=10670;
            break;
        case 8:
            mId=10719;
            break;
        case 9:
            mId=10671;
            break;
        case 10:
            mId=10672;
            break;
        case 11:
            mId=10720;
            break;
        case 12:
            mId=14349;
            break;
        case 13:
            mId=11641;
            break;
        case 14:
            mId=12244;
            break;
        case 15:
            mId=12242;
            break;
        case 16:
            mId=14578;
            break;
        case 17:
            mId=14579;
            break;
        case 18:
            mId=14349;
            break;
        case 19:
            mId=12245;
            break;
        case 20:
            mId=14335;
            break;
        case 21:
            mId=207;
            break;
        case 22:
            mId=2328;
            break;
        case 23:
            mId=2327;
            break;
        case 24:
            mId=2326;
            break;
        case 25:
            mId=14573;
            break;
        case 26:
            mId=14574;
            break;
        case 27:
            mId=14575;
            break;
        case 28:
            mId=604;
            break;
        case 29:
            mId=1166;
            break;
        case 30:
            mId=2402;
            break;
        case 31:
            mId=2410;
            break;
        case 32:
            mId=2409;
            break;
        case 33:
            mId=2408;
            break;
        case 34:
            mId=2405;
            break;
        case 35:
            mId=14337;
            break;
        case 36:
            mId=6569;
            break;
        case 37:
            mId=10661;
            break;
        case 38:
            mId=10666;
            break;
        case 39:
            mId=9473;
            break;
        case 40:
            mId=9476;
            break;
        case 41:
            mId=9474;
            break;
        case 42:
            mId=14374;
            break;
        case 43:
            mId=14376;
            break;
        case 44:
            mId=14377;
            break;
        case 45:
            mId=2404;
            break;
        case 46:
            mId=2784;
            break;
        case 47:
            mId=2787;
            break;
        case 48:
            mId=2785;
            break;
        case 49:
            mId=2736;
            break;
        case 50:
            mId=2786;
            break;
        case 51:
            mId=14347;
            break;
        case 52:
            mId=14346;
            break;
        case 53:
            mId=14576;
            break;
        case 54:
            mId=9695;
            break;
        case 55:
            mId=9991;
            break;
        case 56:
            mId=6448;
            break;
        case 57:
            mId=6444;
            break;
        case 58:
            mId=6080;
            break;
        case 59:
            mId=6447;
            break;
        case 60:
            mId=4805;
            break;
        case 61:
            mId=9714;
            break;
        case 62:
            mId=6448;
            break;
        case 63:
            mId=6442;
            break;
        case 64:
            mId=14632;
            break;
        case 65:
            mId=14332;
            break;
        case 66:
            mId=14331;
            break;
        case 67:
            mId=8469;
            break;
        case 68:
            mId=2830;
            break;
        case 69:
            mId=2346;
            break;
        default:
            handler->SendSysMessage(LANG_NO_MOUNT);
            handler->SetSentErrorMessage(true);
            return false;
        }

        Player* target = handler->getSelectedPlayer();
        if (!target)
        {
            handler->SendSysMessage(LANG_NO_CHAR_SELECTED);
            handler->SetSentErrorMessage(true);
            return false;
        }

        // check online security
        if (handler->HasLowerSecurity(target, 0))
            return false;

        handler->PSendSysMessage(LANG_YOU_GIVE_MOUNT, handler->GetNameLink(target).c_str());
        if (handler->needReportToTarget(target))
            ChatHandler(target->GetSession()).PSendSysMessage(LANG_MOUNT_GIVED, handler->GetNameLink().c_str());

        target->SetUInt32Value(UNIT_FIELD_FLAGS, UNIT_FLAG_PVP);
        target->Mount(mId);

        WorldPacket data(SMSG_MOVE_SET_RUN_SPEED, (8+4+1+4));
        data.append(target->GetPackGUID());
        data << (uint32)0;
        data << (uint8)0;                                       //new 2.1.0
        data << float(speed);
        target->SendMessageToSet(&data, true);

        data.Initialize(SMSG_MOVE_SET_SWIM_SPEED, (8+4+4));
        data.append(target->GetPackGUID());
        data << (uint32)0;
        data << float(speed);
        target->SendMessageToSet(&data, true);

        return true;
    }

    //Edit Player money
    static bool HandleModifyMoneyCommand(ChatHandler* handler, const char* args)
    {
        if (!*args)
            return false;

        Player* target = handler->getSelectedPlayer();
        if (!target)
        {
            handler->SendSysMessage(LANG_NO_CHAR_SELECTED);
            handler->SetSentErrorMessage(true);
            return false;
        }

        // check online security
        if (handler->HasLowerSecurity(target, 0))
            return false;

        int64 moneyToAdd = 0;
        if (strchr(args, 'g') || strchr(args, 's') || strchr(args, 'c'))
            moneyToAdd = MoneyStringToMoney(std::string(args));
        else
            moneyToAdd = atol(args);

        uint64 targetMoney = target->GetMoney();

        if (moneyToAdd < 0)
        {
            int64 newmoney = int64(targetMoney) + moneyToAdd;

<<<<<<< HEAD
            TC_LOG_DEBUG(LOG_FILTER_GENERAL, handler->GetTrinityString(LANG_CURRENT_MONEY), uint32(targetMoney), int32(moneyToAdd), uint32(newmoney));
=======
            TC_LOG_DEBUG("misc", handler->GetTrinityString(LANG_CURRENT_MONEY), targetMoney, moneyToAdd, newmoney);
>>>>>>> 94e2b933
            if (newmoney <= 0)
            {
                handler->PSendSysMessage(LANG_YOU_TAKE_ALL_MONEY, handler->GetNameLink(target).c_str());
                if (handler->needReportToTarget(target))
                    ChatHandler(target->GetSession()).PSendSysMessage(LANG_YOURS_ALL_MONEY_GONE, handler->GetNameLink().c_str());

                target->SetMoney(0);
            }
            else
            {
                uint32 moneyToAddMsg = moneyToAdd * -1;
                if (newmoney > int64(MAX_MONEY_AMOUNT))
                    newmoney = MAX_MONEY_AMOUNT;

                handler->PSendSysMessage(LANG_YOU_TAKE_MONEY, moneyToAddMsg, handler->GetNameLink(target).c_str());
                if (handler->needReportToTarget(target))
                    ChatHandler(target->GetSession()).PSendSysMessage(LANG_YOURS_MONEY_TAKEN, handler->GetNameLink().c_str(), moneyToAddMsg);
                target->SetMoney(newmoney);
            }
        }
        else
        {
            handler->PSendSysMessage(LANG_YOU_GIVE_MONEY, uint32(moneyToAdd), handler->GetNameLink(target).c_str());
            if (handler->needReportToTarget(target))
                ChatHandler(target->GetSession()).PSendSysMessage(LANG_YOURS_MONEY_GIVEN, handler->GetNameLink().c_str(), uint32(moneyToAdd));

            if (moneyToAdd >= int64(MAX_MONEY_AMOUNT))
                moneyToAdd = MAX_MONEY_AMOUNT;

            if (targetMoney >= uint64(MAX_MONEY_AMOUNT) - moneyToAdd)
                moneyToAdd -= targetMoney;

            target->ModifyMoney(moneyToAdd);
        }

<<<<<<< HEAD
        TC_LOG_DEBUG(LOG_FILTER_GENERAL, handler->GetTrinityString(LANG_NEW_MONEY), uint32(targetMoney), int32(moneyToAdd), uint32(target->GetMoney()));
=======
        TC_LOG_DEBUG("misc", handler->GetTrinityString(LANG_NEW_MONEY), targetMoney, moneyToAdd, target->GetMoney());
>>>>>>> 94e2b933

        return true;
    }

    //Edit Unit field
    static bool HandleModifyBitCommand(ChatHandler* handler, const char* args)
    {
        if (!*args)
            return false;

        Unit* target = handler->getSelectedUnit();
        if (!target)
        {
            handler->SendSysMessage(LANG_NO_CHAR_SELECTED);
            handler->SetSentErrorMessage(true);
            return false;
        }

        // check online security
        if (target->GetTypeId() == TYPEID_PLAYER && handler->HasLowerSecurity(target->ToPlayer(), 0))
            return false;

        char* pField = strtok((char*)args, " ");
        if (!pField)
            return false;

        char* pBit = strtok(NULL, " ");
        if (!pBit)
            return false;

        uint16 field = atoi(pField);
        uint32 bit   = atoi(pBit);

        if (field < OBJECT_END || field >= target->GetValuesCount())
        {
            handler->SendSysMessage(LANG_BAD_VALUE);
            handler->SetSentErrorMessage(true);
            return false;
        }
        if (bit < 1 || bit > 32)
        {
            handler->SendSysMessage(LANG_BAD_VALUE);
            handler->SetSentErrorMessage(true);
            return false;
        }

        if (target->HasFlag(field, (1<<(bit-1))))
        {
            target->RemoveFlag(field, (1<<(bit-1)));
            handler->PSendSysMessage(LANG_REMOVE_BIT, bit, field);
        }
        else
        {
            target->SetFlag(field, (1<<(bit-1)));
            handler->PSendSysMessage(LANG_SET_BIT, bit, field);
        }
        return true;
    }

    static bool HandleModifyHonorCommand(ChatHandler* handler, const char* args)
    {
        if (!*args)
            return false;

        Player* target = handler->getSelectedPlayer();
        if (!target)
        {
            handler->SendSysMessage(LANG_PLAYER_NOT_FOUND);
            handler->SetSentErrorMessage(true);
            return false;
        }

        // check online security
        if (handler->HasLowerSecurity(target, 0))
            return false;

        int32 amount = (uint32)atoi(args);

        target->ModifyCurrency(CURRENCY_TYPE_HONOR_POINTS, amount, true, true);

        handler->PSendSysMessage(LANG_COMMAND_MODIFY_HONOR, handler->GetNameLink(target).c_str(), target->GetCurrency(CURRENCY_TYPE_HONOR_POINTS, false));

        return true;
    }

    static bool HandleModifyDrunkCommand(ChatHandler* handler, const char* args)
    {
        if (!*args)
            return false;

        uint8 drunklevel = (uint8)atoi(args);
        if (drunklevel > 100)
            drunklevel = 100;

        if (Player* target = handler->getSelectedPlayer())
            target->SetDrunkValue(drunklevel);

        return true;
    }

    static bool HandleModifyRepCommand(ChatHandler* handler, const char* args)
    {
        if (!*args)
            return false;

        Player* target = handler->getSelectedPlayer();
        if (!target)
        {
            handler->SendSysMessage(LANG_PLAYER_NOT_FOUND);
            handler->SetSentErrorMessage(true);
            return false;
        }

        // check online security
        if (handler->HasLowerSecurity(target, 0))
            return false;

        char* factionTxt = handler->extractKeyFromLink((char*)args, "Hfaction");
        if (!factionTxt)
            return false;

        uint32 factionId = atoi(factionTxt);

        int32 amount = 0;
        char *rankTxt = strtok(NULL, " ");
        if (!factionId || !rankTxt)
            return false;

        amount = atoi(rankTxt);
        if ((amount == 0) && (rankTxt[0] != '-') && !isdigit(rankTxt[0]))
        {
            std::string rankStr = rankTxt;
            std::wstring wrankStr;
            if (!Utf8toWStr(rankStr, wrankStr))
                return false;
            wstrToLower(wrankStr);

            int r = 0;
            amount = -42000;
            for (; r < MAX_REPUTATION_RANK; ++r)
            {
                std::string rank = handler->GetTrinityString(ReputationRankStrIndex[r]);
                if (rank.empty())
                    continue;

                std::wstring wrank;
                if (!Utf8toWStr(rank, wrank))
                    continue;

                wstrToLower(wrank);

                if (wrank.substr(0, wrankStr.size()) == wrankStr)
                {
                    char *deltaTxt = strtok(NULL, " ");
                    if (deltaTxt)
                    {
                        int32 delta = atoi(deltaTxt);
                        if ((delta < 0) || (delta > ReputationMgr::PointsInRank[r] -1))
                        {
                            handler->PSendSysMessage(LANG_COMMAND_FACTION_DELTA, (ReputationMgr::PointsInRank[r]-1));
                            handler->SetSentErrorMessage(true);
                            return false;
                        }
                        amount += delta;
                    }
                    break;
                }
                amount += ReputationMgr::PointsInRank[r];
            }
            if (r >= MAX_REPUTATION_RANK)
            {
                handler->PSendSysMessage(LANG_COMMAND_FACTION_INVPARAM, rankTxt);
                handler->SetSentErrorMessage(true);
                return false;
            }
        }

        FactionEntry const* factionEntry = sFactionStore.LookupEntry(factionId);

        if (!factionEntry)
        {
            handler->PSendSysMessage(LANG_COMMAND_FACTION_UNKNOWN, factionId);
            handler->SetSentErrorMessage(true);
            return false;
        }

        if (factionEntry->reputationListID < 0)
        {
            handler->PSendSysMessage(LANG_COMMAND_FACTION_NOREP_ERROR, factionEntry->name, factionId);
            handler->SetSentErrorMessage(true);
            return false;
        }

        target->GetReputationMgr().SetOneFactionReputation(factionEntry, amount, false);
        target->GetReputationMgr().SendState(target->GetReputationMgr().GetState(factionEntry));
        handler->PSendSysMessage(LANG_COMMAND_MODIFY_REP, factionEntry->name, factionId,
            handler->GetNameLink(target).c_str(), target->GetReputationMgr().GetReputation(factionEntry));
        return true;
    }

    //morph creature or player
    static bool HandleModifyMorphCommand(ChatHandler* handler, const char* args)
    {
        if (!*args)
            return false;

        uint16 display_id = (uint16)atoi((char*)args);

        Unit* target = handler->getSelectedUnit();
        if (!target)
            target = handler->GetSession()->GetPlayer();

        // check online security
        else if (target->GetTypeId() == TYPEID_PLAYER && handler->HasLowerSecurity(target->ToPlayer(), 0))
            return false;

        target->SetDisplayId(display_id);

        return true;
    }

    //set temporary phase mask for player
    static bool HandleModifyPhaseCommand(ChatHandler* handler, const char* args)
    {
        if (!*args)
            return false;

        uint32 phasemask = (uint32)atoi((char*)args);

        Unit* target = handler->getSelectedUnit();
        if (target)
        {
            if (target->GetTypeId() == TYPEID_PLAYER)
                target->ToPlayer()->GetPhaseMgr().SetCustomPhase(phasemask);
            else
                target->SetPhaseMask(phasemask, true);
        }
        else
            handler->GetSession()->GetPlayer()->GetPhaseMgr().SetCustomPhase(phasemask);

        return true;
    }

    //change standstate
    static bool HandleModifyStandStateCommand(ChatHandler* handler, const char* args)
    {
        if (!*args)
            return false;

        uint32 anim_id = atoi((char*)args);
        handler->GetSession()->GetPlayer()->SetUInt32Value(UNIT_NPC_EMOTESTATE, anim_id);

        return true;
    }

    static bool HandleModifyGenderCommand(ChatHandler* handler, const char* args)
    {
        if (!*args)
            return false;

        Player* target = handler->getSelectedPlayer();

        if (!target)
        {
            handler->PSendSysMessage(LANG_PLAYER_NOT_FOUND);
            handler->SetSentErrorMessage(true);
            return false;
        }

        PlayerInfo const* info = sObjectMgr->GetPlayerInfo(target->getRace(), target->getClass());
        if (!info)
            return false;

        char const* gender_str = (char*)args;
        int gender_len = strlen(gender_str);

        Gender gender;

        if (!strncmp(gender_str, "male", gender_len))            // MALE
        {
            if (target->getGender() == GENDER_MALE)
                return true;

            gender = GENDER_MALE;
        }
        else if (!strncmp(gender_str, "female", gender_len))    // FEMALE
        {
            if (target->getGender() == GENDER_FEMALE)
                return true;

            gender = GENDER_FEMALE;
        }
        else
        {
            handler->SendSysMessage(LANG_MUST_MALE_OR_FEMALE);
            handler->SetSentErrorMessage(true);
            return false;
        }

        // Set gender
        target->SetByteValue(UNIT_FIELD_BYTES_0, 2, gender);
        target->SetByteValue(PLAYER_BYTES_3, 0, gender);

        // Change display ID
        target->InitDisplayIds();

        char const* gender_full = gender ? "female" : "male";

        handler->PSendSysMessage(LANG_YOU_CHANGE_GENDER, handler->GetNameLink(target).c_str(), gender_full);

        if (handler->needReportToTarget(target))
            ChatHandler(target->GetSession()).PSendSysMessage(LANG_YOUR_GENDER_CHANGED, gender_full, handler->GetNameLink().c_str());

        return true;
    }
//demorph player or unit
    static bool HandleDeMorphCommand(ChatHandler* handler, const char* /*args*/)
    {
        Unit* target = handler->getSelectedUnit();
        if (!target)
            target = handler->GetSession()->GetPlayer();

        // check online security
        else if (target->GetTypeId() == TYPEID_PLAYER && handler->HasLowerSecurity(target->ToPlayer(), 0))
            return false;

        target->DeMorph();

        return true;
    }

    static bool HandleModifyCurrencyCommand(ChatHandler* handler, const char* args)
    {
        if (!*args)
            return false;

        Player* target = handler->getSelectedPlayer();
        if (!target)
        {
            handler->PSendSysMessage(LANG_PLAYER_NOT_FOUND);
            handler->SetSentErrorMessage(true);
            return false;
        }

        uint32 currencyId = atoi(strtok((char*)args, " "));
        const CurrencyTypesEntry* currencyType =  sCurrencyTypesStore.LookupEntry(currencyId);
        if (!currencyType)
            return false;

        uint32 amount = atoi(strtok(NULL, " "));
        if (!amount)
            return false;

        target->ModifyCurrency(currencyId, amount, true, true);

        return true;
    }
};

void AddSC_modify_commandscript()
{
    new modify_commandscript();
}<|MERGE_RESOLUTION|>--- conflicted
+++ resolved
@@ -1009,11 +1009,7 @@
         {
             int64 newmoney = int64(targetMoney) + moneyToAdd;
 
-<<<<<<< HEAD
-            TC_LOG_DEBUG(LOG_FILTER_GENERAL, handler->GetTrinityString(LANG_CURRENT_MONEY), uint32(targetMoney), int32(moneyToAdd), uint32(newmoney));
-=======
-            TC_LOG_DEBUG("misc", handler->GetTrinityString(LANG_CURRENT_MONEY), targetMoney, moneyToAdd, newmoney);
->>>>>>> 94e2b933
+            TC_LOG_DEBUG("misc", handler->GetTrinityString(LANG_CURRENT_MONEY), uint32(targetMoney), int32(moneyToAdd), uint32(newmoney));
             if (newmoney <= 0)
             {
                 handler->PSendSysMessage(LANG_YOU_TAKE_ALL_MONEY, handler->GetNameLink(target).c_str());
@@ -1049,11 +1045,7 @@
             target->ModifyMoney(moneyToAdd);
         }
 
-<<<<<<< HEAD
-        TC_LOG_DEBUG(LOG_FILTER_GENERAL, handler->GetTrinityString(LANG_NEW_MONEY), uint32(targetMoney), int32(moneyToAdd), uint32(target->GetMoney()));
-=======
-        TC_LOG_DEBUG("misc", handler->GetTrinityString(LANG_NEW_MONEY), targetMoney, moneyToAdd, target->GetMoney());
->>>>>>> 94e2b933
+        TC_LOG_DEBUG("misc", handler->GetTrinityString(LANG_NEW_MONEY), uint32(targetMoney), int32(moneyToAdd), uint32(target->GetMoney()));
 
         return true;
     }
