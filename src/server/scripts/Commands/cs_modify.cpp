--- conflicted
+++ resolved
@@ -964,25 +964,15 @@
         target->SetUInt32Value(UNIT_FIELD_FLAGS, UNIT_FLAG_PVP);
         target->Mount(mId);
 
-<<<<<<< HEAD
         WorldPacket data(SMSG_MOVE_SET_RUN_SPEED, (8+4+1+4));
-        data.append(target->GetPackGUID());
-=======
-        WorldPacket data(SMSG_FORCE_RUN_SPEED_CHANGE, (8+4+1+4));
         data << target->GetPackGUID();
->>>>>>> 050d56ac
         data << (uint32)0;
         data << (uint8)0;                                       //new 2.1.0
         data << float(speed);
         target->SendMessageToSet(&data, true);
 
-<<<<<<< HEAD
         data.Initialize(SMSG_MOVE_SET_SWIM_SPEED, (8+4+4));
-        data.append(target->GetPackGUID());
-=======
-        data.Initialize(SMSG_FORCE_SWIM_SPEED_CHANGE, (8+4+4));
         data << target->GetPackGUID();
->>>>>>> 050d56ac
         data << (uint32)0;
         data << float(speed);
         target->SendMessageToSet(&data, true);
@@ -1287,21 +1277,10 @@
         uint32 phase = (uint32)atoi((char*)args);
 
         Unit* target = handler->getSelectedUnit();
-<<<<<<< HEAD
         if (target)
             target->SetInPhase(phase, true, !target->IsInPhase(phase));
         else
             handler->GetSession()->GetPlayer()->SetInPhase(phase, true, !handler->GetSession()->GetPlayer()->IsInPhase(phase));
-=======
-        if (!target)
-            target = handler->GetSession()->GetPlayer();
-
-        // check online security
-        else if (target->GetTypeId() == TYPEID_PLAYER && handler->HasLowerSecurity(target->ToPlayer(), ObjectGuid::Empty))
-            return false;
-
-        target->SetPhaseMask(phasemask, true);
->>>>>>> 050d56ac
 
         return true;
     }
