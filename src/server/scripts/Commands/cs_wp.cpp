--- conflicted
+++ resolved
@@ -274,23 +274,11 @@
 
         WorldDatabase.Execute(stmt);
 
-<<<<<<< HEAD
         target->LoadPath(0);
         target->SetDefaultMovementType(IDLE_MOTION_TYPE);
         target->GetMotionMaster()->MoveTargetedHome();
         target->GetMotionMaster()->Initialize();
-        target->MonsterSay("Path unloaded.", 0, 0);
-=======
-                target->LoadPath(0);
-                target->SetDefaultMovementType(IDLE_MOTION_TYPE);
-                target->GetMotionMaster()->MoveTargetedHome();
-                target->GetMotionMaster()->Initialize();
-                target->MonsterSay("Path unloaded.", LANG_UNIVERSAL, NULL);
-                return true;
-            }
-            handler->PSendSysMessage("%s%s|r", "|cffff33ff", "Target have no loaded path.");
-        }
->>>>>>> 107af528
+        target->MonsterSay("Path unloaded.", LANG_UNIVERSAL, NULL);
         return true;
     }
 
