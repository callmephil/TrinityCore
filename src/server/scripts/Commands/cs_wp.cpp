/*
 * Copyright (C) 2008-2016 TrinityCore <http://www.trinitycore.org/>
 *
 * This program is free software; you can redistribute it and/or modify it
 * under the terms of the GNU General Public License as published by the
 * Free Software Foundation; either version 2 of the License, or (at your
 * option) any later version.
 *
 * This program is distributed in the hope that it will be useful, but WITHOUT
 * ANY WARRANTY; without even the implied warranty of MERCHANTABILITY or
 * FITNESS FOR A PARTICULAR PURPOSE. See the GNU General Public License for
 * more details.
 *
 * You should have received a copy of the GNU General Public License along
 * with this program. If not, see <http://www.gnu.org/licenses/>.
 */

/* ScriptData
Name: wp_commandscript
%Complete: 100
Comment: All wp related commands
Category: commandscripts
EndScriptData */

#include "Chat.h"
#include "Language.h"
#include "ObjectMgr.h"
#include "Player.h"
#include "ScriptMgr.h"
#include "WaypointManager.h"

class wp_commandscript : public CommandScript
{
public:
    wp_commandscript() : CommandScript("wp_commandscript") { }

    std::vector<ChatCommand> GetCommands() const override
    {
        static std::vector<ChatCommand> wpCommandTable =
        {
            { "add",    rbac::RBAC_PERM_COMMAND_WP_ADD,    false, &HandleWpAddCommand,    "" },
            { "event",  rbac::RBAC_PERM_COMMAND_WP_EVENT,  false, &HandleWpEventCommand,  "" },
            { "load",   rbac::RBAC_PERM_COMMAND_WP_LOAD,   false, &HandleWpLoadCommand,   "" },
            { "modify", rbac::RBAC_PERM_COMMAND_WP_MODIFY, false, &HandleWpModifyCommand, "" },
            { "unload", rbac::RBAC_PERM_COMMAND_WP_UNLOAD, false, &HandleWpUnLoadCommand, "" },
            { "reload", rbac::RBAC_PERM_COMMAND_WP_RELOAD, false, &HandleWpReloadCommand, "" },
            { "show",   rbac::RBAC_PERM_COMMAND_WP_SHOW,   false, &HandleWpShowCommand,   "" },
        };
        static std::vector<ChatCommand> commandTable =
        {
            { "wp", rbac::RBAC_PERM_COMMAND_WP, false, NULL, "", wpCommandTable },
        };
        return commandTable;
    }
    /**
    * Add a waypoint to a creature.
    *
    * The user can either select an npc or provide its GUID.
    *
    * The user can even select a visual waypoint - then the new waypoint
    * is placed *after* the selected one - this makes insertion of new
    * waypoints possible.
    *
    * eg:
    * .wp add 12345
    * -> adds a waypoint to the npc with the GUID 12345
    *
    * .wp add
    * -> adds a waypoint to the currently selected creature
    *
    *
    * @param args if the user did not provide a GUID, it is NULL
    *
    * @return true - command did succeed, false - something went wrong
    */
    static bool HandleWpAddCommand(ChatHandler* handler, const char* args)
    {
        // optional
        char* path_number = NULL;
        uint32 pathid = 0;

        if (*args)
            path_number = strtok((char*)args, " ");

        uint32 point = 0;
        Creature* target = handler->getSelectedCreature();

        if (!path_number)
        {
            if (target)
                pathid = target->GetWaypointPath();
            else
            {
                PreparedStatement* stmt = WorldDatabase.GetPreparedStatement(WORLD_SEL_WAYPOINT_DATA_MAX_ID);

                PreparedQueryResult result = WorldDatabase.Query(stmt);

                uint32 maxpathid = result->Fetch()->GetInt32();
                pathid = maxpathid+1;
                handler->PSendSysMessage("%s%s|r", "|cff00ff00", "New path started.");
            }
        }
        else
            pathid = atoi(path_number);

        // path_id -> ID of the Path
        // point   -> number of the waypoint (if not 0)

        if (!pathid)
        {
            handler->PSendSysMessage("%s%s|r", "|cffff33ff", "Current creature haven't loaded path.");
            return true;
        }

        PreparedStatement* stmt = WorldDatabase.GetPreparedStatement(WORLD_SEL_WAYPOINT_DATA_MAX_POINT);
        stmt->setUInt32(0, pathid);
        PreparedQueryResult result = WorldDatabase.Query(stmt);

        if (result)
            point = (*result)[0].GetUInt32();

        Player* player = handler->GetSession()->GetPlayer();
        //Map* map = player->GetMap();

        stmt = WorldDatabase.GetPreparedStatement(WORLD_INS_WAYPOINT_DATA);

        stmt->setUInt32(0, pathid);
        stmt->setUInt32(1, point + 1);
        stmt->setFloat(2, player->GetPositionX());
        stmt->setFloat(3, player->GetPositionY());
        stmt->setFloat(4, player->GetPositionZ());

        WorldDatabase.Execute(stmt);

        handler->PSendSysMessage("%s%s%u%s%u%s|r", "|cff00ff00", "PathID: |r|cff00ffff", pathid, "|r|cff00ff00: Waypoint |r|cff00ffff", point+1, "|r|cff00ff00 created. ");
        return true;
    }                                                           // HandleWpAddCommand

    static bool HandleWpLoadCommand(ChatHandler* handler, const char* args)
    {
        if (!*args)
            return false;

        // optional
        char* path_number = NULL;

        if (*args)
            path_number = strtok((char*)args, " ");

        uint32 pathid = 0;
        ObjectGuid::LowType guidLow = 0;
        Creature* target = handler->getSelectedCreature();

        // Did player provide a path_id?
        if (!path_number)
            return false;

        if (!target)
        {
            handler->SendSysMessage(LANG_SELECT_CREATURE);
            handler->SetSentErrorMessage(true);
            return false;
        }

        if (target->GetEntry() == 1)
        {
            handler->PSendSysMessage("%s%s|r", "|cffff33ff", "You want to load path to a waypoint? Aren't you?");
            handler->SetSentErrorMessage(true);
            return false;
        }

        pathid = atoi(path_number);

        if (!pathid)
        {
            handler->PSendSysMessage("%s%s|r", "|cffff33ff", "No valid path number provided.");
            return true;
        }

        guidLow = target->GetSpawnId();

        PreparedStatement* stmt = WorldDatabase.GetPreparedStatement(WORLD_SEL_CREATURE_ADDON_BY_GUID);

        stmt->setUInt32(0, guidLow);

        PreparedQueryResult result = WorldDatabase.Query(stmt);

        if (result)
        {
            stmt = WorldDatabase.GetPreparedStatement(WORLD_UPD_CREATURE_ADDON_PATH);

            stmt->setUInt32(0, pathid);
            stmt->setUInt32(1, guidLow);
        }
        else
        {
            stmt = WorldDatabase.GetPreparedStatement(WORLD_INS_CREATURE_ADDON);

            stmt->setUInt32(0, guidLow);
            stmt->setUInt32(1, pathid);
        }

        WorldDatabase.Execute(stmt);

        stmt = WorldDatabase.GetPreparedStatement(WORLD_UPD_CREATURE_MOVEMENT_TYPE);

        stmt->setUInt8(0, uint8(WAYPOINT_MOTION_TYPE));
        stmt->setUInt32(1, guidLow);

        WorldDatabase.Execute(stmt);

        target->LoadPath(pathid);
        target->SetDefaultMovementType(WAYPOINT_MOTION_TYPE);
        target->GetMotionMaster()->Initialize();
        target->Say("Path loaded.", LANG_UNIVERSAL);

        return true;
    }

    static bool HandleWpReloadCommand(ChatHandler* handler, const char* args)
    {
        if (!*args)
            return false;

        uint32 id = atoi(args);

        if (!id)
            return false;

        handler->PSendSysMessage("%s%s|r|cff00ffff%u|r", "|cff00ff00", "Loading Path: ", id);
        sWaypointMgr->ReloadPath(id);
        return true;
    }

    static bool HandleWpUnLoadCommand(ChatHandler* handler, const char* /*args*/)
    {

        Creature* target = handler->getSelectedCreature();
        PreparedStatement* stmt = NULL;

        if (!target)
        {
            handler->PSendSysMessage("%s%s|r", "|cff33ffff", "You must select a target.");
            return true;
        }

        uint32 guidLow = target->GetSpawnId();
        if (guidLow == 0)
        {
            handler->PSendSysMessage("%s%s|r", "|cffff33ff", "Target is not saved to DB.");
            return true;
        }

        CreatureAddon const* addon = sObjectMgr->GetCreatureAddon(guidLow);
        if (!addon || addon->path_id == 0)
        {
            handler->PSendSysMessage("%s%s|r", "|cffff33ff", "Target does not have a loaded path.");
            return true;
        }

        stmt = WorldDatabase.GetPreparedStatement(WORLD_DEL_CREATURE_ADDON);
        stmt->setUInt32(0, guidLow);
        WorldDatabase.Execute(stmt);

        target->UpdateWaypointID(0);

        stmt = WorldDatabase.GetPreparedStatement(WORLD_UPD_CREATURE_MOVEMENT_TYPE);
        stmt->setUInt8(0, uint8(IDLE_MOTION_TYPE));
        stmt->setUInt32(1, guidLow);
        WorldDatabase.Execute(stmt);

        target->LoadPath(0);
        target->SetDefaultMovementType(IDLE_MOTION_TYPE);
        target->GetMotionMaster()->MoveTargetedHome();
        target->GetMotionMaster()->Initialize();
        target->Say("Path unloaded.", LANG_UNIVERSAL);
        return true;
    }

    static bool HandleWpEventCommand(ChatHandler* handler, const char* args)
    {
        if (!*args)
            return false;

        char* show_str = strtok((char*)args, " ");
        std::string show = show_str;
        PreparedStatement* stmt = NULL;

        // Check
        if ((show != "add") && (show != "mod") && (show != "del") && (show != "listid"))
            return false;

        char* arg_id = strtok(NULL, " ");
        uint32 id = 0;

        if (show == "add")
        {
            if (arg_id)
                id = atoi(arg_id);

            if (id)
            {
                stmt = WorldDatabase.GetPreparedStatement(WORLD_SEL_WAYPOINT_SCRIPT_ID_BY_GUID);
                stmt->setUInt32(0, id);
                PreparedQueryResult result = WorldDatabase.Query(stmt);

                if (!result)
                {
                    stmt = WorldDatabase.GetPreparedStatement(WORLD_INS_WAYPOINT_SCRIPT);
                    stmt->setUInt32(0, id);
                    WorldDatabase.Execute(stmt);

                    handler->PSendSysMessage("%s%s%u|r", "|cff00ff00", "Wp Event: New waypoint event added: ", id);
                }
                else
                    handler->PSendSysMessage("|cff00ff00Wp Event: You have choosed an existing waypoint script guid: %u|r", id);
            }
            else
            {
                stmt = WorldDatabase.GetPreparedStatement(WORLD_SEL_WAYPOINT_SCRIPTS_MAX_ID);
                PreparedQueryResult result = WorldDatabase.Query(stmt);
                id = result->Fetch()->GetUInt32();
                stmt = WorldDatabase.GetPreparedStatement(WORLD_INS_WAYPOINT_SCRIPT);
                stmt->setUInt32(0, id + 1);
                WorldDatabase.Execute(stmt);

                handler->PSendSysMessage("%s%s%u|r", "|cff00ff00", "Wp Event: New waypoint event added: |r|cff00ffff", id+1);
            }

            return true;
        }

        if (show == "listid")
        {
            if (!arg_id)
            {
                handler->PSendSysMessage("%s%s|r", "|cff33ffff", "Wp Event: You must provide waypoint script id.");
                return true;
            }

            id = atoi(arg_id);

            uint32 a2, a3, a4, a5, a6;
            float a8, a9, a10, a11;
            char const* a7;

            stmt = WorldDatabase.GetPreparedStatement(WORLD_SEL_WAYPOINT_SCRIPT_BY_ID);
            stmt->setUInt32(0, id);
            PreparedQueryResult result = WorldDatabase.Query(stmt);

            if (!result)
            {
                handler->PSendSysMessage("%s%s%u|r", "|cff33ffff", "Wp Event: No waypoint scripts found on id: ", id);
                return true;
            }

            Field* fields;

            do
            {
                fields = result->Fetch();
                a2 = fields[0].GetUInt32();
                a3 = fields[1].GetUInt32();
                a4 = fields[2].GetUInt32();
                a5 = fields[3].GetUInt32();
                a6 = fields[4].GetUInt32();
                a7 = fields[5].GetCString();
                a8 = fields[6].GetFloat();
                a9 = fields[7].GetFloat();
                a10 = fields[8].GetFloat();
                a11 = fields[9].GetFloat();

                handler->PSendSysMessage("|cffff33ffid:|r|cff00ffff %u|r|cff00ff00, guid: |r|cff00ffff%u|r|cff00ff00, delay: |r|cff00ffff%u|r|cff00ff00, command: |r|cff00ffff%u|r|cff00ff00, datalong: |r|cff00ffff%u|r|cff00ff00, datalong2: |r|cff00ffff%u|r|cff00ff00, datatext: |r|cff00ffff%s|r|cff00ff00, posx: |r|cff00ffff%f|r|cff00ff00, posy: |r|cff00ffff%f|r|cff00ff00, posz: |r|cff00ffff%f|r|cff00ff00, orientation: |r|cff00ffff%f|r", id, a2, a3, a4, a5, a6, a7, a8, a9, a10, a11);
            }
            while (result->NextRow());
        }

        if (show == "del")
        {
            if (!arg_id)
            {
                handler->SendSysMessage("|cffff33ffERROR: Waypoint script guid not present.|r");
                return true;
            }

            id = atoi(arg_id);

            stmt = WorldDatabase.GetPreparedStatement(WORLD_SEL_WAYPOINT_SCRIPT_ID_BY_GUID);
            stmt->setUInt32(0, id);
            PreparedQueryResult result = WorldDatabase.Query(stmt);

            if (result)
            {
                stmt = WorldDatabase.GetPreparedStatement(WORLD_DEL_WAYPOINT_SCRIPT);
                stmt->setUInt32(0, id);
                WorldDatabase.Execute(stmt);

                handler->PSendSysMessage("%s%s%u|r", "|cff00ff00", "Wp Event: Waypoint script removed: ", id);
            }
            else
                handler->PSendSysMessage("|cffff33ffWp Event: ERROR: you have selected a non existing script: %u|r", id);

            return true;
        }

        if (show == "mod")
        {
            if (!arg_id)
            {
                handler->SendSysMessage("|cffff33ffERROR: Waypoint script guid not present.|r");
                return true;
            }

            id = atoi(arg_id);

            if (!id)
            {
                handler->SendSysMessage("|cffff33ffERROR: No vallid waypoint script id not present.|r");
                return true;
            }

            char* arg_2 = strtok(NULL, " ");

            if (!arg_2)
            {
                handler->SendSysMessage("|cffff33ffERROR: No argument present.|r");
                return true;
            }

            std::string arg_string  = arg_2;

            if ((arg_string != "setid") && (arg_string != "delay") && (arg_string != "command")
                && (arg_string != "datalong") && (arg_string != "datalong2") && (arg_string != "dataint") && (arg_string != "posx")
                && (arg_string != "posy") && (arg_string != "posz") && (arg_string != "orientation"))
            {
                handler->SendSysMessage("|cffff33ffERROR: No valid argument present.|r");
                return true;
            }

            char* arg_3;
            std::string arg_str_2 = arg_2;
            arg_3 = strtok(NULL, " ");

            if (!arg_3)
            {
                handler->SendSysMessage("|cffff33ffERROR: No additional argument present.|r");
                return true;
            }

            if (arg_str_2 == "setid")
            {
                uint32 newid = atoi(arg_3);
                handler->PSendSysMessage("%s%s|r|cff00ffff%u|r|cff00ff00%s|r|cff00ffff%u|r", "|cff00ff00", "Wp Event: Wypoint scipt guid: ", newid, " id changed: ", id);

                stmt = WorldDatabase.GetPreparedStatement(WORLD_UPD_WAYPOINT_SCRIPT_ID);
                stmt->setUInt32(0, newid);
                stmt->setUInt32(1, id);
                WorldDatabase.Execute(stmt);

                return true;
            }
            else
            {
                stmt = WorldDatabase.GetPreparedStatement(WORLD_SEL_WAYPOINT_SCRIPT_ID_BY_GUID);
                stmt->setUInt32(0, id);
                PreparedQueryResult result = WorldDatabase.Query(stmt);

                if (!result)
                {
                    handler->SendSysMessage("|cffff33ffERROR: You have selected an non existing waypoint script guid.|r");
                    return true;
                }

                if (arg_str_2 == "posx")
                {
                    stmt = WorldDatabase.GetPreparedStatement(WORLD_UPD_WAYPOINT_SCRIPT_X);
                    stmt->setFloat(0, float(atof(arg_3)));
                    stmt->setUInt32(1, id);

                    WorldDatabase.Execute(stmt);

                    handler->PSendSysMessage("|cff00ff00Waypoint script:|r|cff00ffff %u|r|cff00ff00 position_x updated.|r", id);
                    return true;
                }
                else if (arg_str_2 == "posy")
                {
                    stmt = WorldDatabase.GetPreparedStatement(WORLD_UPD_WAYPOINT_SCRIPT_Y);
                    stmt->setFloat(0, float(atof(arg_3)));
                    stmt->setUInt32(1, id);

                    WorldDatabase.Execute(stmt);

                    handler->PSendSysMessage("|cff00ff00Waypoint script: %u position_y updated.|r", id);
                    return true;
                }
                else if (arg_str_2 == "posz")
                {
                    stmt = WorldDatabase.GetPreparedStatement(WORLD_UPD_WAYPOINT_SCRIPT_Z);
                    stmt->setFloat(0, float(atof(arg_3)));
                    stmt->setUInt32(1, id);

                    WorldDatabase.Execute(stmt);

                    handler->PSendSysMessage("|cff00ff00Waypoint script: |r|cff00ffff%u|r|cff00ff00 position_z updated.|r", id);
                    return true;
                }
                else if (arg_str_2 == "orientation")
                {
                    stmt = WorldDatabase.GetPreparedStatement(WORLD_UPD_WAYPOINT_SCRIPT_O);
                    stmt->setFloat(0, float(atof(arg_3)));
                    stmt->setUInt32(1, id);

                    WorldDatabase.Execute(stmt);

                    handler->PSendSysMessage("|cff00ff00Waypoint script: |r|cff00ffff%u|r|cff00ff00 orientation updated.|r", id);
                    return true;
                }
                else if (arg_str_2 == "dataint")
                {
                    WorldDatabase.PExecute("UPDATE waypoint_scripts SET %s='%u' WHERE guid='%u'", arg_2, atoi(arg_3), id); // Query can't be a prepared statement

                    handler->PSendSysMessage("|cff00ff00Waypoint script: |r|cff00ffff%u|r|cff00ff00 dataint updated.|r", id);
                    return true;
                }
                else
                {
                    std::string arg_str_3 = arg_3;
                    WorldDatabase.EscapeString(arg_str_3);
                    WorldDatabase.PExecute("UPDATE waypoint_scripts SET %s='%s' WHERE guid='%u'", arg_2, arg_str_3.c_str(), id); // Query can't be a prepared statement
                }
            }
            handler->PSendSysMessage("%s%s|r|cff00ffff%u:|r|cff00ff00 %s %s|r", "|cff00ff00", "Waypoint script:", id, arg_2, "updated.");
        }
        return true;
    }

    static bool HandleWpModifyCommand(ChatHandler* handler, const char* args)
    {
        if (!*args)
            return false;

        // first arg: add del text emote spell waittime move
        char* show_str = strtok((char*)args, " ");
        if (!show_str)
        {
            return false;
        }

        std::string show = show_str;
        // Check
        // Remember: "show" must also be the name of a column!
        if ((show != "delay") && (show != "action") && (show != "action_chance")
            && (show != "move_type") && (show != "del") && (show != "move")
            )
        {
            return false;
        }

        // Next arg is: <PATHID> <WPNUM> <ARGUMENT>
        char* arg_str = NULL;

        // Did user provide a GUID
        // or did the user select a creature?
        // -> variable lowguid is filled with the GUID of the NPC
        uint32 pathid = 0;
        uint32 point = 0;
        Creature* target = handler->getSelectedCreature();
        PreparedStatement* stmt = NULL;

        // User did select a visual waypoint?
        if (!target || target->GetEntry() != VISUAL_WAYPOINT)
        {
            handler->SendSysMessage("|cffff33ffERROR: You must select a waypoint.|r");
            return false;
        }

        // Check the creature
        stmt = WorldDatabase.GetPreparedStatement(WORLD_SEL_WAYPOINT_DATA_BY_WPGUID);
        stmt->setUInt32(0, target->GetSpawnId());
        PreparedQueryResult result = WorldDatabase.Query(stmt);

        if (!result)
        {
            handler->PSendSysMessage(LANG_WAYPOINT_NOTFOUNDSEARCH, target->GetSpawnId());
            // Select waypoint number from database
            // Since we compare float values, we have to deal with
            // some difficulties.
            // Here we search for all waypoints that only differ in one from 1 thousand
            // (0.001) - There is no other way to compare C++ floats with mySQL floats
            // See also: http://dev.mysql.com/doc/refman/5.0/en/problems-with-float.html
            std::string maxDiff = "0.01";

            stmt = WorldDatabase.GetPreparedStatement(WORLD_SEL_WAYPOINT_DATA_BY_POS);
            stmt->setFloat(0, target->GetPositionX());
            stmt->setString(1, maxDiff);
            stmt->setFloat(2, target->GetPositionY());
            stmt->setString(3, maxDiff);
            stmt->setFloat(4, target->GetPositionZ());
            stmt->setString(5, maxDiff);
            result = WorldDatabase.Query(stmt);

            if (!result)
            {
                handler->PSendSysMessage(LANG_WAYPOINT_NOTFOUNDDBPROBLEM, target->GetSpawnId());
                return true;
            }
        }

        do
        {
            Field* fields = result->Fetch();
            pathid = fields[0].GetUInt32();
            point  = fields[1].GetUInt32();
        }
        while (result->NextRow());

        // We have the waypoint number and the GUID of the "master npc"
        // Text is enclosed in "<>", all other arguments not
        arg_str = strtok((char*)NULL, " ");

        // Check for argument
        if (show != "del" && show != "move" && arg_str == NULL)
        {
            handler->PSendSysMessage(LANG_WAYPOINT_ARGUMENTREQ, show_str);
            return false;
        }

        if (show == "del")
        {
            handler->PSendSysMessage("|cff00ff00DEBUG: wp modify del, PathID: |r|cff00ffff%u|r", pathid);

            target->DeleteFromDB();
            target->AddObjectToRemoveList();

            stmt = WorldDatabase.GetPreparedStatement(WORLD_DEL_WAYPOINT_DATA);
            stmt->setUInt32(0, pathid);
            stmt->setUInt32(1, point);
            WorldDatabase.Execute(stmt);

            stmt = WorldDatabase.GetPreparedStatement(WORLD_UPD_WAYPOINT_DATA_POINT);
            stmt->setUInt32(0, pathid);
            stmt->setUInt32(1, point);
            WorldDatabase.Execute(stmt);

            handler->PSendSysMessage(LANG_WAYPOINT_REMOVED);
            return true;
        }                                                       // del

        if (show == "move")
        {
            handler->PSendSysMessage("|cff00ff00DEBUG: wp move, PathID: |r|cff00ffff%u|r", pathid);

            Player* chr = handler->GetSession()->GetPlayer();
            Map* map = chr->GetMap();
            // What to do:
            // Move the visual spawnpoint
            // Respawn the owner of the waypoints
            target->DeleteFromDB();
            target->AddObjectToRemoveList();

            // re-create
            Creature* wpCreature = new Creature();
            if (!wpCreature->Create(map->GenerateLowGuid<HighGuid::Unit>(), map, chr->GetPhaseMaskForSpawn(), VISUAL_WAYPOINT, chr->GetPositionX(), chr->GetPositionY(), chr->GetPositionZ(), chr->GetOrientation()))
            {
<<<<<<< HEAD
                // What to do:
                // Move the visual spawnpoint
                // Respawn the owner of the waypoints
                if (wpGuid != 0)
                {
                    if (Creature* wpCreature = map->GetCreature(ObjectGuid(HighGuid::Unit, VISUAL_WAYPOINT, wpGuid)))
                    {
                        wpCreature->CombatStop();
                        wpCreature->DeleteFromDB();
                        wpCreature->AddObjectToRemoveList();
                    }
                    // re-create
                    Creature* wpCreature2 = new Creature();
                    if (!wpCreature2->Create(map->GenerateLowGuid<HighGuid::Unit>(), map, chr->GetPhaseMask(), VISUAL_WAYPOINT, chr->GetPositionX(), chr->GetPositionY(), chr->GetPositionZ(), chr->GetOrientation()))
                    {
                        handler->PSendSysMessage(LANG_WAYPOINT_VP_NOTCREATED, VISUAL_WAYPOINT);
                        delete wpCreature2;
                        wpCreature2 = NULL;
                        return false;
                    }

                    wpCreature2->CopyPhaseFrom(chr);

                    wpCreature2->SaveToDB(map->GetId(), (1 << map->GetSpawnMode()), chr->GetPhaseMask());
                    // To call _LoadGoods(); _LoadQuests(); CreateTrainerSpells();
                    /// @todo Should we first use "Create" then use "LoadFromDB"?
                    if (!wpCreature2->LoadCreatureFromDB(wpCreature2->GetSpawnId(), map))
                    {
                        handler->PSendSysMessage(LANG_WAYPOINT_VP_NOTCREATED, VISUAL_WAYPOINT);
                        delete wpCreature2;
                        wpCreature2 = NULL;
                        return false;
                    }
                    //sMapMgr->GetMap(npcCreature->GetMapId())->Add(wpCreature2);
                }
=======
                handler->PSendSysMessage(LANG_WAYPOINT_VP_NOTCREATED, VISUAL_WAYPOINT);
                delete wpCreature;
                return false;
            }

            wpCreature->SaveToDB(map->GetId(), (1 << map->GetSpawnMode()), chr->GetPhaseMaskForSpawn());
            // To call _LoadGoods(); _LoadQuests(); CreateTrainerSpells();
            /// @todo Should we first use "Create" then use "LoadFromDB"?
            if (!wpCreature->LoadCreatureFromDB(wpCreature->GetSpawnId(), map))
            {
                handler->PSendSysMessage(LANG_WAYPOINT_VP_NOTCREATED, VISUAL_WAYPOINT);
                delete wpCreature;
                return false;
            }
>>>>>>> d1efa0b8

            stmt = WorldDatabase.GetPreparedStatement(WORLD_UPD_WAYPOINT_DATA_POSITION);
            stmt->setFloat(0, chr->GetPositionX());
            stmt->setFloat(1, chr->GetPositionY());
            stmt->setFloat(2, chr->GetPositionZ());
            stmt->setUInt32(3, pathid);
            stmt->setUInt32(4, point);
            WorldDatabase.Execute(stmt);

            handler->PSendSysMessage(LANG_WAYPOINT_CHANGED);
            return true;
        }                                                       // move

        const char *text = arg_str;

        if (text == 0)
        {
            // show_str check for present in list of correct values, no sql injection possible
            WorldDatabase.PExecute("UPDATE waypoint_data SET %s=NULL WHERE id='%u' AND point='%u'", show_str, pathid, point); // Query can't be a prepared statement
        }
        else
        {
            // show_str check for present in list of correct values, no sql injection possible
            std::string text2 = text;
            WorldDatabase.EscapeString(text2);
            WorldDatabase.PExecute("UPDATE waypoint_data SET %s='%s' WHERE id='%u' AND point='%u'", show_str, text2.c_str(), pathid, point); // Query can't be a prepared statement
        }

        handler->PSendSysMessage(LANG_WAYPOINT_CHANGED_NO, show_str);
        return true;
    }

    static bool HandleWpShowCommand(ChatHandler* handler, const char* args)
    {
        if (!*args)
            return false;

        // first arg: on, off, first, last
        char* show_str = strtok((char*)args, " ");
        if (!show_str)
            return false;

        // second arg: GUID (optional, if a creature is selected)
        char* guid_str = strtok((char*)NULL, " ");

        uint32 pathid = 0;
        Creature* target = handler->getSelectedCreature();
        PreparedStatement* stmt = NULL;

        // Did player provide a PathID?

        if (!guid_str)
        {
            // No PathID provided
            // -> Player must have selected a creature

            if (!target)
            {
                handler->SendSysMessage(LANG_SELECT_CREATURE);
                handler->SetSentErrorMessage(true);
                return false;
            }

            pathid = target->GetWaypointPath();
        }
        else
        {
            // PathID provided
            // Warn if player also selected a creature
            // -> Creature selection is ignored <-
            if (target)
                handler->SendSysMessage(LANG_WAYPOINT_CREATSELECTED);

            pathid = atoi((char*)guid_str);
        }

        std::string show = show_str;

        //handler->PSendSysMessage("wpshow - show: %s", show);

        // Show info for the selected waypoint
        if (show == "info")
        {
            // Check if the user did specify a visual waypoint
            if (!target || target->GetEntry() != VISUAL_WAYPOINT)
            {
                handler->PSendSysMessage(LANG_WAYPOINT_VP_SELECT);
                handler->SetSentErrorMessage(true);
                return false;
            }

            stmt = WorldDatabase.GetPreparedStatement(WORLD_SEL_WAYPOINT_DATA_ALL_BY_WPGUID);
            stmt->setUInt32(0, target->GetGUID().GetCounter());
            PreparedQueryResult result = WorldDatabase.Query(stmt);

            if (!result)
            {
                handler->SendSysMessage(LANG_WAYPOINT_NOTFOUNDDBPROBLEM);
                return true;
            }

            handler->SendSysMessage("|cff00ffffDEBUG: wp show info:|r");
            do
            {
                Field* fields = result->Fetch();
                pathid                  = fields[0].GetUInt32();
                uint32 point            = fields[1].GetUInt32();
                uint32 delay            = fields[2].GetUInt32();
                uint32 flag             = fields[3].GetUInt32();
                uint32 ev_id            = fields[4].GetUInt32();
                uint32 ev_chance        = fields[5].GetUInt32();

                handler->PSendSysMessage("|cff00ff00Show info: for current point: |r|cff00ffff%u|r|cff00ff00, Path ID: |r|cff00ffff%u|r", point, pathid);
                handler->PSendSysMessage("|cff00ff00Show info: delay: |r|cff00ffff%u|r", delay);
                handler->PSendSysMessage("|cff00ff00Show info: Move flag: |r|cff00ffff%u|r", flag);
                handler->PSendSysMessage("|cff00ff00Show info: Waypoint event: |r|cff00ffff%u|r", ev_id);
                handler->PSendSysMessage("|cff00ff00Show info: Event chance: |r|cff00ffff%u|r", ev_chance);
            }
            while (result->NextRow());

            return true;
        }

        if (show == "on")
        {
            stmt = WorldDatabase.GetPreparedStatement(WORLD_SEL_WAYPOINT_DATA_POS_BY_ID);
            stmt->setUInt32(0, pathid);
            PreparedQueryResult result = WorldDatabase.Query(stmt);

            if (!result)
            {
                handler->SendSysMessage("|cffff33ffPath no found.|r");
                handler->SetSentErrorMessage(true);
                return false;
            }

            handler->PSendSysMessage("|cff00ff00DEBUG: wp on, PathID: |cff00ffff%u|r", pathid);

            // Delete all visuals for this NPC
            stmt = WorldDatabase.GetPreparedStatement(WORLD_SEL_WAYPOINT_DATA_WPGUID_BY_ID);

            stmt->setUInt32(0, pathid);

            PreparedQueryResult result2 = WorldDatabase.Query(stmt);

            if (result2)
            {
                bool hasError = false;
                do
                {
                    Field* fields = result2->Fetch();
                    uint32 wpguid = fields[0].GetUInt32();
                    Creature* creature = handler->GetSession()->GetPlayer()->GetMap()->GetCreature(ObjectGuid(HighGuid::Unit, VISUAL_WAYPOINT, wpguid));

                    if (!creature)
                    {
                        handler->PSendSysMessage(LANG_WAYPOINT_NOTREMOVED, wpguid);
                        hasError = true;

                        stmt = WorldDatabase.GetPreparedStatement(WORLD_DEL_CREATURE);
                        stmt->setUInt32(0, wpguid);
                        WorldDatabase.Execute(stmt);
                    }
                    else
                    {
                        creature->CombatStop();
                        creature->DeleteFromDB();
                        creature->AddObjectToRemoveList();
                    }

                }
                while (result2->NextRow());

                if (hasError)
                {
                    handler->PSendSysMessage(LANG_WAYPOINT_TOOFAR1);
                    handler->PSendSysMessage(LANG_WAYPOINT_TOOFAR2);
                    handler->PSendSysMessage(LANG_WAYPOINT_TOOFAR3);
                }
            }

            do
            {
                Field* fields = result->Fetch();
                uint32 point    = fields[0].GetUInt32();
                float x         = fields[1].GetFloat();
                float y         = fields[2].GetFloat();
                float z         = fields[3].GetFloat();

                uint32 id = VISUAL_WAYPOINT;

                Player* chr = handler->GetSession()->GetPlayer();
                Map* map = chr->GetMap();
                float o = chr->GetOrientation();

                Creature* wpCreature = new Creature();
                if (!wpCreature->Create(map->GenerateLowGuid<HighGuid::Unit>(), map, chr->GetPhaseMask(), id, x, y, z, o))
                {
                    handler->PSendSysMessage(LANG_WAYPOINT_VP_NOTCREATED, id);
                    delete wpCreature;
                    return false;
                }

<<<<<<< HEAD
                wpCreature->CopyPhaseFrom(chr);
=======
                wpCreature->SaveToDB(map->GetId(), (1 << map->GetSpawnMode()), chr->GetPhaseMaskForSpawn());
>>>>>>> d1efa0b8

                // Set "wpguid" column to the visual waypoint
                stmt = WorldDatabase.GetPreparedStatement(WORLD_UPD_WAYPOINT_DATA_WPGUID);
                stmt->setInt32(0, int32(wpCreature->GetSpawnId()));
                stmt->setUInt32(1, pathid);
                stmt->setUInt32(2, point);
                WorldDatabase.Execute(stmt);

<<<<<<< HEAD
                wpCreature->SaveToDB(map->GetId(), (1 << map->GetSpawnMode()), chr->GetPhaseMask());
=======
>>>>>>> d1efa0b8
                // To call _LoadGoods(); _LoadQuests(); CreateTrainerSpells();
                if (!wpCreature->LoadCreatureFromDB(wpCreature->GetSpawnId(), map))
                {
                    handler->PSendSysMessage(LANG_WAYPOINT_VP_NOTCREATED, id);
                    delete wpCreature;
                    return false;
                }

                if (target)
                {
                    wpCreature->SetDisplayId(target->GetDisplayId());
                    wpCreature->SetObjectScale(0.5f);
                    wpCreature->SetLevel(std::min<uint32>(point, STRONG_MAX_LEVEL));
                }
            }
            while (result->NextRow());

            handler->SendSysMessage("|cff00ff00Showing the current creature's path.|r");
            return true;
        }

        if (show == "first")
        {
            handler->PSendSysMessage("|cff00ff00DEBUG: wp first, GUID: %u|r", pathid);

            stmt = WorldDatabase.GetPreparedStatement(WORLD_SEL_WAYPOINT_DATA_POS_FIRST_BY_ID);
            stmt->setUInt32(0, pathid);
            PreparedQueryResult result = WorldDatabase.Query(stmt);

            if (!result)
            {
                handler->PSendSysMessage(LANG_WAYPOINT_NOTFOUND, pathid);
                handler->SetSentErrorMessage(true);
                return false;
            }

            Field* fields = result->Fetch();
            float x         = fields[0].GetFloat();
            float y         = fields[1].GetFloat();
            float z         = fields[2].GetFloat();
            uint32 id = VISUAL_WAYPOINT;

            Player* chr = handler->GetSession()->GetPlayer();
            float o = chr->GetOrientation();
            Map* map = chr->GetMap();

            Creature* creature = new Creature();
            if (!creature->Create(map->GenerateLowGuid<HighGuid::Unit>(), map, chr->GetPhaseMask(), id, x, y, z, o))
            {
                handler->PSendSysMessage(LANG_WAYPOINT_VP_NOTCREATED, id);
                delete creature;
                return false;
            }

            creature->CopyPhaseFrom(chr);

            creature->SaveToDB(map->GetId(), (1 << map->GetSpawnMode()), chr->GetPhaseMask());
            if (!creature->LoadCreatureFromDB(creature->GetSpawnId(), map))
            {
                handler->PSendSysMessage(LANG_WAYPOINT_VP_NOTCREATED, id);
                delete creature;
                return false;
            }

            if (target)
            {
                creature->SetDisplayId(target->GetDisplayId());
                creature->SetObjectScale(0.5f);
            }

            return true;
        }

        if (show == "last")
        {
            handler->PSendSysMessage("|cff00ff00DEBUG: wp last, PathID: |r|cff00ffff%u|r", pathid);

            stmt = WorldDatabase.GetPreparedStatement(WORLD_SEL_WAYPOINT_DATA_POS_LAST_BY_ID);
            stmt->setUInt32(0, pathid);
            PreparedQueryResult result = WorldDatabase.Query(stmt);

            if (!result)
            {
                handler->PSendSysMessage(LANG_WAYPOINT_NOTFOUNDLAST, pathid);
                handler->SetSentErrorMessage(true);
                return false;
            }
            Field* fields = result->Fetch();
            float x = fields[0].GetFloat();
            float y = fields[1].GetFloat();
            float z = fields[2].GetFloat();
            float o = fields[3].GetFloat();
            uint32 id = VISUAL_WAYPOINT;

            Player* chr = handler->GetSession()->GetPlayer();
            Map* map = chr->GetMap();

            Creature* creature = new Creature();
            if (!creature->Create(map->GenerateLowGuid<HighGuid::Unit>(), map, chr->GetPhaseMask(), id, x, y, z, o))
            {
                handler->PSendSysMessage(LANG_WAYPOINT_NOTCREATED, id);
                delete creature;
                return false;
            }

            creature->CopyPhaseFrom(chr);

            creature->SaveToDB(map->GetId(), (1 << map->GetSpawnMode()), chr->GetPhaseMask());
            if (!creature->LoadCreatureFromDB(creature->GetSpawnId(), map))
            {
                handler->PSendSysMessage(LANG_WAYPOINT_NOTCREATED, id);
                delete creature;
                return false;
            }

            if (target)
            {
                creature->SetDisplayId(target->GetDisplayId());
                creature->SetObjectScale(0.5f);
            }

            return true;
        }

        if (show == "off")
        {
            stmt = WorldDatabase.GetPreparedStatement(WORLD_SEL_CREATURE_BY_ID);
            stmt->setUInt32(0, 1);
            PreparedQueryResult result = WorldDatabase.Query(stmt);

            if (!result)
            {
                handler->SendSysMessage(LANG_WAYPOINT_VP_NOTFOUND);
                handler->SetSentErrorMessage(true);
                return false;
            }
            bool hasError = false;
            do
            {
                Field* fields = result->Fetch();
                ObjectGuid::LowType guid = fields[0].GetUInt32();
                Creature* creature = handler->GetSession()->GetPlayer()->GetMap()->GetCreature(ObjectGuid(HighGuid::Unit, VISUAL_WAYPOINT, guid));
                if (!creature)
                {
                    handler->PSendSysMessage(LANG_WAYPOINT_NOTREMOVED, guid);
                    hasError = true;

                    stmt = WorldDatabase.GetPreparedStatement(WORLD_DEL_CREATURE);
                    stmt->setUInt32(0, guid);
                    WorldDatabase.Execute(stmt);
                }
                else
                {
                    creature->CombatStop();
                    creature->DeleteFromDB();
                    creature->AddObjectToRemoveList();
                }
            }
            while (result->NextRow());
            // set "wpguid" column to "empty" - no visual waypoint spawned
            stmt = WorldDatabase.GetPreparedStatement(WORLD_UPD_WAYPOINT_DATA_ALL_WPGUID);

            WorldDatabase.Execute(stmt);
            //WorldDatabase.PExecute("UPDATE creature_movement SET wpguid = '0' WHERE wpguid <> '0'");

            if (hasError)
            {
                handler->PSendSysMessage(LANG_WAYPOINT_TOOFAR1);
                handler->PSendSysMessage(LANG_WAYPOINT_TOOFAR2);
                handler->PSendSysMessage(LANG_WAYPOINT_TOOFAR3);
            }

            handler->SendSysMessage(LANG_WAYPOINT_VP_ALLREMOVED);
            return true;
        }

        handler->PSendSysMessage("|cffff33ffDEBUG: wpshow - no valid command found|r");
        return true;
    }
};

void AddSC_wp_commandscript()
{
    new wp_commandscript();
}<|MERGE_RESOLUTION|>--- conflicted
+++ resolved
@@ -660,51 +660,16 @@
 
             // re-create
             Creature* wpCreature = new Creature();
-            if (!wpCreature->Create(map->GenerateLowGuid<HighGuid::Unit>(), map, chr->GetPhaseMaskForSpawn(), VISUAL_WAYPOINT, chr->GetPositionX(), chr->GetPositionY(), chr->GetPositionZ(), chr->GetOrientation()))
-            {
-<<<<<<< HEAD
-                // What to do:
-                // Move the visual spawnpoint
-                // Respawn the owner of the waypoints
-                if (wpGuid != 0)
-                {
-                    if (Creature* wpCreature = map->GetCreature(ObjectGuid(HighGuid::Unit, VISUAL_WAYPOINT, wpGuid)))
-                    {
-                        wpCreature->CombatStop();
-                        wpCreature->DeleteFromDB();
-                        wpCreature->AddObjectToRemoveList();
-                    }
-                    // re-create
-                    Creature* wpCreature2 = new Creature();
-                    if (!wpCreature2->Create(map->GenerateLowGuid<HighGuid::Unit>(), map, chr->GetPhaseMask(), VISUAL_WAYPOINT, chr->GetPositionX(), chr->GetPositionY(), chr->GetPositionZ(), chr->GetOrientation()))
-                    {
-                        handler->PSendSysMessage(LANG_WAYPOINT_VP_NOTCREATED, VISUAL_WAYPOINT);
-                        delete wpCreature2;
-                        wpCreature2 = NULL;
-                        return false;
-                    }
-
-                    wpCreature2->CopyPhaseFrom(chr);
-
-                    wpCreature2->SaveToDB(map->GetId(), (1 << map->GetSpawnMode()), chr->GetPhaseMask());
-                    // To call _LoadGoods(); _LoadQuests(); CreateTrainerSpells();
-                    /// @todo Should we first use "Create" then use "LoadFromDB"?
-                    if (!wpCreature2->LoadCreatureFromDB(wpCreature2->GetSpawnId(), map))
-                    {
-                        handler->PSendSysMessage(LANG_WAYPOINT_VP_NOTCREATED, VISUAL_WAYPOINT);
-                        delete wpCreature2;
-                        wpCreature2 = NULL;
-                        return false;
-                    }
-                    //sMapMgr->GetMap(npcCreature->GetMapId())->Add(wpCreature2);
-                }
-=======
+            if (!wpCreature->Create(map->GenerateLowGuid<HighGuid::Unit>(), map, chr->GetPhaseMask(), VISUAL_WAYPOINT, chr->GetPositionX(), chr->GetPositionY(), chr->GetPositionZ(), chr->GetOrientation()))
+            {
                 handler->PSendSysMessage(LANG_WAYPOINT_VP_NOTCREATED, VISUAL_WAYPOINT);
                 delete wpCreature;
                 return false;
             }
 
-            wpCreature->SaveToDB(map->GetId(), (1 << map->GetSpawnMode()), chr->GetPhaseMaskForSpawn());
+            wpCreature->CopyPhaseFrom(chr);
+
+            wpCreature->SaveToDB(map->GetId(), (1 << map->GetSpawnMode()), chr->GetPhaseMask());
             // To call _LoadGoods(); _LoadQuests(); CreateTrainerSpells();
             /// @todo Should we first use "Create" then use "LoadFromDB"?
             if (!wpCreature->LoadCreatureFromDB(wpCreature->GetSpawnId(), map))
@@ -713,7 +678,6 @@
                 delete wpCreature;
                 return false;
             }
->>>>>>> d1efa0b8
 
             stmt = WorldDatabase.GetPreparedStatement(WORLD_UPD_WAYPOINT_DATA_POSITION);
             stmt->setFloat(0, chr->GetPositionX());
@@ -917,11 +881,7 @@
                     return false;
                 }
 
-<<<<<<< HEAD
                 wpCreature->CopyPhaseFrom(chr);
-=======
-                wpCreature->SaveToDB(map->GetId(), (1 << map->GetSpawnMode()), chr->GetPhaseMaskForSpawn());
->>>>>>> d1efa0b8
 
                 // Set "wpguid" column to the visual waypoint
                 stmt = WorldDatabase.GetPreparedStatement(WORLD_UPD_WAYPOINT_DATA_WPGUID);
@@ -930,10 +890,7 @@
                 stmt->setUInt32(2, point);
                 WorldDatabase.Execute(stmt);
 
-<<<<<<< HEAD
                 wpCreature->SaveToDB(map->GetId(), (1 << map->GetSpawnMode()), chr->GetPhaseMask());
-=======
->>>>>>> d1efa0b8
                 // To call _LoadGoods(); _LoadQuests(); CreateTrainerSpells();
                 if (!wpCreature->LoadCreatureFromDB(wpCreature->GetSpawnId(), map))
                 {
