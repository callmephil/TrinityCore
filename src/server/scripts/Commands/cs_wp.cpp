/*
 * Copyright (C) 2008-2016 TrinityCore <http://www.trinitycore.org/>
 *
 * This program is free software; you can redistribute it and/or modify it
 * under the terms of the GNU General Public License as published by the
 * Free Software Foundation; either version 2 of the License, or (at your
 * option) any later version.
 *
 * This program is distributed in the hope that it will be useful, but WITHOUT
 * ANY WARRANTY; without even the implied warranty of MERCHANTABILITY or
 * FITNESS FOR A PARTICULAR PURPOSE. See the GNU General Public License for
 * more details.
 *
 * You should have received a copy of the GNU General Public License along
 * with this program. If not, see <http://www.gnu.org/licenses/>.
 */

/* ScriptData
Name: wp_commandscript
%Complete: 100
Comment: All wp related commands
Category: commandscripts
EndScriptData */

#include "Chat.h"
#include "Language.h"
#include "ObjectMgr.h"
#include "Player.h"
#include "ScriptMgr.h"
#include "WaypointManager.h"

class wp_commandscript : public CommandScript
{
public:
    wp_commandscript() : CommandScript("wp_commandscript") { }

    std::vector<ChatCommand> GetCommands() const override
    {
        static std::vector<ChatCommand> wpCommandTable =
        {
            { "add",    rbac::RBAC_PERM_COMMAND_WP_ADD,    false, &HandleWpAddCommand,    "" },
            { "event",  rbac::RBAC_PERM_COMMAND_WP_EVENT,  false, &HandleWpEventCommand,  "" },
            { "load",   rbac::RBAC_PERM_COMMAND_WP_LOAD,   false, &HandleWpLoadCommand,   "" },
            { "modify", rbac::RBAC_PERM_COMMAND_WP_MODIFY, false, &HandleWpModifyCommand, "" },
            { "unload", rbac::RBAC_PERM_COMMAND_WP_UNLOAD, false, &HandleWpUnLoadCommand, "" },
            { "reload", rbac::RBAC_PERM_COMMAND_WP_RELOAD, false, &HandleWpReloadCommand, "" },
            { "show",   rbac::RBAC_PERM_COMMAND_WP_SHOW,   false, &HandleWpShowCommand,   "" },
        };
        static std::vector<ChatCommand> commandTable =
        {
            { "wp", rbac::RBAC_PERM_COMMAND_WP, false, NULL, "", wpCommandTable },
        };
        return commandTable;
    }
    /**
    * Add a waypoint to a creature.
    *
    * The user can either select an npc or provide its GUID.
    *
    * The user can even select a visual waypoint - then the new waypoint
    * is placed *after* the selected one - this makes insertion of new
    * waypoints possible.
    *
    * eg:
    * .wp add 12345
    * -> adds a waypoint to the npc with the GUID 12345
    *
    * .wp add
    * -> adds a waypoint to the currently selected creature
    *
    *
    * @param args if the user did not provide a GUID, it is NULL
    *
    * @return true - command did succeed, false - something went wrong
    */
    static bool HandleWpAddCommand(ChatHandler* handler, const char* args)
    {
        // optional
        char* path_number = NULL;
        uint32 pathid = 0;

        if (*args)
            path_number = strtok((char*)args, " ");

        uint32 point = 0;
        Creature* target = handler->getSelectedCreature();

        if (!path_number)
        {
            if (target)
                pathid = target->GetWaypointPath();
            else
            {
                PreparedStatement* stmt = WorldDatabase.GetPreparedStatement(WORLD_SEL_WAYPOINT_DATA_MAX_ID);

                PreparedQueryResult result = WorldDatabase.Query(stmt);

                uint32 maxpathid = result->Fetch()->GetInt32();
                pathid = maxpathid+1;
                handler->PSendSysMessage("%s%s|r", "|cff00ff00", "New path started.");
            }
        }
        else
            pathid = atoi(path_number);

        // path_id -> ID of the Path
        // point   -> number of the waypoint (if not 0)

        if (!pathid)
        {
            handler->PSendSysMessage("%s%s|r", "|cffff33ff", "Current creature haven't loaded path.");
            return true;
        }

        PreparedStatement* stmt = WorldDatabase.GetPreparedStatement(WORLD_SEL_WAYPOINT_DATA_MAX_POINT);
        stmt->setUInt32(0, pathid);
        PreparedQueryResult result = WorldDatabase.Query(stmt);

        if (result)
            point = (*result)[0].GetUInt32();

        Player* player = handler->GetSession()->GetPlayer();
        //Map* map = player->GetMap();

        stmt = WorldDatabase.GetPreparedStatement(WORLD_INS_WAYPOINT_DATA);

        stmt->setUInt32(0, pathid);
        stmt->setUInt32(1, point + 1);
        stmt->setFloat(2, player->GetPositionX());
        stmt->setFloat(3, player->GetPositionY());
        stmt->setFloat(4, player->GetPositionZ());

        WorldDatabase.Execute(stmt);

        handler->PSendSysMessage("%s%s%u%s%u%s|r", "|cff00ff00", "PathID: |r|cff00ffff", pathid, "|r|cff00ff00: Waypoint |r|cff00ffff", point+1, "|r|cff00ff00 created. ");
        return true;
    }                                                           // HandleWpAddCommand

    static bool HandleWpLoadCommand(ChatHandler* handler, const char* args)
    {
        if (!*args)
            return false;

        // optional
        char* path_number = NULL;

        if (*args)
            path_number = strtok((char*)args, " ");

        uint32 pathid = 0;
        ObjectGuid::LowType guidLow = 0;
        Creature* target = handler->getSelectedCreature();

        // Did player provide a path_id?
        if (!path_number)
            return false;

        if (!target)
        {
            handler->SendSysMessage(LANG_SELECT_CREATURE);
            handler->SetSentErrorMessage(true);
            return false;
        }

        if (target->GetEntry() == 1)
        {
            handler->PSendSysMessage("%s%s|r", "|cffff33ff", "You want to load path to a waypoint? Aren't you?");
            handler->SetSentErrorMessage(true);
            return false;
        }

        pathid = atoi(path_number);

        if (!pathid)
        {
            handler->PSendSysMessage("%s%s|r", "|cffff33ff", "No valid path number provided.");
            return true;
        }

        guidLow = target->GetSpawnId();

        PreparedStatement* stmt = WorldDatabase.GetPreparedStatement(WORLD_SEL_CREATURE_ADDON_BY_GUID);

        stmt->setUInt32(0, guidLow);

        PreparedQueryResult result = WorldDatabase.Query(stmt);

        if (result)
        {
            stmt = WorldDatabase.GetPreparedStatement(WORLD_UPD_CREATURE_ADDON_PATH);

            stmt->setUInt32(0, pathid);
            stmt->setUInt32(1, guidLow);
        }
        else
        {
            stmt = WorldDatabase.GetPreparedStatement(WORLD_INS_CREATURE_ADDON);

            stmt->setUInt32(0, guidLow);
            stmt->setUInt32(1, pathid);
        }

        WorldDatabase.Execute(stmt);

        stmt = WorldDatabase.GetPreparedStatement(WORLD_UPD_CREATURE_MOVEMENT_TYPE);

        stmt->setUInt8(0, uint8(WAYPOINT_MOTION_TYPE));
        stmt->setUInt32(1, guidLow);

        WorldDatabase.Execute(stmt);

        target->LoadPath(pathid);
        target->SetDefaultMovementType(WAYPOINT_MOTION_TYPE);
        target->GetMotionMaster()->Initialize();
        target->Say("Path loaded.", LANG_UNIVERSAL);

        return true;
    }

    static bool HandleWpReloadCommand(ChatHandler* handler, const char* args)
    {
        if (!*args)
            return false;

        uint32 id = atoi(args);

        if (!id)
            return false;

        handler->PSendSysMessage("%s%s|r|cff00ffff%u|r", "|cff00ff00", "Loading Path: ", id);
        sWaypointMgr->ReloadPath(id);
        return true;
    }

    static bool HandleWpUnLoadCommand(ChatHandler* handler, const char* /*args*/)
    {

        Creature* target = handler->getSelectedCreature();
        PreparedStatement* stmt = NULL;

        if (!target)
        {
            handler->PSendSysMessage("%s%s|r", "|cff33ffff", "You must select a target.");
            return true;
        }

<<<<<<< HEAD
        uint32 guidLow = target->GetSpawnId();
        if (guidLow == 0)
        {
            handler->PSendSysMessage("%s%s|r", "|cffff33ff", "Target is not saved to DB.");
            return true;
        }
=======
        uint32 guildLow = target->GetSpawnId();
>>>>>>> 233297c5

        CreatureAddon const* addon = sObjectMgr->GetCreatureAddon(guidLow);
        if (!addon || addon->path_id == 0)
        {
            handler->PSendSysMessage("%s%s|r", "|cffff33ff", "Target does not have a loaded path.");
            return true;
        }

        stmt = WorldDatabase.GetPreparedStatement(WORLD_DEL_CREATURE_ADDON);
        stmt->setUInt32(0, guidLow);
        WorldDatabase.Execute(stmt);

        target->UpdateWaypointID(0);

        stmt = WorldDatabase.GetPreparedStatement(WORLD_UPD_CREATURE_MOVEMENT_TYPE);
        stmt->setUInt8(0, uint8(IDLE_MOTION_TYPE));
        stmt->setUInt32(1, guidLow);
        WorldDatabase.Execute(stmt);

        target->LoadPath(0);
        target->SetDefaultMovementType(IDLE_MOTION_TYPE);
        target->GetMotionMaster()->MoveTargetedHome();
        target->GetMotionMaster()->Initialize();
        target->Say("Path unloaded.", LANG_UNIVERSAL);
        return true;
    }

    static bool HandleWpEventCommand(ChatHandler* handler, const char* args)
    {
        if (!*args)
            return false;

        char* show_str = strtok((char*)args, " ");
        std::string show = show_str;
        PreparedStatement* stmt = NULL;

        // Check
        if ((show != "add") && (show != "mod") && (show != "del") && (show != "listid"))
            return false;

        char* arg_id = strtok(NULL, " ");
        uint32 id = 0;

        if (show == "add")
        {
            if (arg_id)
                id = atoi(arg_id);

            if (id)
            {
                stmt = WorldDatabase.GetPreparedStatement(WORLD_SEL_WAYPOINT_SCRIPT_ID_BY_GUID);
                stmt->setUInt32(0, id);
                PreparedQueryResult result = WorldDatabase.Query(stmt);

                if (!result)
                {
                    stmt = WorldDatabase.GetPreparedStatement(WORLD_INS_WAYPOINT_SCRIPT);
                    stmt->setUInt32(0, id);
                    WorldDatabase.Execute(stmt);

                    handler->PSendSysMessage("%s%s%u|r", "|cff00ff00", "Wp Event: New waypoint event added: ", id);
                }
                else
                    handler->PSendSysMessage("|cff00ff00Wp Event: You have choosed an existing waypoint script guid: %u|r", id);
            }
            else
            {
                stmt = WorldDatabase.GetPreparedStatement(WORLD_SEL_WAYPOINT_SCRIPTS_MAX_ID);
                PreparedQueryResult result = WorldDatabase.Query(stmt);
                id = result->Fetch()->GetUInt32();
                stmt = WorldDatabase.GetPreparedStatement(WORLD_INS_WAYPOINT_SCRIPT);
                stmt->setUInt32(0, id + 1);
                WorldDatabase.Execute(stmt);

                handler->PSendSysMessage("%s%s%u|r", "|cff00ff00", "Wp Event: New waypoint event added: |r|cff00ffff", id+1);
            }

            return true;
        }

        if (show == "listid")
        {
            if (!arg_id)
            {
                handler->PSendSysMessage("%s%s|r", "|cff33ffff", "Wp Event: You must provide waypoint script id.");
                return true;
            }

            id = atoi(arg_id);

            uint32 a2, a3, a4, a5, a6;
            float a8, a9, a10, a11;
            char const* a7;

            stmt = WorldDatabase.GetPreparedStatement(WORLD_SEL_WAYPOINT_SCRIPT_BY_ID);
            stmt->setUInt32(0, id);
            PreparedQueryResult result = WorldDatabase.Query(stmt);

            if (!result)
            {
                handler->PSendSysMessage("%s%s%u|r", "|cff33ffff", "Wp Event: No waypoint scripts found on id: ", id);
                return true;
            }

            Field* fields;

            do
            {
                fields = result->Fetch();
                a2 = fields[0].GetUInt32();
                a3 = fields[1].GetUInt32();
                a4 = fields[2].GetUInt32();
                a5 = fields[3].GetUInt32();
                a6 = fields[4].GetUInt32();
                a7 = fields[5].GetCString();
                a8 = fields[6].GetFloat();
                a9 = fields[7].GetFloat();
                a10 = fields[8].GetFloat();
                a11 = fields[9].GetFloat();

                handler->PSendSysMessage("|cffff33ffid:|r|cff00ffff %u|r|cff00ff00, guid: |r|cff00ffff%u|r|cff00ff00, delay: |r|cff00ffff%u|r|cff00ff00, command: |r|cff00ffff%u|r|cff00ff00, datalong: |r|cff00ffff%u|r|cff00ff00, datalong2: |r|cff00ffff%u|r|cff00ff00, datatext: |r|cff00ffff%s|r|cff00ff00, posx: |r|cff00ffff%f|r|cff00ff00, posy: |r|cff00ffff%f|r|cff00ff00, posz: |r|cff00ffff%f|r|cff00ff00, orientation: |r|cff00ffff%f|r", id, a2, a3, a4, a5, a6, a7, a8, a9, a10, a11);
            }
            while (result->NextRow());
        }

        if (show == "del")
        {
            if (!arg_id)
            {
                handler->SendSysMessage("|cffff33ffERROR: Waypoint script guid not present.|r");
                return true;
            }

            id = atoi(arg_id);

            stmt = WorldDatabase.GetPreparedStatement(WORLD_SEL_WAYPOINT_SCRIPT_ID_BY_GUID);
            stmt->setUInt32(0, id);
            PreparedQueryResult result = WorldDatabase.Query(stmt);

            if (result)
            {
                stmt = WorldDatabase.GetPreparedStatement(WORLD_DEL_WAYPOINT_SCRIPT);
                stmt->setUInt32(0, id);
                WorldDatabase.Execute(stmt);

                handler->PSendSysMessage("%s%s%u|r", "|cff00ff00", "Wp Event: Waypoint script removed: ", id);
            }
            else
                handler->PSendSysMessage("|cffff33ffWp Event: ERROR: you have selected a non existing script: %u|r", id);

            return true;
        }

        if (show == "mod")
        {
            if (!arg_id)
            {
                handler->SendSysMessage("|cffff33ffERROR: Waypoint script guid not present.|r");
                return true;
            }

            id = atoi(arg_id);

            if (!id)
            {
                handler->SendSysMessage("|cffff33ffERROR: No vallid waypoint script id not present.|r");
                return true;
            }

            char* arg_2 = strtok(NULL, " ");

            if (!arg_2)
            {
                handler->SendSysMessage("|cffff33ffERROR: No argument present.|r");
                return true;
            }

            std::string arg_string  = arg_2;

            if ((arg_string != "setid") && (arg_string != "delay") && (arg_string != "command")
                && (arg_string != "datalong") && (arg_string != "datalong2") && (arg_string != "dataint") && (arg_string != "posx")
                && (arg_string != "posy") && (arg_string != "posz") && (arg_string != "orientation"))
            {
                handler->SendSysMessage("|cffff33ffERROR: No valid argument present.|r");
                return true;
            }

            char* arg_3;
            std::string arg_str_2 = arg_2;
            arg_3 = strtok(NULL, " ");

            if (!arg_3)
            {
                handler->SendSysMessage("|cffff33ffERROR: No additional argument present.|r");
                return true;
            }

            if (arg_str_2 == "setid")
            {
                uint32 newid = atoi(arg_3);
                handler->PSendSysMessage("%s%s|r|cff00ffff%u|r|cff00ff00%s|r|cff00ffff%u|r", "|cff00ff00", "Wp Event: Wypoint scipt guid: ", newid, " id changed: ", id);

                stmt = WorldDatabase.GetPreparedStatement(WORLD_UPD_WAYPOINT_SCRIPT_ID);
                stmt->setUInt32(0, newid);
                stmt->setUInt32(1, id);
                WorldDatabase.Execute(stmt);

                return true;
            }
            else
            {
                stmt = WorldDatabase.GetPreparedStatement(WORLD_SEL_WAYPOINT_SCRIPT_ID_BY_GUID);
                stmt->setUInt32(0, id);
                PreparedQueryResult result = WorldDatabase.Query(stmt);

                if (!result)
                {
                    handler->SendSysMessage("|cffff33ffERROR: You have selected an non existing waypoint script guid.|r");
                    return true;
                }

                if (arg_str_2 == "posx")
                {
                    stmt = WorldDatabase.GetPreparedStatement(WORLD_UPD_WAYPOINT_SCRIPT_X);
                    stmt->setFloat(0, float(atof(arg_3)));
                    stmt->setUInt32(1, id);

                    WorldDatabase.Execute(stmt);

                    handler->PSendSysMessage("|cff00ff00Waypoint script:|r|cff00ffff %u|r|cff00ff00 position_x updated.|r", id);
                    return true;
                }
                else if (arg_str_2 == "posy")
                {
                    stmt = WorldDatabase.GetPreparedStatement(WORLD_UPD_WAYPOINT_SCRIPT_Y);
                    stmt->setFloat(0, float(atof(arg_3)));
                    stmt->setUInt32(1, id);

                    WorldDatabase.Execute(stmt);

                    handler->PSendSysMessage("|cff00ff00Waypoint script: %u position_y updated.|r", id);
                    return true;
                }
                else if (arg_str_2 == "posz")
                {
                    stmt = WorldDatabase.GetPreparedStatement(WORLD_UPD_WAYPOINT_SCRIPT_Z);
                    stmt->setFloat(0, float(atof(arg_3)));
                    stmt->setUInt32(1, id);

                    WorldDatabase.Execute(stmt);

                    handler->PSendSysMessage("|cff00ff00Waypoint script: |r|cff00ffff%u|r|cff00ff00 position_z updated.|r", id);
                    return true;
                }
                else if (arg_str_2 == "orientation")
                {
                    stmt = WorldDatabase.GetPreparedStatement(WORLD_UPD_WAYPOINT_SCRIPT_O);
                    stmt->setFloat(0, float(atof(arg_3)));
                    stmt->setUInt32(1, id);

                    WorldDatabase.Execute(stmt);

                    handler->PSendSysMessage("|cff00ff00Waypoint script: |r|cff00ffff%u|r|cff00ff00 orientation updated.|r", id);
                    return true;
                }
                else if (arg_str_2 == "dataint")
                {
                    WorldDatabase.PExecute("UPDATE waypoint_scripts SET %s='%u' WHERE guid='%u'", arg_2, atoi(arg_3), id); // Query can't be a prepared statement

                    handler->PSendSysMessage("|cff00ff00Waypoint script: |r|cff00ffff%u|r|cff00ff00 dataint updated.|r", id);
                    return true;
                }
                else
                {
                    std::string arg_str_3 = arg_3;
                    WorldDatabase.EscapeString(arg_str_3);
                    WorldDatabase.PExecute("UPDATE waypoint_scripts SET %s='%s' WHERE guid='%u'", arg_2, arg_str_3.c_str(), id); // Query can't be a prepared statement
                }
            }
            handler->PSendSysMessage("%s%s|r|cff00ffff%u:|r|cff00ff00 %s %s|r", "|cff00ff00", "Waypoint script:", id, arg_2, "updated.");
        }
        return true;
    }

    static bool HandleWpModifyCommand(ChatHandler* handler, const char* args)
    {
        if (!*args)
            return false;

        // first arg: add del text emote spell waittime move
        char* show_str = strtok((char*)args, " ");
        if (!show_str)
        {
            return false;
        }

        std::string show = show_str;
        // Check
        // Remember: "show" must also be the name of a column!
        if ((show != "delay") && (show != "action") && (show != "action_chance")
            && (show != "move_type") && (show != "del") && (show != "move")
            )
        {
            return false;
        }

        // Next arg is: <PATHID> <WPNUM> <ARGUMENT>
        char* arg_str = NULL;

        // Did user provide a GUID
        // or did the user select a creature?
        // -> variable lowguid is filled with the GUID of the NPC
        uint32 pathid = 0;
        uint32 point = 0;
        uint32 wpGuid = 0;
        Creature* target = handler->getSelectedCreature();
        PreparedStatement* stmt = NULL;

        if (!target || target->GetEntry() != VISUAL_WAYPOINT)
        {
            handler->SendSysMessage("|cffff33ffERROR: You must select a waypoint.|r");
            return false;
        }

        // The visual waypoint
        wpGuid = target->GetGUID().GetCounter();

        // User did select a visual waypoint?

        // Check the creature
        stmt = WorldDatabase.GetPreparedStatement(WORLD_SEL_WAYPOINT_DATA_BY_WPGUID);
        stmt->setUInt32(0, wpGuid);
        PreparedQueryResult result = WorldDatabase.Query(stmt);

        if (!result)
        {
            handler->PSendSysMessage(LANG_WAYPOINT_NOTFOUNDSEARCH, target->GetGUID().GetCounter());
            // Select waypoint number from database
            // Since we compare float values, we have to deal with
            // some difficulties.
            // Here we search for all waypoints that only differ in one from 1 thousand
            // (0.001) - There is no other way to compare C++ floats with mySQL floats
            // See also: http://dev.mysql.com/doc/refman/5.0/en/problems-with-float.html
            std::string maxDiff = "0.01";

            stmt = WorldDatabase.GetPreparedStatement(WORLD_SEL_WAYPOINT_DATA_BY_POS);
            stmt->setFloat(0, target->GetPositionX());
            stmt->setString(1, maxDiff);
            stmt->setFloat(2, target->GetPositionY());
            stmt->setString(3, maxDiff);
            stmt->setFloat(4, target->GetPositionZ());
            stmt->setString(5, maxDiff);
            PreparedQueryResult queryResult = WorldDatabase.Query(stmt);

            if (!queryResult)
            {
                handler->PSendSysMessage(LANG_WAYPOINT_NOTFOUNDDBPROBLEM, wpGuid);
                return true;
            }
        }

        do
        {
            Field* fields = result->Fetch();
            pathid = fields[0].GetUInt32();
            point  = fields[1].GetUInt32();
        }
        while (result->NextRow());

        // We have the waypoint number and the GUID of the "master npc"
        // Text is enclosed in "<>", all other arguments not
        arg_str = strtok((char*)NULL, " ");

        // Check for argument
        if (show != "del" && show != "move" && arg_str == NULL)
        {
            handler->PSendSysMessage(LANG_WAYPOINT_ARGUMENTREQ, show_str);
            return false;
        }

        if (show == "del")
        {
            handler->PSendSysMessage("|cff00ff00DEBUG: wp modify del, PathID: |r|cff00ffff%u|r", pathid);

            if (wpGuid != 0)
                if (Creature* wpCreature = handler->GetSession()->GetPlayer()->GetMap()->GetCreature(ObjectGuid(HighGuid::Unit, VISUAL_WAYPOINT, wpGuid)))
                {
                    wpCreature->CombatStop();
                    wpCreature->DeleteFromDB();
                    wpCreature->AddObjectToRemoveList();
                }

            stmt = WorldDatabase.GetPreparedStatement(WORLD_DEL_WAYPOINT_DATA);
            stmt->setUInt32(0, pathid);
            stmt->setUInt32(1, point);
            WorldDatabase.Execute(stmt);

            stmt = WorldDatabase.GetPreparedStatement(WORLD_UPD_WAYPOINT_DATA_POINT);
            stmt->setUInt32(0, pathid);
            stmt->setUInt32(1, point);
            WorldDatabase.Execute(stmt);

            handler->PSendSysMessage(LANG_WAYPOINT_REMOVED);
            return true;
        }                                                       // del

        if (show == "move")
        {
            handler->PSendSysMessage("|cff00ff00DEBUG: wp move, PathID: |r|cff00ffff%u|r", pathid);

            Player* chr = handler->GetSession()->GetPlayer();
            Map* map = chr->GetMap();
            {
                // What to do:
                // Move the visual spawnpoint
                // Respawn the owner of the waypoints
                if (wpGuid != 0)
                {
                    if (Creature* wpCreature = map->GetCreature(ObjectGuid(HighGuid::Unit, VISUAL_WAYPOINT, wpGuid)))
                    {
                        wpCreature->CombatStop();
                        wpCreature->DeleteFromDB();
                        wpCreature->AddObjectToRemoveList();
                    }
                    // re-create
                    Creature* wpCreature2 = new Creature();
<<<<<<< HEAD
                    if (!wpCreature2->Create(map->GenerateLowGuid<HighGuid::Unit>(), map, chr->GetPhaseMask(), VISUAL_WAYPOINT, chr->GetPositionX(), chr->GetPositionY(), chr->GetPositionZ(), chr->GetOrientation()))
=======
                    if (!wpCreature2->Create(map->GenerateLowGuid<HighGuid::Unit>(), map, chr->GetPhaseMaskForSpawn(), VISUAL_WAYPOINT, chr->GetPositionX(), chr->GetPositionY(), chr->GetPositionZ(), chr->GetOrientation()))
>>>>>>> 233297c5
                    {
                        handler->PSendSysMessage(LANG_WAYPOINT_VP_NOTCREATED, VISUAL_WAYPOINT);
                        delete wpCreature2;
                        wpCreature2 = NULL;
                        return false;
                    }

                    wpCreature2->CopyPhaseFrom(chr);

                    wpCreature2->SaveToDB(map->GetId(), (1 << map->GetSpawnMode()), chr->GetPhaseMask());
                    // To call _LoadGoods(); _LoadQuests(); CreateTrainerSpells();
                    /// @todo Should we first use "Create" then use "LoadFromDB"?
                    if (!wpCreature2->LoadCreatureFromDB(wpCreature2->GetSpawnId(), map))
                    {
                        handler->PSendSysMessage(LANG_WAYPOINT_VP_NOTCREATED, VISUAL_WAYPOINT);
                        delete wpCreature2;
                        wpCreature2 = NULL;
                        return false;
                    }
                    //sMapMgr->GetMap(npcCreature->GetMapId())->Add(wpCreature2);
                }

                stmt = WorldDatabase.GetPreparedStatement(WORLD_UPD_WAYPOINT_DATA_POSITION);
                stmt->setFloat(0, chr->GetPositionX());
                stmt->setFloat(1, chr->GetPositionY());
                stmt->setFloat(2, chr->GetPositionZ());
                stmt->setUInt32(3, pathid);
                stmt->setUInt32(4, point);
                WorldDatabase.Execute(stmt);

                handler->PSendSysMessage(LANG_WAYPOINT_CHANGED);
            }
            return true;
        }                                                       // move

        const char *text = arg_str;

        if (text == 0)
        {
            // show_str check for present in list of correct values, no sql injection possible
            WorldDatabase.PExecute("UPDATE waypoint_data SET %s=NULL WHERE id='%u' AND point='%u'", show_str, pathid, point); // Query can't be a prepared statement
        }
        else
        {
            // show_str check for present in list of correct values, no sql injection possible
            std::string text2 = text;
            WorldDatabase.EscapeString(text2);
            WorldDatabase.PExecute("UPDATE waypoint_data SET %s='%s' WHERE id='%u' AND point='%u'", show_str, text2.c_str(), pathid, point); // Query can't be a prepared statement
        }

        handler->PSendSysMessage(LANG_WAYPOINT_CHANGED_NO, show_str);
        return true;
    }

    static bool HandleWpShowCommand(ChatHandler* handler, const char* args)
    {
        if (!*args)
            return false;

        // first arg: on, off, first, last
        char* show_str = strtok((char*)args, " ");
        if (!show_str)
            return false;

        // second arg: GUID (optional, if a creature is selected)
        char* guid_str = strtok((char*)NULL, " ");

        uint32 pathid = 0;
        Creature* target = handler->getSelectedCreature();
        PreparedStatement* stmt = NULL;

        // Did player provide a PathID?

        if (!guid_str)
        {
            // No PathID provided
            // -> Player must have selected a creature

            if (!target)
            {
                handler->SendSysMessage(LANG_SELECT_CREATURE);
                handler->SetSentErrorMessage(true);
                return false;
            }

            pathid = target->GetWaypointPath();
        }
        else
        {
            // PathID provided
            // Warn if player also selected a creature
            // -> Creature selection is ignored <-
            if (target)
                handler->SendSysMessage(LANG_WAYPOINT_CREATSELECTED);

            pathid = atoi((char*)guid_str);
        }

        std::string show = show_str;

        //handler->PSendSysMessage("wpshow - show: %s", show);

        // Show info for the selected waypoint
        if (show == "info")
        {
            // Check if the user did specify a visual waypoint
            if (!target || target->GetEntry() != VISUAL_WAYPOINT)
            {
                handler->PSendSysMessage(LANG_WAYPOINT_VP_SELECT);
                handler->SetSentErrorMessage(true);
                return false;
            }

            stmt = WorldDatabase.GetPreparedStatement(WORLD_SEL_WAYPOINT_DATA_ALL_BY_WPGUID);
            stmt->setUInt32(0, target->GetGUID().GetCounter());
            PreparedQueryResult result = WorldDatabase.Query(stmt);

            if (!result)
            {
                handler->SendSysMessage(LANG_WAYPOINT_NOTFOUNDDBPROBLEM);
                return true;
            }

            handler->SendSysMessage("|cff00ffffDEBUG: wp show info:|r");
            do
            {
                Field* fields = result->Fetch();
                pathid                  = fields[0].GetUInt32();
                uint32 point            = fields[1].GetUInt32();
                uint32 delay            = fields[2].GetUInt32();
                uint32 flag             = fields[3].GetUInt32();
                uint32 ev_id            = fields[4].GetUInt32();
                uint32 ev_chance        = fields[5].GetUInt32();

                handler->PSendSysMessage("|cff00ff00Show info: for current point: |r|cff00ffff%u|r|cff00ff00, Path ID: |r|cff00ffff%u|r", point, pathid);
                handler->PSendSysMessage("|cff00ff00Show info: delay: |r|cff00ffff%u|r", delay);
                handler->PSendSysMessage("|cff00ff00Show info: Move flag: |r|cff00ffff%u|r", flag);
                handler->PSendSysMessage("|cff00ff00Show info: Waypoint event: |r|cff00ffff%u|r", ev_id);
                handler->PSendSysMessage("|cff00ff00Show info: Event chance: |r|cff00ffff%u|r", ev_chance);
            }
            while (result->NextRow());

            return true;
        }

        if (show == "on")
        {
            stmt = WorldDatabase.GetPreparedStatement(WORLD_SEL_WAYPOINT_DATA_POS_BY_ID);
            stmt->setUInt32(0, pathid);
            PreparedQueryResult result = WorldDatabase.Query(stmt);

            if (!result)
            {
                handler->SendSysMessage("|cffff33ffPath no found.|r");
                handler->SetSentErrorMessage(true);
                return false;
            }

            handler->PSendSysMessage("|cff00ff00DEBUG: wp on, PathID: |cff00ffff%u|r", pathid);

            // Delete all visuals for this NPC
            stmt = WorldDatabase.GetPreparedStatement(WORLD_SEL_WAYPOINT_DATA_WPGUID_BY_ID);

            stmt->setUInt32(0, pathid);

            PreparedQueryResult result2 = WorldDatabase.Query(stmt);

            if (result2)
            {
                bool hasError = false;
                do
                {
                    Field* fields = result2->Fetch();
                    uint32 wpguid = fields[0].GetUInt32();
                    Creature* creature = handler->GetSession()->GetPlayer()->GetMap()->GetCreature(ObjectGuid(HighGuid::Unit, VISUAL_WAYPOINT, wpguid));

                    if (!creature)
                    {
                        handler->PSendSysMessage(LANG_WAYPOINT_NOTREMOVED, wpguid);
                        hasError = true;

                        stmt = WorldDatabase.GetPreparedStatement(WORLD_DEL_CREATURE);
                        stmt->setUInt32(0, wpguid);
                        WorldDatabase.Execute(stmt);
                    }
                    else
                    {
                        creature->CombatStop();
                        creature->DeleteFromDB();
                        creature->AddObjectToRemoveList();
                    }

                }
                while (result2->NextRow());

                if (hasError)
                {
                    handler->PSendSysMessage(LANG_WAYPOINT_TOOFAR1);
                    handler->PSendSysMessage(LANG_WAYPOINT_TOOFAR2);
                    handler->PSendSysMessage(LANG_WAYPOINT_TOOFAR3);
                }
            }

            do
            {
                Field* fields = result->Fetch();
                uint32 point    = fields[0].GetUInt32();
                float x         = fields[1].GetFloat();
                float y         = fields[2].GetFloat();
                float z         = fields[3].GetFloat();

                uint32 id = VISUAL_WAYPOINT;

                Player* chr = handler->GetSession()->GetPlayer();
                Map* map = chr->GetMap();
                float o = chr->GetOrientation();

                Creature* wpCreature = new Creature();
<<<<<<< HEAD
                if (!wpCreature->Create(map->GenerateLowGuid<HighGuid::Unit>(), map, chr->GetPhaseMask(), id, x, y, z, o))
=======
                if (!wpCreature->Create(map->GenerateLowGuid<HighGuid::Unit>(), map, chr->GetPhaseMaskForSpawn(), id, x, y, z, o))
>>>>>>> 233297c5
                {
                    handler->PSendSysMessage(LANG_WAYPOINT_VP_NOTCREATED, id);
                    delete wpCreature;
                    return false;
                }

                wpCreature->CopyPhaseFrom(chr);

                // Set "wpguid" column to the visual waypoint
                stmt = WorldDatabase.GetPreparedStatement(WORLD_UPD_WAYPOINT_DATA_WPGUID);
                stmt->setInt32(0, int32(wpCreature->GetGUID().GetCounter()));
                stmt->setUInt32(1, pathid);
                stmt->setUInt32(2, point);
                WorldDatabase.Execute(stmt);

                wpCreature->SaveToDB(map->GetId(), (1 << map->GetSpawnMode()), chr->GetPhaseMask());
                // To call _LoadGoods(); _LoadQuests(); CreateTrainerSpells();
                if (!wpCreature->LoadCreatureFromDB(wpCreature->GetSpawnId(), map))
                {
                    handler->PSendSysMessage(LANG_WAYPOINT_VP_NOTCREATED, id);
                    delete wpCreature;
                    return false;
                }

                if (target)
                {
                    wpCreature->SetDisplayId(target->GetDisplayId());
                    wpCreature->SetObjectScale(0.5f);
                    wpCreature->SetLevel(std::min<uint32>(point, STRONG_MAX_LEVEL));
                }
            }
            while (result->NextRow());

            handler->SendSysMessage("|cff00ff00Showing the current creature's path.|r");
            return true;
        }

        if (show == "first")
        {
            handler->PSendSysMessage("|cff00ff00DEBUG: wp first, GUID: %u|r", pathid);

            stmt = WorldDatabase.GetPreparedStatement(WORLD_SEL_WAYPOINT_DATA_POS_FIRST_BY_ID);
            stmt->setUInt32(0, pathid);
            PreparedQueryResult result = WorldDatabase.Query(stmt);

            if (!result)
            {
                handler->PSendSysMessage(LANG_WAYPOINT_NOTFOUND, pathid);
                handler->SetSentErrorMessage(true);
                return false;
            }

            Field* fields = result->Fetch();
            float x         = fields[0].GetFloat();
            float y         = fields[1].GetFloat();
            float z         = fields[2].GetFloat();
            uint32 id = VISUAL_WAYPOINT;

            Player* chr = handler->GetSession()->GetPlayer();
            float o = chr->GetOrientation();
            Map* map = chr->GetMap();

            Creature* creature = new Creature();
<<<<<<< HEAD
            if (!creature->Create(map->GenerateLowGuid<HighGuid::Unit>(), map, chr->GetPhaseMask(), id, x, y, z, o))
=======
            if (!creature->Create(map->GenerateLowGuid<HighGuid::Unit>(), map, chr->GetPhaseMaskForSpawn(), id, x, y, z, o))
>>>>>>> 233297c5
            {
                handler->PSendSysMessage(LANG_WAYPOINT_VP_NOTCREATED, id);
                delete creature;
                return false;
            }

<<<<<<< HEAD
            creature->CopyPhaseFrom(chr);

            creature->SaveToDB(map->GetId(), (1 << map->GetSpawnMode()), chr->GetPhaseMask());
=======
            creature->SaveToDB(map->GetId(), (1 << map->GetSpawnMode()), chr->GetPhaseMaskForSpawn());
>>>>>>> 233297c5
            if (!creature->LoadCreatureFromDB(creature->GetSpawnId(), map))
            {
                handler->PSendSysMessage(LANG_WAYPOINT_VP_NOTCREATED, id);
                delete creature;
                return false;
            }

            if (target)
            {
                creature->SetDisplayId(target->GetDisplayId());
                creature->SetObjectScale(0.5f);
            }

            return true;
        }

        if (show == "last")
        {
            handler->PSendSysMessage("|cff00ff00DEBUG: wp last, PathID: |r|cff00ffff%u|r", pathid);

            stmt = WorldDatabase.GetPreparedStatement(WORLD_SEL_WAYPOINT_DATA_POS_LAST_BY_ID);
            stmt->setUInt32(0, pathid);
            PreparedQueryResult result = WorldDatabase.Query(stmt);

            if (!result)
            {
                handler->PSendSysMessage(LANG_WAYPOINT_NOTFOUNDLAST, pathid);
                handler->SetSentErrorMessage(true);
                return false;
            }
            Field* fields = result->Fetch();
            float x = fields[0].GetFloat();
            float y = fields[1].GetFloat();
            float z = fields[2].GetFloat();
            float o = fields[3].GetFloat();
            uint32 id = VISUAL_WAYPOINT;

            Player* chr = handler->GetSession()->GetPlayer();
            Map* map = chr->GetMap();

            Creature* creature = new Creature();
<<<<<<< HEAD
            if (!creature->Create(map->GenerateLowGuid<HighGuid::Unit>(), map, chr->GetPhaseMask(), id, x, y, z, o))
=======
            if (!creature->Create(map->GenerateLowGuid<HighGuid::Unit>(), map, chr->GetPhaseMaskForSpawn(), id, x, y, z, o))
>>>>>>> 233297c5
            {
                handler->PSendSysMessage(LANG_WAYPOINT_NOTCREATED, id);
                delete creature;
                return false;
            }

<<<<<<< HEAD
            creature->CopyPhaseFrom(chr);

            creature->SaveToDB(map->GetId(), (1 << map->GetSpawnMode()), chr->GetPhaseMask());
=======
            creature->SaveToDB(map->GetId(), (1 << map->GetSpawnMode()), chr->GetPhaseMaskForSpawn());
>>>>>>> 233297c5
            if (!creature->LoadCreatureFromDB(creature->GetSpawnId(), map))
            {
                handler->PSendSysMessage(LANG_WAYPOINT_NOTCREATED, id);
                delete creature;
                return false;
            }

            if (target)
            {
                creature->SetDisplayId(target->GetDisplayId());
                creature->SetObjectScale(0.5f);
            }

            return true;
        }

        if (show == "off")
        {
            stmt = WorldDatabase.GetPreparedStatement(WORLD_SEL_CREATURE_BY_ID);
            stmt->setUInt32(0, 1);
            PreparedQueryResult result = WorldDatabase.Query(stmt);

            if (!result)
            {
                handler->SendSysMessage(LANG_WAYPOINT_VP_NOTFOUND);
                handler->SetSentErrorMessage(true);
                return false;
            }
            bool hasError = false;
            do
            {
                Field* fields = result->Fetch();
                ObjectGuid::LowType guid = fields[0].GetUInt32();
                Creature* creature = handler->GetSession()->GetPlayer()->GetMap()->GetCreature(ObjectGuid(HighGuid::Unit, VISUAL_WAYPOINT, guid));
                if (!creature)
                {
                    handler->PSendSysMessage(LANG_WAYPOINT_NOTREMOVED, guid);
                    hasError = true;

                    stmt = WorldDatabase.GetPreparedStatement(WORLD_DEL_CREATURE);
                    stmt->setUInt32(0, guid);
                    WorldDatabase.Execute(stmt);
                }
                else
                {
                    creature->CombatStop();
                    creature->DeleteFromDB();
                    creature->AddObjectToRemoveList();
                }
            }
            while (result->NextRow());
            // set "wpguid" column to "empty" - no visual waypoint spawned
            stmt = WorldDatabase.GetPreparedStatement(WORLD_UPD_WAYPOINT_DATA_ALL_WPGUID);

            WorldDatabase.Execute(stmt);
            //WorldDatabase.PExecute("UPDATE creature_movement SET wpguid = '0' WHERE wpguid <> '0'");

            if (hasError)
            {
                handler->PSendSysMessage(LANG_WAYPOINT_TOOFAR1);
                handler->PSendSysMessage(LANG_WAYPOINT_TOOFAR2);
                handler->PSendSysMessage(LANG_WAYPOINT_TOOFAR3);
            }

            handler->SendSysMessage(LANG_WAYPOINT_VP_ALLREMOVED);
            return true;
        }

        handler->PSendSysMessage("|cffff33ffDEBUG: wpshow - no valid command found|r");
        return true;
    }
};

void AddSC_wp_commandscript()
{
    new wp_commandscript();
}<|MERGE_RESOLUTION|>--- conflicted
+++ resolved
@@ -244,16 +244,12 @@
             return true;
         }
 
-<<<<<<< HEAD
         uint32 guidLow = target->GetSpawnId();
         if (guidLow == 0)
         {
             handler->PSendSysMessage("%s%s|r", "|cffff33ff", "Target is not saved to DB.");
             return true;
         }
-=======
-        uint32 guildLow = target->GetSpawnId();
->>>>>>> 233297c5
 
         CreatureAddon const* addon = sObjectMgr->GetCreatureAddon(guidLow);
         if (!addon || addon->path_id == 0)
@@ -680,11 +676,7 @@
                     }
                     // re-create
                     Creature* wpCreature2 = new Creature();
-<<<<<<< HEAD
                     if (!wpCreature2->Create(map->GenerateLowGuid<HighGuid::Unit>(), map, chr->GetPhaseMask(), VISUAL_WAYPOINT, chr->GetPositionX(), chr->GetPositionY(), chr->GetPositionZ(), chr->GetOrientation()))
-=======
-                    if (!wpCreature2->Create(map->GenerateLowGuid<HighGuid::Unit>(), map, chr->GetPhaseMaskForSpawn(), VISUAL_WAYPOINT, chr->GetPositionX(), chr->GetPositionY(), chr->GetPositionZ(), chr->GetOrientation()))
->>>>>>> 233297c5
                     {
                         handler->PSendSysMessage(LANG_WAYPOINT_VP_NOTCREATED, VISUAL_WAYPOINT);
                         delete wpCreature2;
@@ -903,11 +895,7 @@
                 float o = chr->GetOrientation();
 
                 Creature* wpCreature = new Creature();
-<<<<<<< HEAD
                 if (!wpCreature->Create(map->GenerateLowGuid<HighGuid::Unit>(), map, chr->GetPhaseMask(), id, x, y, z, o))
-=======
-                if (!wpCreature->Create(map->GenerateLowGuid<HighGuid::Unit>(), map, chr->GetPhaseMaskForSpawn(), id, x, y, z, o))
->>>>>>> 233297c5
                 {
                     handler->PSendSysMessage(LANG_WAYPOINT_VP_NOTCREATED, id);
                     delete wpCreature;
@@ -971,24 +959,16 @@
             Map* map = chr->GetMap();
 
             Creature* creature = new Creature();
-<<<<<<< HEAD
             if (!creature->Create(map->GenerateLowGuid<HighGuid::Unit>(), map, chr->GetPhaseMask(), id, x, y, z, o))
-=======
-            if (!creature->Create(map->GenerateLowGuid<HighGuid::Unit>(), map, chr->GetPhaseMaskForSpawn(), id, x, y, z, o))
->>>>>>> 233297c5
             {
                 handler->PSendSysMessage(LANG_WAYPOINT_VP_NOTCREATED, id);
                 delete creature;
                 return false;
             }
 
-<<<<<<< HEAD
             creature->CopyPhaseFrom(chr);
 
             creature->SaveToDB(map->GetId(), (1 << map->GetSpawnMode()), chr->GetPhaseMask());
-=======
-            creature->SaveToDB(map->GetId(), (1 << map->GetSpawnMode()), chr->GetPhaseMaskForSpawn());
->>>>>>> 233297c5
             if (!creature->LoadCreatureFromDB(creature->GetSpawnId(), map))
             {
                 handler->PSendSysMessage(LANG_WAYPOINT_VP_NOTCREATED, id);
@@ -1030,24 +1010,16 @@
             Map* map = chr->GetMap();
 
             Creature* creature = new Creature();
-<<<<<<< HEAD
             if (!creature->Create(map->GenerateLowGuid<HighGuid::Unit>(), map, chr->GetPhaseMask(), id, x, y, z, o))
-=======
-            if (!creature->Create(map->GenerateLowGuid<HighGuid::Unit>(), map, chr->GetPhaseMaskForSpawn(), id, x, y, z, o))
->>>>>>> 233297c5
             {
                 handler->PSendSysMessage(LANG_WAYPOINT_NOTCREATED, id);
                 delete creature;
                 return false;
             }
 
-<<<<<<< HEAD
             creature->CopyPhaseFrom(chr);
 
             creature->SaveToDB(map->GetId(), (1 << map->GetSpawnMode()), chr->GetPhaseMask());
-=======
-            creature->SaveToDB(map->GetId(), (1 << map->GetSpawnMode()), chr->GetPhaseMaskForSpawn());
->>>>>>> 233297c5
             if (!creature->LoadCreatureFromDB(creature->GetSpawnId(), map))
             {
                 handler->PSendSysMessage(LANG_WAYPOINT_NOTCREATED, id);
