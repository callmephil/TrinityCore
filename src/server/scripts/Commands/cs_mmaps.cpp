--- conflicted
+++ resolved
@@ -1,6 +1,5 @@
 /*
-<<<<<<< HEAD
-* Copyright (C) 2008-2015 TrinityCore <http://www.trinitycore.org/>
+ * Copyright (C) 2008-2015 TrinityCore <http://www.trinitycore.org/>
 *
 * This program is free software; you can redistribute it and/or modify it
 * under the terms of the GNU General Public License as published by the
@@ -15,23 +14,6 @@
 * You should have received a copy of the GNU General Public License along
 * with this program. If not, see <http://www.gnu.org/licenses/>.
 */
-=======
- * Copyright (C) 2008-2015 TrinityCore <http://www.trinitycore.org/>
- *
- * This program is free software; you can redistribute it and/or modify it
- * under the terms of the GNU General Public License as published by the
- * Free Software Foundation; either version 2 of the License, or (at your
- * option) any later version.
- *
- * This program is distributed in the hope that it will be useful, but WITHOUT
- * ANY WARRANTY; without even the implied warranty of MERCHANTABILITY or
- * FITNESS FOR A PARTICULAR PURPOSE. See the GNU General Public License for
- * more details.
- *
- * You should have received a copy of the GNU General Public License along
- * with this program. If not, see <http://www.gnu.org/licenses/>.
- */
->>>>>>> f3e86d3e
 
 /**
 * @file cs_mmaps.cpp
@@ -65,17 +47,17 @@
         static ChatCommand mmapCommandTable[] =
         {
             { "loadedtiles", rbac::RBAC_PERM_COMMAND_MMAP_LOADEDTILES, false, &HandleMmapLoadedTilesCommand, "", NULL },
-            { "loc", rbac::RBAC_PERM_COMMAND_MMAP_LOC, false, &HandleMmapLocCommand, "", NULL },
-            { "path", rbac::RBAC_PERM_COMMAND_MMAP_PATH, false, &HandleMmapPathCommand, "", NULL },
-            { "stats", rbac::RBAC_PERM_COMMAND_MMAP_STATS, false, &HandleMmapStatsCommand, "", NULL },
-            { "testarea", rbac::RBAC_PERM_COMMAND_MMAP_TESTAREA, false, &HandleMmapTestArea, "", NULL },
-            { NULL, 0, false, NULL, "", NULL }
+            { "loc",         rbac::RBAC_PERM_COMMAND_MMAP_LOC,         false, &HandleMmapLocCommand,         "", NULL },
+            { "path",        rbac::RBAC_PERM_COMMAND_MMAP_PATH,        false, &HandleMmapPathCommand,        "", NULL },
+            { "stats",       rbac::RBAC_PERM_COMMAND_MMAP_STATS,       false, &HandleMmapStatsCommand,       "", NULL },
+            { "testarea",    rbac::RBAC_PERM_COMMAND_MMAP_TESTAREA,    false, &HandleMmapTestArea,           "", NULL },
+            { NULL,          0,                                  false, NULL,                          "", NULL }
         };
 
         static ChatCommand commandTable[] =
         {
-            { "mmap", rbac::RBAC_PERM_COMMAND_MMAP, true, NULL, "", mmapCommandTable },
-            { NULL, 0, false, NULL, "", NULL }
+            { "mmap", rbac::RBAC_PERM_COMMAND_MMAP, true, NULL, "", mmapCommandTable  },
+            { NULL,   0,                     false, NULL, "", NULL }
         };
         return commandTable;
     }
