--- conflicted
+++ resolved
@@ -765,13 +765,8 @@
             }
 
             target->GetSpellHistory()->ResetCooldown(spellIid, true);
-<<<<<<< HEAD
             target->GetSpellHistory()->ResetCharges(spellInfo->ChargeCategoryId);
-            handler->PSendSysMessage(LANG_REMOVE_COOLDOWN, spellIid, target == handler->GetSession()->GetPlayer() ? handler->GetTrinityString(LANG_YOU) : nameLink.c_str());
-=======
-            target->GetSpellHistory()->ResetCharges(spellInfo->ChargeCategoryEntry);
             handler->PSendSysMessage(LANG_REMOVE_COOLDOWN, spellIid, owner == handler->GetSession()->GetPlayer() ? handler->GetTrinityString(LANG_YOU) : nameLink.c_str());
->>>>>>> 201d09ec
         }
         return true;
     }
