--- conflicted
+++ resolved
@@ -96,12 +96,7 @@
         target->SetTitle(titleInfo);                            // to be sure that title now known
         target->SetUInt32Value(PLAYER_CHOSEN_TITLE, titleInfo->bit_index);
 
-<<<<<<< HEAD
-        handler->PSendSysMessage(LANG_TITLE_CURRENT_RES, id, titleInfo->name, tNameLink.c_str());
-=======
-        handler->PSendSysMessage(LANG_TITLE_CURRENT_RES, id, target->getGender() == GENDER_MALE ? titleInfo->nameMale[handler->GetSessionDbcLocale()] : titleInfo->nameFemale[handler->GetSessionDbcLocale()], tNameLink.c_str());
->>>>>>> 29610b25
-
+        handler->PSendSysMessage(LANG_TITLE_CURRENT_RES, id, target->getGender() == GENDER_MALE ? titleInfo->nameMale : titleInfo->nameFemale, tNameLink.c_str());
         return true;
     }
 
@@ -143,11 +138,7 @@
         std::string tNameLink = handler->GetNameLink(target);
 
         char titleNameStr[80];
-<<<<<<< HEAD
-        snprintf(titleNameStr, 80, titleInfo->name, target->GetName().c_str());
-=======
-        snprintf(titleNameStr, 80, target->getGender() == GENDER_MALE ? titleInfo->nameMale[handler->GetSessionDbcLocale()] : titleInfo->nameFemale[handler->GetSessionDbcLocale()], target->GetName().c_str());
->>>>>>> 29610b25
+        snprintf(titleNameStr, 80, target->getGender() == GENDER_MALE ? titleInfo->nameMale : titleInfo->nameFemale, target->GetName().c_str());
 
         target->SetTitle(titleInfo);
         handler->PSendSysMessage(LANG_TITLE_ADD_RES, id, titleNameStr, tNameLink.c_str());
@@ -195,11 +186,7 @@
         std::string tNameLink = handler->GetNameLink(target);
 
         char titleNameStr[80];
-<<<<<<< HEAD
-        snprintf(titleNameStr, 80, titleInfo->name, target->GetName().c_str());
-=======
-        snprintf(titleNameStr, 80, target->getGender() == GENDER_MALE ? titleInfo->nameMale[handler->GetSessionDbcLocale()] : titleInfo->nameFemale[handler->GetSessionDbcLocale()], target->GetName().c_str());
->>>>>>> 29610b25
+        snprintf(titleNameStr, 80, target->getGender() == GENDER_MALE ? titleInfo->nameMale : titleInfo->nameFemale, target->GetName().c_str());
 
         handler->PSendSysMessage(LANG_TITLE_REMOVE_RES, id, titleNameStr, tNameLink.c_str());
 
