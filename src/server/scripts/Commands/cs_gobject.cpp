/*
 * Copyright (C) 2008-2016 TrinityCore <http://www.trinitycore.org/>
 *
 * This program is free software; you can redistribute it and/or modify it
 * under the terms of the GNU General Public License as published by the
 * Free Software Foundation; either version 2 of the License, or (at your
 * option) any later version.
 *
 * This program is distributed in the hope that it will be useful, but WITHOUT
 * ANY WARRANTY; without even the implied warranty of MERCHANTABILITY or
 * FITNESS FOR A PARTICULAR PURPOSE. See the GNU General Public License for
 * more details.
 *
 * You should have received a copy of the GNU General Public License along
 * with this program. If not, see <http://www.gnu.org/licenses/>.
 */

/* ScriptData
Name: gobject_commandscript
%Complete: 100
Comment: All gobject related commands
Category: commandscripts
EndScriptData */

#include "ScriptMgr.h"
#include "GameEventMgr.h"
#include "ObjectMgr.h"
#include "PoolMgr.h"
#include "MapManager.h"
#include "Chat.h"
#include "Language.h"
#include "Player.h"
#include "Opcodes.h"

class gobject_commandscript : public CommandScript
{
public:
    gobject_commandscript() : CommandScript("gobject_commandscript") { }

    std::vector<ChatCommand> GetCommands() const override
    {
        static std::vector<ChatCommand> gobjectAddCommandTable =
        {
            { "temp", rbac::RBAC_PERM_COMMAND_GOBJECT_ADD_TEMP, false, &HandleGameObjectAddTempCommand,   "" },
            { "",     rbac::RBAC_PERM_COMMAND_GOBJECT_ADD,      false, &HandleGameObjectAddCommand,       "" },
        };
        static std::vector<ChatCommand> gobjectSetCommandTable =
        {
            { "phase", rbac::RBAC_PERM_COMMAND_GOBJECT_SET_PHASE, false, &HandleGameObjectSetPhaseCommand,  "" },
            { "state", rbac::RBAC_PERM_COMMAND_GOBJECT_SET_STATE, false, &HandleGameObjectSetStateCommand,  "" },
        };
        static std::vector<ChatCommand> gobjectCommandTable =
        {
            { "activate", rbac::RBAC_PERM_COMMAND_GOBJECT_ACTIVATE, false, &HandleGameObjectActivateCommand,  ""       },
            { "delete",   rbac::RBAC_PERM_COMMAND_GOBJECT_DELETE,   false, &HandleGameObjectDeleteCommand,    ""       },
            { "info",     rbac::RBAC_PERM_COMMAND_GOBJECT_INFO,     false, &HandleGameObjectInfoCommand,      ""       },
            { "move",     rbac::RBAC_PERM_COMMAND_GOBJECT_MOVE,     false, &HandleGameObjectMoveCommand,      ""       },
            { "near",     rbac::RBAC_PERM_COMMAND_GOBJECT_NEAR,     false, &HandleGameObjectNearCommand,      ""       },
            { "target",   rbac::RBAC_PERM_COMMAND_GOBJECT_TARGET,   false, &HandleGameObjectTargetCommand,    ""       },
            { "turn",     rbac::RBAC_PERM_COMMAND_GOBJECT_TURN,     false, &HandleGameObjectTurnCommand,      ""       },
            { "add",      rbac::RBAC_PERM_COMMAND_GOBJECT_ADD,      false, NULL,            "", gobjectAddCommandTable },
            { "set",      rbac::RBAC_PERM_COMMAND_GOBJECT_SET,      false, NULL,            "", gobjectSetCommandTable },
        };
        static std::vector<ChatCommand> commandTable =
        {
            { "gobject", rbac::RBAC_PERM_COMMAND_GOBJECT, false, NULL, "", gobjectCommandTable },
        };
        return commandTable;
    }

    static bool HandleGameObjectActivateCommand(ChatHandler* handler, char const* args)
    {
        if (!*args)
            return false;

        char* id = handler->extractKeyFromLink((char*)args, "Hgameobject");
        if (!id)
            return false;

        ObjectGuid::LowType guidLow = atoi(id);
        if (!guidLow)
            return false;

        GameObject* object = NULL;

        // by DB guid
        if (GameObjectData const* goData = sObjectMgr->GetGOData(guidLow))
            object = handler->GetObjectGlobalyWithGuidOrNearWithDbGuid(guidLow, goData->id);

        if (!object)
        {
            handler->PSendSysMessage(LANG_COMMAND_OBJNOTFOUND, guidLow);
            handler->SetSentErrorMessage(true);
            return false;
        }

        // Activate
        object->SetLootState(GO_READY);
        object->UseDoorOrButton(10000, false, handler->GetSession()->GetPlayer());

        handler->PSendSysMessage("Object activated!");

        return true;
    }

    //spawn go
    static bool HandleGameObjectAddCommand(ChatHandler* handler, char const* args)
    {
        if (!*args)
            return false;

        // number or [name] Shift-click form |color|Hgameobject_entry:go_id|h[name]|h|r
        char* id = handler->extractKeyFromLink((char*)args, "Hgameobject_entry");
        if (!id)
            return false;

        uint32 objectId = atoul(id);
        if (!objectId)
            return false;

        char* spawntimeSecs = strtok(NULL, " ");

        const GameObjectTemplate* objectInfo = sObjectMgr->GetGameObjectTemplate(objectId);

        if (!objectInfo)
        {
            handler->PSendSysMessage(LANG_GAMEOBJECT_NOT_EXIST, objectId);
            handler->SetSentErrorMessage(true);
            return false;
        }

        if (objectInfo->displayId && !sGameObjectDisplayInfoStore.LookupEntry(objectInfo->displayId))
        {
            // report to DB errors log as in loading case
            TC_LOG_ERROR("sql.sql", "Gameobject (Entry %u GoType: %u) have invalid displayId (%u), not spawned.", objectId, objectInfo->type, objectInfo->displayId);
            handler->PSendSysMessage(LANG_GAMEOBJECT_HAVE_INVALID_DATA, objectId);
            handler->SetSentErrorMessage(true);
            return false;
        }

        Player* player = handler->GetSession()->GetPlayer();
        float x = float(player->GetPositionX());
        float y = float(player->GetPositionY());
        float z = float(player->GetPositionZ());
        float o = float(player->GetOrientation());
        Map* map = player->GetMap();

        GameObject* object = new GameObject;
        ObjectGuid::LowType guidLow = map->GenerateLowGuid<HighGuid::GameObject>();

        if (!object->Create(guidLow, objectInfo->entry, map, 0, x, y, z, o, 0.0f, 0.0f, 0.0f, 0.0f, 0, GO_STATE_READY))
        {
            delete object;
            return false;
        }

        object->CopyPhaseFrom(player);

        if (spawntimeSecs)
        {
            uint32 value = atoi((char*)spawntimeSecs);
            object->SetRespawnTime(value);
        }

        // fill the gameobject data and save to the db
<<<<<<< HEAD
        object->SaveToDB(map->GetId(), (1 << map->GetSpawnMode()), player->GetPhaseMask());
=======
        object->SaveToDB(map->GetId(), (1 << map->GetSpawnMode()), player->GetPhaseMaskForSpawn());
        guidLow = object->GetSpawnId();

>>>>>>> 233297c5
        // delete the old object and do a clean load from DB with a fresh new GameObject instance.
        // this is required to avoid weird behavior and memory leaks
        delete object;

        object = new GameObject();
        // this will generate a new guid if the object is in an instance
        if (!object->LoadGameObjectFromDB(guidLow, map))
        {
            delete object;
            return false;
        }

        /// @todo is it really necessary to add both the real and DB table guid here ?
        sObjectMgr->AddGameobjectToGrid(guidLow, sObjectMgr->GetGOData(guidLow));

        handler->PSendSysMessage(LANG_GAMEOBJECT_ADD, objectId, objectInfo->name.c_str(), guidLow, x, y, z);
        return true;
    }

    // add go, temp only
    static bool HandleGameObjectAddTempCommand(ChatHandler* handler, char const* args)
    {
        if (!*args)
            return false;

        char* id = strtok((char*)args, " ");
        if (!id)
            return false;

        Player* player = handler->GetSession()->GetPlayer();

        char* spawntime = strtok(NULL, " ");
        uint32 spawntm = 300;

        if (spawntime)
            spawntm = atoi((char*)spawntime);

        float x = player->GetPositionX();
        float y = player->GetPositionY();
        float z = player->GetPositionZ();
        float ang = player->GetOrientation();

        float rot2 = std::sin(ang/2);
        float rot3 = std::cos(ang/2);

        uint32 objectId = atoi(id);

        if (!sObjectMgr->GetGameObjectTemplate(objectId))
        {
            handler->PSendSysMessage(LANG_GAMEOBJECT_NOT_EXIST, objectId);
            handler->SetSentErrorMessage(true);
            return false;
        }

        player->SummonGameObject(objectId, x, y, z, ang, 0, 0, rot2, rot3, spawntm);

        return true;
    }

    static bool HandleGameObjectTargetCommand(ChatHandler* handler, char const* args)
    {
        Player* player = handler->GetSession()->GetPlayer();
        QueryResult result;
        GameEventMgr::ActiveEvents const& activeEventsList = sGameEventMgr->GetActiveEventList();

        if (*args)
        {
            // number or [name] Shift-click form |color|Hgameobject_entry:go_id|h[name]|h|r
            char* id = handler->extractKeyFromLink((char*)args, "Hgameobject_entry");
            if (!id)
                return false;

            uint32 objectId = atoul(id);

            if (objectId)
                result = WorldDatabase.PQuery("SELECT guid, id, position_x, position_y, position_z, orientation, map, phaseMask, (POW(position_x - '%f', 2) + POW(position_y - '%f', 2) + POW(position_z - '%f', 2)) AS order_ FROM gameobject WHERE map = '%i' AND id = '%u' ORDER BY order_ ASC LIMIT 1",
                player->GetPositionX(), player->GetPositionY(), player->GetPositionZ(), player->GetMapId(), objectId);
            else
            {
                std::string name = id;
                WorldDatabase.EscapeString(name);
                result = WorldDatabase.PQuery(
                    "SELECT guid, id, position_x, position_y, position_z, orientation, map, phaseMask, (POW(position_x - %f, 2) + POW(position_y - %f, 2) + POW(position_z - %f, 2)) AS order_ "
                    "FROM gameobject, gameobject_template WHERE gameobject_template.entry = gameobject.id AND map = %i AND name " _LIKE_" " _CONCAT3_("'%%'", "'%s'", "'%%'")" ORDER BY order_ ASC LIMIT 1",
                    player->GetPositionX(), player->GetPositionY(), player->GetPositionZ(), player->GetMapId(), name.c_str());
            }
        }
        else
        {
            std::ostringstream eventFilter;
            eventFilter << " AND (eventEntry IS NULL ";
            bool initString = true;

            for (GameEventMgr::ActiveEvents::const_iterator itr = activeEventsList.begin(); itr != activeEventsList.end(); ++itr)
            {
                if (initString)
                {
                    eventFilter  <<  "OR eventEntry IN (" << *itr;
                    initString = false;
                }
                else
                    eventFilter << ',' << *itr;
            }

            if (!initString)
                eventFilter << "))";
            else
                eventFilter << ')';

            result = WorldDatabase.PQuery("SELECT gameobject.guid, id, position_x, position_y, position_z, orientation, map, phaseMask, "
                "(POW(position_x - %f, 2) + POW(position_y - %f, 2) + POW(position_z - %f, 2)) AS order_ FROM gameobject "
                "LEFT OUTER JOIN game_event_gameobject on gameobject.guid = game_event_gameobject.guid WHERE map = '%i' %s ORDER BY order_ ASC LIMIT 10",
                handler->GetSession()->GetPlayer()->GetPositionX(), handler->GetSession()->GetPlayer()->GetPositionY(), handler->GetSession()->GetPlayer()->GetPositionZ(),
                handler->GetSession()->GetPlayer()->GetMapId(), eventFilter.str().c_str());
        }

        if (!result)
        {
            handler->SendSysMessage(LANG_COMMAND_TARGETOBJNOTFOUND);
            return true;
        }

        bool found = false;
        float x, y, z, o;
        ObjectGuid::LowType guidLow;
        uint32 id, phase;
        uint16 mapId;
        uint32 poolId;

        do
        {
            Field* fields = result->Fetch();
            guidLow = fields[0].GetUInt32();
            id =      fields[1].GetUInt32();
            x =       fields[2].GetFloat();
            y =       fields[3].GetFloat();
            z =       fields[4].GetFloat();
            o =       fields[5].GetFloat();
            mapId =   fields[6].GetUInt16();
            phase =   fields[7].GetUInt32();
            poolId =  sPoolMgr->IsPartOfAPool<GameObject>(guidLow);
            if (!poolId || sPoolMgr->IsSpawnedObject<GameObject>(guidLow))
                found = true;
        } while (result->NextRow() && !found);

        if (!found)
        {
            handler->PSendSysMessage(LANG_GAMEOBJECT_NOT_EXIST, id);
            return false;
        }

        GameObjectTemplate const* objectInfo = sObjectMgr->GetGameObjectTemplate(id);

        if (!objectInfo)
        {
            handler->PSendSysMessage(LANG_GAMEOBJECT_NOT_EXIST, id);
            return false;
        }

        GameObject* target = handler->GetSession()->GetPlayer()->GetMap()->GetGameObject(ObjectGuid(HighGuid::GameObject, id, guidLow));

        handler->PSendSysMessage(LANG_GAMEOBJECT_DETAIL, guidLow, objectInfo->name.c_str(), guidLow, id, x, y, z, mapId, o, phase);

        if (target)
        {
            int32 curRespawnDelay = int32(target->GetRespawnTimeEx() - time(NULL));
            if (curRespawnDelay < 0)
                curRespawnDelay = 0;

            std::string curRespawnDelayStr = secsToTimeString(curRespawnDelay, true);
            std::string defRespawnDelayStr = secsToTimeString(target->GetRespawnDelay(), true);

            handler->PSendSysMessage(LANG_COMMAND_RAWPAWNTIMES, defRespawnDelayStr.c_str(), curRespawnDelayStr.c_str());
        }
        return true;
    }

    //delete object by selection or guid
    static bool HandleGameObjectDeleteCommand(ChatHandler* handler, char const* args)
    {
        // number or [name] Shift-click form |color|Hgameobject:go_guid|h[name]|h|r
        char* id = handler->extractKeyFromLink((char*)args, "Hgameobject");
        if (!id)
            return false;

        ObjectGuid::LowType guidLow = atoi(id);
        if (!guidLow)
            return false;

        GameObject* object = NULL;

        // by DB guid
        if (GameObjectData const* gameObjectData = sObjectMgr->GetGOData(guidLow))
            object = handler->GetObjectGlobalyWithGuidOrNearWithDbGuid(guidLow, gameObjectData->id);

        if (!object)
        {
            handler->PSendSysMessage(LANG_COMMAND_OBJNOTFOUND, guidLow);
            handler->SetSentErrorMessage(true);
            return false;
        }

        ObjectGuid ownerGuid = object->GetOwnerGUID();
        if (ownerGuid)
        {
            Unit* owner = ObjectAccessor::GetUnit(*handler->GetSession()->GetPlayer(), ownerGuid);
            if (!owner || !ownerGuid.IsPlayer())
            {
                handler->PSendSysMessage(LANG_COMMAND_DELOBJREFERCREATURE, ownerGuid.GetCounter(), object->GetGUID().GetCounter());
                handler->SetSentErrorMessage(true);
                return false;
            }

            owner->RemoveGameObject(object, false);
        }

        object->SetRespawnTime(0);                                 // not save respawn time
        object->Delete();
        object->DeleteFromDB();

        handler->PSendSysMessage(LANG_COMMAND_DELOBJMESSAGE, object->GetGUID().GetCounter());

        return true;
    }

    //turn selected object
    static bool HandleGameObjectTurnCommand(ChatHandler* handler, char const* args)
    {
        // number or [name] Shift-click form |color|Hgameobject:go_id|h[name]|h|r
        char* id = handler->extractKeyFromLink((char*)args, "Hgameobject");
        if (!id)
            return false;

        ObjectGuid::LowType guidLow = atoi(id);
        if (!guidLow)
            return false;

        GameObject* object = NULL;

        // by DB guid
        if (GameObjectData const* gameObjectData = sObjectMgr->GetGOData(guidLow))
            object = handler->GetObjectGlobalyWithGuidOrNearWithDbGuid(guidLow, gameObjectData->id);

        if (!object)
        {
            handler->PSendSysMessage(LANG_COMMAND_OBJNOTFOUND, guidLow);
            handler->SetSentErrorMessage(true);
            return false;
        }

        char* orientation = strtok(NULL, " ");
        float o;

        if (orientation)
            o = (float)atof(orientation);
        else
        {
            Player* player = handler->GetSession()->GetPlayer();
            o = player->GetOrientation();
        }

        Map* map = object->GetMap();

        object->Relocate(object->GetPositionX(), object->GetPositionY(), object->GetPositionZ(), o);
        object->UpdateRotationFields();
        object->SaveToDB();

<<<<<<< HEAD
        handler->PSendSysMessage(LANG_COMMAND_TURNOBJMESSAGE, object->GetGUID().GetCounter(), object->GetGOInfo()->name.c_str(), object->GetGUID().GetCounter(), o);
=======
        // Generate a completely new spawn with new guid
        // 3.3.5a client caches recently deleted objects and brings them back to life
        // when CreateObject block for this guid is received again
        // however it entirely skips parsing that block and only uses already known location
        object->Delete();

        object = new GameObject();
        if (!object->LoadGameObjectFromDB(guidLow, map))
        {
            delete object;
            return false;
        }
>>>>>>> 233297c5

        handler->PSendSysMessage(LANG_COMMAND_TURNOBJMESSAGE, object->GetSpawnId(), object->GetGOInfo()->name.c_str(), object->GetSpawnId());
        return true;
    }

    //move selected object
    static bool HandleGameObjectMoveCommand(ChatHandler* handler, char const* args)
    {
        // number or [name] Shift-click form |color|Hgameobject:go_guid|h[name]|h|r
        char* id = handler->extractKeyFromLink((char*)args, "Hgameobject");
        if (!id)
            return false;

        ObjectGuid::LowType guidLow = atoi(id);
        if (!guidLow)
            return false;

        GameObject* object = NULL;

        // by DB guid
        if (GameObjectData const* gameObjectData = sObjectMgr->GetGOData(guidLow))
            object = handler->GetObjectGlobalyWithGuidOrNearWithDbGuid(guidLow, gameObjectData->id);

        if (!object)
        {
            handler->PSendSysMessage(LANG_COMMAND_OBJNOTFOUND, guidLow);
            handler->SetSentErrorMessage(true);
            return false;
        }

        char* toX = strtok(NULL, " ");
        char* toY = strtok(NULL, " ");
        char* toZ = strtok(NULL, " ");

        float x, y, z;
        if (!toX)
        {
            Player* player = handler->GetSession()->GetPlayer();
            player->GetPosition(x, y, z);
        }
        else
        {
            if (!toY || !toZ)
                return false;

            x = (float)atof(toX);
            y = (float)atof(toY);
            z = (float)atof(toZ);

            if (!MapManager::IsValidMapCoord(object->GetMapId(), x, y, z))
            {
                handler->PSendSysMessage(LANG_INVALID_TARGET_COORD, x, y, object->GetMapId());
                handler->SetSentErrorMessage(true);
                return false;
            }
        }

        Map* map = object->GetMap();

        object->Relocate(x, y, z, object->GetOrientation());
        object->SaveToDB();

<<<<<<< HEAD
        handler->PSendSysMessage(LANG_COMMAND_MOVEOBJMESSAGE, object->GetGUID().GetCounter(), object->GetGOInfo()->name.c_str(), object->GetGUID().GetCounter());
=======
        // Generate a completely new spawn with new guid
        // 3.3.5a client caches recently deleted objects and brings them back to life
        // when CreateObject block for this guid is received again
        // however it entirely skips parsing that block and only uses already known location
        object->Delete();

        object = new GameObject();
        if (!object->LoadGameObjectFromDB(guidLow, map))
        {
            delete object;
            return false;
        }
>>>>>>> 233297c5

        handler->PSendSysMessage(LANG_COMMAND_MOVEOBJMESSAGE, object->GetSpawnId(), object->GetGOInfo()->name.c_str(), object->GetSpawnId());
        return true;
    }

    //set phasemask for selected object
    static bool HandleGameObjectSetPhaseCommand(ChatHandler* /*handler*/, char const* /*args*/)
    {
        /*// number or [name] Shift-click form |color|Hgameobject:go_id|h[name]|h|r
        char* id = handler->extractKeyFromLink((char*)args, "Hgameobject");
        if (!id)
            return false;

        ObjectGuid::LowType guidLow = atoi(id);
        if (!guidLow)
            return false;

        GameObject* object = NULL;

        // by DB guid
        if (GameObjectData const* gameObjectData = sObjectMgr->GetGOData(guidLow))
            object = handler->GetObjectGlobalyWithGuidOrNearWithDbGuid(guidLow, gameObjectData->id);

        if (!object)
        {
            handler->PSendSysMessage(LANG_COMMAND_OBJNOTFOUND, guidLow);
            handler->SetSentErrorMessage(true);
            return false;
        }

        char* phase = strtok (NULL, " ");
        uint32 phaseMask = phase ? atoi(phase) : 0;
        if (phaseMask == 0)
        {
            handler->SendSysMessage(LANG_BAD_VALUE);
            handler->SetSentErrorMessage(true);
            return false;
        }

        object->SetPhaseMask(phaseMask, true);
        object->SaveToDB();*/
        return true;
    }

    static bool HandleGameObjectNearCommand(ChatHandler* handler, char const* args)
    {
        float distance = (!*args) ? 10.0f : (float)(atof(args));
        uint32 count = 0;

        Player* player = handler->GetSession()->GetPlayer();

        PreparedStatement* stmt = WorldDatabase.GetPreparedStatement(WORLD_SEL_GAMEOBJECT_NEAREST);
        stmt->setFloat(0, player->GetPositionX());
        stmt->setFloat(1, player->GetPositionY());
        stmt->setFloat(2, player->GetPositionZ());
        stmt->setUInt32(3, player->GetMapId());
        stmt->setFloat(4, player->GetPositionX());
        stmt->setFloat(5, player->GetPositionY());
        stmt->setFloat(6, player->GetPositionZ());
        stmt->setFloat(7, distance * distance);
        PreparedQueryResult result = WorldDatabase.Query(stmt);

        if (result)
        {
            do
            {
                Field* fields = result->Fetch();
                ObjectGuid::LowType guid = fields[0].GetUInt32();
                uint32 entry = fields[1].GetUInt32();
                float x = fields[2].GetFloat();
                float y = fields[3].GetFloat();
                float z = fields[4].GetFloat();
                uint16 mapId = fields[5].GetUInt16();

                GameObjectTemplate const* gameObjectInfo = sObjectMgr->GetGameObjectTemplate(entry);

                if (!gameObjectInfo)
                    continue;

                handler->PSendSysMessage(LANG_GO_LIST_CHAT, guid, entry, guid, gameObjectInfo->name.c_str(), x, y, z, mapId);

                ++count;
            } while (result->NextRow());
        }

        handler->PSendSysMessage(LANG_COMMAND_NEAROBJMESSAGE, distance, count);
        return true;
    }

    //show info of gameobject
    static bool HandleGameObjectInfoCommand(ChatHandler* handler, char const* args)
    {
        uint32 entry = 0;
        uint32 type = 0;
        uint32 displayId = 0;
        std::string name;
        uint32 lootId = 0;

        if (!*args)
        {
            if (WorldObject* object = handler->getSelectedObject())
                entry = object->GetEntry();
            else
                entry = atoi((char*)args);
        } else
                entry = atoi((char*)args);

        GameObjectTemplate const* gameObjectInfo = sObjectMgr->GetGameObjectTemplate(entry);

        if (!gameObjectInfo)
            return false;

        type = gameObjectInfo->type;
        displayId = gameObjectInfo->displayId;
        name = gameObjectInfo->name;
        if (type == GAMEOBJECT_TYPE_CHEST)
            lootId = gameObjectInfo->chest.lootId;
        else if (type == GAMEOBJECT_TYPE_FISHINGHOLE)
            lootId = gameObjectInfo->fishinghole.lootId;

        handler->PSendSysMessage(LANG_GOINFO_ENTRY, entry);
        handler->PSendSysMessage(LANG_GOINFO_TYPE, type);
        handler->PSendSysMessage(LANG_GOINFO_LOOTID, lootId);
        handler->PSendSysMessage(LANG_GOINFO_DISPLAYID, displayId);
        handler->PSendSysMessage(LANG_GOINFO_NAME, name.c_str());

        return true;
    }

    static bool HandleGameObjectSetStateCommand(ChatHandler* handler, char const* args)
    {
        // number or [name] Shift-click form |color|Hgameobject:go_id|h[name]|h|r
        char* id = handler->extractKeyFromLink((char*)args, "Hgameobject");
        if (!id)
            return false;

        ObjectGuid::LowType guidLow = atoi(id);
        if (!guidLow)
            return false;

        GameObject* object = NULL;

        if (GameObjectData const* gameObjectData = sObjectMgr->GetGOData(guidLow))
            object = handler->GetObjectGlobalyWithGuidOrNearWithDbGuid(guidLow, gameObjectData->id);

        if (!object)
        {
            handler->PSendSysMessage(LANG_COMMAND_OBJNOTFOUND, guidLow);
            handler->SetSentErrorMessage(true);
            return false;
        }

        char* type = strtok(NULL, " ");
        if (!type)
            return false;

        int32 objectType = atoi(type);
        if (objectType < 0)
        {
            if (objectType == -1)
                object->SendObjectDeSpawnAnim(object->GetGUID());
            else if (objectType == -2)
                return false;
            return true;
        }

        char* state = strtok(NULL, " ");
        if (!state)
            return false;

        int32 objectState = atoi(state);

        if (objectType < 4)
            object->SetByteValue(GAMEOBJECT_BYTES_1, objectType, objectState);
        else if (objectType == 4)
        {
            WorldPacket data(SMSG_GAMEOBJECT_CUSTOM_ANIM, 8+4);
            data << object->GetGUID();
            data << (uint32)(objectState);
            object->SendMessageToSet(&data, true);
        }
        handler->PSendSysMessage("Set gobject type %d state %d", objectType, objectState);
        return true;
    }
};

void AddSC_gobject_commandscript()
{
    new gobject_commandscript();
}<|MERGE_RESOLUTION|>--- conflicted
+++ resolved
@@ -163,13 +163,9 @@
         }
 
         // fill the gameobject data and save to the db
-<<<<<<< HEAD
         object->SaveToDB(map->GetId(), (1 << map->GetSpawnMode()), player->GetPhaseMask());
-=======
-        object->SaveToDB(map->GetId(), (1 << map->GetSpawnMode()), player->GetPhaseMaskForSpawn());
         guidLow = object->GetSpawnId();
 
->>>>>>> 233297c5
         // delete the old object and do a clean load from DB with a fresh new GameObject instance.
         // this is required to avoid weird behavior and memory leaks
         delete object;
@@ -437,24 +433,8 @@
         object->UpdateRotationFields();
         object->SaveToDB();
 
-<<<<<<< HEAD
         handler->PSendSysMessage(LANG_COMMAND_TURNOBJMESSAGE, object->GetGUID().GetCounter(), object->GetGOInfo()->name.c_str(), object->GetGUID().GetCounter(), o);
-=======
-        // Generate a completely new spawn with new guid
-        // 3.3.5a client caches recently deleted objects and brings them back to life
-        // when CreateObject block for this guid is received again
-        // however it entirely skips parsing that block and only uses already known location
-        object->Delete();
-
-        object = new GameObject();
-        if (!object->LoadGameObjectFromDB(guidLow, map))
-        {
-            delete object;
-            return false;
-        }
->>>>>>> 233297c5
-
-        handler->PSendSysMessage(LANG_COMMAND_TURNOBJMESSAGE, object->GetSpawnId(), object->GetGOInfo()->name.c_str(), object->GetSpawnId());
+
         return true;
     }
 
@@ -515,24 +495,8 @@
         object->Relocate(x, y, z, object->GetOrientation());
         object->SaveToDB();
 
-<<<<<<< HEAD
         handler->PSendSysMessage(LANG_COMMAND_MOVEOBJMESSAGE, object->GetGUID().GetCounter(), object->GetGOInfo()->name.c_str(), object->GetGUID().GetCounter());
-=======
-        // Generate a completely new spawn with new guid
-        // 3.3.5a client caches recently deleted objects and brings them back to life
-        // when CreateObject block for this guid is received again
-        // however it entirely skips parsing that block and only uses already known location
-        object->Delete();
-
-        object = new GameObject();
-        if (!object->LoadGameObjectFromDB(guidLow, map))
-        {
-            delete object;
-            return false;
-        }
->>>>>>> 233297c5
-
-        handler->PSendSysMessage(LANG_COMMAND_MOVEOBJMESSAGE, object->GetSpawnId(), object->GetGOInfo()->name.c_str(), object->GetSpawnId());
+
         return true;
     }
 
