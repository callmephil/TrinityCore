--- conflicted
+++ resolved
@@ -69,11 +69,7 @@
             { "access_requirement",            rbac::RBAC_PERM_COMMAND_RELOAD_ACCESS_REQUIREMENT,               true,  &HandleReloadAccessRequirementCommand,          "" },
             { "achievement_criteria_data",     rbac::RBAC_PERM_COMMAND_RELOAD_ACHIEVEMENT_CRITERIA_DATA,        true,  &HandleReloadAchievementCriteriaDataCommand,    "" },
             { "achievement_reward",            rbac::RBAC_PERM_COMMAND_RELOAD_ACHIEVEMENT_REWARD,               true,  &HandleReloadAchievementRewardCommand,          "" },
-<<<<<<< HEAD
             { "all",                           rbac::RBAC_PERM_COMMAND_RELOAD_ALL,                              true,  nullptr,                                        "", reloadAllCommandTable },
-=======
-            { "all",                           rbac::RBAC_PERM_COMMAND_RELOAD_ALL,                              true,  NULL,                                           "", reloadAllCommandTable },
->>>>>>> 233297c5
             { "areatrigger_involvedrelation",  rbac::RBAC_PERM_COMMAND_RELOAD_AREATRIGGER_INVOLVEDRELATION,     true,  &HandleReloadQuestAreaTriggersCommand,          "" },
             { "areatrigger_tavern",            rbac::RBAC_PERM_COMMAND_RELOAD_AREATRIGGER_TAVERN,               true,  &HandleReloadAreaTriggerTavernCommand,          "" },
             { "areatrigger_teleport",          rbac::RBAC_PERM_COMMAND_RELOAD_AREATRIGGER_TELEPORT,             true,  &HandleReloadAreaTriggerTeleportCommand,        "" },
@@ -105,10 +101,6 @@
             { "gossip_menu_option",            rbac::RBAC_PERM_COMMAND_RELOAD_GOSSIP_MENU_OPTION,               true,  &HandleReloadGossipMenuOptionCommand,           "" },
             { "item_enchantment_template",     rbac::RBAC_PERM_COMMAND_RELOAD_ITEM_ENCHANTMENT_TEMPLATE,        true,  &HandleReloadItemEnchantementsCommand,          "" },
             { "item_loot_template",            rbac::RBAC_PERM_COMMAND_RELOAD_ITEM_LOOT_TEMPLATE,               true,  &HandleReloadLootTemplatesItemCommand,          "" },
-<<<<<<< HEAD
-=======
-            { "item_set_names",                rbac::RBAC_PERM_COMMAND_RELOAD_ITEM_SET_NAMES,                   true,  &HandleReloadItemSetNamesCommand,               "" },
->>>>>>> 233297c5
             { "lfg_dungeon_rewards",           rbac::RBAC_PERM_COMMAND_RELOAD_LFG_DUNGEON_REWARDS,              true,  &HandleReloadLfgRewardsCommand,                 "" },
             { "locales_achievement_reward",    rbac::RBAC_PERM_COMMAND_RELOAD_LOCALES_ACHIEVEMENT_REWARD,       true,  &HandleReloadLocalesAchievementRewardCommand,   "" },
             { "locales_creature",              rbac::RBAC_PERM_COMMAND_RELOAD_LOCALES_CRETURE,                  true,  &HandleReloadLocalesCreatureCommand,            "" },
@@ -116,10 +108,6 @@
             { "locales_gameobject",            rbac::RBAC_PERM_COMMAND_RELOAD_LOCALES_GAMEOBJECT,               true,  &HandleReloadLocalesGameobjectCommand,          "" },
             { "locales_gossip_menu_option",    rbac::RBAC_PERM_COMMAND_RELOAD_LOCALES_GOSSIP_MENU_OPTION,       true,  &HandleReloadLocalesGossipMenuOptionCommand,    "" },
             { "locales_item",                  rbac::RBAC_PERM_COMMAND_RELOAD_LOCALES_ITEM,                     true,  &HandleReloadLocalesItemCommand,                "" },
-<<<<<<< HEAD
-=======
-            { "locales_item_set_name",         rbac::RBAC_PERM_COMMAND_RELOAD_LOCALES_ITEM_SET_NAME,            true,  &HandleReloadLocalesItemSetNameCommand,         "" },
->>>>>>> 233297c5
             { "locales_npc_text",              rbac::RBAC_PERM_COMMAND_RELOAD_LOCALES_NPC_TEXT,                 true,  &HandleReloadLocalesNpcTextCommand,             "" },
             { "locales_page_text",             rbac::RBAC_PERM_COMMAND_RELOAD_LOCALES_PAGE_TEXT,                true,  &HandleReloadLocalesPageTextCommand,            "" },
             { "locales_points_of_interest",    rbac::RBAC_PERM_COMMAND_RELOAD_LOCALES_POINTS_OF_INTEREST,       true,  &HandleReloadLocalesPointsOfInterestCommand,    "" },
@@ -169,11 +157,7 @@
         };
         static std::vector<ChatCommand> commandTable =
         {
-<<<<<<< HEAD
             { "reload",                        rbac::RBAC_PERM_COMMAND_RELOAD,                                  true,  nullptr,                                        "", reloadCommandTable },
-=======
-            { "reload",                        rbac::RBAC_PERM_COMMAND_RELOAD,                                  true,  NULL,                                           "", reloadCommandTable },
->>>>>>> 233297c5
         };
         return commandTable;
     }
