--- conflicted
+++ resolved
@@ -936,17 +936,6 @@
         return true;
     }
 
-<<<<<<< HEAD
-=======
-    static bool HandleReloadItemSetNamesCommand(ChatHandler* handler, const char* /*args*/)
-    {
-        TC_LOG_INFO(LOG_FILTER_GENERAL, "Re-Loading Item set names...");
-        sObjectMgr->LoadItemSetNames();
-        handler->SendGlobalGMSysMessage("DB table `item_set_names` reloaded.");
-        return true;
-    }
-
->>>>>>> d1677b2d
     static bool HandleReloadEventScriptsCommand(ChatHandler* handler, const char* args)
     {
         if (sScriptMgr->IsScriptScheduled())
@@ -1000,26 +989,6 @@
         return true;
     }
 
-<<<<<<< HEAD
-=======
-    static bool HandleReloadEventAITextsCommand(ChatHandler* handler, const char* /*args*/)
-    {
-
-        TC_LOG_INFO(LOG_FILTER_GENERAL, "Re-Loading Texts from `creature_ai_texts`...");
-        sEventAIMgr->LoadCreatureEventAI_Texts();
-        handler->SendGlobalGMSysMessage("DB table `creature_ai_texts` reloaded.");
-        return true;
-    }
-
-    static bool HandleReloadEventAIScriptsCommand(ChatHandler* handler, const char* /*args*/)
-    {
-        TC_LOG_INFO(LOG_FILTER_GENERAL, "Re-Loading Scripts from `creature_ai_scripts`...");
-        sEventAIMgr->LoadCreatureEventAI_Scripts();
-        handler->SendGlobalGMSysMessage("DB table `creature_ai_scripts` reloaded.");
-        return true;
-    }
-
->>>>>>> d1677b2d
     static bool HandleReloadSpellScriptsCommand(ChatHandler* handler, const char* args)
     {
         if (sScriptMgr->IsScriptScheduled())
@@ -1136,17 +1105,6 @@
         return true;
     }
 
-<<<<<<< HEAD
-=======
-    static bool HandleReloadLocalesItemSetNameCommand(ChatHandler* handler, const char* /*args*/)
-    {
-        TC_LOG_INFO(LOG_FILTER_GENERAL, "Re-Loading Locales Item set name... ");
-        sObjectMgr->LoadItemSetNameLocales();
-        handler->SendGlobalGMSysMessage("DB table `locales_item_set_name` reloaded.");
-        return true;
-    }
-
->>>>>>> d1677b2d
     static bool HandleReloadLocalesNpcTextCommand(ChatHandler* handler, const char* /*args*/)
     {
         TC_LOG_INFO(LOG_FILTER_GENERAL, "Re-Loading Locales NPC Text ... ");
@@ -1240,7 +1198,7 @@
 
     static bool HandleReloadPhaseDefinitionsCommand(ChatHandler* handler, const char* /*args*/)
     {
-        sLog->outInfo(LOG_FILTER_GENERAL, "Reloading phase_definitions table...");
+        TC_LOG_INFO(LOG_FILTER_GENERAL, "Reloading phase_definitions table...");
         sObjectMgr->LoadPhaseDefinitions();
         sWorld->UpdatePhaseDefinitions();
         handler->SendGlobalGMSysMessage("Phase Definitions reloaded.");
