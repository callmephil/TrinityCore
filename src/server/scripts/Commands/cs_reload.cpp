--- conflicted
+++ resolved
@@ -1004,8 +1004,10 @@
         return true;
     }
 
-<<<<<<< HEAD
-    static bool HandleReloadQuestEndScriptsCommand(ChatHandler* handler, const char* args)
+        return true;
+    }
+
+    static bool HandleReloadSpellScriptsCommand(ChatHandler* handler, const char* args)
     {
         if (sScriptMgr->IsScriptScheduled())
         {
@@ -1015,42 +1017,6 @@
         }
 
         if (*args != 'a')
-            sLog->outInfo(LOG_FILTER_GENERAL, "Re-Loading Scripts from `quest_end_scripts`...");
-
-        sObjectMgr->LoadQuestEndScripts();
-
-        if (*args != 'a')
-            handler->SendGlobalGMSysMessage("DB table `quest_end_scripts` reloaded.");
-
-=======
-    static bool HandleReloadEventAITextsCommand(ChatHandler* handler, const char* /*args*/)
-    {
-
-        sLog->outInfo(LOG_FILTER_GENERAL, "Re-Loading Texts from `creature_ai_texts`...");
-        sEventAIMgr->LoadCreatureEventAI_Texts();
-        handler->SendGlobalGMSysMessage("DB table `creature_ai_texts` reloaded.");
-        return true;
-    }
-
-    static bool HandleReloadEventAIScriptsCommand(ChatHandler* handler, const char* /*args*/)
-    {
-        sLog->outInfo(LOG_FILTER_GENERAL, "Re-Loading Scripts from `creature_ai_scripts`...");
-        sEventAIMgr->LoadCreatureEventAI_Scripts();
-        handler->SendGlobalGMSysMessage("DB table `creature_ai_scripts` reloaded.");
->>>>>>> 7fe2d730
-        return true;
-    }
-
-    static bool HandleReloadSpellScriptsCommand(ChatHandler* handler, const char* args)
-    {
-        if (sScriptMgr->IsScriptScheduled())
-        {
-            handler->SendSysMessage("DB scripts used currently, please attempt reload later.");
-            handler->SetSentErrorMessage(true);
-            return false;
-        }
-
-        if (*args != 'a')
             sLog->outInfo(LOG_FILTER_GENERAL, "Re-Loading Scripts from `spell_scripts`...");
 
         sObjectMgr->LoadSpellScripts();
