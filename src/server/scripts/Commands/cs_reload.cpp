--- conflicted
+++ resolved
@@ -944,17 +944,6 @@
         return true;
     }
 
-<<<<<<< HEAD
-=======
-    static bool HandleReloadItemSetNamesCommand(ChatHandler* handler, const char* /*args*/)
-    {
-        sLog->outInfo(LOG_FILTER_GENERAL, "Re-Loading Item set names...");
-        sObjectMgr->LoadItemSetNames();
-        handler->SendGlobalGMSysMessage("DB table `item_set_names` reloaded.");
-        return true;
-    }
-
->>>>>>> f8cd39b2
     static bool HandleReloadGameObjectScriptsCommand(ChatHandler* handler, const char* args)
     {
         if (sScriptMgr->IsScriptScheduled())
@@ -1209,17 +1198,6 @@
         return true;
     }
 
-<<<<<<< HEAD
-=======
-    static bool HandleReloadLocalesItemSetNameCommand(ChatHandler* handler, const char* /*args*/)
-    {
-        sLog->outInfo(LOG_FILTER_GENERAL, "Re-Loading Locales Item set name... ");
-        sObjectMgr->LoadItemSetNameLocales();
-        handler->SendGlobalGMSysMessage("DB table `locales_item_set_name` reloaded.");
-        return true;
-    }
-
->>>>>>> f8cd39b2
     static bool HandleReloadLocalesNpcTextCommand(ChatHandler* handler, const char* /*args*/)
     {
         sLog->outInfo(LOG_FILTER_GENERAL, "Re-Loading Locales NPC Text ... ");
