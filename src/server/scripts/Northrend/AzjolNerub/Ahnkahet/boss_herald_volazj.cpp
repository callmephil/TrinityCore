--- conflicted
+++ resolved
@@ -168,16 +168,9 @@
             instance->DoStopTimedAchievement(ACHIEVEMENT_TIMED_TYPE_EVENT, ACHIEV_QUICK_DEMISE_START_EVENT);
 
             // Visible for all players in insanity
-<<<<<<< HEAD
             me->SetInPhase(169, true, true);
             for (uint32 i = 173; i <= 177; ++i)
                 me->SetInPhase(i, true, true);
-
-            // Used for Insanity handling
-            insanityHandled = 0;
-=======
-            me->SetPhaseMask((1|16|32|64|128|256), true);
->>>>>>> 7f93e1e5
 
             ResetPlayersPhase();
 
