/*
 * Copyright (C) 2008-2010 TrinityCore <http://www.trinitycore.org/>
 *
 * This program is free software; you can redistribute it and/or modify it
 * under the terms of the GNU General Public License as published by the
 * Free Software Foundation; either version 2 of the License, or (at your
 * option) any later version.
 *
 * This program is distributed in the hope that it will be useful, but WITHOUT
 * ANY WARRANTY; without even the implied warranty of MERCHANTABILITY or
 * FITNESS FOR A PARTICULAR PURPOSE. See the GNU General Public License for
 * more details.
 *
 * You should have received a copy of the GNU General Public License along
 * with this program. If not, see <http://www.gnu.org/licenses/>.
 */

#include "ObjectMgr.h"
#include "ScriptMgr.h"
#include "ScriptedCreature.h"
#include "SpellAuraEffects.h"
#include "GridNotifiers.h"
#include "icecrown_citadel.h"

enum Texts
{
    SAY_AGGRO                           = 0, // You are fools to have come to this place! The icy winds of Northrend will consume your souls!
    SAY_UNCHAINED_MAGIC                 = 1, // Suffer, mortals, as your pathetic magic betrays you!
    EMOTE_WARN_BLISTERING_COLD          = 2, // %s prepares to unleash a wave of blistering cold!
    SAY_BLISTERING_COLD                 = 3, // Can you feel the cold hand of death upon your heart?
    SAY_RESPITE_FOR_A_TORMENTED_SOUL    = 4, // Aaah! It burns! What sorcery is this?!
    SAY_AIR_PHASE                       = 5, // Your incursion ends here! None shall survive!
    SAY_PHASE_2                         = 6, // Now feel my master's limitless power and despair!
    EMOTE_WARN_FROZEN_ORB               = 7, // %s fires a frozen orb towards $N!
    SAY_KILL                            = 8, // Perish!
                                             // A flaw of mortality...
    SAY_BERSERK                         = 9, // Enough! I tire of these games!
    SAY_DEATH                           = 10, // Free...at last...
};

enum Spells
{
    // Sindragosa
    SPELL_SINDRAGOSA_S_FURY     = 70608,
    SPELL_TANK_MARKER           = 71039,
    SPELL_FROST_AURA            = 70084,
    SPELL_PERMAEATING_CHILL     = 70109,
    SPELL_CLEAVE                = 19983,
    SPELL_TAIL_SMASH            = 71077,
    SPELL_FROST_BREATH_P1       = 69649,
    SPELL_FROST_BREATH_P2       = 73061,
    SPELL_UNCHAINED_MAGIC       = 69762,
    SPELL_BACKLASH              = 69770,
    SPELL_ICY_GRIP              = 70117,
    SPELL_ICY_GRIP_JUMP         = 70122,
    SPELL_BLISTERING_COLD       = 70123,
    SPELL_FROST_BEACON          = 70126,
    SPELL_ICE_TOMB_TARGET       = 69712,
    SPELL_ICE_TOMB_DUMMY        = 69675,
    SPELL_ICE_TOMB_UNTARGETABLE = 69700,
    SPELL_ICE_TOMB_DAMAGE       = 70157,
    SPELL_ASPHYXIATION          = 71665,
    SPELL_FROST_BOMB_TRIGGER    = 69846,
    SPELL_FROST_BOMB_VISUAL     = 70022,
    SPELL_BIRTH_NO_VISUAL       = 40031,
    SPELL_FROST_BOMB            = 69845,
    SPELL_MYSTIC_BUFFET         = 70128,

    // Spinestalker
    SPELL_BELLOWING_ROAR        = 36922,
    SPELL_CLEAVE_SPINESTALKER   = 40505,
    SPELL_TAIL_SWEEP            = 71370,

    // Rimefang
    SPELL_FROST_BREATH          = 71386,
    SPELL_FROST_AURA_RIMEFANG   = 71387,
    SPELL_ICY_BLAST             = 71376,
    SPELL_ICY_BLAST_AREA        = 71380,

    // Frostwarden Handler
    SPELL_FOCUS_FIRE            = 71350,
    SPELL_ORDER_WHELP           = 71357,
    SPELL_CONCUSSIVE_SHOCK      = 71337,
};

enum Events
{
    // Sindragosa
    EVENT_BERSERK                   = 1,
    EVENT_CLEAVE                    = 2,
    EVENT_TAIL_SMASH                = 3,
    EVENT_FROST_BREATH              = 4,
    EVENT_UNCHAINED_MAGIC           = 5,
    EVENT_ICY_GRIP                  = 6,
    EVENT_BLISTERING_COLD           = 7,
    EVENT_BLISTERING_COLD_YELL      = 8,
    EVENT_AIR_PHASE                 = 9,
    EVENT_ICE_TOMB                  = 10,
    EVENT_FROST_BOMB                = 11,
    EVENT_LAND                      = 12,
    EVENT_AIR_MOVEMENT              = 21,
    EVENT_THIRD_PHASE_CHECK         = 22,
    EVENT_AIR_MOVEMENT_FAR          = 23,
    EVENT_LAND_GROUND               = 24,

    // Spinestalker
    EVENT_BELLOWING_ROAR            = 13,
    EVENT_CLEAVE_SPINESTALKER       = 14,
    EVENT_TAIL_SWEEP                = 15,

    // Rimefang
    EVENT_FROST_BREATH_RIMEFANG     = 16,
    EVENT_ICY_BLAST                 = 17,
    EVENT_ICY_BLAST_CAST            = 18,

    // Trash
    EVENT_FROSTWARDEN_ORDER_WHELP   = 19,
    EVENT_CONCUSSIVE_SHOCK          = 20,

    // event groups
    EVENT_GROUP_LAND_PHASE          = 1,
};

enum FrostwingData
{
    DATA_MYSTIC_BUFFET_STACK    = 0,
    DATA_FROSTWYRM_OWNER        = 1,
    DATA_WHELP_MARKER           = 2,
    DATA_LINKED_GAMEOBJECT      = 3,
    DATA_TRAPPED_PLAYER         = 4,
};

enum MovementPoints
{
    POINT_FROSTWYRM_FLY_IN  = 1,
    POINT_FROSTWYRM_LAND    = 2,
    POINT_AIR_PHASE         = 3,
    POINT_TAKEOFF           = 4,
    POINT_LAND              = 5,
    POINT_AIR_PHASE_FAR     = 6,
    POINT_LAND_GROUND       = 7,
};

enum Shadowmourne
{
    QUEST_FROST_INFUSION        = 24757,
    ITEM_SHADOW_S_EDGE          = 49888,

    SPELL_FROST_INFUSION        = 72292,
    SPELL_FROST_IMBUED_BLADE    = 72290,
};

Position const RimefangFlyPos      = {4413.309f, 2456.421f, 233.3795f, 2.890186f};
Position const RimefangLandPos     = {4413.309f, 2456.421f, 203.3848f, 2.890186f};
Position const SpinestalkerFlyPos  = {4418.895f, 2514.233f, 230.4864f, 3.396045f};
Position const SpinestalkerLandPos = {4418.895f, 2514.233f, 203.3848f, 3.396045f};
Position const SindragosaSpawnPos  = {4818.700f, 2483.710f, 287.0650f, 3.089233f};
Position const SindragosaFlyPos    = {4475.190f, 2484.570f, 234.8510f, 3.141593f};
Position const SindragosaLandPos   = {4419.190f, 2484.570f, 203.3848f, 3.141593f};
Position const SindragosaAirPos    = {4475.990f, 2484.430f, 247.9340f, 3.141593f};
Position const SindragosaAirPosFar = {4525.600f, 2485.150f, 245.0820f, 3.141593f};
Position const SindragosaFlyInPos  = {4419.190f, 2484.360f, 232.5150f, 3.141593f};

class FrostwyrmLandEvent : public BasicEvent
{
    public:
        FrostwyrmLandEvent(Creature& owner, Position const& dest) : _owner(owner), _dest(dest) { }

        bool Execute(uint64 /*eventTime*/, uint32 /*updateTime*/)
        {
            _owner.GetMotionMaster()->MoveLand(POINT_FROSTWYRM_LAND, _dest);
            return true;
        }

    private:
        Creature& _owner;
        Position const& _dest;
};

class FrostBombExplosion : public BasicEvent
{
    public:
        FrostBombExplosion(Creature* owner, uint64 sindragosaGUID) : _owner(owner), _sindragosaGUID(sindragosaGUID) { }

        bool Execute(uint64 /*eventTime*/, uint32 /*updateTime*/)
        {
<<<<<<< HEAD
            _owner->CastSpell((Unit*)NULL, SPELL_FROST_BOMB, true, NULL, NULL, _sindragosaGUID);
=======
            _owner->CastSpell((Unit*)NULL, SPELL_FROST_BOMB, false, NULL, NULL, _sindragosaGUID);
>>>>>>> c3cb82b9
            _owner->RemoveAurasDueToSpell(SPELL_FROST_BOMB_VISUAL);
            return true;
        }

    private:
        Creature* _owner;
        uint64 _sindragosaGUID;
};

class boss_sindragosa : public CreatureScript
{
    public:
        boss_sindragosa() : CreatureScript("boss_sindragosa") { }

        struct boss_sindragosaAI : public BossAI
        {
            boss_sindragosaAI(Creature* creature) : BossAI(creature, DATA_SINDRAGOSA), _summoned(false)
            {
            }

            void Reset()
            {
                BossAI::Reset();
                me->SetReactState(REACT_DEFENSIVE);
                DoCast(me, SPELL_TANK_MARKER, true);
                events.ScheduleEvent(EVENT_BERSERK, 600000);
                events.ScheduleEvent(EVENT_CLEAVE, 10000, EVENT_GROUP_LAND_PHASE);
                events.ScheduleEvent(EVENT_TAIL_SMASH, 20000, EVENT_GROUP_LAND_PHASE);
                events.ScheduleEvent(EVENT_FROST_BREATH, urand(8000, 12000), EVENT_GROUP_LAND_PHASE);
                events.ScheduleEvent(EVENT_UNCHAINED_MAGIC, urand(9000, 14000), EVENT_GROUP_LAND_PHASE);
                events.ScheduleEvent(EVENT_ICY_GRIP, 33500, EVENT_GROUP_LAND_PHASE);
                events.ScheduleEvent(EVENT_AIR_PHASE, 50000);
                _mysticBuffetStack = 0;
                _isInAirPhase = false;
                _isThirdPhase = false;

                if (!_summoned)
                {
                    me->SetCanFly(true);
                    me->SetDisableGravity(true);
                }
            }

            void JustDied(Unit* killer)
            {
                BossAI::JustDied(killer);
                Talk(SAY_DEATH);
            }

            void EnterCombat(Unit* victim)
            {
                if (!instance->CheckRequiredBosses(DATA_SINDRAGOSA, victim->ToPlayer()))
                {
                    EnterEvadeMode();
                    instance->DoCastSpellOnPlayers(LIGHT_S_HAMMER_TELEPORT);
                    return;
                }

                BossAI::EnterCombat(victim);
                DoCast(me, SPELL_FROST_AURA);
                DoCast(me, SPELL_PERMAEATING_CHILL);
                Talk(SAY_AGGRO);
            }

            void JustReachedHome()
            {
                BossAI::JustReachedHome();
                instance->SetBossState(DATA_SINDRAGOSA, FAIL);
                me->SetCanFly(false);
                me->SetDisableGravity(false);
            }

            void KilledUnit(Unit* victim)
            {
                if (victim->GetTypeId() == TYPEID_PLAYER)
                    Talk(SAY_KILL);
            }

            void DoAction(int32 const action)
            {
                if (action == ACTION_START_FROSTWYRM)
                {
                    if (_summoned)
                        return;

                    _summoned = true;
                    if (TempSummon* summon = me->ToTempSummon())
                        summon->SetTempSummonType(TEMPSUMMON_DEAD_DESPAWN);

                    if (me->isDead())
                        return;

                    me->setActive(true);
                    me->SetCanFly(true);
                    me->SetDisableGravity(true);
                    me->SetByteFlag(UNIT_FIELD_BYTES_1, 3, UNIT_BYTE1_FLAG_ALWAYS_STAND | UNIT_BYTE1_FLAG_HOVER);
                    me->SetSpeed(MOVE_FLIGHT, 4.0f);
                    me->SetFlag(UNIT_FIELD_FLAGS, UNIT_FLAG_NON_ATTACKABLE);
                    float moveTime = me->GetExactDist(&SindragosaFlyPos) / (me->GetSpeed(MOVE_FLIGHT) * 0.001f);
                    me->m_Events.AddEvent(new FrostwyrmLandEvent(*me, SindragosaLandPos), me->m_Events.CalculateTime(uint64(moveTime) + 250));
                    me->GetMotionMaster()->MovePoint(POINT_FROSTWYRM_FLY_IN, SindragosaFlyPos);
                    DoCast(me, SPELL_SINDRAGOSA_S_FURY);
                }
            }

            uint32 GetData(uint32 type)
            {
                if (type == DATA_MYSTIC_BUFFET_STACK)
                    return _mysticBuffetStack;
                return 0xFFFFFFFF;
            }

            void MovementInform(uint32 type, uint32 point)
            {
                if (type != POINT_MOTION_TYPE && type != EFFECT_MOTION_TYPE)
                    return;

                switch (point)
                {
                    case POINT_FROSTWYRM_LAND:
                        me->setActive(false);
                        me->SetCanFly(false);
                        me->SetDisableGravity(false);
                        me->RemoveByteFlag(UNIT_FIELD_BYTES_1, 3, UNIT_BYTE1_FLAG_ALWAYS_STAND | UNIT_BYTE1_FLAG_HOVER);
                        me->SetHomePosition(SindragosaLandPos);
                        me->RemoveFlag(UNIT_FIELD_FLAGS, UNIT_FLAG_NON_ATTACKABLE);
                        me->SetSpeed(MOVE_FLIGHT, 2.5f);

                        // Sindragosa enters combat as soon as she lands
                        DoZoneInCombat();
                        break;
                    case POINT_TAKEOFF:
                        events.ScheduleEvent(EVENT_AIR_MOVEMENT, 1);
                        break;
                    case POINT_AIR_PHASE:
                        me->CastCustomSpell(SPELL_ICE_TOMB_TARGET, SPELLVALUE_MAX_TARGETS, RAID_MODE<int32>(2, 5, 2, 6), NULL);
                        me->SetFacingTo(float(M_PI));
                        events.ScheduleEvent(EVENT_AIR_MOVEMENT_FAR, 1);
                        events.ScheduleEvent(EVENT_FROST_BOMB, 9000);
                        break;
                    case POINT_AIR_PHASE_FAR:
                        me->SetFacingTo(float(M_PI));
                        events.ScheduleEvent(EVENT_LAND, 30000);
                        break;
                    case POINT_LAND:
                        events.ScheduleEvent(EVENT_LAND_GROUND, 1);
                        break;
                    case POINT_LAND_GROUND:
                    {
                        me->SetCanFly(false);
                        me->SetDisableGravity(false);
                        me->RemoveByteFlag(UNIT_FIELD_BYTES_1, 3, UNIT_BYTE1_FLAG_ALWAYS_STAND | UNIT_BYTE1_FLAG_HOVER);
                        me->SetReactState(REACT_DEFENSIVE);
                        if (me->GetMotionMaster()->GetCurrentMovementGeneratorType() == POINT_MOTION_TYPE)
                            me->GetMotionMaster()->MovementExpired();
                        _isInAirPhase = false;
                        // trigger Asphyxiation
                        EntryCheckPredicate pred(NPC_ICE_TOMB);
                        summons.DoAction(ACTION_TRIGGER_ASPHYXIATION, pred);
                        break;
                    }
                    default:
                        break;
                }
            }

            void DamageTaken(Unit* /*attacker*/, uint32& /*damage*/)
            {
                if (!_isThirdPhase && !HealthAbovePct(35))
                {
                    events.CancelEvent(EVENT_AIR_PHASE);
                    events.ScheduleEvent(EVENT_THIRD_PHASE_CHECK, 1000);
                    _isThirdPhase = true;
                }
            }

            void JustSummoned(Creature* summon)
            {
                summons.Summon(summon);
                if (summon->GetEntry() == NPC_FROST_BOMB)
                {
                    summon->CastSpell(summon, SPELL_FROST_BOMB_VISUAL, true);
                    summon->CastSpell(summon, SPELL_BIRTH_NO_VISUAL, true);
                    summon->m_Events.AddEvent(new FrostBombExplosion(summon, me->GetGUID()), summon->m_Events.CalculateTime(5500));
                }
            }

            void SummonedCreatureDespawn(Creature* summon)
            {
                BossAI::SummonedCreatureDespawn(summon);
                if (summon->GetEntry() == NPC_ICE_TOMB)
                    summon->AI()->JustDied(summon);
            }

            void SpellHitTarget(Unit* target, SpellInfo const* spell)
            {
                if (uint32 spellId = sSpellMgr->GetSpellIdForDifficulty(70127, me))
                {
                    if (spellId == spell->Id)
                    {
                        if (Aura const* mysticBuffet = target->GetAura(spell->Id))
                            _mysticBuffetStack = std::max<uint8>(_mysticBuffetStack, mysticBuffet->GetStackAmount());

                        return;
                    }
                }

                // Frost Infusion
                if (Player* player = target->ToPlayer())
                {
                    if (uint32 spellId = sSpellMgr->GetSpellIdForDifficulty(_isThirdPhase ? SPELL_FROST_BREATH_P2 : SPELL_FROST_BREATH_P1, me))
                    {
                        if (spellId == spell->Id)
                        {
                            Item* shadowsEdge = player->GetWeaponForAttack(BASE_ATTACK, true);
                            if (player->GetQuestStatus(QUEST_FROST_INFUSION) == QUEST_STATUS_INCOMPLETE && shadowsEdge)
                            {
                                if (!player->HasAura(SPELL_FROST_IMBUED_BLADE) && shadowsEdge->GetEntry() == ITEM_SHADOW_S_EDGE)
                                {
                                    if (Aura* infusion = player->GetAura(SPELL_FROST_INFUSION))
                                    {
                                        if (infusion->GetStackAmount() == 3)
                                        {
                                            player->CastSpell(player, SPELL_FROST_IMBUED_BLADE, true);
                                            player->RemoveAura(infusion);
                                        }
                                        else
                                            player->CastSpell(player, SPELL_FROST_INFUSION, true);
                                    }
                                    else
                                        player->CastSpell(player, SPELL_FROST_INFUSION, true);
                                }
                            }

                            return;
                        }
                    }
                }
            }

            void UpdateAI(uint32 const diff)
            {
                if (!UpdateVictim() || !CheckInRoom())
                    return;

                events.Update(diff);

                if (me->HasUnitState(UNIT_STATE_CASTING))
                    return;

                while (uint32 eventId = events.ExecuteEvent())
                {
                    switch (eventId)
                    {
                        case EVENT_BERSERK:
                            DoScriptText(EMOTE_GENERIC_BERSERK_RAID, me);
                            Talk(SAY_BERSERK);
                            DoCast(me, SPELL_BERSERK);
                            break;
                        case EVENT_CLEAVE:
                            DoCastVictim(SPELL_CLEAVE);
                            events.ScheduleEvent(EVENT_CLEAVE, urand(15000, 20000), EVENT_GROUP_LAND_PHASE);
                            break;
                        case EVENT_TAIL_SMASH:
                            DoCast(me, SPELL_TAIL_SMASH);
                            events.ScheduleEvent(EVENT_TAIL_SMASH, urand(27000, 32000), EVENT_GROUP_LAND_PHASE);
                            break;
                        case EVENT_FROST_BREATH:
                            DoCastVictim(_isThirdPhase ? SPELL_FROST_BREATH_P2 : SPELL_FROST_BREATH_P1);
                            events.ScheduleEvent(EVENT_FROST_BREATH, urand(20000, 25000), EVENT_GROUP_LAND_PHASE);
                            break;
                        case EVENT_UNCHAINED_MAGIC:
                            Talk(SAY_UNCHAINED_MAGIC);
                            DoCast(me, SPELL_UNCHAINED_MAGIC);
                            events.ScheduleEvent(EVENT_UNCHAINED_MAGIC, urand(30000, 35000), EVENT_GROUP_LAND_PHASE);
                            break;
                        case EVENT_ICY_GRIP:
                            DoCast(me, SPELL_ICY_GRIP);
                            events.ScheduleEvent(EVENT_BLISTERING_COLD, 1000, EVENT_GROUP_LAND_PHASE);
                            break;
                        case EVENT_BLISTERING_COLD:
                            Talk(EMOTE_WARN_BLISTERING_COLD);
                            DoCast(me, SPELL_BLISTERING_COLD);
                            events.ScheduleEvent(EVENT_BLISTERING_COLD_YELL, 5000, EVENT_GROUP_LAND_PHASE);
                            break;
                        case EVENT_BLISTERING_COLD_YELL:
                            Talk(SAY_BLISTERING_COLD);
                            break;
                        case EVENT_AIR_PHASE:
                        {
                            _isInAirPhase = true;
                            Talk(SAY_AIR_PHASE);
                            me->SetCanFly(true);
                            me->SetDisableGravity(true);
                            me->SetByteFlag(UNIT_FIELD_BYTES_1, 3, UNIT_BYTE1_FLAG_ALWAYS_STAND | UNIT_BYTE1_FLAG_HOVER);
                            me->SetReactState(REACT_PASSIVE);
                            me->AttackStop();
                            Position pos;
                            pos.Relocate(me);
                            pos.m_positionZ += 17.0f;
<<<<<<< HEAD
                            me->GetMotionMaster()->MoveTakeoff(POINT_TAKEOFF, pos, 8.30078125f);
=======
                            me->GetMotionMaster()->MoveTakeoff(POINT_TAKEOFF, pos);
>>>>>>> c3cb82b9
                            events.CancelEventGroup(EVENT_GROUP_LAND_PHASE);
                            events.ScheduleEvent(EVENT_AIR_PHASE, 110000);
                            break;
                        }
                        case EVENT_AIR_MOVEMENT:
                            me->GetMotionMaster()->MovePoint(POINT_AIR_PHASE, SindragosaAirPos);
                            break;
                        case EVENT_AIR_MOVEMENT_FAR:
                            me->GetMotionMaster()->MovePoint(POINT_AIR_PHASE_FAR, SindragosaAirPosFar);
                            break;
                        case EVENT_ICE_TOMB:
                            if (Unit* target = SelectTarget(SELECT_TARGET_RANDOM, 1, 0.0f, true, -SPELL_ICE_TOMB_UNTARGETABLE))
                            {
                                Talk(EMOTE_WARN_FROZEN_ORB, target->GetGUID());
                                DoCast(target, SPELL_ICE_TOMB_DUMMY, true);
                            }
                            events.ScheduleEvent(EVENT_ICE_TOMB, urand(16000, 23000));
                            break;
                        case EVENT_FROST_BOMB:
                        {
                            float destX, destY, destZ;
                            destX = float(rand_norm()) * 75.0f + 4350.0f;
                            destY = float(rand_norm()) * 75.0f + 2450.0f;
                            destZ = 205.0f; // random number close to ground, get exact in next call
                            me->UpdateGroundPositionZ(destX, destY, destZ);
                            me->CastSpell(destX, destY, destZ, SPELL_FROST_BOMB_TRIGGER, false);
                            events.ScheduleEvent(EVENT_FROST_BOMB, urand(6000, 8000));
                            break;
                        }
                        case EVENT_LAND:
                        {
                            events.CancelEvent(EVENT_FROST_BOMB);
                            me->GetMotionMaster()->MovePoint(POINT_LAND, SindragosaFlyInPos);
                            break;
                        }
                        case EVENT_LAND_GROUND:
                            events.ScheduleEvent(EVENT_CLEAVE, urand(13000, 15000), EVENT_GROUP_LAND_PHASE);
                            events.ScheduleEvent(EVENT_TAIL_SMASH, urand(19000, 23000), EVENT_GROUP_LAND_PHASE);
                            events.ScheduleEvent(EVENT_FROST_BREATH, urand(10000, 15000), EVENT_GROUP_LAND_PHASE);
                            events.ScheduleEvent(EVENT_UNCHAINED_MAGIC, urand(12000, 17000), EVENT_GROUP_LAND_PHASE);
                            events.ScheduleEvent(EVENT_ICY_GRIP, urand(35000, 40000), EVENT_GROUP_LAND_PHASE);
<<<<<<< HEAD
                            me->GetMotionMaster()->MoveLand(POINT_LAND_GROUND, SindragosaLandPos, 0.0f);
=======
                            me->GetMotionMaster()->MoveLand(POINT_LAND_GROUND, SindragosaLandPos);
>>>>>>> c3cb82b9
                            break;
                        case EVENT_THIRD_PHASE_CHECK:
                        {
                            if (!_isInAirPhase)
                            {
                                Talk(SAY_PHASE_2);
                                events.ScheduleEvent(EVENT_ICE_TOMB, urand(7000, 10000));
                                events.RescheduleEvent(EVENT_ICY_GRIP, urand(35000, 40000));
                                DoCast(me, SPELL_MYSTIC_BUFFET, true);
                            }
                            else
                                events.ScheduleEvent(EVENT_THIRD_PHASE_CHECK, 5000);
                            break;
                        }
                        default:
                            break;
                    }
                }

                DoMeleeAttackIfReady();
            }

        private:
            uint8 _mysticBuffetStack;
            bool _isInAirPhase;
            bool _isThirdPhase;
            bool _summoned;
        };

        CreatureAI* GetAI(Creature* creature) const
        {
            return GetIcecrownCitadelAI<boss_sindragosaAI>(creature);
        }
};

class npc_ice_tomb : public CreatureScript
{
    public:
        npc_ice_tomb() : CreatureScript("npc_ice_tomb") { }

        struct npc_ice_tombAI : public Scripted_NoMovementAI
        {
            npc_ice_tombAI(Creature* creature) : Scripted_NoMovementAI(creature)
            {
                _trappedPlayerGUID = 0;
            }

            void Reset()
            {
                me->SetReactState(REACT_PASSIVE);
            }

            void SetGUID(uint64 guid, int32 type/* = 0 */)
            {
                if (type == DATA_TRAPPED_PLAYER)
                {
                    _trappedPlayerGUID = guid;
                    _existenceCheckTimer = 1000;
                }
            }

            void DoAction(int32 const action)
            {
                if (action == ACTION_TRIGGER_ASPHYXIATION)
                    if (Player* player = ObjectAccessor::GetPlayer(*me, _trappedPlayerGUID))
                        player->CastSpell(player, SPELL_ASPHYXIATION, true);
            }

            void JustDied(Unit* /*killer*/)
            {
                me->RemoveAllGameObjects();

                if (Player* player = ObjectAccessor::GetPlayer(*me, _trappedPlayerGUID))
                {
                    _trappedPlayerGUID = 0;
                    player->RemoveAurasDueToSpell(SPELL_ICE_TOMB_DAMAGE);
                    player->RemoveAurasDueToSpell(SPELL_ASPHYXIATION);
                }
            }

            void UpdateAI(uint32 const diff)
            {
                if (!_trappedPlayerGUID)
                    return;

                if (_existenceCheckTimer <= diff)
                {
                    Player* player = ObjectAccessor::GetPlayer(*me, _trappedPlayerGUID);
                    if (!player || player->isDead() || !player->HasAura(SPELL_ICE_TOMB_DAMAGE))
                    {
                        // Remove object
                        JustDied(me);
                        me->DespawnOrUnsummon();
                        return;
                    }
                    _existenceCheckTimer = 1000;
                }
                else
                    _existenceCheckTimer -= diff;
            }

        private:
            uint64 _trappedPlayerGUID;
            uint32 _existenceCheckTimer;
        };

        CreatureAI* GetAI(Creature* creature) const
        {
            return GetIcecrownCitadelAI<npc_ice_tombAI>(creature);
        }
};

class npc_spinestalker : public CreatureScript
{
    public:
        npc_spinestalker() : CreatureScript("npc_spinestalker") { }

        struct npc_spinestalkerAI : public ScriptedAI
        {
            npc_spinestalkerAI(Creature* creature) : ScriptedAI(creature), _instance(creature->GetInstanceScript()), _summoned(false)
            {
            }

            void InitializeAI()
            {
                // Increase add count
                if (!me->isDead())
                {
                    _instance->SetData(DATA_SINDRAGOSA_FROSTWYRMS, me->GetDBTableGUIDLow());  // this cannot be in Reset because reset also happens on evade
                    Reset();
                }
            }

            void Reset()
            {
                _events.Reset();
                _events.ScheduleEvent(EVENT_BELLOWING_ROAR, urand(20000, 25000));
                _events.ScheduleEvent(EVENT_CLEAVE_SPINESTALKER, urand(10000, 15000));
                _events.ScheduleEvent(EVENT_TAIL_SWEEP, urand(8000, 12000));
                me->SetReactState(REACT_DEFENSIVE);

                if (!_summoned)
                {
                    me->SetCanFly(true);
                    me->SetDisableGravity(true);
                }
            }

            void JustRespawned()
            {
                ScriptedAI::JustRespawned();
                _instance->SetData(DATA_SINDRAGOSA_FROSTWYRMS, me->GetDBTableGUIDLow());  // this cannot be in Reset because reset also happens on evade
            }

            void JustDied(Unit* /*killer*/)
            {
                _events.Reset();
            }

            void DoAction(int32 const action)
            {
                if (action == ACTION_START_FROSTWYRM)
                {
                    if (_summoned)
                        return;

                    _summoned = true;
                    if (me->isDead())
                        return;

                    me->setActive(true);
                    me->SetSpeed(MOVE_FLIGHT, 2.0f);
                    me->SetFlag(UNIT_FIELD_FLAGS, UNIT_FLAG_NON_ATTACKABLE);
                    float moveTime = me->GetExactDist(&SpinestalkerFlyPos) / (me->GetSpeed(MOVE_FLIGHT) * 0.001f);
                    me->m_Events.AddEvent(new FrostwyrmLandEvent(*me, SpinestalkerLandPos), me->m_Events.CalculateTime(uint64(moveTime) + 250));
                    me->SetDefaultMovementType(IDLE_MOTION_TYPE);
                    me->GetMotionMaster()->MoveIdle();
                    me->StopMoving();
                    me->GetMotionMaster()->MovePoint(POINT_FROSTWYRM_FLY_IN, SpinestalkerFlyPos);
                }
            }

            void MovementInform(uint32 type, uint32 point)
            {
                if (type != EFFECT_MOTION_TYPE || point != POINT_FROSTWYRM_LAND)
                    return;

                me->setActive(false);
                me->SetCanFly(false);
                me->SetDisableGravity(false);
                me->RemoveByteFlag(UNIT_FIELD_BYTES_1, 3, UNIT_BYTE1_FLAG_ALWAYS_STAND | UNIT_BYTE1_FLAG_HOVER);
                me->SetHomePosition(SpinestalkerLandPos);
                me->SetFacingTo(SpinestalkerLandPos.GetOrientation());
                me->RemoveFlag(UNIT_FIELD_FLAGS, UNIT_FLAG_NON_ATTACKABLE);
            }

            void UpdateAI(uint32 const diff)
            {
                if (!UpdateVictim())
                    return;

                _events.Update(diff);

                if (me->HasUnitState(UNIT_STATE_CASTING))
                    return;

                while (uint32 eventId = _events.ExecuteEvent())
                {
                    switch (eventId)
                    {
                        case EVENT_BELLOWING_ROAR:
                            DoCast(me, SPELL_BELLOWING_ROAR);
                            _events.ScheduleEvent(EVENT_BELLOWING_ROAR, urand(25000, 30000));
                            break;
                        case EVENT_CLEAVE_SPINESTALKER:
                            DoCastVictim(SPELL_CLEAVE_SPINESTALKER);
                            _events.ScheduleEvent(EVENT_CLEAVE_SPINESTALKER, urand(10000, 15000));
                            break;
                        case EVENT_TAIL_SWEEP:
                            DoCast(me, SPELL_TAIL_SWEEP);
                            _events.ScheduleEvent(EVENT_TAIL_SWEEP, urand(22000, 25000));
                            break;
                        default:
                            break;
                    }
                }

                DoMeleeAttackIfReady();
            }

        private:
            EventMap _events;
            InstanceScript* _instance;
            bool _summoned;
        };

        CreatureAI* GetAI(Creature* creature) const
        {
            return GetIcecrownCitadelAI<npc_spinestalkerAI>(creature);
        }
};

class npc_rimefang : public CreatureScript
{
    public:
        npc_rimefang() : CreatureScript("npc_rimefang_icc") { }

        struct npc_rimefangAI : public ScriptedAI
        {
            npc_rimefangAI(Creature* creature) : ScriptedAI(creature), _instance(creature->GetInstanceScript()), _summoned(false)
            {
            }

            void InitializeAI()
            {
                // Increase add count
                if (!me->isDead())
                {
                    _instance->SetData(DATA_SINDRAGOSA_FROSTWYRMS, me->GetDBTableGUIDLow());  // this cannot be in Reset because reset also happens on evade
                    Reset();
                }
            }

            void Reset()
            {
                _events.Reset();
                _events.ScheduleEvent(EVENT_FROST_BREATH_RIMEFANG, urand(12000, 15000));
                _events.ScheduleEvent(EVENT_ICY_BLAST, urand(30000, 35000));
                me->SetReactState(REACT_DEFENSIVE);
                _icyBlastCounter = 0;

                if (!_summoned)
                {
                    me->SetCanFly(true);
                    me->SetDisableGravity(true);
                }
            }

            void JustRespawned()
            {
                ScriptedAI::JustRespawned();
                _instance->SetData(DATA_SINDRAGOSA_FROSTWYRMS, me->GetDBTableGUIDLow());  // this cannot be in Reset because reset also happens on evade
            }

            void JustDied(Unit* /*killer*/)
            {
                _events.Reset();
            }

            void DoAction(int32 const action)
            {
                if (action == ACTION_START_FROSTWYRM)
                {
                    if (_summoned)
                        return;

                    _summoned = true;
                    if (me->isDead())
                        return;

                    me->setActive(true);
                    me->SetSpeed(MOVE_FLIGHT, 2.0f);
                    me->SetFlag(UNIT_FIELD_FLAGS, UNIT_FLAG_IMMUNE_TO_PC);
                    float moveTime = me->GetExactDist(&RimefangFlyPos) / (me->GetSpeed(MOVE_FLIGHT) * 0.001f);
                    me->m_Events.AddEvent(new FrostwyrmLandEvent(*me, RimefangLandPos), me->m_Events.CalculateTime(uint64(moveTime) + 250));
                    me->SetDefaultMovementType(IDLE_MOTION_TYPE);
                    me->GetMotionMaster()->MoveIdle();
                    me->StopMoving();
                    me->GetMotionMaster()->MovePoint(POINT_FROSTWYRM_FLY_IN, RimefangFlyPos);
                }
            }

            void MovementInform(uint32 type, uint32 point)
            {
                if (type != EFFECT_MOTION_TYPE || point != POINT_FROSTWYRM_LAND)
                    return;

                me->setActive(false);
                me->SetCanFly(false);
                me->SetDisableGravity(false);
                me->RemoveByteFlag(UNIT_FIELD_BYTES_1, 3, UNIT_BYTE1_FLAG_ALWAYS_STAND | UNIT_BYTE1_FLAG_HOVER);
                me->SetHomePosition(RimefangLandPos);
                me->SetFacingTo(RimefangLandPos.GetOrientation());
                me->RemoveFlag(UNIT_FIELD_FLAGS, UNIT_FLAG_IMMUNE_TO_PC);
            }

            void EnterCombat(Unit* /*victim*/)
            {
                DoCast(me, SPELL_FROST_AURA_RIMEFANG, true);
            }

            void UpdateAI(uint32 const diff)
            {
                if (!UpdateVictim())
                    return;

                _events.Update(diff);

                if (me->HasUnitState(UNIT_STATE_CASTING))
                    return;

                while (uint32 eventId = _events.ExecuteEvent())
                {
                    switch (eventId)
                    {
                        case EVENT_FROST_BREATH_RIMEFANG:
                            DoCast(me, SPELL_FROST_BREATH);
                            _events.ScheduleEvent(EVENT_FROST_BREATH_RIMEFANG, urand(35000, 40000));
                            break;
                        case EVENT_ICY_BLAST:
                        {
                            _icyBlastCounter = RAID_MODE<uint8>(5, 7, 6, 8);
                            me->SetReactState(REACT_PASSIVE);
                            me->AttackStop();
                            me->SetCanFly(true);
                            me->GetMotionMaster()->MovePoint(POINT_FROSTWYRM_FLY_IN, RimefangFlyPos);
                            float moveTime = me->GetExactDist(&RimefangFlyPos)/(me->GetSpeed(MOVE_FLIGHT)*0.001f);
                            _events.ScheduleEvent(EVENT_ICY_BLAST, uint64(moveTime) + urand(60000, 70000));
                            _events.ScheduleEvent(EVENT_ICY_BLAST_CAST, uint64(moveTime) + 250);
                            break;
                        }
                        case EVENT_ICY_BLAST_CAST:
                            if (--_icyBlastCounter)
                            {
                                if (Unit* target = SelectTarget(SELECT_TARGET_RANDOM, 0, 0.0f, true))
                                {
                                    me->SetFacingToObject(target);
                                    DoCast(target, SPELL_ICY_BLAST);
                                }
                                _events.ScheduleEvent(EVENT_ICY_BLAST_CAST, 3000);
                            }
                            else if (Unit* victim = me->SelectVictim())
                            {
                                me->SetReactState(REACT_DEFENSIVE);
                                AttackStart(victim);
                                me->SetCanFly(false);
                            }
                            break;
                        default:
                            break;
                    }
                }

                DoMeleeAttackIfReady();
            }

        private:
            EventMap _events;
            InstanceScript* _instance;
            uint8 _icyBlastCounter;
            bool _summoned;
        };

        CreatureAI* GetAI(Creature* creature) const
        {
            return GetIcecrownCitadelAI<npc_rimefangAI>(creature);
        }
};

class npc_sindragosa_trash : public CreatureScript
{
    public:
        npc_sindragosa_trash() : CreatureScript("npc_sindragosa_trash") { }

        struct npc_sindragosa_trashAI : public ScriptedAI
        {
            npc_sindragosa_trashAI(Creature* creature) : ScriptedAI(creature)
            {
                _instance = creature->GetInstanceScript();
            }

            void InitializeAI()
            {
                _frostwyrmId = (me->GetHomePosition().GetPositionY() < 2484.35f) ? DATA_RIMEFANG : DATA_SPINESTALKER;
                // Increase add count
                if (!me->isDead())
                {
                    if (me->GetEntry() == NPC_FROSTWING_WHELP)
                        _instance->SetData(_frostwyrmId, me->GetDBTableGUIDLow());  // this cannot be in Reset because reset also happens on evade
                    Reset();
                }
            }

            void Reset()
            {
                // This is shared AI for handler and whelps
                if (me->GetEntry() == NPC_FROSTWARDEN_HANDLER)
                {
                    _events.ScheduleEvent(EVENT_FROSTWARDEN_ORDER_WHELP, 3000);
                    _events.ScheduleEvent(EVENT_CONCUSSIVE_SHOCK, urand(8000, 10000));
                }

                _isTaunted = false;
            }

            void JustRespawned()
            {
                ScriptedAI::JustRespawned();

                // Increase add count
                if (me->GetEntry() == NPC_FROSTWING_WHELP)
                    _instance->SetData(_frostwyrmId, me->GetDBTableGUIDLow());  // this cannot be in Reset because reset also happens on evade
            }

            void SetData(uint32 type, uint32 data)
            {
                if (type == DATA_WHELP_MARKER)
                    _isTaunted = data != 0;
            }

            uint32 GetData(uint32 type)
            {
                if (type == DATA_FROSTWYRM_OWNER)
                    return _frostwyrmId;
                else if (type == DATA_WHELP_MARKER)
                    return uint32(_isTaunted);
                return 0;
            }

            void UpdateAI(uint32 const diff)
            {
                if (!UpdateVictim())
                    return;

                _events.Update(diff);

                if (me->HasUnitState(UNIT_STATE_CASTING))
                    return;

                while (uint32 eventId = _events.ExecuteEvent())
                {
                    switch (eventId)
                    {
                        case EVENT_FROSTWARDEN_ORDER_WHELP:
                            DoCast(me, SPELL_ORDER_WHELP);
                            _events.ScheduleEvent(EVENT_FROSTWARDEN_ORDER_WHELP, 3000);
                            break;
                        case EVENT_CONCUSSIVE_SHOCK:
                            DoCast(me, SPELL_CONCUSSIVE_SHOCK);
                            _events.ScheduleEvent(EVENT_CONCUSSIVE_SHOCK, urand(10000, 13000));
                            break;
                        default:
                            break;
                    }
                }

                DoMeleeAttackIfReady();
            }

        private:
            EventMap _events;
            InstanceScript* _instance;
            uint32 _frostwyrmId;
            bool _isTaunted; // Frostwing Whelp only
        };

        CreatureAI* GetAI(Creature* creature) const
        {
            return GetIcecrownCitadelAI<npc_sindragosa_trashAI>(creature);
        }
};

class spell_sindragosa_s_fury : public SpellScriptLoader
{
    public:
        spell_sindragosa_s_fury() : SpellScriptLoader("spell_sindragosa_s_fury") { }

        class spell_sindragosa_s_fury_SpellScript : public SpellScript
        {
            PrepareSpellScript(spell_sindragosa_s_fury_SpellScript);

            bool Load()
            {
                _targetCount = 0;

                // This script should execute only in Icecrown Citadel
                if (InstanceMap* instance = GetCaster()->GetMap()->ToInstanceMap())
                    if (instance->GetInstanceScript())
                        if (instance->GetScriptId() == sObjectMgr->GetScriptId(ICCScriptName))
                            return true;

                return false;
            }

            void SelectDest()
            {
                if (Position* dest = const_cast<WorldLocation*>(GetExplTargetDest()))
                {
                    float destX = float(rand_norm()) * 75.0f + 4350.0f;
                    float destY = float(rand_norm()) * 75.0f + 2450.0f;
                    float destZ = 205.0f; // random number close to ground, get exact in next call
                    GetCaster()->UpdateGroundPositionZ(destX, destY, destZ);
                    dest->Relocate(destX, destY, destZ);
                }
            }

            void CountTargets(std::list<WorldObject*>& targets)
            {
                _targetCount = targets.size();
            }

            void HandleDummy(SpellEffIndex effIndex)
            {
                PreventHitDefaultEffect(effIndex);

                if (!GetHitUnit()->isAlive() || !_targetCount)
                    return;

                float resistance = float(GetHitUnit()->GetResistance(SpellSchoolMask(GetSpellInfo()->SchoolMask)));
                uint32 minResistFactor = uint32((resistance / (resistance + 510.0f)) * 10.0f) * 2;
                uint32 randomResist = urand(0, (9 - minResistFactor) * 100) / 100 + minResistFactor;

                uint32 damage = (uint32(GetEffectValue() / _targetCount) * randomResist) / 10;

                SpellNonMeleeDamage damageInfo(GetCaster(), GetHitUnit(), GetSpellInfo()->Id, GetSpellInfo()->SchoolMask);
                damageInfo.damage = damage;
                GetCaster()->SendSpellNonMeleeDamageLog(&damageInfo);
                GetCaster()->DealSpellDamage(&damageInfo, false);
            }

            void Register()
            {
                BeforeCast += SpellCastFn(spell_sindragosa_s_fury_SpellScript::SelectDest);
                OnObjectAreaTargetSelect += SpellObjectAreaTargetSelectFn(spell_sindragosa_s_fury_SpellScript::CountTargets, EFFECT_1, TARGET_UNIT_DEST_AREA_ENTRY);
                OnEffectHitTarget += SpellEffectFn(spell_sindragosa_s_fury_SpellScript::HandleDummy, EFFECT_1, SPELL_EFFECT_DUMMY);
            }

            uint32 _targetCount;
        };

        SpellScript* GetSpellScript() const
        {
            return new spell_sindragosa_s_fury_SpellScript();
        }
};

class UnchainedMagicTargetSelector
{
    public:
        UnchainedMagicTargetSelector() { }

        bool operator()(WorldObject* object) const
        {
            if (Unit* unit = object->ToUnit())
                return unit->getPowerType() != POWER_MANA;
            return true;
        }
};

class spell_sindragosa_unchained_magic : public SpellScriptLoader
{
    public:
        spell_sindragosa_unchained_magic() : SpellScriptLoader("spell_sindragosa_unchained_magic") { }

        class spell_sindragosa_unchained_magic_SpellScript : public SpellScript
        {
            PrepareSpellScript(spell_sindragosa_unchained_magic_SpellScript);

            void FilterTargets(std::list<WorldObject*>& unitList)
            {
                unitList.remove_if(UnchainedMagicTargetSelector());
                uint32 maxSize = uint32(GetCaster()->GetMap()->GetSpawnMode() & 1 ? 6 : 2);
                if (unitList.size() > maxSize)
                    Trinity::Containers::RandomResizeList(unitList, maxSize);
            }

            void Register()
            {
                OnObjectAreaTargetSelect += SpellObjectAreaTargetSelectFn(spell_sindragosa_unchained_magic_SpellScript::FilterTargets, EFFECT_0, TARGET_UNIT_SRC_AREA_ENEMY);
            }
        };

        SpellScript* GetSpellScript() const
        {
            return new spell_sindragosa_unchained_magic_SpellScript();
        }
};

class spell_sindragosa_instability : public SpellScriptLoader
{
    public:
        spell_sindragosa_instability() : SpellScriptLoader("spell_sindragosa_instability") { }

        class spell_sindragosa_instability_AuraScript : public AuraScript
        {
            PrepareAuraScript(spell_sindragosa_instability_AuraScript);

            bool Validate(SpellInfo const* /*spell*/)
            {
                if (!sSpellMgr->GetSpellInfo(SPELL_BACKLASH))
                    return false;
                return true;
            }

            void OnRemove(AuraEffect const* aurEff, AuraEffectHandleModes /*mode*/)
            {
                if (GetTargetApplication()->GetRemoveMode() == AURA_REMOVE_BY_EXPIRE)
                    GetTarget()->CastCustomSpell(SPELL_BACKLASH, SPELLVALUE_BASE_POINT0, aurEff->GetAmount(), GetTarget(), true, NULL, aurEff, GetCasterGUID());
            }

            void Register()
            {
                AfterEffectRemove += AuraEffectRemoveFn(spell_sindragosa_instability_AuraScript::OnRemove, EFFECT_0, SPELL_AURA_DUMMY, AURA_EFFECT_HANDLE_REAL);
            }
        };

        AuraScript* GetAuraScript() const
        {
            return new spell_sindragosa_instability_AuraScript();
        }
};

class spell_sindragosa_frost_beacon : public SpellScriptLoader
{
    public:
        spell_sindragosa_frost_beacon() : SpellScriptLoader("spell_sindragosa_frost_beacon") { }

        class spell_sindragosa_frost_beacon_AuraScript : public AuraScript
        {
            PrepareAuraScript(spell_sindragosa_frost_beacon_AuraScript);

            bool Validate(SpellInfo const* /*spell*/)
            {
                if (!sSpellMgr->GetSpellInfo(SPELL_ICE_TOMB_DAMAGE))
                    return false;
                return true;
            }

            void PeriodicTick(AuraEffect const* /*aurEff*/)
            {
                PreventDefaultAction();
                if (Unit* caster = GetCaster())
                    caster->CastSpell(GetTarget(), SPELL_ICE_TOMB_DAMAGE, true);
            }

            void Register()
            {
                OnEffectPeriodic += AuraEffectPeriodicFn(spell_sindragosa_frost_beacon_AuraScript::PeriodicTick, EFFECT_0, SPELL_AURA_PERIODIC_TRIGGER_SPELL);
            }
        };

        AuraScript* GetAuraScript() const
        {
            return new spell_sindragosa_frost_beacon_AuraScript();
        }
};

class spell_sindragosa_ice_tomb : public SpellScriptLoader
{
    public:
        spell_sindragosa_ice_tomb() : SpellScriptLoader("spell_sindragosa_ice_tomb_trap") { }

        class spell_sindragosa_ice_tomb_SpellScript : public SpellScript
        {
            PrepareSpellScript(spell_sindragosa_ice_tomb_SpellScript);

            bool Validate(SpellInfo const* /*spell*/)
            {
                if (!sObjectMgr->GetCreatureTemplate(NPC_ICE_TOMB))
                    return false;
                if (!sObjectMgr->GetGameObjectTemplate(GO_ICE_BLOCK))
                    return false;
                return true;
            }

            void SummonTomb()
            {
                Position pos;
                GetHitUnit()->GetPosition(&pos);
                if (TempSummon* summon = GetCaster()->SummonCreature(NPC_ICE_TOMB, pos))
                {
                    summon->AI()->SetGUID(GetHitUnit()->GetGUID(), DATA_TRAPPED_PLAYER);
                    if (GameObject* go = summon->SummonGameObject(GO_ICE_BLOCK, pos.GetPositionX(), pos.GetPositionY(), pos.GetPositionZ(), pos.GetOrientation(), 0.0f, 0.0f, 0.0f, 0.0f, 0))
                    {
                        go->SetSpellId(SPELL_ICE_TOMB_DAMAGE);
                        summon->AddGameObject(go);
                    }
                }
            }

            void Register()
            {
                AfterHit += SpellHitFn(spell_sindragosa_ice_tomb_SpellScript::SummonTomb);
            }
        };

        class spell_sindragosa_ice_tomb_AuraScript : public AuraScript
        {
            PrepareAuraScript(spell_sindragosa_ice_tomb_AuraScript);

            void PeriodicTick(AuraEffect const* /*aurEff*/)
            {
                PreventDefaultAction();
            }

            void Register()
            {
                OnEffectPeriodic += AuraEffectPeriodicFn(spell_sindragosa_ice_tomb_AuraScript::PeriodicTick, EFFECT_2, SPELL_AURA_PERIODIC_TRIGGER_SPELL);
            }
        };

        SpellScript* GetSpellScript() const
        {
            return new spell_sindragosa_ice_tomb_SpellScript();
        }

        AuraScript* GetAuraScript() const
        {
            return new spell_sindragosa_ice_tomb_AuraScript();
        }
};

class spell_sindragosa_icy_grip : public SpellScriptLoader
{
    public:
        spell_sindragosa_icy_grip() : SpellScriptLoader("spell_sindragosa_icy_grip") { }

        class spell_sindragosa_icy_grip_SpellScript : public SpellScript
        {
            PrepareSpellScript(spell_sindragosa_icy_grip_SpellScript);

            bool Validate(SpellInfo const* /*spell*/)
            {
                if (!sSpellMgr->GetSpellInfo(SPELL_ICY_GRIP_JUMP))
                    return false;
                return true;
            }

            void HandleScript(SpellEffIndex effIndex)
            {
                PreventHitDefaultEffect(effIndex);
                GetHitUnit()->CastSpell(GetCaster(), SPELL_ICY_GRIP_JUMP, true);
            }

            void Register()
            {
                OnEffectHitTarget += SpellEffectFn(spell_sindragosa_icy_grip_SpellScript::HandleScript, EFFECT_0, SPELL_EFFECT_SCRIPT_EFFECT);
            }
        };

        SpellScript* GetSpellScript() const
        {
            return new spell_sindragosa_icy_grip_SpellScript();
        }
};

class MysticBuffetTargetFilter
{
    public:
        explicit MysticBuffetTargetFilter(Unit* caster) : _caster(caster) { }

<<<<<<< HEAD
        bool operator()(Unit* unit)
=======
        bool operator()(WorldObject* unit) const
>>>>>>> c3cb82b9
        {
            return !unit->IsWithinLOSInMap(_caster);
        }

    private:
        Unit* _caster;
};

class spell_sindragosa_mystic_buffet : public SpellScriptLoader
{
    public:
        spell_sindragosa_mystic_buffet() : SpellScriptLoader("spell_sindragosa_mystic_buffet") { }

        class spell_sindragosa_mystic_buffet_SpellScript : public SpellScript
        {
            PrepareSpellScript(spell_sindragosa_mystic_buffet_SpellScript);

<<<<<<< HEAD
            void FilterTargets(std::list<Unit*>& unitList)
            {
                unitList.remove_if(MysticBuffetTargetFilter(GetCaster()));
=======
            void FilterTargets(std::list<WorldObject*>& targets)
            {
                targets.remove_if(MysticBuffetTargetFilter(GetCaster()));
>>>>>>> c3cb82b9
            }

            void Register()
            {
<<<<<<< HEAD
                OnUnitTargetSelect += SpellUnitTargetFn(spell_sindragosa_mystic_buffet_SpellScript::FilterTargets, EFFECT_0, TARGET_UNIT_SRC_AREA_ENEMY);
=======
                OnObjectAreaTargetSelect += SpellObjectAreaTargetSelectFn(spell_sindragosa_mystic_buffet_SpellScript::FilterTargets, EFFECT_0, TARGET_UNIT_SRC_AREA_ENEMY);
>>>>>>> c3cb82b9
            }
        };

        SpellScript* GetSpellScript() const
        {
            return new spell_sindragosa_mystic_buffet_SpellScript();
        }
};

class spell_rimefang_icy_blast : public SpellScriptLoader
{
    public:
        spell_rimefang_icy_blast() : SpellScriptLoader("spell_rimefang_icy_blast") { }

        class spell_rimefang_icy_blast_SpellScript : public SpellScript
        {
            PrepareSpellScript(spell_rimefang_icy_blast_SpellScript);

            bool Validate(SpellInfo const* /*spell*/)
            {
                if (!sSpellMgr->GetSpellInfo(SPELL_ICY_BLAST_AREA))
                    return false;
                return true;
            }

            void HandleTriggerMissile(SpellEffIndex effIndex)
            {
                PreventHitDefaultEffect(effIndex);
                if (Position const* pos = GetExplTargetDest())
                    if (TempSummon* summon = GetCaster()->SummonCreature(NPC_ICY_BLAST, *pos, TEMPSUMMON_TIMED_DESPAWN, 40000))
                        summon->CastSpell(summon, SPELL_ICY_BLAST_AREA, true);
            }

            void Register()
            {
                OnEffectHit += SpellEffectFn(spell_rimefang_icy_blast_SpellScript::HandleTriggerMissile, EFFECT_1, SPELL_EFFECT_TRIGGER_MISSILE);
            }
        };

        SpellScript* GetSpellScript() const
        {
            return new spell_rimefang_icy_blast_SpellScript();
        }
};

class OrderWhelpTargetSelector
{
    public:
        explicit OrderWhelpTargetSelector(Creature* owner) : _owner(owner) { }

        bool operator()(Creature* creature)
        {
            if (!creature->AI()->GetData(DATA_WHELP_MARKER) && creature->AI()->GetData(DATA_FROSTWYRM_OWNER) == _owner->AI()->GetData(DATA_FROSTWYRM_OWNER))
                return false;
            return true;
        }

    private:
        Creature* _owner;
};

class spell_frostwarden_handler_order_whelp : public SpellScriptLoader
{
    public:
        spell_frostwarden_handler_order_whelp() : SpellScriptLoader("spell_frostwarden_handler_order_whelp") { }

        class spell_frostwarden_handler_order_whelp_SpellScript : public SpellScript
        {
            PrepareSpellScript(spell_frostwarden_handler_order_whelp_SpellScript);

            bool Validate(SpellInfo const* /*spell*/)
            {
                if (!sSpellMgr->GetSpellInfo(SPELL_FOCUS_FIRE))
                    return false;
                return true;
            }

            void FilterTargets(std::list<WorldObject*>& targets)
            {
                targets.remove_if(Trinity::ObjectTypeIdCheck(TYPEID_PLAYER, false));
                if (targets.empty())
                    return;

<<<<<<< HEAD
                Unit* target = Trinity::Containers::SelectRandomContainerElement(unitList);
                unitList.clear();
                unitList.push_back(target);
=======
                WorldObject* target = Trinity::Containers::SelectRandomContainerElement(targets);
                targets.clear();
                targets.push_back(target);
>>>>>>> c3cb82b9
            }

            void HandleForcedCast(SpellEffIndex effIndex)
            {
                // caster is Frostwarden Handler, target is player, caster of triggered is whelp
                PreventHitDefaultEffect(effIndex);
                std::list<Creature*> unitList;
                GetCreatureListWithEntryInGrid(unitList, GetCaster(), NPC_FROSTWING_WHELP, 150.0f);
                if (Creature* creature = GetCaster()->ToCreature())
                    unitList.remove_if(OrderWhelpTargetSelector(creature));

                if (unitList.empty())
                    return;

                Trinity::Containers::SelectRandomContainerElement(unitList)->CastSpell(GetHitUnit(), uint32(GetEffectValue()), true);
            }

            void Register()
            {
                OnEffectHitTarget += SpellEffectFn(spell_frostwarden_handler_order_whelp_SpellScript::HandleForcedCast, EFFECT_0, SPELL_EFFECT_FORCE_CAST);
                OnObjectAreaTargetSelect += SpellObjectAreaTargetSelectFn(spell_frostwarden_handler_order_whelp_SpellScript::FilterTargets, EFFECT_0, TARGET_UNIT_DEST_AREA_ENEMY);
            }
        };

        SpellScript* GetSpellScript() const
        {
            return new spell_frostwarden_handler_order_whelp_SpellScript();
        }
};

class spell_frostwarden_handler_focus_fire : public SpellScriptLoader
{
    public:
        spell_frostwarden_handler_focus_fire() : SpellScriptLoader("spell_frostwarden_handler_focus_fire") { }

        class spell_frostwarden_handler_focus_fire_SpellScript : public SpellScript
        {
            PrepareSpellScript(spell_frostwarden_handler_focus_fire_SpellScript);

            void HandleScript(SpellEffIndex effIndex)
            {
                PreventHitDefaultEffect(effIndex);
                GetCaster()->AddThreat(GetHitUnit(), float(GetEffectValue()));
                GetCaster()->GetAI()->SetData(DATA_WHELP_MARKER, 1);
            }

            void Register()
            {
                OnEffectHitTarget += SpellEffectFn(spell_frostwarden_handler_focus_fire_SpellScript::HandleScript, EFFECT_1, SPELL_EFFECT_SCRIPT_EFFECT);
            }
        };

        class spell_frostwarden_handler_focus_fire_AuraScript : public AuraScript
        {
            PrepareAuraScript(spell_frostwarden_handler_focus_fire_AuraScript);

            void PeriodicTick(AuraEffect const* /*aurEff*/)
            {
                PreventDefaultAction();
                if (Unit* caster = GetCaster())
                {
                    caster->AddThreat(GetTarget(), -float(GetSpellInfo()->Effects[EFFECT_1].CalcValue()));
                    caster->GetAI()->SetData(DATA_WHELP_MARKER, 0);
                }
            }

            void Register()
            {
                OnEffectPeriodic += AuraEffectPeriodicFn(spell_frostwarden_handler_focus_fire_AuraScript::PeriodicTick, EFFECT_0, SPELL_AURA_PERIODIC_DUMMY);
            }
        };

        SpellScript* GetSpellScript() const
        {
            return new spell_frostwarden_handler_focus_fire_SpellScript();
        }

        AuraScript* GetAuraScript() const
        {
            return new spell_frostwarden_handler_focus_fire_AuraScript();
        }
};

class at_sindragosa_lair : public AreaTriggerScript
{
    public:
        at_sindragosa_lair() : AreaTriggerScript("at_sindragosa_lair") { }

        bool OnTrigger(Player* player, AreaTriggerEntry const* /*areaTrigger*/)
        {
            if (InstanceScript* instance = player->GetInstanceScript())
            {
                if (!instance->GetData(DATA_SPINESTALKER))
                    if (Creature* spinestalker = ObjectAccessor::GetCreature(*player, instance->GetData64(DATA_SPINESTALKER)))
                        spinestalker->AI()->DoAction(ACTION_START_FROSTWYRM);

                if (!instance->GetData(DATA_RIMEFANG))
                    if (Creature* rimefang = ObjectAccessor::GetCreature(*player, instance->GetData64(DATA_RIMEFANG)))
                        rimefang->AI()->DoAction(ACTION_START_FROSTWYRM);

                if (!instance->GetData(DATA_SINDRAGOSA_FROSTWYRMS) && !instance->GetData64(DATA_SINDRAGOSA) && instance->GetBossState(DATA_SINDRAGOSA) != DONE)
                {
                    if (player->GetMap()->IsHeroic() && !instance->GetData(DATA_HEROIC_ATTEMPTS))
                        return true;

                    player->GetMap()->LoadGrid(SindragosaSpawnPos.GetPositionX(), SindragosaSpawnPos.GetPositionY());
                    if (Creature* sindragosa = player->GetMap()->SummonCreature(NPC_SINDRAGOSA, SindragosaSpawnPos))
                        sindragosa->AI()->DoAction(ACTION_START_FROSTWYRM);
                }
            }

            return true;
        }
};

class achievement_all_you_can_eat : public AchievementCriteriaScript
{
    public:
        achievement_all_you_can_eat() : AchievementCriteriaScript("achievement_all_you_can_eat") { }

        bool OnCheck(Player* /*source*/, Unit* target)
        {
            if (!target)
                return false;
            return target->GetAI()->GetData(DATA_MYSTIC_BUFFET_STACK) <= 5;
        }
};

void AddSC_boss_sindragosa()
{
    new boss_sindragosa();
    new npc_ice_tomb();
    new npc_spinestalker();
    new npc_rimefang();
    new npc_sindragosa_trash();
    new spell_sindragosa_s_fury();
    new spell_sindragosa_unchained_magic();
    new spell_sindragosa_instability();
    new spell_sindragosa_frost_beacon();
    new spell_sindragosa_ice_tomb();
    new spell_sindragosa_icy_grip();
    new spell_sindragosa_mystic_buffet();
    new spell_rimefang_icy_blast();
    new spell_frostwarden_handler_order_whelp();
    new spell_frostwarden_handler_focus_fire();
    new spell_trigger_spell_from_caster("spell_sindragosa_ice_tomb", SPELL_ICE_TOMB_DUMMY);
    new spell_trigger_spell_from_caster("spell_sindragosa_ice_tomb_dummy", SPELL_FROST_BEACON);
    new at_sindragosa_lair();
    new achievement_all_you_can_eat();
}<|MERGE_RESOLUTION|>--- conflicted
+++ resolved
@@ -184,11 +184,7 @@
 
         bool Execute(uint64 /*eventTime*/, uint32 /*updateTime*/)
         {
-<<<<<<< HEAD
-            _owner->CastSpell((Unit*)NULL, SPELL_FROST_BOMB, true, NULL, NULL, _sindragosaGUID);
-=======
             _owner->CastSpell((Unit*)NULL, SPELL_FROST_BOMB, false, NULL, NULL, _sindragosaGUID);
->>>>>>> c3cb82b9
             _owner->RemoveAurasDueToSpell(SPELL_FROST_BOMB_VISUAL);
             return true;
         }
@@ -489,11 +485,7 @@
                             Position pos;
                             pos.Relocate(me);
                             pos.m_positionZ += 17.0f;
-<<<<<<< HEAD
-                            me->GetMotionMaster()->MoveTakeoff(POINT_TAKEOFF, pos, 8.30078125f);
-=======
                             me->GetMotionMaster()->MoveTakeoff(POINT_TAKEOFF, pos);
->>>>>>> c3cb82b9
                             events.CancelEventGroup(EVENT_GROUP_LAND_PHASE);
                             events.ScheduleEvent(EVENT_AIR_PHASE, 110000);
                             break;
@@ -535,11 +527,7 @@
                             events.ScheduleEvent(EVENT_FROST_BREATH, urand(10000, 15000), EVENT_GROUP_LAND_PHASE);
                             events.ScheduleEvent(EVENT_UNCHAINED_MAGIC, urand(12000, 17000), EVENT_GROUP_LAND_PHASE);
                             events.ScheduleEvent(EVENT_ICY_GRIP, urand(35000, 40000), EVENT_GROUP_LAND_PHASE);
-<<<<<<< HEAD
-                            me->GetMotionMaster()->MoveLand(POINT_LAND_GROUND, SindragosaLandPos, 0.0f);
-=======
                             me->GetMotionMaster()->MoveLand(POINT_LAND_GROUND, SindragosaLandPos);
->>>>>>> c3cb82b9
                             break;
                         case EVENT_THIRD_PHASE_CHECK:
                         {
@@ -1331,11 +1319,7 @@
     public:
         explicit MysticBuffetTargetFilter(Unit* caster) : _caster(caster) { }
 
-<<<<<<< HEAD
-        bool operator()(Unit* unit)
-=======
         bool operator()(WorldObject* unit) const
->>>>>>> c3cb82b9
         {
             return !unit->IsWithinLOSInMap(_caster);
         }
@@ -1353,24 +1337,14 @@
         {
             PrepareSpellScript(spell_sindragosa_mystic_buffet_SpellScript);
 
-<<<<<<< HEAD
-            void FilterTargets(std::list<Unit*>& unitList)
-            {
-                unitList.remove_if(MysticBuffetTargetFilter(GetCaster()));
-=======
             void FilterTargets(std::list<WorldObject*>& targets)
             {
                 targets.remove_if(MysticBuffetTargetFilter(GetCaster()));
->>>>>>> c3cb82b9
             }
 
             void Register()
             {
-<<<<<<< HEAD
-                OnUnitTargetSelect += SpellUnitTargetFn(spell_sindragosa_mystic_buffet_SpellScript::FilterTargets, EFFECT_0, TARGET_UNIT_SRC_AREA_ENEMY);
-=======
                 OnObjectAreaTargetSelect += SpellObjectAreaTargetSelectFn(spell_sindragosa_mystic_buffet_SpellScript::FilterTargets, EFFECT_0, TARGET_UNIT_SRC_AREA_ENEMY);
->>>>>>> c3cb82b9
             }
         };
 
@@ -1454,15 +1428,9 @@
                 if (targets.empty())
                     return;
 
-<<<<<<< HEAD
-                Unit* target = Trinity::Containers::SelectRandomContainerElement(unitList);
-                unitList.clear();
-                unitList.push_back(target);
-=======
                 WorldObject* target = Trinity::Containers::SelectRandomContainerElement(targets);
                 targets.clear();
                 targets.push_back(target);
->>>>>>> c3cb82b9
             }
 
             void HandleForcedCast(SpellEffIndex effIndex)
