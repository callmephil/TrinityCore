/*
 * Copyright (C) 2008-2012 TrinityCore <http://www.trinitycore.org/>
 *
 * This program is free software; you can redistribute it and/or modify it
 * under the terms of the GNU General Public License as published by the
 * Free Software Foundation; either version 2 of the License, or (at your
 * option) any later version.
 *
 * This program is distributed in the hope that it will be useful, but WITHOUT
 * ANY WARRANTY; without even the implied warranty of MERCHANTABILITY or
 * FITNESS FOR A PARTICULAR PURPOSE. See the GNU General Public License for
 * more details.
 *
 * You should have received a copy of the GNU General Public License along
 * with this program. If not, see <http://www.gnu.org/licenses/>.
 */

#include "ObjectMgr.h"
#include "ScriptMgr.h"
#include "ScriptedCreature.h"
#include "SpellAuraEffects.h"
#include "Group.h"
#include "Spell.h"
#include "icecrown_citadel.h"
#include "Vehicle.h"

enum ScriptTexts
{
    // Festergut
    SAY_FESTERGUT_GASEOUS_BLIGHT    = 0,
    SAY_FESTERGUT_DEATH             = 1,

    // Rotface
    SAY_ROTFACE_OOZE_FLOOD          = 2,
    SAY_ROTFACE_DEATH               = 3,

    // Professor Putricide
    SAY_AGGRO                       = 4,
    EMOTE_UNSTABLE_EXPERIMENT       = 5,
    SAY_PHASE_TRANSITION_HEROIC     = 6,
    SAY_TRANSFORM_1                 = 7,
    SAY_TRANSFORM_2                 = 8,    // always used for phase2 change, DO NOT GROUP WITH SAY_TRANSFORM_1
    EMOTE_MALLEABLE_GOO             = 9,
    EMOTE_CHOKING_GAS_BOMB          = 10,
    SAY_KILL                        = 11,
    SAY_BERSERK                     = 12,
    SAY_DEATH                       = 13,
};

enum Spells
{
    // Festergut
    SPELL_RELEASE_GAS_VISUAL            = 69125,
    SPELL_GASEOUS_BLIGHT_LARGE          = 69157,
    SPELL_GASEOUS_BLIGHT_MEDIUM         = 69162,
    SPELL_GASEOUS_BLIGHT_SMALL          = 69164,
    SPELL_MALLABLE_GOO_H                = 70852,

    // Rotface
    SPELL_VILE_GAS_H                    = 69240,

    // Professor Putricide
    SPELL_SLIME_PUDDLE_TRIGGER          = 70341,
    SPELL_MALLEABLE_GOO                 = 70852,
    SPELL_UNSTABLE_EXPERIMENT           = 70351,
    SPELL_TEAR_GAS                      = 71617,    // phase transition
    SPELL_TEAR_GAS_CREATURE             = 71618,
    SPELL_TEAR_GAS_CANCEL               = 71620,
    SPELL_TEAR_GAS_PERIODIC_TRIGGER     = 73170,
    SPELL_CREATE_CONCOCTION             = 71621,
    SPELL_GUZZLE_POTIONS                = 71893,
    SPELL_OOZE_TANK_PROTECTION          = 71770,    // protects the tank
    SPELL_CHOKING_GAS_BOMB              = 71255,
    SPELL_OOZE_VARIABLE                 = 74118,
    SPELL_GAS_VARIABLE                  = 74119,
    SPELL_UNBOUND_PLAGUE                = 70911,
    SPELL_UNBOUND_PLAGUE_SEARCHER       = 70917,
    SPELL_PLAGUE_SICKNESS               = 70953,
    SPELL_UNBOUND_PLAGUE_PROTECTION     = 70955,
    SPELL_MUTATED_PLAGUE                = 72451,
    SPELL_MUTATED_PLAGUE_CLEAR          = 72618,

    // Slime Puddle
    SPELL_GROW_STACKER                  = 70345,
    SPELL_GROW                          = 70347,
    SPELL_SLIME_PUDDLE_AURA             = 70343,

    // Gas Cloud
    SPELL_GASEOUS_BLOAT_PROC            = 70215,
    SPELL_GASEOUS_BLOAT                 = 70672,
    SPELL_GASEOUS_BLOAT_PROTECTION      = 70812,
    SPELL_EXPUNGED_GAS                  = 70701,

    // Volatile Ooze
    SPELL_OOZE_ERUPTION                 = 70492,
    SPELL_VOLATILE_OOZE_ADHESIVE        = 70447,
    SPELL_OOZE_ERUPTION_SEARCH_PERIODIC = 70457,
    SPELL_VOLATILE_OOZE_PROTECTION      = 70530,

    // Choking Gas Bomb
    SPELL_CHOKING_GAS_BOMB_PERIODIC     = 71259,
    SPELL_CHOKING_GAS_EXPLOSION_TRIGGER = 71280,

    // Mutated Abomination vehicle
    SPELL_ABOMINATION_VEHICLE_POWER_DRAIN = 70385,
    SPELL_MUTATED_TRANSFORMATION          = 70311,
    SPELL_MUTATED_TRANSFORMATION_DAMAGE   = 70405,
    SPELL_MUTATED_TRANSFORMATION_NAME     = 72401,
};

#define SPELL_GASEOUS_BLOAT_HELPER RAID_MODE<uint32>(70672, 72455, 72832, 72833)

enum Events
{
    // Festergut
    EVENT_FESTERGUT_DIES        = 1,
    EVENT_FESTERGUT_GOO         = 2,

    // Rotface
    EVENT_ROTFACE_DIES          = 3,
    EVENT_ROTFACE_VILE_GAS      = 4,
    EVENT_ROTFACE_OOZE_FLOOD    = 5,

    // Professor Putricide
    EVENT_BERSERK               = 6,    // all phases
    EVENT_SLIME_PUDDLE          = 7,    // all phases
    EVENT_UNSTABLE_EXPERIMENT   = 8,    // P1 && P2
    EVENT_TEAR_GAS              = 9,    // phase transition not heroic
    EVENT_RESUME_ATTACK         = 10,
    EVENT_MALLEABLE_GOO         = 11,
    EVENT_CHOKING_GAS_BOMB      = 12,
    EVENT_UNBOUND_PLAGUE        = 13,
    EVENT_MUTATED_PLAGUE        = 14,
    EVENT_PHASE_TRANSITION      = 15,
};

enum Phases
{
    PHASE_NONE          = 0,
    PHASE_FESTERGUT     = 1,
    PHASE_ROTFACE       = 2,
    PHASE_COMBAT_1      = 4,
    PHASE_COMBAT_2      = 5,
    PHASE_COMBAT_3      = 6,

    PHASE_MASK_COMBAT   = (1 << PHASE_COMBAT_1) | (1 << PHASE_COMBAT_2) | (1 << PHASE_COMBAT_3),
    PHASE_MASK_NOT_SELF = (1 << PHASE_FESTERGUT) | (1 << PHASE_ROTFACE),
};

enum Points
{
    POINT_FESTERGUT = 366260,
    POINT_ROTFACE   = 366270,
    POINT_TABLE     = 366780,
};

Position const festergutWatchPos = {4324.820f, 3166.03f, 389.3831f, 3.316126f}; //emote 432 (release gas)
Position const rotfaceWatchPos   = {4390.371f, 3164.50f, 389.3890f, 5.497787f}; //emote 432 (release ooze)
Position const tablePos          = {4356.190f, 3262.90f, 389.4820f, 1.483530f};

// used in Rotface encounter
uint32 const oozeFloodSpells[4] = {69782, 69796, 69798, 69801};

enum PutricideData
{
    DATA_EXPERIMENT_STAGE   = 1,
    DATA_PHASE              = 2,
    DATA_ABOMINATION        = 3,
};

#define EXPERIMENT_STATE_OOZE   false
#define EXPERIMENT_STATE_GAS    true

class AbominationDespawner
{
    public:
        explicit AbominationDespawner(Unit* owner) : _owner(owner) { }

        bool operator()(uint64 guid)
        {
            if (Unit* summon = ObjectAccessor::GetUnit(*_owner, guid))
            {
                if (summon->GetEntry() == NPC_MUTATED_ABOMINATION_10 || summon->GetEntry() == NPC_MUTATED_ABOMINATION_25)
                {
                    if (Vehicle* veh = summon->GetVehicleKit())
                        veh->RemoveAllPassengers(); // also despawns the vehicle

                    return true;
                }

                return false;
            }

            return true;
        }

    private:
        Unit* _owner;
};

class boss_professor_putricide : public CreatureScript
{
    public:
        boss_professor_putricide() : CreatureScript("boss_professor_putricide") { }

        struct boss_professor_putricideAI : public BossAI
        {
            boss_professor_putricideAI(Creature* creature) : BossAI(creature, DATA_PROFESSOR_PUTRICIDE),
                _baseSpeed(creature->GetSpeedRate(MOVE_RUN)), _experimentState(EXPERIMENT_STATE_OOZE)
            {
                _phase = PHASE_NONE;
            }

            void Reset()
            {
                if (!(events.GetPhaseMask() & PHASE_MASK_NOT_SELF))
                    instance->SetBossState(DATA_PROFESSOR_PUTRICIDE, NOT_STARTED);
                instance->SetData(DATA_NAUSEA_ACHIEVEMENT, uint32(true));

                events.Reset();
                summons.DespawnAll();
                SetPhase(PHASE_COMBAT_1);
                _experimentState = EXPERIMENT_STATE_OOZE;
                me->SetReactState(REACT_DEFENSIVE);
                me->SetWalk(false);
                if (me->GetMotionMaster()->GetCurrentMovementGeneratorType() == POINT_MOTION_TYPE)
                    me->GetMotionMaster()->MovementExpired();

                if (instance->GetBossState(DATA_ROTFACE) == DONE && instance->GetBossState(DATA_FESTERGUT) == DONE)
                    me->RemoveFlag(UNIT_FIELD_FLAGS, UNIT_FLAG_IMMUNE_TO_PC | UNIT_FLAG_NOT_SELECTABLE);
            }

            void EnterCombat(Unit* who)
            {
                if (events.GetPhaseMask() & PHASE_MASK_NOT_SELF)
                    return;

                if (!instance->CheckRequiredBosses(DATA_PROFESSOR_PUTRICIDE, who->ToPlayer()))
                {
                    EnterEvadeMode();
                    instance->DoCastSpellOnPlayers(LIGHT_S_HAMMER_TELEPORT);
                    return;
                }

                me->setActive(true);
                events.Reset();
                events.ScheduleEvent(EVENT_BERSERK, 600000);
                events.ScheduleEvent(EVENT_SLIME_PUDDLE, 10000);
                events.ScheduleEvent(EVENT_UNSTABLE_EXPERIMENT, urand(25000, 30000));
                if (IsHeroic())
                    events.ScheduleEvent(EVENT_UNBOUND_PLAGUE, 20000);

                SetPhase(PHASE_COMBAT_1);
                Talk(SAY_AGGRO);
                DoCast(me, SPELL_OOZE_TANK_PROTECTION, true);
                DoZoneInCombat(me);

                instance->SetBossState(DATA_PROFESSOR_PUTRICIDE, IN_PROGRESS);
            }

            void JustReachedHome()
            {
                _JustReachedHome();
                me->SetWalk(false);
                if (events.GetPhaseMask() & PHASE_MASK_COMBAT)
                    instance->SetBossState(DATA_PROFESSOR_PUTRICIDE, FAIL);
            }

            void KilledUnit(Unit* victim)
            {
                if (victim->GetTypeId() == TYPEID_PLAYER)
                    Talk(SAY_KILL);
            }

            void JustDied(Unit* /*killer*/)
            {
                _JustDied();
                Talk(SAY_DEATH);
                DoCast(SPELL_MUTATED_PLAGUE_CLEAR);
            }

            void JustSummoned(Creature* summon)
            {
                summons.Summon(summon);
                switch (summon->GetEntry())
                {
                    case NPC_GROWING_OOZE_PUDDLE:
                        summon->CastSpell(summon, SPELL_GROW_STACKER, true);
                        summon->CastSpell(summon, SPELL_SLIME_PUDDLE_AURA, true);
                        // blizzard casts this spell 7 times initially (confirmed in sniff)
                        for (uint8 i = 0; i < 7; ++i)
                            summon->CastSpell(summon, SPELL_GROW, true);
                        break;
                    case NPC_GAS_CLOUD:
                        // no possible aura seen in sniff adding the aurastate
                        summon->ModifyAuraState(AURA_STATE_UNKNOWN22, true);
                        summon->CastSpell(summon, SPELL_GASEOUS_BLOAT_PROC, true);
                        summon->CastCustomSpell(SPELL_GASEOUS_BLOAT, SPELLVALUE_AURA_STACK, 10, summon, false);
                        summon->ApplySpellImmune(0, IMMUNITY_EFFECT, SPELL_EFFECT_KNOCK_BACK, true);
                        summon->SetReactState(REACT_PASSIVE);
                        return;
                    case NPC_VOLATILE_OOZE:
                        // no possible aura seen in sniff adding the aurastate
                        summon->ModifyAuraState(AURA_STATE_UNKNOWN19, true);
                        summon->CastSpell(summon, SPELL_OOZE_ERUPTION_SEARCH_PERIODIC, true);
                        summon->CastSpell(summon, SPELL_VOLATILE_OOZE_ADHESIVE, false);
                        summon->ApplySpellImmune(0, IMMUNITY_EFFECT, SPELL_EFFECT_KNOCK_BACK, true);
                        summon->SetReactState(REACT_PASSIVE);
                        return;
                    case NPC_CHOKING_GAS_BOMB:
                        summon->CastSpell(summon, SPELL_CHOKING_GAS_BOMB_PERIODIC, true);
                        summon->CastSpell(summon, SPELL_CHOKING_GAS_EXPLOSION_TRIGGER, true);
                        return;
                    case NPC_MUTATED_ABOMINATION_10:
                    case NPC_MUTATED_ABOMINATION_25:
                        return;
                    default:
                        break;
                }

                if (me->isInCombat())
                    DoZoneInCombat(summon);
            }

            void DamageTaken(Unit* /*attacker*/, uint32& /*damage*/)
            {
                switch (_phase)
                {
                    case PHASE_COMBAT_1:
                        if (HealthAbovePct(80))
                            return;
                        me->SetReactState(REACT_PASSIVE);
                        DoAction(ACTION_CHANGE_PHASE);
                        break;
                    case PHASE_COMBAT_2:
                        if (HealthAbovePct(35))
                            return;
                        me->SetReactState(REACT_PASSIVE);
                        DoAction(ACTION_CHANGE_PHASE);
                        break;
                    default:
                        break;
                }
            }

            void MovementInform(uint32 type, uint32 id)
            {
                if (type != POINT_MOTION_TYPE)
                    return;
                switch (id)
                {
                    case POINT_FESTERGUT:
                        instance->SetBossState(DATA_FESTERGUT, IN_PROGRESS); // needed here for delayed gate close
                        me->SetSpeed(MOVE_RUN, _baseSpeed, true);
                        DoAction(ACTION_FESTERGUT_GAS);
                        if (Creature* festergut = Unit::GetCreature(*me, instance->GetData64(DATA_FESTERGUT)))
                            festergut->CastSpell(festergut, SPELL_GASEOUS_BLIGHT_LARGE, false, NULL, NULL, festergut->GetGUID());
                        break;
                    case POINT_ROTFACE:
                        instance->SetBossState(DATA_ROTFACE, IN_PROGRESS);   // needed here for delayed gate close
                        me->SetSpeed(MOVE_RUN, _baseSpeed, true);
                        DoAction(ACTION_ROTFACE_OOZE);
                        events.ScheduleEvent(EVENT_ROTFACE_OOZE_FLOOD, 25000, 0, PHASE_ROTFACE);
                        break;
                    case POINT_TABLE:
                        // stop attack
                        me->GetMotionMaster()->MoveIdle();
                        me->SetSpeed(MOVE_RUN, _baseSpeed, true);
                        if (GameObject* table = ObjectAccessor::GetGameObject(*me, instance->GetData64(DATA_PUTRICIDE_TABLE)))
                            me->SetFacingToObject(table);
                        // operating on new phase already
                        switch (_phase)
                        {
                            case PHASE_COMBAT_2:
                            {
                                SpellInfo const* spell = sSpellMgr->GetSpellInfo(SPELL_CREATE_CONCOCTION);
                                DoCast(me, SPELL_CREATE_CONCOCTION);
                                events.ScheduleEvent(EVENT_PHASE_TRANSITION, sSpellMgr->GetSpellForDifficultyFromSpell(spell, me)->CalcCastTime() + 100);
                                break;
                            }
                            case PHASE_COMBAT_3:
                            {
                                SpellInfo const* spell = sSpellMgr->GetSpellInfo(SPELL_GUZZLE_POTIONS);
                                DoCast(me, SPELL_GUZZLE_POTIONS);
                                events.ScheduleEvent(EVENT_PHASE_TRANSITION, sSpellMgr->GetSpellForDifficultyFromSpell(spell, me)->CalcCastTime() + 100);
                                break;
                            }
                            default:
                                break;
                        }
                        break;
                    default:
                        break;
                }
            }

            void DoAction(int32 const action)
            {
                switch (action)
                {
                    case ACTION_FESTERGUT_COMBAT:
                        SetPhase(PHASE_FESTERGUT);
                        me->SetSpeed(MOVE_RUN, _baseSpeed*2.0f, true);
                        me->GetMotionMaster()->MovePoint(POINT_FESTERGUT, festergutWatchPos);
                        me->SetReactState(REACT_PASSIVE);
                        DoZoneInCombat(me);
                        if (IsHeroic())
                            events.ScheduleEvent(EVENT_FESTERGUT_GOO, urand(15000, 20000), 0, PHASE_FESTERGUT);
                        break;
                    case ACTION_FESTERGUT_GAS:
                        Talk(SAY_FESTERGUT_GASEOUS_BLIGHT);
                        DoCast(me, SPELL_RELEASE_GAS_VISUAL, true);
                        break;
                    case ACTION_FESTERGUT_DEATH:
                        events.ScheduleEvent(EVENT_FESTERGUT_DIES, 4000, 0, PHASE_FESTERGUT);
                        break;
                    case ACTION_ROTFACE_COMBAT:
                    {
                        SetPhase(PHASE_ROTFACE);
                        me->SetSpeed(MOVE_RUN, _baseSpeed*2.0f, true);
                        me->GetMotionMaster()->MovePoint(POINT_ROTFACE, rotfaceWatchPos);
                        me->SetReactState(REACT_PASSIVE);
                        _oozeFloodStage = 0;
                        DoZoneInCombat(me);
                        if (IsHeroic())
                            events.ScheduleEvent(EVENT_ROTFACE_VILE_GAS, urand(15000, 20000), 0, PHASE_ROTFACE);
                        // init random sequence of floods
                        if (Creature* rotface = Unit::GetCreature(*me, instance->GetData64(DATA_ROTFACE)))
                        {
                            std::list<Creature*> list;
                            GetCreatureListWithEntryInGrid(list, rotface, NPC_PUDDLE_STALKER, 36.0f);
                            if (list.size() > 4)
                            {
                                list.sort(Trinity::ObjectDistanceOrderPred(rotface));
                                do
                                {
                                    list.pop_back();
                                } while (list.size() > 4);
                            }

                            uint8 i = 0;
                            while (!list.empty())
                            {
                                std::list<Creature*>::iterator itr = list.begin();
                                std::advance(itr, urand(0, list.size()-1));
                                _oozeFloodDummyGUIDs[i++] = (*itr)->GetGUID();
                                list.erase(itr);
                            }
                        }
                        break;
                    }
                    case ACTION_ROTFACE_OOZE:
                        Talk(SAY_ROTFACE_OOZE_FLOOD);
                        if (Creature* dummy = Unit::GetCreature(*me, _oozeFloodDummyGUIDs[_oozeFloodStage]))
                            dummy->CastSpell(dummy, oozeFloodSpells[_oozeFloodStage], true, NULL, NULL, me->GetGUID()); // cast from self for LoS (with prof's GUID for logs)
                        if (++_oozeFloodStage == 4)
                            _oozeFloodStage = 0;
                        break;
                    case ACTION_ROTFACE_DEATH:
                        events.ScheduleEvent(EVENT_ROTFACE_DIES, 4500, 0, PHASE_ROTFACE);
                        break;
                    case ACTION_CHANGE_PHASE:
                        me->SetSpeed(MOVE_RUN, _baseSpeed*2.0f, true);
                        events.DelayEvents(30000);
                        me->AttackStop();
                        if (!IsHeroic())
                        {
                            DoCast(me, SPELL_TEAR_GAS);
                            events.ScheduleEvent(EVENT_TEAR_GAS, 2500);
                        }
                        else
                        {
                            Talk(SAY_PHASE_TRANSITION_HEROIC);
                            DoCast(me, SPELL_UNSTABLE_EXPERIMENT, true);
                            DoCast(me, SPELL_UNSTABLE_EXPERIMENT, true);
                            // cast variables
                            if (Is25ManRaid())
                            {
                                std::list<Unit*> targetList;
                                {
                                    const std::list<HostileReference*>& threatlist = me->getThreatManager().getThreatList();
                                    for (std::list<HostileReference*>::const_iterator itr = threatlist.begin(); itr != threatlist.end(); ++itr)
                                        if ((*itr)->getTarget()->GetTypeId() == TYPEID_PLAYER)
                                            targetList.push_back((*itr)->getTarget());
                                }

                                size_t half = targetList.size()/2;
                                // half gets ooze variable
                                while (half < targetList.size())
                                {
                                    std::list<Unit*>::iterator itr = targetList.begin();
                                    advance(itr, urand(0, targetList.size() - 1));
                                    (*itr)->CastSpell(*itr, SPELL_OOZE_VARIABLE, true);
                                    targetList.erase(itr);
                                }
                                // and half gets gas
                                for (std::list<Unit*>::iterator itr = targetList.begin(); itr != targetList.end(); ++itr)
                                    (*itr)->CastSpell(*itr, SPELL_GAS_VARIABLE, true);
                            }
                            me->GetMotionMaster()->MovePoint(POINT_TABLE, tablePos);
                        }
                        switch (_phase)
                        {
                            case PHASE_COMBAT_1:
                                SetPhase(PHASE_COMBAT_2);
                                events.ScheduleEvent(EVENT_MALLEABLE_GOO, urand(21000, 26000));
                                events.ScheduleEvent(EVENT_CHOKING_GAS_BOMB, urand(35000, 40000));
                                break;
                            case PHASE_COMBAT_2:
                                SetPhase(PHASE_COMBAT_3);
                                events.ScheduleEvent(EVENT_MUTATED_PLAGUE, 25000);
                                events.CancelEvent(EVENT_UNSTABLE_EXPERIMENT);
                                summons.remove_if(AbominationDespawner(me));
                                break;
                            default:
                                break;
                        }
                        break;
                    default:
                        break;
                }
            }

            uint32 GetData(uint32 type)
            {
                switch (type)
                {
                    case DATA_EXPERIMENT_STAGE:
                    {
                        // ALSO MODIFIES!
                        uint32 ret = uint32(_experimentState);
                        _experimentState ^= true;
                        return ret;
                    }
                    case DATA_PHASE:
                        return _phase;
                    case DATA_ABOMINATION:
                        summons.RemoveNotExisting();
                        return uint32(summons.HasEntry(NPC_MUTATED_ABOMINATION_10) || summons.HasEntry(NPC_MUTATED_ABOMINATION_25));
                    default:
                        break;
                }

                return 0;
            }

            void UpdateAI(uint32 const diff)
            {
                if ((!(events.GetPhaseMask() & PHASE_MASK_NOT_SELF) && !UpdateVictim()) || !CheckInRoom())
                    return;

                events.Update(diff);

                if (me->HasUnitState(UNIT_STATE_CASTING))
                    return;

                while (uint32 eventId = events.ExecuteEvent())
                {
                    switch (eventId)
                    {
                        case EVENT_FESTERGUT_DIES:
                            Talk(SAY_FESTERGUT_DEATH);
                            EnterEvadeMode();
                            break;
                        case EVENT_FESTERGUT_GOO:
                            if (Unit* target = SelectTarget(SELECT_TARGET_RANDOM, 0, NonTankTargetSelector(me)))
                                DoCast(target, SPELL_MALLABLE_GOO_H, true); // triggered, to skip LoS check
                            events.ScheduleEvent(EVENT_FESTERGUT_GOO, urand(15000, 20000), 0, PHASE_FESTERGUT);
                            break;
                        case EVENT_ROTFACE_DIES:
                            Talk(SAY_ROTFACE_DEATH);
                            EnterEvadeMode();
                            break;
                        case EVENT_ROTFACE_VILE_GAS:
                            if (Unit* target = SelectTarget(SELECT_TARGET_RANDOM, 0, NonTankTargetSelector(me)))
                                DoCast(target, SPELL_VILE_GAS_H, true); // triggered, to skip LoS check
                            events.ScheduleEvent(EVENT_ROTFACE_VILE_GAS, urand(15000, 20000), 0, PHASE_ROTFACE);
                            break;
                        case EVENT_ROTFACE_OOZE_FLOOD:
                            DoAction(ACTION_ROTFACE_OOZE);
                            events.ScheduleEvent(EVENT_ROTFACE_OOZE_FLOOD, 25000, 0, PHASE_ROTFACE);
                            break;
                        case EVENT_BERSERK:
                            Talk(SAY_BERSERK);
                            DoCast(me, SPELL_BERSERK2);
                            break;
                        case EVENT_SLIME_PUDDLE:
                        {
                            std::list<Unit*> targets;
                            SelectTargetList(targets, 2, SELECT_TARGET_RANDOM, 0.0f, true);
                            if (!targets.empty())
                                for (std::list<Unit*>::iterator itr = targets.begin(); itr != targets.end(); ++itr)
                                    DoCast(*itr, SPELL_SLIME_PUDDLE_TRIGGER);
                            events.ScheduleEvent(EVENT_SLIME_PUDDLE, 35000);
                            break;
                        }
                        case EVENT_UNSTABLE_EXPERIMENT:
                            Talk(EMOTE_UNSTABLE_EXPERIMENT);
                            DoCast(me, SPELL_UNSTABLE_EXPERIMENT);
                            events.ScheduleEvent(EVENT_UNSTABLE_EXPERIMENT, urand(35000, 40000));
                            break;
                        case EVENT_TEAR_GAS:
                            me->GetMotionMaster()->MovePoint(POINT_TABLE, tablePos);
                            DoCast(me, SPELL_TEAR_GAS_PERIODIC_TRIGGER, true);
                            break;
                        case EVENT_RESUME_ATTACK:
                            me->SetReactState(REACT_DEFENSIVE);
                            AttackStart(me->getVictim());
                            // remove Tear Gas
                            me->RemoveAurasDueToSpell(SPELL_TEAR_GAS_PERIODIC_TRIGGER);
                            instance->DoRemoveAurasDueToSpellOnPlayers(71615);
                            DoCastAOE(SPELL_TEAR_GAS_CANCEL);
                            instance->DoRemoveAurasDueToSpellOnPlayers(SPELL_GAS_VARIABLE);
                            instance->DoRemoveAurasDueToSpellOnPlayers(SPELL_OOZE_VARIABLE);
                            break;
                        case EVENT_MALLEABLE_GOO:
                            if (Is25ManRaid())
                            {
                                std::list<Unit*> targets;
                                SelectTargetList(targets, 2, SELECT_TARGET_RANDOM, -7.0f, true);
                                if (!targets.empty())
                                {
                                    Talk(EMOTE_MALLEABLE_GOO);
                                    for (std::list<Unit*>::iterator itr = targets.begin(); itr != targets.end(); ++itr)
                                        DoCast(*itr, SPELL_MALLEABLE_GOO);
                                }
                            }
                            else
                            {
                                if (Unit* target = SelectTarget(SELECT_TARGET_RANDOM, 1, -7.0f, true))
                                {
                                    Talk(EMOTE_MALLEABLE_GOO);
                                    DoCast(target, SPELL_MALLEABLE_GOO);
                                }
                            }
                            events.ScheduleEvent(EVENT_MALLEABLE_GOO, urand(25000, 30000));
                            break;
                        case EVENT_CHOKING_GAS_BOMB:
                            Talk(EMOTE_CHOKING_GAS_BOMB);
                            DoCast(me, SPELL_CHOKING_GAS_BOMB);
                            events.ScheduleEvent(EVENT_CHOKING_GAS_BOMB, urand(35000, 40000));
                            break;
                        case EVENT_UNBOUND_PLAGUE:
                            if (Unit* target = SelectTarget(SELECT_TARGET_RANDOM, 0, NonTankTargetSelector(me)))
                            {
                                me->CastCustomSpell(SPELL_UNBOUND_PLAGUE, SPELLVALUE_BASE_POINT0, 775, target);
                                DoCast(target, SPELL_UNBOUND_PLAGUE_SEARCHER);
                            }
                            events.ScheduleEvent(EVENT_UNBOUND_PLAGUE, 90000);
                            break;
                        case EVENT_MUTATED_PLAGUE:
                            DoCastVictim(SPELL_MUTATED_PLAGUE);
                            events.ScheduleEvent(EVENT_MUTATED_PLAGUE, 10000);
                            break;
                        case EVENT_PHASE_TRANSITION:
                        {
                            switch (_phase)
                            {
                                case PHASE_COMBAT_2:
                                    if (Creature* face = me->FindNearestCreature(NPC_TEAR_GAS_TARGET_STALKER, 50.0f))
                                        me->SetFacingToObject(face);
                                    me->HandleEmoteCommand(EMOTE_ONESHOT_KNEEL);
                                    Talk(SAY_TRANSFORM_1);
                                    events.ScheduleEvent(EVENT_RESUME_ATTACK, 5500, 0, PHASE_COMBAT_2);
                                    break;
                                case PHASE_COMBAT_3:
                                    if (Creature* face = me->FindNearestCreature(NPC_TEAR_GAS_TARGET_STALKER, 50.0f))
                                        me->SetFacingToObject(face);
                                    me->HandleEmoteCommand(EMOTE_ONESHOT_KNEEL);
                                    Talk(SAY_TRANSFORM_2);
                                    events.ScheduleEvent(EVENT_RESUME_ATTACK, 8500, 0, PHASE_COMBAT_3);
                                    break;
                                default:
                                    break;
                            }
                        }
                        default:
                            break;
                    }
                }

                DoMeleeAttackIfReady();
            }

        private:
            void SetPhase(Phases newPhase)
            {
                _phase = newPhase;
                events.SetPhase(newPhase);
            }

            uint64 _oozeFloodDummyGUIDs[4];
            Phases _phase;          // external of EventMap because event phase gets reset on evade
            float const _baseSpeed;
            uint8 _oozeFloodStage;
            bool _experimentState;
        };

        CreatureAI* GetAI(Creature* creature) const
        {
            return GetIcecrownCitadelAI<boss_professor_putricideAI>(creature);
        }
};

class npc_volatile_ooze : public CreatureScript
{
    public:
        npc_volatile_ooze() : CreatureScript("npc_volatile_ooze") { }

        struct npc_putricide_oozeAI : public ScriptedAI
        {
            npc_putricide_oozeAI(Creature* creature) : ScriptedAI(creature)
            {
                _newTargetSelectTimer = 0;
            }

            void SpellHitTarget(Unit* /*target*/, SpellInfo const* spell)
            {
                if (!_newTargetSelectTimer && spell->Id == sSpellMgr->GetSpellIdForDifficulty(SPELL_OOZE_ERUPTION, me))
                    _newTargetSelectTimer = 1000;
            }

            void SpellHit(Unit* /*caster*/, SpellInfo const* spell)
            {
                if (spell->Id == SPELL_TEAR_GAS_CREATURE)
                    _newTargetSelectTimer = 1000;
            }

            void UpdateAI(uint32 const diff)
            {
                if (!UpdateVictim() && !_newTargetSelectTimer)
                    return;

                if (!_newTargetSelectTimer)
                    return;

                if (me->HasAura(SPELL_TEAR_GAS_CREATURE))
                    return;

                if (_newTargetSelectTimer <= diff)
                {
                    _newTargetSelectTimer = 0;
                    me->CastSpell(me, SPELL_VOLATILE_OOZE_ADHESIVE, false);
                }
                else
                    _newTargetSelectTimer -= diff;
            }

        private:
            uint32 _newTargetSelectTimer;
        };

        CreatureAI* GetAI(Creature* creature) const
        {
            return GetIcecrownCitadelAI<npc_putricide_oozeAI>(creature);
        }
};

class npc_gas_cloud : public CreatureScript
{
    public:
        npc_gas_cloud() : CreatureScript("npc_gas_cloud") { }

        struct npc_gas_cloudAI : public ScriptedAI
        {
            npc_gas_cloudAI(Creature* creature) : ScriptedAI(creature)
            {
                _newTargetSelectTimer = 0;
            }

            void SpellHitTarget(Unit* /*target*/, SpellInfo const* spell)
            {
                if (!_newTargetSelectTimer && spell->Id == sSpellMgr->GetSpellIdForDifficulty(SPELL_EXPUNGED_GAS, me))
                    _newTargetSelectTimer = 1000;
            }

            void SpellHit(Unit* /*caster*/, SpellInfo const* spell)
            {
                if (spell->Id == SPELL_TEAR_GAS_CREATURE)
                    _newTargetSelectTimer = 1000;
            }

            void UpdateAI(uint32 const diff)
            {
                if (!UpdateVictim() && !_newTargetSelectTimer)
                    return;

                DoMeleeAttackIfReady();

                if (!_newTargetSelectTimer)
                    return;

                if (me->HasAura(SPELL_TEAR_GAS_CREATURE))
                    return;

                if (_newTargetSelectTimer <= diff)
                {
                    _newTargetSelectTimer = 0;
                    me->CastCustomSpell(SPELL_GASEOUS_BLOAT, SPELLVALUE_AURA_STACK, 10, me, false);
                }
                else
                    _newTargetSelectTimer -= diff;
            }

        private:
            uint32 _newTargetSelectTimer;
        };

        CreatureAI* GetAI(Creature* creature) const
        {
            return GetIcecrownCitadelAI<npc_gas_cloudAI>(creature);
        }
};

class spell_putricide_gaseous_bloat : public SpellScriptLoader
{
    public:
        spell_putricide_gaseous_bloat() : SpellScriptLoader("spell_putricide_gaseous_bloat") { }

        class spell_putricide_gaseous_bloat_AuraScript : public AuraScript
        {
            PrepareAuraScript(spell_putricide_gaseous_bloat_AuraScript);

            void HandleExtraEffect(AuraEffect const* /*aurEff*/)
            {
                Unit* target = GetTarget();
                if (Unit* caster = GetCaster())
                {
                    target->RemoveAuraFromStack(GetSpellInfo()->Id, GetCasterGUID());
                    if (!target->HasAura(GetId()))
                        caster->CastCustomSpell(SPELL_GASEOUS_BLOAT, SPELLVALUE_AURA_STACK, 10, caster, false);
                }
            }

            void Register()
            {
                OnEffectPeriodic += AuraEffectPeriodicFn(spell_putricide_gaseous_bloat_AuraScript::HandleExtraEffect, EFFECT_0, SPELL_AURA_PERIODIC_DAMAGE);
            }
        };

        AuraScript* GetAuraScript() const
        {
            return new spell_putricide_gaseous_bloat_AuraScript();
        }
};

class spell_putricide_ooze_channel : public SpellScriptLoader
{
    public:
        spell_putricide_ooze_channel() : SpellScriptLoader("spell_putricide_ooze_channel") { }

        class spell_putricide_ooze_channel_SpellScript : public SpellScript
        {
            PrepareSpellScript(spell_putricide_ooze_channel_SpellScript);

            bool Validate(SpellInfo const* spell)
            {
                if (!spell->ExcludeTargetAuraSpell)
                    return false;
                if (!sSpellMgr->GetSpellInfo(spell->ExcludeTargetAuraSpell))
                    return false;
                return true;
            }

            // set up initial variables and check if caster is creature
            // this will let use safely use ToCreature() casts in entire script
            bool Load()
            {
                _target = NULL;
                return GetCaster()->GetTypeId() == TYPEID_UNIT;
            }

            void SelectTarget(std::list<WorldObject*>& targets)
            {
                if (targets.empty())
                {
                    FinishCast(SPELL_FAILED_NO_VALID_TARGETS);
                    GetCaster()->ToCreature()->DespawnOrUnsummon(1);    // despawn next update
                    return;
                }

<<<<<<< HEAD
                Unit* target = Trinity::Containers::SelectRandomContainerElement(targetList);
                targetList.clear();
                targetList.push_back(target);
=======
                WorldObject* target = Trinity::Containers::SelectRandomContainerElement(targets);
                targets.clear();
                targets.push_back(target);
>>>>>>> c3cb82b9
                _target = target;
            }

            void SetTarget(std::list<WorldObject*>& targets)
            {
                targets.clear();
                if (_target)
                    targets.push_back(_target);
            }

            void StartAttack()
            {
                GetCaster()->ClearUnitState(UNIT_STATE_CASTING);
                GetCaster()->DeleteThreatList();
                GetCaster()->ToCreature()->AI()->AttackStart(GetHitUnit());
                GetCaster()->AddThreat(GetHitUnit(), 500000000.0f);    // value seen in sniff
            }

            // temporary, until SelectTarget are not called on empty lists
            void CheckTarget()
            {
                if (_target)
                    return;

                FinishCast(SPELL_FAILED_NO_VALID_TARGETS);
                GetCaster()->ToCreature()->DespawnOrUnsummon(1);    // despawn next update
            }

            void Register()
            {
                OnObjectAreaTargetSelect += SpellObjectAreaTargetSelectFn(spell_putricide_ooze_channel_SpellScript::SelectTarget, EFFECT_0, TARGET_UNIT_SRC_AREA_ENEMY);
                OnObjectAreaTargetSelect += SpellObjectAreaTargetSelectFn(spell_putricide_ooze_channel_SpellScript::SetTarget, EFFECT_1, TARGET_UNIT_SRC_AREA_ENEMY);
                OnObjectAreaTargetSelect += SpellObjectAreaTargetSelectFn(spell_putricide_ooze_channel_SpellScript::SetTarget, EFFECT_2, TARGET_UNIT_SRC_AREA_ENEMY);
                AfterHit += SpellHitFn(spell_putricide_ooze_channel_SpellScript::StartAttack);
                OnCast += SpellCastFn(spell_putricide_ooze_channel_SpellScript::CheckTarget);
            }

            WorldObject* _target;
        };

        SpellScript* GetSpellScript() const
        {
            return new spell_putricide_ooze_channel_SpellScript();
        }
};

class ExactDistanceCheck
{
    public:
        ExactDistanceCheck(Unit* source, float dist) : _source(source), _dist(dist) {}

        bool operator()(WorldObject* unit) const
        {
            return _source->GetExactDist2d(unit) > _dist;
        }

    private:
        Unit* _source;
        float _dist;
};

class spell_putricide_slime_puddle : public SpellScriptLoader
{
    public:
        spell_putricide_slime_puddle() : SpellScriptLoader("spell_putricide_slime_puddle") { }

        class spell_putricide_slime_puddle_SpellScript : public SpellScript
        {
            PrepareSpellScript(spell_putricide_slime_puddle_SpellScript);

            void ScaleRange(std::list<WorldObject*>& targets)
            {
                targets.remove_if(ExactDistanceCheck(GetCaster(), 2.5f * GetCaster()->GetFloatValue(OBJECT_FIELD_SCALE_X)));
            }

            void Register()
            {
                OnObjectAreaTargetSelect += SpellObjectAreaTargetSelectFn(spell_putricide_slime_puddle_SpellScript::ScaleRange, EFFECT_0, TARGET_UNIT_DEST_AREA_ENEMY);
                OnObjectAreaTargetSelect += SpellObjectAreaTargetSelectFn(spell_putricide_slime_puddle_SpellScript::ScaleRange, EFFECT_1, TARGET_UNIT_DEST_AREA_ENTRY);
            }
        };

        SpellScript* GetSpellScript() const
        {
            return new spell_putricide_slime_puddle_SpellScript();
        }
};

// this is here only because on retail you dont actually enter HEROIC mode for ICC
class spell_putricide_slime_puddle_aura : public SpellScriptLoader
{
    public:
        spell_putricide_slime_puddle_aura() : SpellScriptLoader("spell_putricide_slime_puddle_aura") { }

        class spell_putricide_slime_puddle_aura_SpellScript : public SpellScript
        {
            PrepareSpellScript(spell_putricide_slime_puddle_aura_SpellScript);

            void ReplaceAura()
            {
                if (Unit* target = GetHitUnit())
                    GetCaster()->AddAura((GetCaster()->GetMap()->GetSpawnMode() & 1) ? 72456 : 70346, target);
            }

            void Register()
            {
                OnHit += SpellHitFn(spell_putricide_slime_puddle_aura_SpellScript::ReplaceAura);
            }
        };

        SpellScript* GetSpellScript() const
        {
            return new spell_putricide_slime_puddle_aura_SpellScript();
        }
};

class spell_putricide_unstable_experiment : public SpellScriptLoader
{
    public:
        spell_putricide_unstable_experiment() : SpellScriptLoader("spell_putricide_unstable_experiment") { }

        class spell_putricide_unstable_experiment_SpellScript : public SpellScript
        {
            PrepareSpellScript(spell_putricide_unstable_experiment_SpellScript);

            void HandleScript(SpellEffIndex effIndex)
            {
                PreventHitDefaultEffect(effIndex);
                if (GetCaster()->GetTypeId() != TYPEID_UNIT)
                    return;

                uint32 stage = GetCaster()->ToCreature()->AI()->GetData(DATA_EXPERIMENT_STAGE);
                Creature* target = NULL;
                std::list<Creature*> creList;
                GetCreatureListWithEntryInGrid(creList, GetCaster(), NPC_ABOMINATION_WING_MAD_SCIENTIST_STALKER, 200.0f);
                // 2 of them are spawned at green place - weird trick blizz
                for (std::list<Creature*>::iterator itr = creList.begin(); itr != creList.end(); ++itr)
                {
                    target = *itr;
                    std::list<Creature*> tmp;
                    GetCreatureListWithEntryInGrid(tmp, target, NPC_ABOMINATION_WING_MAD_SCIENTIST_STALKER, 10.0f);
                    if ((!stage && tmp.size() > 1) || (stage && tmp.size() == 1))
                        break;
                }

                GetCaster()->CastSpell(target, uint32(GetSpellInfo()->Effects[stage].CalcValue()), true, NULL, NULL, GetCaster()->GetGUID());
            }

            void Register()
            {
                OnEffectHitTarget += SpellEffectFn(spell_putricide_unstable_experiment_SpellScript::HandleScript, EFFECT_0, SPELL_EFFECT_SCRIPT_EFFECT);
            }
        };

        SpellScript* GetSpellScript() const
        {
            return new spell_putricide_unstable_experiment_SpellScript();
        }
};

class spell_putricide_ooze_eruption_searcher : public SpellScriptLoader
{
    public:
        spell_putricide_ooze_eruption_searcher() : SpellScriptLoader("spell_putricide_ooze_eruption_searcher") { }

        class spell_putricide_ooze_eruption_searcher_SpellScript : public SpellScript
        {
            PrepareSpellScript(spell_putricide_ooze_eruption_searcher_SpellScript);

            void HandleDummy(SpellEffIndex /*effIndex*/)
            {
                uint32 adhesiveId = sSpellMgr->GetSpellIdForDifficulty(SPELL_VOLATILE_OOZE_ADHESIVE, GetCaster());
                if (GetHitUnit()->HasAura(adhesiveId))
                {
                    GetCaster()->CastSpell(GetHitUnit(), SPELL_OOZE_ERUPTION, true);
                    GetHitUnit()->RemoveAurasDueToSpell(adhesiveId, GetCaster()->GetGUID(), 0, AURA_REMOVE_BY_ENEMY_SPELL);
                }
            }

            void Register()
            {
                OnEffectHitTarget += SpellEffectFn(spell_putricide_ooze_eruption_searcher_SpellScript::HandleDummy, EFFECT_0, SPELL_EFFECT_DUMMY);
            }
        };

        SpellScript* GetSpellScript() const
        {
            return new spell_putricide_ooze_eruption_searcher_SpellScript();
        }
};

class spell_putricide_choking_gas_bomb : public SpellScriptLoader
{
    public:
        spell_putricide_choking_gas_bomb() : SpellScriptLoader("spell_putricide_choking_gas_bomb") { }

        class spell_putricide_choking_gas_bomb_SpellScript : public SpellScript
        {
            PrepareSpellScript(spell_putricide_choking_gas_bomb_SpellScript);

            void HandleScript(SpellEffIndex /*effIndex*/)
            {
                uint32 skipIndex = urand(0, 2);
                for (uint32 i = 0; i < 3; ++i)
                {
                    if (i == skipIndex)
                        continue;

                    uint32 spellId = uint32(GetSpellInfo()->Effects[i].CalcValue());
                    GetCaster()->CastSpell(GetCaster(), spellId, true, NULL, NULL, GetCaster()->GetGUID());
                }
            }

            void Register()
            {
                OnEffectHitTarget += SpellEffectFn(spell_putricide_choking_gas_bomb_SpellScript::HandleScript, EFFECT_0, SPELL_EFFECT_SCRIPT_EFFECT);
            }
        };

        SpellScript* GetSpellScript() const
        {
            return new spell_putricide_choking_gas_bomb_SpellScript();
        }
};

class spell_putricide_unbound_plague : public SpellScriptLoader
{
    public:
        spell_putricide_unbound_plague() : SpellScriptLoader("spell_putricide_unbound_plague") { }

        class spell_putricide_unbound_plague_SpellScript : public SpellScript
        {
            PrepareSpellScript(spell_putricide_unbound_plague_SpellScript);

            bool Validate(SpellInfo const* /*spell*/)
            {
                if (!sSpellMgr->GetSpellInfo(SPELL_UNBOUND_PLAGUE))
                    return false;
                if (!sSpellMgr->GetSpellInfo(SPELL_UNBOUND_PLAGUE_SEARCHER))
                    return false;
                return true;
            }

            void HandleScript(SpellEffIndex /*effIndex*/)
            {
                if (!GetHitUnit())
                    return;

                InstanceScript* instance = GetCaster()->GetInstanceScript();
                if (!instance)
                    return;

                uint32 plagueId = sSpellMgr->GetSpellIdForDifficulty(SPELL_UNBOUND_PLAGUE, GetCaster());

                if (!GetHitUnit()->HasAura(plagueId))
                {
                    if (Creature* professor = ObjectAccessor::GetCreature(*GetCaster(), instance->GetData64(DATA_PROFESSOR_PUTRICIDE)))
                    {
                        if (Aura* oldPlague = GetCaster()->GetAura(plagueId, professor->GetGUID()))
                        {
                            if (Aura* newPlague = professor->AddAura(plagueId, GetHitUnit()))
                            {
                                newPlague->SetMaxDuration(oldPlague->GetMaxDuration());
                                newPlague->SetDuration(oldPlague->GetDuration());
                                oldPlague->Remove();
                                GetCaster()->RemoveAurasDueToSpell(SPELL_UNBOUND_PLAGUE_SEARCHER);
                                GetCaster()->CastSpell(GetCaster(), SPELL_PLAGUE_SICKNESS, true);
                                GetCaster()->CastSpell(GetCaster(), SPELL_UNBOUND_PLAGUE_PROTECTION, true);
                                professor->CastSpell(GetHitUnit(), SPELL_UNBOUND_PLAGUE_SEARCHER, true);
                            }
                        }
                    }
                }
            }

            void Register()
            {
                OnEffectHitTarget += SpellEffectFn(spell_putricide_unbound_plague_SpellScript::HandleScript, EFFECT_0, SPELL_EFFECT_SCRIPT_EFFECT);
            }
        };

        SpellScript* GetSpellScript() const
        {
            return new spell_putricide_unbound_plague_SpellScript();
        }
};

class spell_putricide_eat_ooze : public SpellScriptLoader
{
    public:
        spell_putricide_eat_ooze() : SpellScriptLoader("spell_putricide_eat_ooze") { }

        class spell_putricide_eat_ooze_SpellScript : public SpellScript
        {
            PrepareSpellScript(spell_putricide_eat_ooze_SpellScript);

            void SelectTarget(std::list<WorldObject*>& targets)
            {
                if (targets.empty())
                    return;

                targets.sort(Trinity::ObjectDistanceOrderPred(GetCaster()));
                WorldObject* target = targets.front();
                targets.clear();
                targets.push_back(target);
            }

            void HandleScript(SpellEffIndex /*effIndex*/)
            {
                Creature* target = GetHitCreature();
                if (!target)
                    return;

                if (Aura* grow = target->GetAura(uint32(GetEffectValue())))
                {
                    if (grow->GetStackAmount() < 3)
                    {
                        target->RemoveAurasDueToSpell(SPELL_GROW_STACKER);
                        target->RemoveAura(grow);
                        target->DespawnOrUnsummon(1);
                    }
                    else
                        grow->ModStackAmount(-3);
                }
            }

            void Register()
            {
                OnEffectHitTarget += SpellEffectFn(spell_putricide_eat_ooze_SpellScript::HandleScript, EFFECT_0, SPELL_EFFECT_SCRIPT_EFFECT);
                OnObjectAreaTargetSelect += SpellObjectAreaTargetSelectFn(spell_putricide_eat_ooze_SpellScript::SelectTarget, EFFECT_0, TARGET_UNIT_DEST_AREA_ENTRY);
            }
        };

        SpellScript* GetSpellScript() const
        {
            return new spell_putricide_eat_ooze_SpellScript();
        }
};

class spell_putricide_mutated_plague : public SpellScriptLoader
{
    public:
        spell_putricide_mutated_plague() : SpellScriptLoader("spell_putricide_mutated_plague") { }

        class spell_putricide_mutated_plague_AuraScript : public AuraScript
        {
            PrepareAuraScript(spell_putricide_mutated_plague_AuraScript);

            void HandleTriggerSpell(AuraEffect const* aurEff)
            {
                PreventDefaultAction();
                Unit* caster = GetCaster();
                if (!caster)
                    return;

                uint32 triggerSpell = GetSpellInfo()->Effects[aurEff->GetEffIndex()].TriggerSpell;
                SpellInfo const* spell = sSpellMgr->GetSpellInfo(triggerSpell);
                spell = sSpellMgr->GetSpellForDifficultyFromSpell(spell, caster);

                int32 damage = spell->Effects[EFFECT_0].CalcValue(caster);
                float multiplier = 2.0f;
                if (GetTarget()->GetMap()->GetSpawnMode() & 1)
                    multiplier = 3.0f;

                damage *= int32(pow(multiplier, GetStackAmount()));
                damage = int32(damage * 1.5f);

                GetTarget()->CastCustomSpell(triggerSpell, SPELLVALUE_BASE_POINT0, damage, GetTarget(), true, NULL, aurEff, GetCasterGUID());
            }

            void OnRemove(AuraEffect const* /*aurEff*/, AuraEffectHandleModes /*mode*/)
            {
                uint32 healSpell = uint32(GetSpellInfo()->Effects[EFFECT_0].CalcValue());
                GetTarget()->CastSpell(GetTarget(), healSpell, true, NULL, NULL, GetCasterGUID());
            }

            void Register()
            {
                OnEffectPeriodic += AuraEffectPeriodicFn(spell_putricide_mutated_plague_AuraScript::HandleTriggerSpell, EFFECT_0, SPELL_AURA_PERIODIC_TRIGGER_SPELL);
                AfterEffectRemove += AuraEffectRemoveFn(spell_putricide_mutated_plague_AuraScript::OnRemove, EFFECT_0, SPELL_AURA_PERIODIC_TRIGGER_SPELL, AURA_EFFECT_HANDLE_REAL);
            }
        };

        AuraScript* GetAuraScript() const
        {
            return new spell_putricide_mutated_plague_AuraScript();
        }
};

class spell_putricide_mutation_init : public SpellScriptLoader
{
    public:
        spell_putricide_mutation_init() : SpellScriptLoader("spell_putricide_mutation_init") { }

        class spell_putricide_mutation_init_SpellScript : public SpellScript
        {
            PrepareSpellScript(spell_putricide_mutation_init_SpellScript);

            SpellCastResult CheckRequirementInternal(SpellCustomErrors& extendedError)
            {
                InstanceScript* instance = GetExplTargetUnit()->GetInstanceScript();
                if (!instance)
                    return SPELL_FAILED_CANT_DO_THAT_RIGHT_NOW;

                Creature* professor = ObjectAccessor::GetCreature(*GetExplTargetUnit(), instance->GetData64(DATA_PROFESSOR_PUTRICIDE));
                if (!professor)
                    return SPELL_FAILED_CANT_DO_THAT_RIGHT_NOW;

                if (professor->AI()->GetData(DATA_PHASE) == PHASE_COMBAT_3 || !professor->isAlive())
                {
                    extendedError = SPELL_CUSTOM_ERROR_ALL_POTIONS_USED;
                    return SPELL_FAILED_CUSTOM_ERROR;
                }

                if (professor->AI()->GetData(DATA_ABOMINATION))
                {
                    extendedError = SPELL_CUSTOM_ERROR_TOO_MANY_ABOMINATIONS;
                    return SPELL_FAILED_CUSTOM_ERROR;
                }

                return SPELL_CAST_OK;
            }

            SpellCastResult CheckRequirement()
            {
                if (!GetExplTargetUnit())
                    return SPELL_FAILED_BAD_TARGETS;

                if (GetExplTargetUnit()->GetTypeId() != TYPEID_PLAYER)
                    return SPELL_FAILED_TARGET_NOT_PLAYER;

                SpellCustomErrors extension = SPELL_CUSTOM_ERROR_NONE;
                SpellCastResult result = CheckRequirementInternal(extension);
                if (result != SPELL_CAST_OK)
                {
                    Spell::SendCastResult(GetExplTargetUnit()->ToPlayer(), GetSpellInfo(), 0, result, extension);
                    return result;
                }

                return SPELL_CAST_OK;
            }

            void Register()
            {
                OnCheckCast += SpellCheckCastFn(spell_putricide_mutation_init_SpellScript::CheckRequirement);
            }
        };

        class spell_putricide_mutation_init_AuraScript : public AuraScript
        {
            PrepareAuraScript(spell_putricide_mutation_init_AuraScript);

            void OnRemove(AuraEffect const* /*aurEff*/, AuraEffectHandleModes /*mode*/)
            {
                uint32 spellId = 70311;
                if (GetTarget()->GetMap()->GetSpawnMode() & 1)
                    spellId = 71503;

                GetTarget()->CastSpell(GetTarget(), spellId, true);
            }

            void Register()
            {
                AfterEffectRemove += AuraEffectRemoveFn(spell_putricide_mutation_init_AuraScript::OnRemove, EFFECT_0, SPELL_AURA_DUMMY, AURA_EFFECT_HANDLE_REAL);
            }
        };

        SpellScript* GetSpellScript() const
        {
            return new spell_putricide_mutation_init_SpellScript();
        }

        AuraScript* GetAuraScript() const
        {
            return new spell_putricide_mutation_init_AuraScript();
        }
};

class spell_putricide_mutated_transformation_dismiss : public SpellScriptLoader
{
    public:
        spell_putricide_mutated_transformation_dismiss() : SpellScriptLoader("spell_putricide_mutated_transformation_dismiss") { }

        class spell_putricide_mutated_transformation_dismiss_AuraScript : public AuraScript
        {
            PrepareAuraScript(spell_putricide_mutated_transformation_dismiss_AuraScript);

            void OnRemove(AuraEffect const* /*aurEff*/, AuraEffectHandleModes /*mode*/)
            {
                if (Vehicle* veh = GetTarget()->GetVehicleKit())
                    veh->RemoveAllPassengers();
            }

            void Register()
            {
                AfterEffectRemove += AuraEffectRemoveFn(spell_putricide_mutated_transformation_dismiss_AuraScript::OnRemove, EFFECT_0, SPELL_AURA_PERIODIC_TRIGGER_SPELL, AURA_EFFECT_HANDLE_REAL);
            }
        };

        AuraScript* GetAuraScript() const
        {
            return new spell_putricide_mutated_transformation_dismiss_AuraScript();
        }
};

class spell_putricide_mutated_transformation : public SpellScriptLoader
{
    public:
        spell_putricide_mutated_transformation() : SpellScriptLoader("spell_putricide_mutated_transformation") { }

        class spell_putricide_mutated_transformation_SpellScript : public SpellScript
        {
            PrepareSpellScript(spell_putricide_mutated_transformation_SpellScript);

            void HandleSummon(SpellEffIndex effIndex)
            {
                PreventHitDefaultEffect(effIndex);
                Unit* caster = GetOriginalCaster();
                if (!caster)
                    return;

                InstanceScript* instance = caster->GetInstanceScript();
                if (!instance)
                    return;

                Creature* putricide = ObjectAccessor::GetCreature(*caster, instance->GetData64(DATA_PROFESSOR_PUTRICIDE));
                if (!putricide)
                    return;

                if (putricide->AI()->GetData(DATA_ABOMINATION))
                {
                    if (Player* player = caster->ToPlayer())
                        Spell::SendCastResult(player, GetSpellInfo(), 0, SPELL_FAILED_CUSTOM_ERROR, SPELL_CUSTOM_ERROR_TOO_MANY_ABOMINATIONS);
                    return;
                }

                uint32 entry = uint32(GetSpellInfo()->Effects[effIndex].MiscValue);
                SummonPropertiesEntry const* properties = sSummonPropertiesStore.LookupEntry(uint32(GetSpellInfo()->Effects[effIndex].MiscValueB));
                uint32 duration = uint32(GetSpellInfo()->GetDuration());

                Position pos;
                caster->GetPosition(&pos);
                TempSummon* summon = caster->GetMap()->SummonCreature(entry, pos, properties, duration, caster, GetSpellInfo()->Id);
                if (!summon || !summon->IsVehicle())
                    return;

                summon->CastSpell(summon, SPELL_ABOMINATION_VEHICLE_POWER_DRAIN, true);
                summon->CastSpell(summon, SPELL_MUTATED_TRANSFORMATION_DAMAGE, true);
                caster->CastSpell(summon, SPELL_MUTATED_TRANSFORMATION_NAME, true);

                caster->EnterVehicle(summon, 0);    // VEHICLE_SPELL_RIDE_HARDCODED is used according to sniff, this is ok
                summon->SetCreatorGUID(caster->GetGUID());
                putricide->AI()->JustSummoned(summon);
            }

            void Register()
            {
                OnEffectHit += SpellEffectFn(spell_putricide_mutated_transformation_SpellScript::HandleSummon, EFFECT_0, SPELL_EFFECT_SUMMON);
            }
        };

        SpellScript* GetSpellScript() const
        {
            return new spell_putricide_mutated_transformation_SpellScript();
        }
};

class spell_putricide_mutated_transformation_dmg : public SpellScriptLoader
{
    public:
        spell_putricide_mutated_transformation_dmg() : SpellScriptLoader("spell_putricide_mutated_transformation_dmg") { }

        class spell_putricide_mutated_transformation_dmg_SpellScript : public SpellScript
        {
            PrepareSpellScript(spell_putricide_mutated_transformation_dmg_SpellScript);

            void FilterTargetsInitial(std::list<WorldObject*>& targets)
            {
                if (Unit* owner = ObjectAccessor::GetUnit(*GetCaster(), GetCaster()->GetCreatorGUID()))
                    targets.remove(owner);
            }

            void Register()
            {
                OnObjectAreaTargetSelect += SpellObjectAreaTargetSelectFn(spell_putricide_mutated_transformation_dmg_SpellScript::FilterTargetsInitial, EFFECT_0, TARGET_UNIT_SRC_AREA_ALLY);
            }
        };

        SpellScript* GetSpellScript() const
        {
            return new spell_putricide_mutated_transformation_dmg_SpellScript();
        }
};

class spell_putricide_regurgitated_ooze : public SpellScriptLoader
{
    public:
        spell_putricide_regurgitated_ooze() : SpellScriptLoader("spell_putricide_regurgitated_ooze") { }

        class spell_putricide_regurgitated_ooze_SpellScript : public SpellScript
        {
            PrepareSpellScript(spell_putricide_regurgitated_ooze_SpellScript);

            // the only purpose of this hook is to fail the achievement
            void ExtraEffect(SpellEffIndex /*effIndex*/)
            {
                if (InstanceScript* instance = GetCaster()->GetInstanceScript())
                    instance->SetData(DATA_NAUSEA_ACHIEVEMENT, uint32(false));
            }

            void Register()
            {
                OnEffectHitTarget += SpellEffectFn(spell_putricide_regurgitated_ooze_SpellScript::ExtraEffect, EFFECT_0, SPELL_EFFECT_APPLY_AURA);
            }
        };

        SpellScript* GetSpellScript() const
        {
            return new spell_putricide_regurgitated_ooze_SpellScript();
        }
};

// Removes aura with id stored in effect value
class spell_putricide_clear_aura_effect_value : public SpellScriptLoader
{
    public:
        spell_putricide_clear_aura_effect_value() : SpellScriptLoader("spell_putricide_clear_aura_effect_value") { }

        class spell_putricide_clear_aura_effect_value_SpellScript : public SpellScript
        {
            PrepareSpellScript(spell_putricide_clear_aura_effect_value_SpellScript);

            void HandleScript(SpellEffIndex effIndex)
            {
                PreventHitDefaultEffect(effIndex);
                uint32 auraId = sSpellMgr->GetSpellIdForDifficulty(uint32(GetEffectValue()), GetCaster());
                GetHitUnit()->RemoveAurasDueToSpell(auraId);
            }

            void Register()
            {
                OnEffectHitTarget += SpellEffectFn(spell_putricide_clear_aura_effect_value_SpellScript::HandleScript, EFFECT_0, SPELL_EFFECT_SCRIPT_EFFECT);
            }
        };

        SpellScript* GetSpellScript() const
        {
            return new spell_putricide_clear_aura_effect_value_SpellScript();
        }
};

// Stinky and Precious spell, it's here because its used for both (Festergut and Rotface "pets")
class spell_stinky_precious_decimate : public SpellScriptLoader
{
    public:
        spell_stinky_precious_decimate() : SpellScriptLoader("spell_stinky_precious_decimate") { }

        class spell_stinky_precious_decimate_SpellScript : public SpellScript
        {
            PrepareSpellScript(spell_stinky_precious_decimate_SpellScript);

            void HandleScript(SpellEffIndex /*effIndex*/)
            {
                if (GetHitUnit()->GetHealthPct() > float(GetEffectValue()))
                {
                    uint32 newHealth = GetHitUnit()->GetMaxHealth() * uint32(GetEffectValue()) / 100;
                    GetHitUnit()->SetHealth(newHealth);
                }
            }

            void Register()
            {
                OnEffectHitTarget += SpellEffectFn(spell_stinky_precious_decimate_SpellScript::HandleScript, EFFECT_0, SPELL_EFFECT_SCRIPT_EFFECT);
            }
        };

        SpellScript* GetSpellScript() const
        {
            return new spell_stinky_precious_decimate_SpellScript();
        }
};

void AddSC_boss_professor_putricide()
{
    new boss_professor_putricide();
    new npc_volatile_ooze();
    new npc_gas_cloud();
    new spell_putricide_gaseous_bloat();
    new spell_putricide_ooze_channel();
    new spell_putricide_slime_puddle();
    new spell_putricide_slime_puddle_aura();
    new spell_putricide_unstable_experiment();
    new spell_putricide_ooze_eruption_searcher();
    new spell_putricide_choking_gas_bomb();
    new spell_putricide_unbound_plague();
    new spell_putricide_eat_ooze();
    new spell_putricide_mutated_plague();
    new spell_putricide_mutation_init();
    new spell_putricide_mutated_transformation_dismiss();
    new spell_putricide_mutated_transformation();
    new spell_putricide_mutated_transformation_dmg();
    new spell_putricide_regurgitated_ooze();
    new spell_putricide_clear_aura_effect_value();
    new spell_stinky_precious_decimate();
}<|MERGE_RESOLUTION|>--- conflicted
+++ resolved
@@ -879,15 +879,9 @@
                     return;
                 }
 
-<<<<<<< HEAD
-                Unit* target = Trinity::Containers::SelectRandomContainerElement(targetList);
-                targetList.clear();
-                targetList.push_back(target);
-=======
                 WorldObject* target = Trinity::Containers::SelectRandomContainerElement(targets);
                 targets.clear();
                 targets.push_back(target);
->>>>>>> c3cb82b9
                 _target = target;
             }
 
