/*
 * Copyright (C) 2008-2010 TrinityCore <http://www.trinitycore.org/>
 *
 * This program is free software; you can redistribute it and/or modify it
 * under the terms of the GNU General Public License as published by the
 * Free Software Foundation; either version 2 of the License, or (at your
 * option) any later version.
 *
 * This program is distributed in the hope that it will be useful, but WITHOUT
 * ANY WARRANTY; without even the implied warranty of MERCHANTABILITY or
 * FITNESS FOR A PARTICULAR PURPOSE. See the GNU General Public License for
 * more details.
 *
 * You should have received a copy of the GNU General Public License along
 * with this program. If not, see <http://www.gnu.org/licenses/>.
 */

#include "ObjectMgr.h"
#include "ScriptMgr.h"
#include "ScriptedCreature.h"
#include "ScriptedEscortAI.h"
#include "PassiveAI.h"
#include "Cell.h"
#include "CellImpl.h"
#include "GridNotifiers.h"
#include "GridNotifiersImpl.h"
#include "SpellAuraEffects.h"
#include "SmartAI.h"
#include "icecrown_citadel.h"

// Weekly quest support
// * Deprogramming                (DONE)
// * Securing the Ramparts        (DONE)
// * Residue Rendezvous           (DONE)
// * Blood Quickening             (DONE)
// * Respite for a Tormented Soul

enum Texts
{
    // Highlord Tirion Fordring (at Light's Hammer)
    SAY_TIRION_INTRO_1              = 0,
    SAY_TIRION_INTRO_2              = 1,
    SAY_TIRION_INTRO_3              = 2,
    SAY_TIRION_INTRO_4              = 3,
    SAY_TIRION_INTRO_H_5            = 4,
    SAY_TIRION_INTRO_A_5            = 5,

    // The Lich King (at Light's Hammer)
    SAY_LK_INTRO_1                  = 0,
    SAY_LK_INTRO_2                  = 1,
    SAY_LK_INTRO_3                  = 2,
    SAY_LK_INTRO_4                  = 3,
    SAY_LK_INTRO_5                  = 4,

    // Highlord Bolvar Fordragon (at Light's Hammer)
    SAY_BOLVAR_INTRO_1              = 0,

    // High Overlord Saurfang (at Light's Hammer)
    SAY_SAURFANG_INTRO_1            = 15,
    SAY_SAURFANG_INTRO_2            = 16,
    SAY_SAURFANG_INTRO_3            = 17,
    SAY_SAURFANG_INTRO_4            = 18,

    // Muradin Bronzebeard (at Light's Hammer)
    SAY_MURADIN_INTRO_1             = 13,
    SAY_MURADIN_INTRO_2             = 14,
    SAY_MURADIN_INTRO_3             = 15,

    // Deathbound Ward
    SAY_TRAP_ACTIVATE               = 0,

    // Rotting Frost Giant
    EMOTE_DEATH_PLAGUE_WARNING      = 0,

    // Sister Svalna
    SAY_SVALNA_KILL_CAPTAIN         = 1, // happens when she kills a captain
    SAY_SVALNA_KILL                 = 4,
    SAY_SVALNA_CAPTAIN_DEATH        = 5, // happens when a captain resurrected by her dies
    SAY_SVALNA_DEATH                = 6,
    EMOTE_SVALNA_IMPALE             = 7,
    EMOTE_SVALNA_BROKEN_SHIELD      = 8,

    SAY_CROK_INTRO_1                = 0, // Ready your arms, my Argent Brothers. The Vrykul will protect the Frost Queen with their lives.
    SAY_ARNATH_INTRO_2              = 5, // Even dying here beats spending another day collecting reagents for that madman, Finklestein.
    SAY_CROK_INTRO_3                = 1, // Enough idle banter! Our champions have arrived - support them as we push our way through the hall!
    SAY_SVALNA_EVENT_START          = 0, // You may have once fought beside me, Crok, but now you are nothing more than a traitor. Come, your second death approaches!
    SAY_CROK_COMBAT_WP_0            = 2, // Draw them back to us, and we'll assist you.
    SAY_CROK_COMBAT_WP_1            = 3, // Quickly, push on!
    SAY_CROK_FINAL_WP               = 4, // Her reinforcements will arrive shortly, we must bring her down quickly!
    SAY_SVALNA_RESURRECT_CAPTAINS   = 2, // Foolish Crok. You brought my reinforcements with you. Arise, Argent Champions, and serve the Lich King in death!
    SAY_CROK_COMBAT_SVALNA          = 5, // I'll draw her attacks. Return our brothers to their graves, then help me bring her down!
    SAY_SVALNA_AGGRO                = 3, // Come, Scourgebane. I'll show the master which of us is truly worthy of the title of "Champion"!
    SAY_CAPTAIN_DEATH               = 0,
    SAY_CAPTAIN_RESURRECTED         = 1,
    SAY_CAPTAIN_KILL                = 2,
    SAY_CAPTAIN_SECOND_DEATH        = 3,
    SAY_CAPTAIN_SURVIVE_TALK        = 4,
    SAY_CROK_WEAKENING_GAUNTLET     = 6,
    SAY_CROK_WEAKENING_SVALNA       = 7,
    SAY_CROK_DEATH                  = 8,
};

enum Spells
{
    // Rotting Frost Giant
    SPELL_DEATH_PLAGUE              = 72879,
    SPELL_DEATH_PLAGUE_AURA         = 72865,
    SPELL_RECENTLY_INFECTED         = 72884,
    SPELL_DEATH_PLAGUE_KILL         = 72867,
    SPELL_STOMP                     = 64652,
    SPELL_ARCTIC_BREATH             = 72848,

    // Frost Freeze Trap
    SPELL_COLDFLAME_JETS            = 70460,

    // Alchemist Adrianna
    SPELL_HARVEST_BLIGHT_SPECIMEN   = 72155,
    SPELL_HARVEST_BLIGHT_SPECIMEN25 = 72162,

    // Crok Scourgebane
    SPELL_ICEBOUND_ARMOR            = 70714,
    SPELL_SCOURGE_STRIKE            = 71488,
    SPELL_DEATH_STRIKE              = 71489,

    // Sister Svalna
    SPELL_CARESS_OF_DEATH           = 70078,
    SPELL_IMPALING_SPEAR_KILL       = 70196,
    SPELL_REVIVE_CHAMPION           = 70053,
    SPELL_UNDEATH                   = 70089,
    SPELL_IMPALING_SPEAR            = 71443,
    SPELL_AETHER_SHIELD             = 71463,
    SPELL_HURL_SPEAR                = 71466,

    // Captain Arnath
    SPELL_DOMINATE_MIND             = 14515,
    SPELL_FLASH_HEAL_NORMAL         = 71595,
    SPELL_POWER_WORD_SHIELD_NORMAL  = 71548,
    SPELL_SMITE_NORMAL              = 71546,
    SPELL_FLASH_HEAL_UNDEAD         = 71782,
    SPELL_POWER_WORD_SHIELD_UNDEAD  = 71780,
    SPELL_SMITE_UNDEAD              = 71778,

    // Captain Brandon
    SPELL_CRUSADER_STRIKE           = 71549,
    SPELL_DIVINE_SHIELD             = 71550,
    SPELL_JUDGEMENT_OF_COMMAND      = 71551,
    SPELL_HAMMER_OF_BETRAYAL        = 71784,

    // Captain Grondel
    SPELL_CHARGE                    = 71553,
    SPELL_MORTAL_STRIKE             = 71552,
    SPELL_SUNDER_ARMOR              = 71554,
    SPELL_CONFLAGRATION             = 71785,

    // Captain Rupert
    SPELL_FEL_IRON_BOMB_NORMAL      = 71592,
    SPELL_MACHINE_GUN_NORMAL        = 71594,
    SPELL_ROCKET_LAUNCH_NORMAL      = 71590,
    SPELL_FEL_IRON_BOMB_UNDEAD      = 71787,
    SPELL_MACHINE_GUN_UNDEAD        = 71788,
    SPELL_ROCKET_LAUNCH_UNDEAD      = 71786,

    // Invisible Stalker (Float, Uninteractible, LargeAOI)
    SPELL_SOUL_MISSILE              = 72585,
};

// Helper defines
// Captain Arnath
#define SPELL_FLASH_HEAL        (IsUndead ? SPELL_FLASH_HEAL_UNDEAD : SPELL_FLASH_HEAL_NORMAL)
#define SPELL_POWER_WORD_SHIELD (IsUndead ? SPELL_POWER_WORD_SHIELD_UNDEAD : SPELL_POWER_WORD_SHIELD_NORMAL)
#define SPELL_SMITE             (IsUndead ? SPELL_SMITE_UNDEAD : SPELL_SMITE_NORMAL)

// Captain Rupert
#define SPELL_FEL_IRON_BOMB     (IsUndead ? SPELL_FEL_IRON_BOMB_UNDEAD : SPELL_FEL_IRON_BOMB_NORMAL)
#define SPELL_MACHINE_GUN       (IsUndead ? SPELL_MACHINE_GUN_UNDEAD : SPELL_MACHINE_GUN_NORMAL)
#define SPELL_ROCKET_LAUNCH     (IsUndead ? SPELL_ROCKET_LAUNCH_UNDEAD : SPELL_ROCKET_LAUNCH_NORMAL)

enum EventTypes
{
    // Highlord Tirion Fordring (at Light's Hammer)
    // The Lich King (at Light's Hammer)
    // Highlord Bolvar Fordragon (at Light's Hammer)
    // High Overlord Saurfang (at Light's Hammer)
    // Muradin Bronzebeard (at Light's Hammer)
    EVENT_TIRION_INTRO_2                = 1,
    EVENT_TIRION_INTRO_3                = 2,
    EVENT_TIRION_INTRO_4                = 3,
    EVENT_TIRION_INTRO_5                = 4,
    EVENT_LK_INTRO_1                    = 5,
    EVENT_TIRION_INTRO_6                = 6,
    EVENT_LK_INTRO_2                    = 7,
    EVENT_LK_INTRO_3                    = 8,
    EVENT_LK_INTRO_4                    = 9,
    EVENT_BOLVAR_INTRO_1                = 10,
    EVENT_LK_INTRO_5                    = 11,
    EVENT_SAURFANG_INTRO_1              = 12,
    EVENT_TIRION_INTRO_H_7              = 13,
    EVENT_SAURFANG_INTRO_2              = 14,
    EVENT_SAURFANG_INTRO_3              = 15,
    EVENT_SAURFANG_INTRO_4              = 16,
    EVENT_SAURFANG_RUN                  = 17,
    EVENT_MURADIN_INTRO_1               = 18,
    EVENT_MURADIN_INTRO_2               = 19,
    EVENT_MURADIN_INTRO_3               = 20,
    EVENT_TIRION_INTRO_A_7              = 21,
    EVENT_MURADIN_INTRO_4               = 22,
    EVENT_MURADIN_INTRO_5               = 23,
    EVENT_MURADIN_RUN                   = 24,

    // Rotting Frost Giant
    EVENT_DEATH_PLAGUE                  = 25,
    EVENT_STOMP                         = 26,
    EVENT_ARCTIC_BREATH                 = 27,

    // Frost Freeze Trap
    EVENT_ACTIVATE_TRAP                 = 28,

    // Crok Scourgebane
    EVENT_SCOURGE_STRIKE                = 29,
    EVENT_DEATH_STRIKE                  = 30,
    EVENT_HEALTH_CHECK                  = 31,
    EVENT_CROK_INTRO_3                  = 32,
    EVENT_START_PATHING                 = 33,

    // Sister Svalna
    EVENT_ARNATH_INTRO_2                = 34,
    EVENT_SVALNA_START                  = 35,
    EVENT_SVALNA_RESURRECT              = 36,
    EVENT_SVALNA_COMBAT                 = 37,
    EVENT_IMPALING_SPEAR                = 38,
    EVENT_AETHER_SHIELD                 = 39,

    // Captain Arnath
    EVENT_ARNATH_FLASH_HEAL             = 40,
    EVENT_ARNATH_PW_SHIELD              = 41,
    EVENT_ARNATH_SMITE                  = 42,
    EVENT_ARNATH_DOMINATE_MIND          = 43,

    // Captain Brandon
    EVENT_BRANDON_CRUSADER_STRIKE       = 44,
    EVENT_BRANDON_DIVINE_SHIELD         = 45,
    EVENT_BRANDON_JUDGEMENT_OF_COMMAND  = 46,
    EVENT_BRANDON_HAMMER_OF_BETRAYAL    = 47,

    // Captain Grondel
    EVENT_GRONDEL_CHARGE_CHECK          = 48,
    EVENT_GRONDEL_MORTAL_STRIKE         = 49,
    EVENT_GRONDEL_SUNDER_ARMOR          = 50,
    EVENT_GRONDEL_CONFLAGRATION         = 51,

    // Captain Rupert
    EVENT_RUPERT_FEL_IRON_BOMB          = 52,
    EVENT_RUPERT_MACHINE_GUN            = 53,
    EVENT_RUPERT_ROCKET_LAUNCH          = 54,

    // Invisible Stalker (Float, Uninteractible, LargeAOI)
    EVENT_SOUL_MISSILE                  = 55,
};

enum DataTypesICC
{
    DATA_DAMNED_KILLS       = 1,
};

enum Actions
{
    // Sister Svalna
    ACTION_KILL_CAPTAIN         = 1,
    ACTION_START_GAUNTLET       = 2,
    ACTION_RESURRECT_CAPTAINS   = 3,
    ACTION_CAPTAIN_DIES         = 4,
    ACTION_RESET_EVENT          = 5,
};

enum EventIds
{
    EVENT_AWAKEN_WARD_1 = 22900,
    EVENT_AWAKEN_WARD_2 = 22907,
    EVENT_AWAKEN_WARD_3 = 22908,
    EVENT_AWAKEN_WARD_4 = 22909,
};

enum MovementPoints
{
    POINT_LAND  = 1,
};

class FrostwingVrykulSearcher
{
    public:
        FrostwingVrykulSearcher(Creature const* source, float range) : _source(source), _range(range) {}

        bool operator()(Unit* unit)
        {
            if (!unit->isAlive())
                return false;

            switch (unit->GetEntry())
            {
                case NPC_YMIRJAR_BATTLE_MAIDEN:
                case NPC_YMIRJAR_DEATHBRINGER:
                case NPC_YMIRJAR_FROSTBINDER:
                case NPC_YMIRJAR_HUNTRESS:
                case NPC_YMIRJAR_WARLORD:
                    break;
                default:
                    return false;
            }

            if (!unit->IsWithinDist(_source, _range, false))
                return false;

            return true;
        }

    private:
        Creature const* _source;
        float _range;
};

class FrostwingGauntletRespawner
{
    public:
        void operator()(Creature* creature)
        {
            switch (creature->GetOriginalEntry())
            {
                case NPC_YMIRJAR_BATTLE_MAIDEN:
                case NPC_YMIRJAR_DEATHBRINGER:
                case NPC_YMIRJAR_FROSTBINDER:
                case NPC_YMIRJAR_HUNTRESS:
                case NPC_YMIRJAR_WARLORD:
                    break;
                case NPC_CROK_SCOURGEBANE:
                case NPC_CAPTAIN_ARNATH:
                case NPC_CAPTAIN_BRANDON:
                case NPC_CAPTAIN_GRONDEL:
                case NPC_CAPTAIN_RUPERT:
                    creature->AI()->DoAction(ACTION_RESET_EVENT);
                    break;
                case NPC_SISTER_SVALNA:
                    creature->AI()->DoAction(ACTION_RESET_EVENT);
                    // return, this creature is never dead if event is reset
                    return;
                default:
                    return;
            }

            uint32 corpseDelay = creature->GetCorpseDelay();
            uint32 respawnDelay = creature->GetRespawnDelay();
            creature->SetCorpseDelay(1);
            creature->SetRespawnDelay(2);

            if (CreatureData const* data = creature->GetCreatureData())
                creature->SetPosition(data->posX, data->posY, data->posZ, data->orientation);
            creature->DespawnOrUnsummon();

            creature->SetCorpseDelay(corpseDelay);
            creature->SetRespawnDelay(respawnDelay);
        }
};

class CaptainSurviveTalk : public BasicEvent
{
    public:
        explicit CaptainSurviveTalk(Creature const& owner) : _owner(owner) { }

        bool Execute(uint64 /*currTime*/, uint32 /*diff*/)
        {
            _owner.AI()->Talk(SAY_CAPTAIN_SURVIVE_TALK);
            return true;
        }

    private:
        Creature const& _owner;
};

// at Light's Hammer
class npc_highlord_tirion_fordring_lh : public CreatureScript
{
    public:
        npc_highlord_tirion_fordring_lh() : CreatureScript("npc_highlord_tirion_fordring_lh") { }

        struct npc_highlord_tirion_fordringAI : public ScriptedAI
        {
            npc_highlord_tirion_fordringAI(Creature* creature) : ScriptedAI(creature), _instance(creature->GetInstanceScript())
            {
            }

            void Reset()
            {
                _events.Reset();
                _theLichKing = 0;
                _bolvarFordragon = 0;
                _factionNPC = 0;
                _damnedKills = 0;
            }

            // IMPORTANT NOTE: This is triggered from per-GUID scripts
            // of The Damned SAI
            void SetData(uint32 type, uint32 data)
            {
                if (type == DATA_DAMNED_KILLS && data == 1)
                {
                    if (++_damnedKills == 2)
                    {
                        if (Creature* theLichKing = me->FindNearestCreature(NPC_THE_LICH_KING_LH, 150.0f))
                        {
                            if (Creature* bolvarFordragon = me->FindNearestCreature(NPC_HIGHLORD_BOLVAR_FORDRAGON_LH, 150.0f))
                            {
                                if (Creature* factionNPC = me->FindNearestCreature(_instance->GetData(DATA_TEAM_IN_INSTANCE) == HORDE ? NPC_SE_HIGH_OVERLORD_SAURFANG : NPC_SE_MURADIN_BRONZEBEARD, 50.0f))
                                {
                                    me->setActive(true);
                                    _theLichKing = theLichKing->GetGUID();
                                    theLichKing->setActive(true);
                                    _bolvarFordragon = bolvarFordragon->GetGUID();
                                    bolvarFordragon->setActive(true);
                                    _factionNPC = factionNPC->GetGUID();
                                    factionNPC->setActive(true);
                                }
                            }
                        }

                        if (!_bolvarFordragon || !_theLichKing || !_factionNPC)
                            return;

                        Talk(SAY_TIRION_INTRO_1);
                        _events.ScheduleEvent(EVENT_TIRION_INTRO_2, 4000);
                        _events.ScheduleEvent(EVENT_TIRION_INTRO_3, 14000);
                        _events.ScheduleEvent(EVENT_TIRION_INTRO_4, 18000);
                        _events.ScheduleEvent(EVENT_TIRION_INTRO_5, 31000);
                        _events.ScheduleEvent(EVENT_LK_INTRO_1, 35000);
                        _events.ScheduleEvent(EVENT_TIRION_INTRO_6, 51000);
                        _events.ScheduleEvent(EVENT_LK_INTRO_2, 58000);
                        _events.ScheduleEvent(EVENT_LK_INTRO_3, 74000);
                        _events.ScheduleEvent(EVENT_LK_INTRO_4, 86000);
                        _events.ScheduleEvent(EVENT_BOLVAR_INTRO_1, 100000);
                        _events.ScheduleEvent(EVENT_LK_INTRO_5, 108000);

                        if (_instance->GetData(DATA_TEAM_IN_INSTANCE) == HORDE)
                        {
                            _events.ScheduleEvent(EVENT_SAURFANG_INTRO_1, 120000);
                            _events.ScheduleEvent(EVENT_TIRION_INTRO_H_7, 129000);
                            _events.ScheduleEvent(EVENT_SAURFANG_INTRO_2, 139000);
                            _events.ScheduleEvent(EVENT_SAURFANG_INTRO_3, 150000);
                            _events.ScheduleEvent(EVENT_SAURFANG_INTRO_4, 162000);
                            _events.ScheduleEvent(EVENT_SAURFANG_RUN, 170000);
                        }
                        else
                        {
                            _events.ScheduleEvent(EVENT_MURADIN_INTRO_1, 120000);
                            _events.ScheduleEvent(EVENT_MURADIN_INTRO_2, 124000);
                            _events.ScheduleEvent(EVENT_MURADIN_INTRO_3, 127000);
                            _events.ScheduleEvent(EVENT_TIRION_INTRO_A_7, 136000);
                            _events.ScheduleEvent(EVENT_MURADIN_INTRO_4, 144000);
                            _events.ScheduleEvent(EVENT_MURADIN_INTRO_5, 151000);
                            _events.ScheduleEvent(EVENT_MURADIN_RUN, 157000);
                        }
                    }
                }
            }

            void UpdateAI(uint32 const diff)
            {
                if (_damnedKills != 2)
                    return;

                _events.Update(diff);

                while (uint32 eventId = _events.ExecuteEvent())
                {
                    switch (eventId)
                    {
                        case EVENT_TIRION_INTRO_2:
                            me->HandleEmoteCommand(EMOTE_ONESHOT_EXCLAMATION);
                            break;
                        case EVENT_TIRION_INTRO_3:
                            Talk(SAY_TIRION_INTRO_2);
                            break;
                        case EVENT_TIRION_INTRO_4:
                            me->HandleEmoteCommand(EMOTE_ONESHOT_EXCLAMATION);
                            break;
                        case EVENT_TIRION_INTRO_5:
                            Talk(SAY_TIRION_INTRO_3);
                            break;
                        case EVENT_LK_INTRO_1:
                            me->HandleEmoteCommand(EMOTE_ONESHOT_POINT_NO_SHEATHE);
                            if (Creature* theLichKing = ObjectAccessor::GetCreature(*me, _theLichKing))
                                theLichKing->AI()->Talk(SAY_LK_INTRO_1);
                            break;
                        case EVENT_TIRION_INTRO_6:
                            Talk(SAY_TIRION_INTRO_4);
                            break;
                        case EVENT_LK_INTRO_2:
                            if (Creature* theLichKing = ObjectAccessor::GetCreature(*me, _theLichKing))
                                theLichKing->AI()->Talk(SAY_LK_INTRO_2);
                            break;
                        case EVENT_LK_INTRO_3:
                            if (Creature* theLichKing = ObjectAccessor::GetCreature(*me, _theLichKing))
                                theLichKing->AI()->Talk(SAY_LK_INTRO_3);
                            break;
                        case EVENT_LK_INTRO_4:
                            if (Creature* theLichKing = ObjectAccessor::GetCreature(*me, _theLichKing))
                                theLichKing->AI()->Talk(SAY_LK_INTRO_4);
                            break;
                        case EVENT_BOLVAR_INTRO_1:
                            if (Creature* bolvarFordragon = ObjectAccessor::GetCreature(*me, _bolvarFordragon))
                            {
                                bolvarFordragon->AI()->Talk(SAY_BOLVAR_INTRO_1);
                                bolvarFordragon->setActive(false);
                            }
                            break;
                        case EVENT_LK_INTRO_5:
                            if (Creature* theLichKing = ObjectAccessor::GetCreature(*me, _theLichKing))
                            {
                                theLichKing->AI()->Talk(SAY_LK_INTRO_5);
                                theLichKing->setActive(false);
                            }
                            break;
                        case EVENT_SAURFANG_INTRO_1:
                            if (Creature* saurfang = ObjectAccessor::GetCreature(*me, _factionNPC))
                                saurfang->AI()->Talk(SAY_SAURFANG_INTRO_1);
                            break;
                        case EVENT_TIRION_INTRO_H_7:
                            Talk(SAY_TIRION_INTRO_H_5);
                            break;
                        case EVENT_SAURFANG_INTRO_2:
                            if (Creature* saurfang = ObjectAccessor::GetCreature(*me, _factionNPC))
                                saurfang->AI()->Talk(SAY_SAURFANG_INTRO_2);
                            break;
                        case EVENT_SAURFANG_INTRO_3:
                            if (Creature* saurfang = ObjectAccessor::GetCreature(*me, _factionNPC))
                                saurfang->AI()->Talk(SAY_SAURFANG_INTRO_3);
                            break;
                        case EVENT_SAURFANG_INTRO_4:
                            if (Creature* saurfang = ObjectAccessor::GetCreature(*me, _factionNPC))
                                saurfang->AI()->Talk(SAY_SAURFANG_INTRO_4);
                            break;
                        case EVENT_MURADIN_RUN:
                        case EVENT_SAURFANG_RUN:
                            if (Creature* factionNPC = ObjectAccessor::GetCreature(*me, _factionNPC))
                                factionNPC->GetMotionMaster()->MovePath(factionNPC->GetDBTableGUIDLow()*10, false);
                            me->setActive(false);
                            _damnedKills = 3;
                            break;
                        case EVENT_MURADIN_INTRO_1:
                            if (Creature* muradin = ObjectAccessor::GetCreature(*me, _factionNPC))
                                muradin->AI()->Talk(SAY_MURADIN_INTRO_1);
                            break;
                        case EVENT_MURADIN_INTRO_2:
                            if (Creature* muradin = ObjectAccessor::GetCreature(*me, _factionNPC))
                                muradin->HandleEmoteCommand(EMOTE_ONESHOT_TALK);
                            break;
                        case EVENT_MURADIN_INTRO_3:
                            if (Creature* muradin = ObjectAccessor::GetCreature(*me, _factionNPC))
                                muradin->HandleEmoteCommand(EMOTE_ONESHOT_EXCLAMATION);
                            break;
                        case EVENT_TIRION_INTRO_A_7:
                            Talk(SAY_TIRION_INTRO_A_5);
                            break;
                        case EVENT_MURADIN_INTRO_4:
                            if (Creature* muradin = ObjectAccessor::GetCreature(*me, _factionNPC))
                                muradin->AI()->Talk(SAY_MURADIN_INTRO_2);
                            break;
                        case EVENT_MURADIN_INTRO_5:
                            if (Creature* muradin = ObjectAccessor::GetCreature(*me, _factionNPC))
                                muradin->AI()->Talk(SAY_MURADIN_INTRO_3);
                            break;
                        default:
                            break;
                    }
                }
            }

        private:
            EventMap _events;
            InstanceScript* const _instance;
            uint64 _theLichKing;
            uint64 _bolvarFordragon;
            uint64 _factionNPC;
            uint16 _damnedKills;
        };

        CreatureAI* GetAI(Creature* creature) const
        {
            return GetIcecrownCitadelAI<npc_highlord_tirion_fordringAI>(creature);
        }
};

class npc_rotting_frost_giant : public CreatureScript
{
    public:
        npc_rotting_frost_giant() : CreatureScript("npc_rotting_frost_giant") { }

        struct npc_rotting_frost_giantAI : public ScriptedAI
        {
            npc_rotting_frost_giantAI(Creature* creature) : ScriptedAI(creature)
            {
            }

            void Reset()
            {
                _events.Reset();
                _events.ScheduleEvent(EVENT_DEATH_PLAGUE, 15000);
                _events.ScheduleEvent(EVENT_STOMP, urand(5000, 8000));
                _events.ScheduleEvent(EVENT_ARCTIC_BREATH, urand(10000, 15000));
            }

            void JustDied(Unit* /*killer*/)
            {
                _events.Reset();
            }

            void UpdateAI(uint32 const diff)
            {
                if (!UpdateVictim())
                    return;

                _events.Update(diff);

                if (me->HasUnitState(UNIT_STATE_CASTING))
                    return;

                while (uint32 eventId = _events.ExecuteEvent())
                {
                    switch (eventId)
                    {
                        case EVENT_DEATH_PLAGUE:
                            if (Unit* target = SelectTarget(SELECT_TARGET_RANDOM, 1, 0.0f, true))
                            {
                                Talk(EMOTE_DEATH_PLAGUE_WARNING, target->GetGUID());
                                DoCast(target, SPELL_DEATH_PLAGUE);
                            }
                            _events.ScheduleEvent(EVENT_DEATH_PLAGUE, 15000);
                            break;
                        case EVENT_STOMP:
                            DoCastVictim(SPELL_STOMP);
                            _events.ScheduleEvent(EVENT_STOMP, urand(15000, 18000));
                            break;
                        case EVENT_ARCTIC_BREATH:
                            DoCastVictim(SPELL_ARCTIC_BREATH);
                            _events.ScheduleEvent(EVENT_ARCTIC_BREATH, urand(26000, 33000));
                            break;
                        default:
                            break;
                    }
                }

                DoMeleeAttackIfReady();
            }

        private:
            EventMap _events;
        };

        CreatureAI* GetAI(Creature* creature) const
        {
            return GetIcecrownCitadelAI<npc_rotting_frost_giantAI>(creature);
        }
};

class npc_frost_freeze_trap : public CreatureScript
{
    public:
        npc_frost_freeze_trap() : CreatureScript("npc_frost_freeze_trap") { }

        struct npc_frost_freeze_trapAI: public Scripted_NoMovementAI
        {
            npc_frost_freeze_trapAI(Creature* creature) : Scripted_NoMovementAI(creature)
            {
            }

            void DoAction(int32 const action)
            {
                switch (action)
                {
                    case 1000:
                    case 11000:
                        _events.ScheduleEvent(EVENT_ACTIVATE_TRAP, uint32(action));
                        break;
                    default:
                        break;
                }
            }

            void UpdateAI(uint32 const diff)
            {
                _events.Update(diff);

                if (_events.ExecuteEvent() == EVENT_ACTIVATE_TRAP)
                {
                    DoCast(me, SPELL_COLDFLAME_JETS);
                    _events.ScheduleEvent(EVENT_ACTIVATE_TRAP, 22000);
                }
            }

        private:
            EventMap _events;
        };

        CreatureAI* GetAI(Creature* creature) const
        {
            return GetIcecrownCitadelAI<npc_frost_freeze_trapAI>(creature);
        }
};

class npc_alchemist_adrianna : public CreatureScript
{
    public:
        npc_alchemist_adrianna() : CreatureScript("npc_alchemist_adrianna") { }

        bool OnGossipHello(Player* player, Creature* creature)
        {
            if (!creature->FindCurrentSpellBySpellId(SPELL_HARVEST_BLIGHT_SPECIMEN) && !creature->FindCurrentSpellBySpellId(SPELL_HARVEST_BLIGHT_SPECIMEN25))
                if (player->HasAura(SPELL_ORANGE_BLIGHT_RESIDUE) && player->HasAura(SPELL_GREEN_BLIGHT_RESIDUE))
                    creature->CastSpell(creature, SPELL_HARVEST_BLIGHT_SPECIMEN, false);
            return false;
        }
};

class boss_sister_svalna : public CreatureScript
{
    public:
        boss_sister_svalna() : CreatureScript("boss_sister_svalna") { }

        struct boss_sister_svalnaAI : public BossAI
        {
            boss_sister_svalnaAI(Creature* creature) : BossAI(creature, DATA_SISTER_SVALNA),
                _isEventInProgress(false)
            {
            }

            void InitializeAI()
            {
                if (!me->isDead())
                    Reset();

                me->SetReactState(REACT_PASSIVE);
            }

            void Reset()
            {
                _Reset();
                me->SetReactState(REACT_DEFENSIVE);
                _isEventInProgress = false;
            }

            void JustDied(Unit* /*killer*/)
            {
                _JustDied();
                Talk(SAY_SVALNA_DEATH);

                uint64 delay = 1;
                for (uint32 i = 0; i < 4; ++i)
                {
                    if (Creature* crusader = ObjectAccessor::GetCreature(*me, instance->GetData64(DATA_CAPTAIN_ARNATH + i)))
                    {
                        if (crusader->isAlive() && crusader->GetEntry() == crusader->GetCreatureData()->id)
                        {
                            crusader->m_Events.AddEvent(new CaptainSurviveTalk(*crusader), crusader->m_Events.CalculateTime(delay));
                            delay += 6000;
                        }
                    }
                }
            }

            void EnterCombat(Unit* /*attacker*/)
            {
                _EnterCombat();
                if (Creature* crok = ObjectAccessor::GetCreature(*me, instance->GetData64(DATA_CROK_SCOURGEBANE)))
                    crok->AI()->Talk(SAY_CROK_COMBAT_SVALNA);
                events.ScheduleEvent(EVENT_SVALNA_COMBAT, 9000);
                events.ScheduleEvent(EVENT_IMPALING_SPEAR, urand(40000, 50000));
                events.ScheduleEvent(EVENT_AETHER_SHIELD, urand(100000, 110000));
            }

            void KilledUnit(Unit* victim)
            {
                switch (victim->GetTypeId())
                {
                    case TYPEID_PLAYER:
                        Talk(SAY_SVALNA_KILL);
                        break;
                    case TYPEID_UNIT:
                        switch (victim->GetEntry())
                        {
                            case NPC_CAPTAIN_ARNATH:
                            case NPC_CAPTAIN_BRANDON:
                            case NPC_CAPTAIN_GRONDEL:
                            case NPC_CAPTAIN_RUPERT:
                                Talk(SAY_SVALNA_KILL_CAPTAIN);
                                break;
                            default:
                                break;
                        }
                        break;
                    default:
                        break;
                }
            }

            void JustReachedHome()
            {
                _JustReachedHome();
                me->SetReactState(REACT_PASSIVE);
                me->SetDisableGravity(false);
                me->SetHover(false);
            }

            void DoAction(int32 const action)
            {
                switch (action)
                {
                    case ACTION_KILL_CAPTAIN:
                        me->CastCustomSpell(SPELL_CARESS_OF_DEATH, SPELLVALUE_MAX_TARGETS, 1, me, true);
                        break;
                    case ACTION_START_GAUNTLET:
                        me->setActive(true);
                        _isEventInProgress = true;
                        me->SetFlag(UNIT_FIELD_FLAGS, UNIT_FLAG_IMMUNE_TO_PC | UNIT_FLAG_IMMUNE_TO_NPC);
                        events.ScheduleEvent(EVENT_SVALNA_START, 25000);
                        break;
                    case ACTION_RESURRECT_CAPTAINS:
                        events.ScheduleEvent(EVENT_SVALNA_RESURRECT, 7000);
                        break;
                    case ACTION_CAPTAIN_DIES:
                        Talk(SAY_SVALNA_CAPTAIN_DEATH);
                        break;
                    case ACTION_RESET_EVENT:
                        me->setActive(false);
                        Reset();
                        break;
                    default:
                        break;
                }
            }

            void SpellHit(Unit* caster, SpellInfo const* spell)
            {
                if (spell->Id == SPELL_HURL_SPEAR && me->HasAura(SPELL_AETHER_SHIELD))
                {
                    me->RemoveAurasDueToSpell(SPELL_AETHER_SHIELD);
                    Talk(EMOTE_SVALNA_BROKEN_SHIELD, caster->GetGUID());
                }
            }

            void MovementInform(uint32 type, uint32 id)
            {
                if (type != EFFECT_MOTION_TYPE || id != POINT_LAND)
                    return;

                _isEventInProgress = false;
                me->setActive(false);
                me->RemoveFlag(UNIT_FIELD_FLAGS, UNIT_FLAG_IMMUNE_TO_PC | UNIT_FLAG_IMMUNE_TO_NPC);
                me->SetDisableGravity(false);
                me->SetHover(false);
            }

            void SpellHitTarget(Unit* target, SpellInfo const* spell)
            {
                switch (spell->Id)
                {
                    case SPELL_IMPALING_SPEAR_KILL:
                        me->Kill(target);
                        break;
                    case SPELL_IMPALING_SPEAR:
                        if (TempSummon* summon = target->SummonCreature(NPC_IMPALING_SPEAR, *target))
                        {
                            Talk(EMOTE_SVALNA_IMPALE, target->GetGUID());
                            summon->CastCustomSpell(VEHICLE_SPELL_RIDE_HARDCODED, SPELLVALUE_BASE_POINT0, 1, target, false);
                            summon->SetFlag(UNIT_FIELD_FLAGS_2, UNIT_FLAG2_UNK1 | UNIT_FLAG2_ALLOW_ENEMY_INTERACT);
                        }
                        break;
                    default:
                        break;
                }
            }

            void UpdateAI(uint32 const diff)
            {
                if (!UpdateVictim() && !_isEventInProgress)
                    return;

                events.Update(diff);

                if (me->HasUnitState(UNIT_STATE_CASTING))
                    return;

                while (uint32 eventId = events.ExecuteEvent())
                {
                    switch (eventId)
                    {
                        case EVENT_SVALNA_START:
                            Talk(SAY_SVALNA_EVENT_START);
                            break;
                        case EVENT_SVALNA_RESURRECT:
                            Talk(SAY_SVALNA_RESURRECT_CAPTAINS);
                            me->CastSpell(me, SPELL_REVIVE_CHAMPION, false);
                            break;
                        case EVENT_SVALNA_COMBAT:
                            me->SetReactState(REACT_DEFENSIVE);
                            Talk(SAY_SVALNA_AGGRO);
                            break;
                        case EVENT_IMPALING_SPEAR:
                            if (Unit* target = SelectTarget(SELECT_TARGET_RANDOM, 1, 0.0f, true, -SPELL_IMPALING_SPEAR))
                            {
                                DoCast(me, SPELL_AETHER_SHIELD);
                                DoCast(target, SPELL_IMPALING_SPEAR);
                            }
                            events.ScheduleEvent(EVENT_IMPALING_SPEAR, urand(20000, 25000));
                            break;
                        default:
                            break;
                    }
                }

                DoMeleeAttackIfReady();
            }

        private:
            bool _isEventInProgress;
        };

        CreatureAI* GetAI(Creature* creature) const
        {
            return GetIcecrownCitadelAI<boss_sister_svalnaAI>(creature);
        }
};

class npc_crok_scourgebane : public CreatureScript
{
    public:
        npc_crok_scourgebane() : CreatureScript("npc_crok_scourgebane") { }

        struct npc_crok_scourgebaneAI : public npc_escortAI
        {
            npc_crok_scourgebaneAI(Creature* creature) : npc_escortAI(creature),
                _instance(creature->GetInstanceScript()), _respawnTime(creature->GetRespawnDelay()),
                _corpseDelay(creature->GetCorpseDelay())
            {
                SetDespawnAtEnd(false);
                SetDespawnAtFar(false);
                _isEventActive = false;
                _isEventDone = _instance->GetBossState(DATA_SISTER_SVALNA) == DONE;
                _didUnderTenPercentText = false;
            }

            void Reset()
            {
                _events.Reset();
                _events.ScheduleEvent(EVENT_SCOURGE_STRIKE, urand(7500, 12500));
                _events.ScheduleEvent(EVENT_DEATH_STRIKE, urand(25000, 30000));
                me->SetReactState(REACT_DEFENSIVE);
                _didUnderTenPercentText = false;
                _wipeCheckTimer = 1000;
            }

            void DoAction(int32 const action)
            {
                if (action == ACTION_START_GAUNTLET)
                {
                    if (_isEventDone || !me->isAlive())
                        return;

                    _isEventActive = true;
                    _isEventDone = true;
                    // Load Grid with Sister Svalna
                    me->GetMap()->LoadGrid(4356.71f, 2484.33f);
                    if (Creature* svalna = ObjectAccessor::GetCreature(*me, _instance->GetData64(DATA_SISTER_SVALNA)))
                        svalna->AI()->DoAction(ACTION_START_GAUNTLET);
                    Talk(SAY_CROK_INTRO_1);
                    _events.ScheduleEvent(EVENT_ARNATH_INTRO_2, 7000);
                    _events.ScheduleEvent(EVENT_CROK_INTRO_3, 14000);
                    _events.ScheduleEvent(EVENT_START_PATHING, 37000);
                    me->setActive(true);
                    for (uint32 i = 0; i < 4; ++i)
                        if (Creature* crusader = ObjectAccessor::GetCreature(*me, _instance->GetData64(DATA_CAPTAIN_ARNATH + i)))
                            crusader->AI()->DoAction(ACTION_START_GAUNTLET);
                }
                else if (action == ACTION_RESET_EVENT)
                {
                    _isEventActive = false;
                    _isEventDone = _instance->GetBossState(DATA_SISTER_SVALNA) == DONE;
                    me->setActive(false);
                    _aliveTrash.clear();
                    _currentWPid = 0;
                }
            }

            void SetGUID(uint64 guid, int32 type/* = 0*/)
            {
                if (type == ACTION_VRYKUL_DEATH)
                {
                    _aliveTrash.erase(guid);
                    if (_aliveTrash.empty())
                    {
                        SetEscortPaused(false);
                        if (_currentWPid == 4 && _isEventActive)
                        {
                            _isEventActive = false;
                            me->setActive(false);
                            Talk(SAY_CROK_FINAL_WP);
                            if (Creature* svalna = ObjectAccessor::GetCreature(*me, _instance->GetData64(DATA_SISTER_SVALNA)))
                                svalna->AI()->DoAction(ACTION_RESURRECT_CAPTAINS);
                        }
                    }
                }
            }

            void WaypointReached(uint32 waypointId)
            {
                switch (waypointId)
                {
                    // pause pathing until trash pack is cleared
                    case 0:
                        Talk(SAY_CROK_COMBAT_WP_0);
                        if (!_aliveTrash.empty())
                            SetEscortPaused(true);
                        break;
                    case 1:
                        Talk(SAY_CROK_COMBAT_WP_1);
                        if (!_aliveTrash.empty())
                            SetEscortPaused(true);
                        break;
                    case 4:
                        if (_aliveTrash.empty() && _isEventActive)
                        {
                            _isEventActive = false;
                            me->setActive(false);
                            Talk(SAY_CROK_FINAL_WP);
                            if (Creature* svalna = ObjectAccessor::GetCreature(*me, _instance->GetData64(DATA_SISTER_SVALNA)))
                                svalna->AI()->DoAction(ACTION_RESURRECT_CAPTAINS);
                        }
                        break;
                    default:
                        break;
                }
            }

            void WaypointStart(uint32 waypointId)
            {
                _currentWPid = waypointId;
                switch (waypointId)
                {
                    case 0:
                    case 1:
                    case 4:
                    {
                        // get spawns by home position
                        float minY = 2600.0f;
                        float maxY = 2650.0f;
                        if (waypointId == 1)
                        {
                            minY -= 50.0f;
                            maxY -= 50.0f;
                            // at waypoints 1 and 2 she kills one captain
                            if (Creature* svalna = ObjectAccessor::GetCreature(*me, _instance->GetData64(DATA_SISTER_SVALNA)))
                                svalna->AI()->DoAction(ACTION_KILL_CAPTAIN);
                        }
                        else if (waypointId == 4)
                        {
                            minY -= 100.0f;
                            maxY -= 100.0f;
                        }

                        // get all nearby vrykul
                        std::list<Creature*> temp;
                        FrostwingVrykulSearcher check(me, 80.0f);
                        Trinity::CreatureListSearcher<FrostwingVrykulSearcher> searcher(me, temp, check);
                        me->VisitNearbyGridObject(80.0f, searcher);

                        _aliveTrash.clear();
                        for (std::list<Creature*>::iterator itr = temp.begin(); itr != temp.end(); ++itr)
                            if ((*itr)->GetHomePosition().GetPositionY() < maxY && (*itr)->GetHomePosition().GetPositionY() > minY)
                                _aliveTrash.insert((*itr)->GetGUID());
                        break;
                    }
                    // at waypoints 1 and 2 she kills one captain
                    case 2:
                        if (Creature* svalna = ObjectAccessor::GetCreature(*me, _instance->GetData64(DATA_SISTER_SVALNA)))
                            svalna->AI()->DoAction(ACTION_KILL_CAPTAIN);
                        break;
                    default:
                        break;
                }
            }

            void DamageTaken(Unit* /*attacker*/, uint32& damage)
            {
                // check wipe
                if (!_wipeCheckTimer)
                {
                    _wipeCheckTimer = 1000;
                    Player* player = NULL;
                    Trinity::AnyPlayerInObjectRangeCheck check(me, 60.0f);
                    Trinity::PlayerSearcher<Trinity::AnyPlayerInObjectRangeCheck> searcher(me, player, check);
                    me->VisitNearbyWorldObject(60.0f, searcher);
                    // wipe
                    if (!player)
                    {
                        damage *= 100;
                        if (damage >= me->GetHealth())
                        {
                            FrostwingGauntletRespawner respawner;
                            Trinity::CreatureWorker<FrostwingGauntletRespawner> worker(me, respawner);
                            me->VisitNearbyGridObject(333.0f, worker);
                            Talk(SAY_CROK_DEATH);
                        }
                        return;
                    }
                }

                if (HealthBelowPct(10))
                {
                    if (!_didUnderTenPercentText)
                    {
                        _didUnderTenPercentText = true;
                        if (_isEventActive)
                            Talk(SAY_CROK_WEAKENING_GAUNTLET);
                        else
                            Talk(SAY_CROK_WEAKENING_SVALNA);
                    }

                    damage = 0;
                    DoCast(me, SPELL_ICEBOUND_ARMOR);
                    _events.ScheduleEvent(EVENT_HEALTH_CHECK, 1000);
                }
            }

            void UpdateEscortAI(uint32 const diff)
            {
                if (_wipeCheckTimer <= diff)
                    _wipeCheckTimer = 0;
                else
                    _wipeCheckTimer -= diff;

                if (!UpdateVictim() && !_isEventActive)
                    return;

                _events.Update(diff);

                if (me->HasUnitState(UNIT_STATE_CASTING))
                    return;

                while (uint32 eventId = _events.ExecuteEvent())
                {
                    switch (eventId)
                    {
                        case EVENT_ARNATH_INTRO_2:
                            if (Creature* arnath = ObjectAccessor::GetCreature(*me, _instance->GetData64(DATA_CAPTAIN_ARNATH)))
                                arnath->AI()->Talk(SAY_ARNATH_INTRO_2);
                            break;
                        case EVENT_CROK_INTRO_3:
                            Talk(SAY_CROK_INTRO_3);
                            break;
                        case EVENT_START_PATHING:
                            Start(true, true);
                            break;
                        case EVENT_SCOURGE_STRIKE:
                            DoCastVictim(SPELL_SCOURGE_STRIKE);
                            _events.ScheduleEvent(EVENT_SCOURGE_STRIKE, urand(10000, 14000));
                            break;
                        case EVENT_DEATH_STRIKE:
                            if (HealthBelowPct(20))
                                DoCastVictim(SPELL_DEATH_STRIKE);
                            _events.ScheduleEvent(EVENT_DEATH_STRIKE, urand(5000, 10000));
                            break;
                        case EVENT_HEALTH_CHECK:
                            if (HealthAbovePct(15))
                            {
                                me->RemoveAurasDueToSpell(SPELL_ICEBOUND_ARMOR);
                                _didUnderTenPercentText = false;
                            }
                            else
                            {
                                me->DealHeal(me, me->CountPctFromMaxHealth(5));
                                _events.ScheduleEvent(EVENT_HEALTH_CHECK, 1000);
                            }
                            break;
                        default:
                            break;
                    }
                }

                DoMeleeAttackIfReady();
            }

            bool CanAIAttack(Unit const* target) const
            {
                // do not see targets inside Frostwing Halls when we are not there
                return (me->GetPositionY() > 2660.0f) == (target->GetPositionY() > 2660.0f);
            }

        private:
            EventMap _events;
            std::set<uint64> _aliveTrash;
            InstanceScript* _instance;
            uint32 _currentWPid;
            uint32 _wipeCheckTimer;
            uint32 const _respawnTime;
            uint32 const _corpseDelay;
            bool _isEventActive;
            bool _isEventDone;
            bool _didUnderTenPercentText;
        };

        CreatureAI* GetAI(Creature* creature) const
        {
            return GetIcecrownCitadelAI<npc_crok_scourgebaneAI>(creature);
        }
};

struct npc_argent_captainAI : public ScriptedAI
{
    public:
        npc_argent_captainAI(Creature* creature) : ScriptedAI(creature), instance(creature->GetInstanceScript()), _firstDeath(true)
        {
            FollowAngle = PET_FOLLOW_ANGLE;
            FollowDist = PET_FOLLOW_DIST;
            IsUndead = false;
        }

        void JustDied(Unit* /*killer*/)
        {
            if (_firstDeath)
            {
                _firstDeath = false;
                Talk(SAY_CAPTAIN_DEATH);
            }
            else
                Talk(SAY_CAPTAIN_SECOND_DEATH);
        }

        void KilledUnit(Unit* victim)
        {
            if (victim->GetTypeId() == TYPEID_PLAYER)
                Talk(SAY_CAPTAIN_KILL);
        }

        void DoAction(int32 const action)
        {
            if (action == ACTION_START_GAUNTLET)
            {
                if (Creature* crok = ObjectAccessor::GetCreature(*me, instance->GetData64(DATA_CROK_SCOURGEBANE)))
                {
                    me->SetReactState(REACT_DEFENSIVE);
                    FollowAngle = me->GetAngle(crok) + me->GetOrientation();
                    FollowDist = me->GetDistance2d(crok);
                    me->GetMotionMaster()->MoveFollow(crok, FollowDist, FollowAngle, MOTION_SLOT_IDLE);
                }

                me->setActive(true);
            }
            else if (action == ACTION_RESET_EVENT)
            {
                _firstDeath = true;
            }
        }

        void EnterCombat(Unit* /*target*/)
        {
            me->SetHomePosition(*me);
            if (IsUndead)
                DoZoneInCombat();
        }

        bool CanAIAttack(Unit const* target) const
        {
            // do not see targets inside Frostwing Halls when we are not there
            return (me->GetPositionY() > 2660.0f) == (target->GetPositionY() > 2660.0f);
        }

        void EnterEvadeMode()
        {
            // not yet following
            if (me->GetMotionMaster()->GetMotionSlotType(MOTION_SLOT_IDLE) != CHASE_MOTION_TYPE || IsUndead)
            {
                ScriptedAI::EnterEvadeMode();
                return;
            }

            if (!_EnterEvadeMode())
                return;

            if (!me->GetVehicle())
            {
                me->GetMotionMaster()->Clear(false);
                if (Creature* crok = ObjectAccessor::GetCreature(*me, instance->GetData64(DATA_CROK_SCOURGEBANE)))
                    me->GetMotionMaster()->MoveFollow(crok, FollowDist, FollowAngle, MOTION_SLOT_IDLE);
            }

            Reset();
        }

        void SpellHit(Unit* /*caster*/, SpellInfo const* spell)
        {
            if (spell->Id == SPELL_REVIVE_CHAMPION && !IsUndead)
            {
                IsUndead = true;
                me->setDeathState(JUST_RESPAWNED);
                uint32 newEntry = 0;
                switch (me->GetEntry())
                {
                    case NPC_CAPTAIN_ARNATH:
                        newEntry = NPC_CAPTAIN_ARNATH_UNDEAD;
                        break;
                    case NPC_CAPTAIN_BRANDON:
                        newEntry = NPC_CAPTAIN_BRANDON_UNDEAD;
                        break;
                    case NPC_CAPTAIN_GRONDEL:
                        newEntry = NPC_CAPTAIN_GRONDEL_UNDEAD;
                        break;
                    case NPC_CAPTAIN_RUPERT:
                        newEntry = NPC_CAPTAIN_RUPERT_UNDEAD;
                        break;
                    default:
                        return;
                }

                Talk(SAY_CAPTAIN_RESURRECTED);
                me->UpdateEntry(newEntry, instance->GetData(DATA_TEAM_IN_INSTANCE), me->GetCreatureData());
                DoCast(me, SPELL_UNDEATH, true);
            }
        }

    protected:
        EventMap Events;
        InstanceScript* instance;
        float FollowAngle;
        float FollowDist;
        bool IsUndead;

    private:
        bool _firstDeath;
};

class npc_captain_arnath : public CreatureScript
{
    public:
        npc_captain_arnath() : CreatureScript("npc_captain_arnath") { }

        struct npc_captain_arnathAI : public npc_argent_captainAI
        {
            npc_captain_arnathAI(Creature* creature) : npc_argent_captainAI(creature)
            {
            }

            void Reset()
            {
                Events.Reset();
                Events.ScheduleEvent(EVENT_ARNATH_FLASH_HEAL, urand(4000, 7000));
                Events.ScheduleEvent(EVENT_ARNATH_PW_SHIELD, urand(8000, 14000));
                Events.ScheduleEvent(EVENT_ARNATH_SMITE, urand(3000, 6000));
                if (Is25ManRaid() && IsUndead)
                    Events.ScheduleEvent(EVENT_ARNATH_DOMINATE_MIND, urand(22000, 27000));
            }

            void UpdateAI(uint32 const diff)
            {
                if (!UpdateVictim())
                    return;

                Events.Update(diff);

                if (me->HasUnitState(UNIT_STATE_CASTING))
                    return;

                while (uint32 eventId = Events.ExecuteEvent())
                {
                    switch (eventId)
                    {
                        case EVENT_ARNATH_FLASH_HEAL:
                            if (Creature* target = FindFriendlyCreature())
                                DoCast(target, SPELL_FLASH_HEAL);
                            Events.ScheduleEvent(EVENT_ARNATH_FLASH_HEAL, urand(6000, 9000));
                            break;
                        case EVENT_ARNATH_PW_SHIELD:
                        {
                            std::list<Creature*> targets = DoFindFriendlyMissingBuff(40.0f, SPELL_POWER_WORD_SHIELD);
                            DoCast(Trinity::Containers::SelectRandomContainerElement(targets), SPELL_POWER_WORD_SHIELD);
                            Events.ScheduleEvent(EVENT_ARNATH_PW_SHIELD, urand(15000, 20000));
                            break;
                        }
                        case EVENT_ARNATH_SMITE:
                            DoCastVictim(SPELL_SMITE);
                            Events.ScheduleEvent(EVENT_ARNATH_SMITE, urand(4000, 7000));
                            break;
                        case EVENT_ARNATH_DOMINATE_MIND:
                            if (Unit* target = SelectTarget(SELECT_TARGET_RANDOM, 1, 0.0f, true))
                                DoCast(target, SPELL_DOMINATE_MIND);
                            Events.ScheduleEvent(EVENT_ARNATH_DOMINATE_MIND, urand(28000, 37000));
                            break;
                        default:
                            break;
                    }
                }

                DoMeleeAttackIfReady();
            }

        private:
            Creature* FindFriendlyCreature() const
            {
                Creature* target = NULL;
                Trinity::MostHPMissingInRange u_check(me, 60.0f, 0);
                Trinity::CreatureLastSearcher<Trinity::MostHPMissingInRange> searcher(me, target, u_check);
                me->VisitNearbyGridObject(60.0f, searcher);
                return target;
            }
        };

        CreatureAI* GetAI(Creature* creature) const
        {
            return GetIcecrownCitadelAI<npc_captain_arnathAI>(creature);
        }
};

class npc_captain_brandon : public CreatureScript
{
    public:
        npc_captain_brandon() : CreatureScript("npc_captain_brandon") { }

        struct npc_captain_brandonAI : public npc_argent_captainAI
        {
            npc_captain_brandonAI(Creature* creature) : npc_argent_captainAI(creature)
            {
            }

            void Reset()
            {
                Events.Reset();
                Events.ScheduleEvent(EVENT_BRANDON_CRUSADER_STRIKE, urand(6000, 10000));
                Events.ScheduleEvent(EVENT_BRANDON_DIVINE_SHIELD, 500);
                Events.ScheduleEvent(EVENT_BRANDON_JUDGEMENT_OF_COMMAND, urand(8000, 13000));
                if (IsUndead)
                    Events.ScheduleEvent(EVENT_BRANDON_HAMMER_OF_BETRAYAL, urand(25000, 30000));
            }

            void UpdateAI(uint32 const diff)
            {
                if (!UpdateVictim())
                    return;

                Events.Update(diff);

                if (me->HasUnitState(UNIT_STATE_CASTING))
                    return;

                while (uint32 eventId = Events.ExecuteEvent())
                {
                    switch (eventId)
                    {
                        case EVENT_BRANDON_CRUSADER_STRIKE:
                            DoCastVictim(SPELL_CRUSADER_STRIKE);
                            Events.ScheduleEvent(EVENT_BRANDON_CRUSADER_STRIKE, urand(6000, 12000));
                            break;
                        case EVENT_BRANDON_DIVINE_SHIELD:
                            if (HealthBelowPct(20))
                                DoCast(me, SPELL_DIVINE_SHIELD);
                            Events.ScheduleEvent(EVENT_BRANDON_DIVINE_SHIELD, 500);
                            break;
                        case EVENT_BRANDON_JUDGEMENT_OF_COMMAND:
                            DoCastVictim(SPELL_JUDGEMENT_OF_COMMAND);
                            Events.ScheduleEvent(EVENT_BRANDON_JUDGEMENT_OF_COMMAND, urand(8000, 13000));
                            break;
                        case EVENT_BRANDON_HAMMER_OF_BETRAYAL:
                            if (Unit* target = SelectTarget(SELECT_TARGET_RANDOM, 1, 0.0f, true))
                                DoCast(target, SPELL_HAMMER_OF_BETRAYAL);
                            Events.ScheduleEvent(EVENT_BRANDON_HAMMER_OF_BETRAYAL, urand(45000, 60000));
                            break;
                        default:
                            break;
                    }
                }

                DoMeleeAttackIfReady();
            }
        };

        CreatureAI* GetAI(Creature* creature) const
        {
            return GetIcecrownCitadelAI<npc_captain_brandonAI>(creature);
        }
};

class npc_captain_grondel : public CreatureScript
{
    public:
        npc_captain_grondel() : CreatureScript("npc_captain_grondel") { }

        struct npc_captain_grondelAI : public npc_argent_captainAI
        {
            npc_captain_grondelAI(Creature* creature) : npc_argent_captainAI(creature)
            {
            }

            void Reset()
            {
                Events.Reset();
                Events.ScheduleEvent(EVENT_GRONDEL_CHARGE_CHECK, 500);
                Events.ScheduleEvent(EVENT_GRONDEL_MORTAL_STRIKE, urand(8000, 14000));
                Events.ScheduleEvent(EVENT_GRONDEL_SUNDER_ARMOR, urand(3000, 12000));
                if (IsUndead)
                    Events.ScheduleEvent(EVENT_GRONDEL_CONFLAGRATION, urand(12000, 17000));
            }

            void UpdateAI(uint32 const diff)
            {
                if (!UpdateVictim())
                    return;

                Events.Update(diff);

                if (me->HasUnitState(UNIT_STATE_CASTING))
                    return;

                while (uint32 eventId = Events.ExecuteEvent())
                {
                    switch (eventId)
                    {
                        case EVENT_GRONDEL_CHARGE_CHECK:
                            DoCastVictim(SPELL_CHARGE);
                            Events.ScheduleEvent(EVENT_GRONDEL_CHARGE_CHECK, 500);
                            break;
                        case EVENT_GRONDEL_MORTAL_STRIKE:
                            DoCastVictim(SPELL_MORTAL_STRIKE);
                            Events.ScheduleEvent(EVENT_GRONDEL_MORTAL_STRIKE, urand(10000, 15000));
                            break;
                        case EVENT_GRONDEL_SUNDER_ARMOR:
                            DoCastVictim(SPELL_SUNDER_ARMOR);
                            Events.ScheduleEvent(EVENT_GRONDEL_SUNDER_ARMOR, urand(5000, 17000));
                            break;
                        case EVENT_GRONDEL_CONFLAGRATION:
                            if (Unit* target = SelectTarget(SELECT_TARGET_RANDOM, 0, 0.0f, true))
                                DoCast(target, SPELL_CONFLAGRATION);
                            Events.ScheduleEvent(EVENT_GRONDEL_CONFLAGRATION, urand(10000, 15000));
                            break;
                        default:
                            break;
                    }
                }

                DoMeleeAttackIfReady();
            }
        };

        CreatureAI* GetAI(Creature* creature) const
        {
            return GetIcecrownCitadelAI<npc_captain_grondelAI>(creature);
        }
};

class npc_captain_rupert : public CreatureScript
{
    public:
        npc_captain_rupert() : CreatureScript("npc_captain_rupert") { }

        struct npc_captain_rupertAI : public npc_argent_captainAI
        {
            npc_captain_rupertAI(Creature* creature) : npc_argent_captainAI(creature)
            {
            }

            void Reset()
            {
                Events.Reset();
                Events.ScheduleEvent(EVENT_RUPERT_FEL_IRON_BOMB, urand(15000, 20000));
                Events.ScheduleEvent(EVENT_RUPERT_MACHINE_GUN, urand(25000, 30000));
                Events.ScheduleEvent(EVENT_RUPERT_ROCKET_LAUNCH, urand(10000, 15000));
            }

            void UpdateAI(uint32 const diff)
            {
                if (!UpdateVictim())
                    return;

                Events.Update(diff);

                if (me->HasUnitState(UNIT_STATE_CASTING))
                    return;

                while (uint32 eventId = Events.ExecuteEvent())
                {
                    switch (eventId)
                    {
                        case EVENT_RUPERT_FEL_IRON_BOMB:
                            if (Unit* target = SelectTarget(SELECT_TARGET_RANDOM, 0))
                                DoCast(target, SPELL_FEL_IRON_BOMB);
                            Events.ScheduleEvent(EVENT_RUPERT_FEL_IRON_BOMB, urand(15000, 20000));
                            break;
                        case EVENT_RUPERT_MACHINE_GUN:
                            if (Unit* target = SelectTarget(SELECT_TARGET_RANDOM, 1))
                                DoCast(target, SPELL_MACHINE_GUN);
                            Events.ScheduleEvent(EVENT_RUPERT_MACHINE_GUN, urand(25000, 30000));
                            break;
                        case EVENT_RUPERT_ROCKET_LAUNCH:
                            if (Unit* target = SelectTarget(SELECT_TARGET_RANDOM, 1))
                                DoCast(target, SPELL_ROCKET_LAUNCH);
                            Events.ScheduleEvent(EVENT_RUPERT_ROCKET_LAUNCH, urand(10000, 15000));
                            break;
                        default:
                            break;
                    }
                }

                DoMeleeAttackIfReady();
            }
        };

        CreatureAI* GetAI(Creature* creature) const
        {
            return GetIcecrownCitadelAI<npc_captain_rupertAI>(creature);
        }
};

class npc_frostwing_vrykul : public CreatureScript
{
    public:
        npc_frostwing_vrykul() : CreatureScript("npc_frostwing_vrykul") { }

        struct npc_frostwing_vrykulAI : public SmartAI
        {
            npc_frostwing_vrykulAI(Creature* creature) : SmartAI(creature)
            {
            }

            bool CanAIAttack(Unit const* target) const
            {
                // do not see targets inside Frostwing Halls when we are not there
                return (me->GetPositionY() > 2660.0f) == (target->GetPositionY() > 2660.0f) && SmartAI::CanAIAttack(target);
            }
        };

        CreatureAI* GetAI(Creature* creature) const
        {
            return new npc_frostwing_vrykulAI(creature);
        }
};

class npc_impaling_spear : public CreatureScript
{
    public:
        npc_impaling_spear() : CreatureScript("npc_impaling_spear") { }

        struct npc_impaling_spearAI : public CreatureAI
        {
            npc_impaling_spearAI(Creature* creature) : CreatureAI(creature)
            {
            }

            void Reset()
            {
                me->SetReactState(REACT_PASSIVE);
                _vehicleCheckTimer = 500;
            }

            void UpdateAI(uint32 const diff)
            {
                if (_vehicleCheckTimer <= diff)
                {
                    _vehicleCheckTimer = 500;
                    if (!me->GetVehicle())
                        me->DespawnOrUnsummon(100);
                }
                else
                    _vehicleCheckTimer -= diff;
            }

            uint32 _vehicleCheckTimer;
        };

        CreatureAI* GetAI(Creature* creature) const
        {
            return new npc_impaling_spearAI(creature);
        }
};

class npc_arthas_teleport_visual : public CreatureScript
{
    public:
        npc_arthas_teleport_visual() : CreatureScript("npc_arthas_teleport_visual") { }

        struct npc_arthas_teleport_visualAI : public NullCreatureAI
        {
            npc_arthas_teleport_visualAI(Creature* creature) : NullCreatureAI(creature), _instance(creature->GetInstanceScript())
            {
            }

            void Reset()
            {
                _events.Reset();
                if (_instance->GetBossState(DATA_PROFESSOR_PUTRICIDE) == DONE &&
                    _instance->GetBossState(DATA_BLOOD_QUEEN_LANA_THEL) == DONE &&
                    _instance->GetBossState(DATA_SINDRAGOSA) == DONE)
                    _events.ScheduleEvent(EVENT_SOUL_MISSILE, urand(1000, 6000));
            }

            void UpdateAI(uint32 const diff)
            {
                if (_events.Empty())
                    return;

                _events.Update(diff);

                if (_events.ExecuteEvent() == EVENT_SOUL_MISSILE)
                {
                    DoCastAOE(SPELL_SOUL_MISSILE);
                    _events.ScheduleEvent(EVENT_SOUL_MISSILE, urand(5000, 7000));
                }
            }

        private:
            InstanceScript* _instance;
            EventMap _events;
        };

        CreatureAI* GetAI(Creature* creature) const
        {
            // Distance from the center of the spire
            if (creature->GetExactDist2d(4357.052f, 2769.421f) < 100.0f && creature->GetHomePosition().GetPositionZ() < 315.0f)
                return GetIcecrownCitadelAI<npc_arthas_teleport_visualAI>(creature);

            // Default to no script
            return NULL;
        }
};

class spell_icc_stoneform : public SpellScriptLoader
{
    public:
        spell_icc_stoneform() : SpellScriptLoader("spell_icc_stoneform") { }

        class spell_icc_stoneform_AuraScript : public AuraScript
        {
            PrepareAuraScript(spell_icc_stoneform_AuraScript);

            void OnApply(AuraEffect const* /*aurEff*/, AuraEffectHandleModes /*mode*/)
            {
                if (Creature* target = GetTarget()->ToCreature())
                {
                    target->SetReactState(REACT_PASSIVE);
                    target->SetFlag(UNIT_FIELD_FLAGS, UNIT_FLAG_NOT_SELECTABLE | UNIT_FLAG_IMMUNE_TO_PC);
                    target->SetUInt32Value(UNIT_NPC_EMOTESTATE, EMOTE_STATE_CUSTOM_SPELL_02);
                }
            }

            void OnRemove(AuraEffect const* /*aurEff*/, AuraEffectHandleModes /*mode*/)
            {
                if (Creature* target = GetTarget()->ToCreature())
                {
                    target->SetReactState(REACT_AGGRESSIVE);
                    target->RemoveFlag(UNIT_FIELD_FLAGS, UNIT_FLAG_NOT_SELECTABLE | UNIT_FLAG_IMMUNE_TO_PC);
                    target->SetUInt32Value(UNIT_NPC_EMOTESTATE, 0);
                }
            }

            void Register()
            {
                OnEffectApply += AuraEffectApplyFn(spell_icc_stoneform_AuraScript::OnApply, EFFECT_0, SPELL_AURA_DUMMY, AURA_EFFECT_HANDLE_REAL);
                OnEffectRemove += AuraEffectRemoveFn(spell_icc_stoneform_AuraScript::OnRemove, EFFECT_0, SPELL_AURA_DUMMY, AURA_EFFECT_HANDLE_REAL);
            }
        };

        AuraScript* GetAuraScript() const
        {
            return new spell_icc_stoneform_AuraScript();
        }
};

class spell_icc_sprit_alarm : public SpellScriptLoader
{
    public:
        spell_icc_sprit_alarm() : SpellScriptLoader("spell_icc_sprit_alarm") { }

        class spell_icc_sprit_alarm_SpellScript : public SpellScript
        {
            PrepareSpellScript(spell_icc_sprit_alarm_SpellScript);

            void HandleEvent(SpellEffIndex effIndex)
            {
                PreventHitDefaultEffect(effIndex);
                uint32 trapId = 0;
                switch (GetSpellInfo()->Effects[effIndex].MiscValue)
                {
                    case EVENT_AWAKEN_WARD_1:
                        trapId = GO_SPIRIT_ALARM_1;
                        break;
                    case EVENT_AWAKEN_WARD_2:
                        trapId = GO_SPIRIT_ALARM_2;
                        break;
                    case EVENT_AWAKEN_WARD_3:
                        trapId = GO_SPIRIT_ALARM_3;
                        break;
                    case EVENT_AWAKEN_WARD_4:
                        trapId = GO_SPIRIT_ALARM_4;
                        break;
                    default:
                        return;
                }

                if (GameObject* trap = GetCaster()->FindNearestGameObject(trapId, 5.0f))
                    trap->SetRespawnTime(trap->GetGOInfo()->trap.autoCloseTime);

                std::list<Creature*> wards;
                GetCaster()->GetCreatureListWithEntryInGrid(wards, NPC_DEATHBOUND_WARD, 150.0f);
                wards.sort(Trinity::ObjectDistanceOrderPred(GetCaster()));
                for (std::list<Creature*>::iterator itr = wards.begin(); itr != wards.end(); ++itr)
                {
                    if ((*itr)->isAlive() && (*itr)->HasAura(SPELL_STONEFORM))
                    {
                        (*itr)->AI()->Talk(SAY_TRAP_ACTIVATE);
                        (*itr)->RemoveAurasDueToSpell(SPELL_STONEFORM);
                        if (Unit* target = (*itr)->SelectNearestTarget(150.0f))
                            (*itr)->AI()->AttackStart(target);
                        break;
                    }
                }
            }

            void Register()
            {
                OnEffectHit += SpellEffectFn(spell_icc_sprit_alarm_SpellScript::HandleEvent, EFFECT_2, SPELL_EFFECT_SEND_EVENT);
            }
        };

        SpellScript* GetSpellScript() const
        {
            return new spell_icc_sprit_alarm_SpellScript();
        }
};

class DeathPlagueTargetSelector
{
    public:
        explicit DeathPlagueTargetSelector(Unit* caster) : _caster(caster) {}

        bool operator()(WorldObject* object) const
        {
            if (object == _caster)
                return true;

            if (object->GetTypeId() != TYPEID_PLAYER)
                return true;

            if (object->ToUnit()->HasAura(SPELL_RECENTLY_INFECTED) || object->ToUnit()->HasAura(SPELL_DEATH_PLAGUE_AURA))
                return true;

            return false;
        }

    private:
        Unit* _caster;
};

class spell_frost_giant_death_plague : public SpellScriptLoader
{
    public:
        spell_frost_giant_death_plague() : SpellScriptLoader("spell_frost_giant_death_plague") { }

        class spell_frost_giant_death_plague_SpellScript : public SpellScript
        {
            PrepareSpellScript(spell_frost_giant_death_plague_SpellScript);

            bool Load()
            {
                _failed = false;
                return true;
            }

            // First effect
            void CountTargets(std::list<WorldObject*>& targets)
            {
                targets.remove(GetCaster());
                _failed = targets.empty();
            }

            // Second effect
            void FilterTargets(std::list<WorldObject*>& targets)
            {
                // Select valid targets for jump
                targets.remove_if(DeathPlagueTargetSelector(GetCaster()));
                if (!targets.empty())
                {
<<<<<<< HEAD
                    Unit* target = Trinity::Containers::SelectRandomContainerElement(unitList);
                    unitList.clear();
                    unitList.push_back(target);
=======
                    WorldObject* target = Trinity::Containers::SelectRandomContainerElement(targets);
                    targets.clear();
                    targets.push_back(target);
>>>>>>> c3cb82b9
                }

                targets.push_back(GetCaster());
            }

            void HandleScript(SpellEffIndex effIndex)
            {
                PreventHitDefaultEffect(effIndex);
                if (GetHitUnit() != GetCaster())
                    GetCaster()->CastSpell(GetHitUnit(), SPELL_DEATH_PLAGUE_AURA, true);
                else if (_failed)
                    GetCaster()->CastSpell(GetCaster(), SPELL_DEATH_PLAGUE_KILL, true);
            }

            void Register()
            {
                OnObjectAreaTargetSelect += SpellObjectAreaTargetSelectFn(spell_frost_giant_death_plague_SpellScript::CountTargets, EFFECT_0, TARGET_UNIT_SRC_AREA_ALLY);
                OnObjectAreaTargetSelect += SpellObjectAreaTargetSelectFn(spell_frost_giant_death_plague_SpellScript::FilterTargets, EFFECT_1, TARGET_UNIT_SRC_AREA_ALLY);
                OnEffectHitTarget += SpellEffectFn(spell_frost_giant_death_plague_SpellScript::HandleScript, EFFECT_1, SPELL_EFFECT_SCRIPT_EFFECT);
            }

            bool _failed;
        };

        SpellScript* GetSpellScript() const
        {
            return new spell_frost_giant_death_plague_SpellScript();
        }
};

class spell_icc_harvest_blight_specimen : public SpellScriptLoader
{
    public:
        spell_icc_harvest_blight_specimen() : SpellScriptLoader("spell_icc_harvest_blight_specimen") { }

        class spell_icc_harvest_blight_specimen_SpellScript : public SpellScript
        {
            PrepareSpellScript(spell_icc_harvest_blight_specimen_SpellScript);

            void HandleScript(SpellEffIndex effIndex)
            {
                PreventHitDefaultEffect(effIndex);
                GetHitUnit()->RemoveAurasDueToSpell(uint32(GetEffectValue()));
            }

            void HandleQuestComplete(SpellEffIndex /*effIndex*/)
            {
                GetHitUnit()->RemoveAurasDueToSpell(uint32(GetEffectValue()));
            }

            void Register()
            {
                OnEffectHitTarget += SpellEffectFn(spell_icc_harvest_blight_specimen_SpellScript::HandleScript, EFFECT_0, SPELL_EFFECT_SCRIPT_EFFECT);
                OnEffectHitTarget += SpellEffectFn(spell_icc_harvest_blight_specimen_SpellScript::HandleQuestComplete, EFFECT_1, SPELL_EFFECT_QUEST_COMPLETE);
            }
        };

        SpellScript* GetSpellScript() const
        {
            return new spell_icc_harvest_blight_specimen_SpellScript();
        }
};

class AliveCheck
{
    public:
        bool operator()(WorldObject* object) const
        {
            if (Unit* unit = object->ToUnit())
                return unit->isAlive();
            return true;
        }
};

class spell_svalna_revive_champion : public SpellScriptLoader
{
    public:
        spell_svalna_revive_champion() : SpellScriptLoader("spell_svalna_revive_champion") { }

        class spell_svalna_revive_champion_SpellScript : public SpellScript
        {
            PrepareSpellScript(spell_svalna_revive_champion_SpellScript);

            void RemoveAliveTarget(std::list<WorldObject*>& targets)
            {
<<<<<<< HEAD
                unitList.remove_if(AliveCheck());
                Trinity::Containers::RandomResizeList(unitList, 2);
=======
                targets.remove_if(AliveCheck());
                Trinity::Containers::RandomResizeList(targets, 2);
>>>>>>> c3cb82b9
            }

            void Land(SpellEffIndex /*effIndex*/)
            {
                Creature* caster = GetCaster()->ToCreature();
                if (!caster)
                    return;

                Position pos;
                caster->GetPosition(&pos);
                caster->GetNearPosition(pos, 5.0f, 0.0f);
                //pos.m_positionZ = caster->GetBaseMap()->GetHeight(caster->GetPhaseMask(), pos.GetPositionX(), pos.GetPositionY(), caster->GetPositionZ(), true, 50.0f);
                //pos.m_positionZ += 0.05f;
                caster->SetHomePosition(pos);
<<<<<<< HEAD
                caster->GetMotionMaster()->MoveLand(POINT_LAND, pos, caster->GetSpeed(MOVE_FLIGHT));
=======
                caster->GetMotionMaster()->MoveLand(POINT_LAND, pos);
>>>>>>> c3cb82b9
            }

            void Register()
            {
                OnObjectAreaTargetSelect += SpellObjectAreaTargetSelectFn(spell_svalna_revive_champion_SpellScript::RemoveAliveTarget, EFFECT_0, TARGET_UNIT_DEST_AREA_ENTRY);
                OnEffectHit += SpellEffectFn(spell_svalna_revive_champion_SpellScript::Land, EFFECT_0, SPELL_EFFECT_SCRIPT_EFFECT);
            }
        };

        SpellScript* GetSpellScript() const
        {
            return new spell_svalna_revive_champion_SpellScript();
        }
};

class spell_svalna_remove_spear : public SpellScriptLoader
{
    public:
        spell_svalna_remove_spear() : SpellScriptLoader("spell_svalna_remove_spear") { }

        class spell_svalna_remove_spear_SpellScript : public SpellScript
        {
            PrepareSpellScript(spell_svalna_remove_spear_SpellScript);

            void HandleScript(SpellEffIndex effIndex)
            {
                PreventHitDefaultEffect(effIndex);
                if (Creature* target = GetHitCreature())
                {
                    if (Unit* vehicle = target->GetVehicleBase())
                        vehicle->RemoveAurasDueToSpell(SPELL_IMPALING_SPEAR);
                    target->DespawnOrUnsummon(1);
                }
            }

            void Register()
            {
                OnEffectHitTarget += SpellEffectFn(spell_svalna_remove_spear_SpellScript::HandleScript, EFFECT_0, SPELL_EFFECT_SCRIPT_EFFECT);
            }
        };

        SpellScript* GetSpellScript() const
        {
            return new spell_svalna_remove_spear_SpellScript();
        }
};

class spell_icc_soul_missile : public SpellScriptLoader
{
    public:
        spell_icc_soul_missile() : SpellScriptLoader("spell_icc_soul_missile") { }

        class spell_icc_soul_missile_SpellScript : public SpellScript
        {
            PrepareSpellScript(spell_icc_soul_missile_SpellScript);

            void RelocateDest()
            {
                static Position const offset = {0.0f, 0.0f, 200.0f, 0.0f};
                const_cast<WorldLocation*>(GetExplTargetDest())->RelocateOffset(offset);
            }

            void Register()
            {
                OnCast += SpellCastFn(spell_icc_soul_missile_SpellScript::RelocateDest);
            }
        };

        SpellScript* GetSpellScript() const
        {
            return new spell_icc_soul_missile_SpellScript();
        }
};

class at_icc_saurfang_portal : public AreaTriggerScript
{
    public:
        at_icc_saurfang_portal() : AreaTriggerScript("at_icc_saurfang_portal") { }

        bool OnTrigger(Player* player, AreaTriggerEntry const* /*areaTrigger*/)
        {
            InstanceScript* instance = player->GetInstanceScript();
            if (!instance || instance->GetBossState(DATA_DEATHBRINGER_SAURFANG) != DONE)
                return true;

            player->TeleportTo(631, 4126.35f, 2769.23f, 350.963f, 0.0f);

            if (instance->GetData(DATA_COLDFLAME_JETS) == NOT_STARTED)
            {
                // Process relocation now, to preload the grid and initialize traps
                player->GetMap()->PlayerRelocation(player, 4126.35f, 2769.23f, 350.963f, 0.0f);

                instance->SetData(DATA_COLDFLAME_JETS, IN_PROGRESS);
                std::list<Creature*> traps;
                GetCreatureListWithEntryInGrid(traps, player, NPC_FROST_FREEZE_TRAP, 120.0f);
                traps.sort(Trinity::ObjectDistanceOrderPred(player));
                bool instant = false;
                for (std::list<Creature*>::iterator itr = traps.begin(); itr != traps.end(); ++itr)
                {
                    (*itr)->AI()->DoAction(instant ? 1000 : 11000);
                    instant = !instant;
                }
            }

            return true;
        }
};

class at_icc_shutdown_traps : public AreaTriggerScript
{
    public:
        at_icc_shutdown_traps() : AreaTriggerScript("at_icc_shutdown_traps") { }

        bool OnTrigger(Player* player, AreaTriggerEntry const* /*areaTrigger*/)
        {
            if (InstanceScript* instance = player->GetInstanceScript())
                instance->SetData(DATA_COLDFLAME_JETS, DONE);
            return true;
        }
};

class at_icc_start_blood_quickening : public AreaTriggerScript
{
    public:
        at_icc_start_blood_quickening() : AreaTriggerScript("at_icc_start_blood_quickening") { }

        bool OnTrigger(Player* player, AreaTriggerEntry const* /*areaTrigger*/)
        {
            if (InstanceScript* instance = player->GetInstanceScript())
                if (instance->GetData(DATA_BLOOD_QUICKENING_STATE) == NOT_STARTED)
                    instance->SetData(DATA_BLOOD_QUICKENING_STATE, IN_PROGRESS);
            return true;
        }
};

class at_icc_start_frostwing_gauntlet : public AreaTriggerScript
{
    public:
        at_icc_start_frostwing_gauntlet() : AreaTriggerScript("at_icc_start_frostwing_gauntlet") { }

        bool OnTrigger(Player* player, AreaTriggerEntry const* /*areaTrigger*/)
        {
            if (InstanceScript* instance = player->GetInstanceScript())
                if (Creature* crok = ObjectAccessor::GetCreature(*player, instance->GetData64(DATA_CROK_SCOURGEBANE)))
                    crok->AI()->DoAction(ACTION_START_GAUNTLET);
            return true;
        }
};

void AddSC_icecrown_citadel()
{
    new npc_highlord_tirion_fordring_lh();
    new npc_rotting_frost_giant();
    new npc_frost_freeze_trap();
    new npc_alchemist_adrianna();
    new boss_sister_svalna();
    new npc_crok_scourgebane();
    new npc_captain_arnath();
    new npc_captain_brandon();
    new npc_captain_grondel();
    new npc_captain_rupert();
    new npc_frostwing_vrykul();
    new npc_impaling_spear();
    new npc_arthas_teleport_visual();
    new spell_icc_stoneform();
    new spell_icc_sprit_alarm();
    new spell_frost_giant_death_plague();
    new spell_icc_harvest_blight_specimen();
    new spell_trigger_spell_from_caster("spell_svalna_caress_of_death", SPELL_IMPALING_SPEAR_KILL);
    new spell_svalna_revive_champion();
    new spell_svalna_remove_spear();
    new spell_icc_soul_missile();
    new at_icc_saurfang_portal();
    new at_icc_shutdown_traps();
    new at_icc_start_blood_quickening();
    new at_icc_start_frostwing_gauntlet();
}<|MERGE_RESOLUTION|>--- conflicted
+++ resolved
@@ -1881,15 +1881,9 @@
                 targets.remove_if(DeathPlagueTargetSelector(GetCaster()));
                 if (!targets.empty())
                 {
-<<<<<<< HEAD
-                    Unit* target = Trinity::Containers::SelectRandomContainerElement(unitList);
-                    unitList.clear();
-                    unitList.push_back(target);
-=======
                     WorldObject* target = Trinity::Containers::SelectRandomContainerElement(targets);
                     targets.clear();
                     targets.push_back(target);
->>>>>>> c3cb82b9
                 }
 
                 targets.push_back(GetCaster());
@@ -1975,13 +1969,8 @@
 
             void RemoveAliveTarget(std::list<WorldObject*>& targets)
             {
-<<<<<<< HEAD
-                unitList.remove_if(AliveCheck());
-                Trinity::Containers::RandomResizeList(unitList, 2);
-=======
                 targets.remove_if(AliveCheck());
                 Trinity::Containers::RandomResizeList(targets, 2);
->>>>>>> c3cb82b9
             }
 
             void Land(SpellEffIndex /*effIndex*/)
@@ -1996,11 +1985,7 @@
                 //pos.m_positionZ = caster->GetBaseMap()->GetHeight(caster->GetPhaseMask(), pos.GetPositionX(), pos.GetPositionY(), caster->GetPositionZ(), true, 50.0f);
                 //pos.m_positionZ += 0.05f;
                 caster->SetHomePosition(pos);
-<<<<<<< HEAD
-                caster->GetMotionMaster()->MoveLand(POINT_LAND, pos, caster->GetSpeed(MOVE_FLIGHT));
-=======
                 caster->GetMotionMaster()->MoveLand(POINT_LAND, pos);
->>>>>>> c3cb82b9
             }
 
             void Register()
