/*
 * Copyright (C) 2008-2016 TrinityCore <http://www.trinitycore.org/>
 *
 * This program is free software; you can redistribute it and/or modify it
 * under the terms of the GNU General Public License as published by the
 * Free Software Foundation; either version 2 of the License, or (at your
 * option) any later version.
 *
 * This program is distributed in the hope that it will be useful, but WITHOUT
 * ANY WARRANTY; without even the implied warranty of MERCHANTABILITY or
 * FITNESS FOR A PARTICULAR PURPOSE. See the GNU General Public License for
 * more details.
 *
 * You should have received a copy of the GNU General Public License along
 * with this program. If not, see <http://www.gnu.org/licenses/>.
 */

#include "ObjectMgr.h"
#include "ScriptMgr.h"
#include "ScriptedCreature.h"
#include "ScriptedEscortAI.h"
#include "PassiveAI.h"
#include "Cell.h"
#include "CellImpl.h"
#include "GridNotifiers.h"
#include "GridNotifiersImpl.h"
#include "SpellAuraEffects.h"
#include "SmartAI.h"
#include "icecrown_citadel.h"

// Weekly quest support
// * Deprogramming                (DONE)
// * Securing the Ramparts        (DONE)
// * Residue Rendezvous           (DONE)
// * Blood Quickening             (DONE)
// * Respite for a Tormented Soul

enum Texts
{
    // Highlord Tirion Fordring (at Light's Hammer)
    SAY_TIRION_INTRO_1              = 0,
    SAY_TIRION_INTRO_2              = 1,
    SAY_TIRION_INTRO_3              = 2,
    SAY_TIRION_INTRO_4              = 3,
    SAY_TIRION_INTRO_H_5            = 4,
    SAY_TIRION_INTRO_A_5            = 5,

    // The Lich King (at Light's Hammer)
    SAY_LK_INTRO_1                  = 0,
    SAY_LK_INTRO_2                  = 1,
    SAY_LK_INTRO_3                  = 2,
    SAY_LK_INTRO_4                  = 3,
    SAY_LK_INTRO_5                  = 4,

    // Highlord Bolvar Fordragon (at Light's Hammer)
    SAY_BOLVAR_INTRO_1              = 0,

    // High Overlord Saurfang (at Light's Hammer)
    SAY_SAURFANG_INTRO_1            = 15,
    SAY_SAURFANG_INTRO_2            = 16,
    SAY_SAURFANG_INTRO_3            = 17,
    SAY_SAURFANG_INTRO_4            = 18,

    // Muradin Bronzebeard (at Light's Hammer)
    SAY_MURADIN_INTRO_1             = 13,
    SAY_MURADIN_INTRO_2             = 14,
    SAY_MURADIN_INTRO_3             = 15,

    // Deathbound Ward
    SAY_TRAP_ACTIVATE               = 0,

    // Rotting Frost Giant
    EMOTE_DEATH_PLAGUE_WARNING      = 0,

    // Sister Svalna
    SAY_SVALNA_KILL_CAPTAIN         = 1, // happens when she kills a captain
    SAY_SVALNA_KILL                 = 4,
    SAY_SVALNA_CAPTAIN_DEATH        = 5, // happens when a captain resurrected by her dies
    SAY_SVALNA_DEATH                = 6,
    EMOTE_SVALNA_IMPALE             = 7,
    EMOTE_SVALNA_BROKEN_SHIELD      = 8,

    SAY_CROK_INTRO_1                = 0, // Ready your arms, my Argent Brothers. The Vrykul will protect the Frost Queen with their lives.
    SAY_ARNATH_INTRO_2              = 5, // Even dying here beats spending another day collecting reagents for that madman, Finklestein.
    SAY_CROK_INTRO_3                = 1, // Enough idle banter! Our champions have arrived - support them as we push our way through the hall!
    SAY_SVALNA_EVENT_START          = 0, // You may have once fought beside me, Crok, but now you are nothing more than a traitor. Come, your second death approaches!
    SAY_CROK_COMBAT_WP_0            = 2, // Draw them back to us, and we'll assist you.
    SAY_CROK_COMBAT_WP_1            = 3, // Quickly, push on!
    SAY_CROK_FINAL_WP               = 4, // Her reinforcements will arrive shortly, we must bring her down quickly!
    SAY_SVALNA_RESURRECT_CAPTAINS   = 2, // Foolish Crok. You brought my reinforcements with you. Arise, Argent Champions, and serve the Lich King in death!
    SAY_CROK_COMBAT_SVALNA          = 5, // I'll draw her attacks. Return our brothers to their graves, then help me bring her down!
    SAY_SVALNA_AGGRO                = 3, // Come, Scourgebane. I'll show the master which of us is truly worthy of the title of "Champion"!
    SAY_CAPTAIN_DEATH               = 0,
    SAY_CAPTAIN_RESURRECTED         = 1,
    SAY_CAPTAIN_KILL                = 2,
    SAY_CAPTAIN_SECOND_DEATH        = 3,
    SAY_CAPTAIN_SURVIVE_TALK        = 4,
    SAY_CROK_WEAKENING_GAUNTLET     = 6,
    SAY_CROK_WEAKENING_SVALNA       = 7,
    SAY_CROK_DEATH                  = 8,
};

enum Spells
{
    // Rotting Frost Giant
    SPELL_DEATH_PLAGUE              = 72879,
    SPELL_DEATH_PLAGUE_AURA         = 72865,
    SPELL_RECENTLY_INFECTED         = 72884,
    SPELL_DEATH_PLAGUE_KILL         = 72867,
    SPELL_STOMP                     = 64652,
    SPELL_ARCTIC_BREATH             = 72848,

    // Frost Freeze Trap
    SPELL_COLDFLAME_JETS            = 70460,

    // Alchemist Adrianna
    SPELL_HARVEST_BLIGHT_SPECIMEN   = 72155,
    SPELL_HARVEST_BLIGHT_SPECIMEN25 = 72162,

    // Crok Scourgebane
    SPELL_ICEBOUND_ARMOR            = 70714,
    SPELL_SCOURGE_STRIKE            = 71488,
    SPELL_DEATH_STRIKE              = 71489,

    // Sister Svalna
    SPELL_CARESS_OF_DEATH           = 70078,
    SPELL_IMPALING_SPEAR_KILL       = 70196,
    SPELL_REVIVE_CHAMPION           = 70053,
    SPELL_UNDEATH                   = 70089,
    SPELL_IMPALING_SPEAR            = 71443,
    SPELL_AETHER_SHIELD             = 71463,
    SPELL_HURL_SPEAR                = 71466,

    // Captain Arnath
    SPELL_DOMINATE_MIND             = 14515,
    SPELL_FLASH_HEAL_NORMAL         = 71595,
    SPELL_POWER_WORD_SHIELD_NORMAL  = 71548,
    SPELL_SMITE_NORMAL              = 71546,
    SPELL_FLASH_HEAL_UNDEAD         = 71782,
    SPELL_POWER_WORD_SHIELD_UNDEAD  = 71780,
    SPELL_SMITE_UNDEAD              = 71778,

    // Captain Brandon
    SPELL_CRUSADER_STRIKE           = 71549,
    SPELL_DIVINE_SHIELD             = 71550,
    SPELL_JUDGEMENT_OF_COMMAND      = 71551,
    SPELL_HAMMER_OF_BETRAYAL        = 71784,

    // Captain Grondel
    SPELL_CHARGE                    = 71553,
    SPELL_MORTAL_STRIKE             = 71552,
    SPELL_SUNDER_ARMOR              = 71554,
    SPELL_CONFLAGRATION             = 71785,

    // Captain Rupert
    SPELL_FEL_IRON_BOMB_NORMAL      = 71592,
    SPELL_MACHINE_GUN_NORMAL        = 71594,
    SPELL_ROCKET_LAUNCH_NORMAL      = 71590,
    SPELL_FEL_IRON_BOMB_UNDEAD      = 71787,
    SPELL_MACHINE_GUN_UNDEAD        = 71788,
    SPELL_ROCKET_LAUNCH_UNDEAD      = 71786,

    // Invisible Stalker (Float, Uninteractible, LargeAOI)
    SPELL_SOUL_MISSILE              = 72585,
};

// Helper defines
// Captain Arnath
#define SPELL_FLASH_HEAL        (IsUndead ? SPELL_FLASH_HEAL_UNDEAD : SPELL_FLASH_HEAL_NORMAL)
#define SPELL_POWER_WORD_SHIELD (IsUndead ? SPELL_POWER_WORD_SHIELD_UNDEAD : SPELL_POWER_WORD_SHIELD_NORMAL)
#define SPELL_SMITE             (IsUndead ? SPELL_SMITE_UNDEAD : SPELL_SMITE_NORMAL)

// Captain Rupert
#define SPELL_FEL_IRON_BOMB     (IsUndead ? SPELL_FEL_IRON_BOMB_UNDEAD : SPELL_FEL_IRON_BOMB_NORMAL)
#define SPELL_MACHINE_GUN       (IsUndead ? SPELL_MACHINE_GUN_UNDEAD : SPELL_MACHINE_GUN_NORMAL)
#define SPELL_ROCKET_LAUNCH     (IsUndead ? SPELL_ROCKET_LAUNCH_UNDEAD : SPELL_ROCKET_LAUNCH_NORMAL)

enum EventTypes
{
    // Highlord Tirion Fordring (at Light's Hammer)
    // The Lich King (at Light's Hammer)
    // Highlord Bolvar Fordragon (at Light's Hammer)
    // High Overlord Saurfang (at Light's Hammer)
    // Muradin Bronzebeard (at Light's Hammer)
    EVENT_TIRION_INTRO_2                = 1,
    EVENT_TIRION_INTRO_3                = 2,
    EVENT_TIRION_INTRO_4                = 3,
    EVENT_TIRION_INTRO_5                = 4,
    EVENT_LK_INTRO_1                    = 5,
    EVENT_TIRION_INTRO_6                = 6,
    EVENT_LK_INTRO_2                    = 7,
    EVENT_LK_INTRO_3                    = 8,
    EVENT_LK_INTRO_4                    = 9,
    EVENT_BOLVAR_INTRO_1                = 10,
    EVENT_LK_INTRO_5                    = 11,
    EVENT_SAURFANG_INTRO_1              = 12,
    EVENT_TIRION_INTRO_H_7              = 13,
    EVENT_SAURFANG_INTRO_2              = 14,
    EVENT_SAURFANG_INTRO_3              = 15,
    EVENT_SAURFANG_INTRO_4              = 16,
    EVENT_SAURFANG_RUN                  = 17,
    EVENT_MURADIN_INTRO_1               = 18,
    EVENT_MURADIN_INTRO_2               = 19,
    EVENT_MURADIN_INTRO_3               = 20,
    EVENT_TIRION_INTRO_A_7              = 21,
    EVENT_MURADIN_INTRO_4               = 22,
    EVENT_MURADIN_INTRO_5               = 23,
    EVENT_MURADIN_RUN                   = 24,

    // Rotting Frost Giant
    EVENT_DEATH_PLAGUE                  = 25,
    EVENT_STOMP                         = 26,
    EVENT_ARCTIC_BREATH                 = 27,

    // Frost Freeze Trap
    EVENT_ACTIVATE_TRAP                 = 28,

    // Crok Scourgebane
    EVENT_SCOURGE_STRIKE                = 29,
    EVENT_DEATH_STRIKE                  = 30,
    EVENT_HEALTH_CHECK                  = 31,
    EVENT_CROK_INTRO_3                  = 32,
    EVENT_START_PATHING                 = 33,

    // Sister Svalna
    EVENT_ARNATH_INTRO_2                = 34,
    EVENT_SVALNA_START                  = 35,
    EVENT_SVALNA_RESURRECT              = 36,
    EVENT_SVALNA_COMBAT                 = 37,
    EVENT_IMPALING_SPEAR                = 38,
    EVENT_AETHER_SHIELD                 = 39,

    // Captain Arnath
    EVENT_ARNATH_FLASH_HEAL             = 40,
    EVENT_ARNATH_PW_SHIELD              = 41,
    EVENT_ARNATH_SMITE                  = 42,
    EVENT_ARNATH_DOMINATE_MIND          = 43,

    // Captain Brandon
    EVENT_BRANDON_CRUSADER_STRIKE       = 44,
    EVENT_BRANDON_DIVINE_SHIELD         = 45,
    EVENT_BRANDON_JUDGEMENT_OF_COMMAND  = 46,
    EVENT_BRANDON_HAMMER_OF_BETRAYAL    = 47,

    // Captain Grondel
    EVENT_GRONDEL_CHARGE_CHECK          = 48,
    EVENT_GRONDEL_MORTAL_STRIKE         = 49,
    EVENT_GRONDEL_SUNDER_ARMOR          = 50,
    EVENT_GRONDEL_CONFLAGRATION         = 51,

    // Captain Rupert
    EVENT_RUPERT_FEL_IRON_BOMB          = 52,
    EVENT_RUPERT_MACHINE_GUN            = 53,
    EVENT_RUPERT_ROCKET_LAUNCH          = 54,

    // Invisible Stalker (Float, Uninteractible, LargeAOI)
    EVENT_SOUL_MISSILE                  = 55,
};

enum DataTypesICC
{
    DATA_DAMNED_KILLS       = 1,
};

enum Actions
{
    // Sister Svalna
    ACTION_KILL_CAPTAIN         = 1,
    ACTION_START_GAUNTLET       = 2,
    ACTION_RESURRECT_CAPTAINS   = 3,
    ACTION_CAPTAIN_DIES         = 4,
    ACTION_RESET_EVENT          = 5,
};

enum EventIds
{
    EVENT_AWAKEN_WARD_1 = 22900,
    EVENT_AWAKEN_WARD_2 = 22907,
    EVENT_AWAKEN_WARD_3 = 22908,
    EVENT_AWAKEN_WARD_4 = 22909,
};

enum MovementPoints
{
    POINT_LAND  = 1,
};

class FrostwingVrykulSearcher
{
    public:
        FrostwingVrykulSearcher(Creature const* source, float range) : _source(source), _range(range) { }

        bool operator()(Unit* unit)
        {
            if (!unit->IsAlive())
                return false;

            switch (unit->GetEntry())
            {
                case NPC_YMIRJAR_BATTLE_MAIDEN:
                case NPC_YMIRJAR_DEATHBRINGER:
                case NPC_YMIRJAR_FROSTBINDER:
                case NPC_YMIRJAR_HUNTRESS:
                case NPC_YMIRJAR_WARLORD:
                    break;
                default:
                    return false;
            }

            if (!unit->IsWithinDist(_source, _range, false))
                return false;

            return true;
        }

    private:
        Creature const* _source;
        float _range;
};

class FrostwingGauntletRespawner
{
    public:
        void operator()(Creature* creature)
        {
            switch (creature->GetOriginalEntry())
            {
                case NPC_YMIRJAR_BATTLE_MAIDEN:
                case NPC_YMIRJAR_DEATHBRINGER:
                case NPC_YMIRJAR_FROSTBINDER:
                case NPC_YMIRJAR_HUNTRESS:
                case NPC_YMIRJAR_WARLORD:
                    break;
                case NPC_CROK_SCOURGEBANE:
                case NPC_CAPTAIN_ARNATH:
                case NPC_CAPTAIN_BRANDON:
                case NPC_CAPTAIN_GRONDEL:
                case NPC_CAPTAIN_RUPERT:
                    creature->AI()->DoAction(ACTION_RESET_EVENT);
                    break;
                case NPC_SISTER_SVALNA:
                    creature->AI()->DoAction(ACTION_RESET_EVENT);
                    // return, this creature is never dead if event is reset
                    return;
                default:
                    return;
            }

            uint32 corpseDelay = creature->GetCorpseDelay();
            uint32 respawnDelay = creature->GetRespawnDelay();
            creature->SetCorpseDelay(1);
            creature->SetRespawnDelay(2);

            if (CreatureData const* data = creature->GetCreatureData())
                creature->SetPosition(data->posX, data->posY, data->posZ, data->orientation);
            creature->DespawnOrUnsummon();

            creature->SetCorpseDelay(corpseDelay);
            creature->SetRespawnDelay(respawnDelay);
        }
};

class CaptainSurviveTalk : public BasicEvent
{
    public:
        explicit CaptainSurviveTalk(Creature const& owner) : _owner(owner) { }

        bool Execute(uint64 /*currTime*/, uint32 /*diff*/)
        {
            _owner.AI()->Talk(SAY_CAPTAIN_SURVIVE_TALK);
            return true;
        }

    private:
        Creature const& _owner;
};

// at Light's Hammer
class npc_highlord_tirion_fordring_lh : public CreatureScript
{
    public:
        npc_highlord_tirion_fordring_lh() : CreatureScript("npc_highlord_tirion_fordring_lh") { }

        struct npc_highlord_tirion_fordringAI : public ScriptedAI
        {
            npc_highlord_tirion_fordringAI(Creature* creature) : ScriptedAI(creature), _instance(creature->GetInstanceScript())
            {
                Initialize();
            }

            void Initialize()
            {
                _theLichKing.Clear();
                _bolvarFordragon.Clear();
                _factionNPC.Clear();
                _damnedKills = 0;
            }

            void Reset() override
            {
                _events.Reset();
                Initialize();
            }

            // IMPORTANT NOTE: This is triggered from per-GUID scripts
            // of The Damned SAI
            void SetData(uint32 type, uint32 data) override
            {
                if (type == DATA_DAMNED_KILLS && data == 1)
                {
                    if (++_damnedKills == 2)
                    {
                        if (Creature* theLichKing = me->FindNearestCreature(NPC_THE_LICH_KING_LH, 150.0f))
                        {
                            if (Creature* bolvarFordragon = me->FindNearestCreature(NPC_HIGHLORD_BOLVAR_FORDRAGON_LH, 150.0f))
                            {
                                if (Creature* factionNPC = me->FindNearestCreature(_instance->GetData(DATA_TEAM_IN_INSTANCE) == HORDE ? NPC_SE_HIGH_OVERLORD_SAURFANG : NPC_SE_MURADIN_BRONZEBEARD, 50.0f))
                                {
                                    me->setActive(true);
                                    _theLichKing = theLichKing->GetGUID();
                                    theLichKing->setActive(true);
                                    _bolvarFordragon = bolvarFordragon->GetGUID();
                                    bolvarFordragon->setActive(true);
                                    _factionNPC = factionNPC->GetGUID();
                                    factionNPC->setActive(true);
                                }
                            }
                        }

                        if (!_bolvarFordragon || !_theLichKing || !_factionNPC)
                            return;

                        Talk(SAY_TIRION_INTRO_1);
                        _events.ScheduleEvent(EVENT_TIRION_INTRO_2, 4000);
                        _events.ScheduleEvent(EVENT_TIRION_INTRO_3, 14000);
                        _events.ScheduleEvent(EVENT_TIRION_INTRO_4, 18000);
                        _events.ScheduleEvent(EVENT_TIRION_INTRO_5, 31000);
                        _events.ScheduleEvent(EVENT_LK_INTRO_1, 35000);
                        _events.ScheduleEvent(EVENT_TIRION_INTRO_6, 51000);
                        _events.ScheduleEvent(EVENT_LK_INTRO_2, 58000);
                        _events.ScheduleEvent(EVENT_LK_INTRO_3, 74000);
                        _events.ScheduleEvent(EVENT_LK_INTRO_4, 86000);
                        _events.ScheduleEvent(EVENT_BOLVAR_INTRO_1, 100000);
                        _events.ScheduleEvent(EVENT_LK_INTRO_5, 108000);

                        if (_instance->GetData(DATA_TEAM_IN_INSTANCE) == HORDE)
                        {
                            _events.ScheduleEvent(EVENT_SAURFANG_INTRO_1, 120000);
                            _events.ScheduleEvent(EVENT_TIRION_INTRO_H_7, 129000);
                            _events.ScheduleEvent(EVENT_SAURFANG_INTRO_2, 139000);
                            _events.ScheduleEvent(EVENT_SAURFANG_INTRO_3, 150000);
                            _events.ScheduleEvent(EVENT_SAURFANG_INTRO_4, 162000);
                            _events.ScheduleEvent(EVENT_SAURFANG_RUN, 170000);
                        }
                        else
                        {
                            _events.ScheduleEvent(EVENT_MURADIN_INTRO_1, 120000);
                            _events.ScheduleEvent(EVENT_MURADIN_INTRO_2, 124000);
                            _events.ScheduleEvent(EVENT_MURADIN_INTRO_3, 127000);
                            _events.ScheduleEvent(EVENT_TIRION_INTRO_A_7, 136000);
                            _events.ScheduleEvent(EVENT_MURADIN_INTRO_4, 144000);
                            _events.ScheduleEvent(EVENT_MURADIN_INTRO_5, 151000);
                            _events.ScheduleEvent(EVENT_MURADIN_RUN, 157000);
                        }
                    }
                }
            }

            void UpdateAI(uint32 diff) override
            {
                if (_damnedKills != 2)
                    return;

                _events.Update(diff);

                while (uint32 eventId = _events.ExecuteEvent())
                {
                    switch (eventId)
                    {
                        case EVENT_TIRION_INTRO_2:
                            me->HandleEmoteCommand(EMOTE_ONESHOT_EXCLAMATION);
                            break;
                        case EVENT_TIRION_INTRO_3:
                            Talk(SAY_TIRION_INTRO_2);
                            break;
                        case EVENT_TIRION_INTRO_4:
                            me->HandleEmoteCommand(EMOTE_ONESHOT_EXCLAMATION);
                            break;
                        case EVENT_TIRION_INTRO_5:
                            Talk(SAY_TIRION_INTRO_3);
                            break;
                        case EVENT_LK_INTRO_1:
                            me->HandleEmoteCommand(EMOTE_ONESHOT_POINT_NO_SHEATHE);
                            if (Creature* theLichKing = ObjectAccessor::GetCreature(*me, _theLichKing))
                                theLichKing->AI()->Talk(SAY_LK_INTRO_1);
                            break;
                        case EVENT_TIRION_INTRO_6:
                            Talk(SAY_TIRION_INTRO_4);
                            break;
                        case EVENT_LK_INTRO_2:
                            if (Creature* theLichKing = ObjectAccessor::GetCreature(*me, _theLichKing))
                                theLichKing->AI()->Talk(SAY_LK_INTRO_2);
                            break;
                        case EVENT_LK_INTRO_3:
                            if (Creature* theLichKing = ObjectAccessor::GetCreature(*me, _theLichKing))
                                theLichKing->AI()->Talk(SAY_LK_INTRO_3);
                            break;
                        case EVENT_LK_INTRO_4:
                            if (Creature* theLichKing = ObjectAccessor::GetCreature(*me, _theLichKing))
                                theLichKing->AI()->Talk(SAY_LK_INTRO_4);
                            break;
                        case EVENT_BOLVAR_INTRO_1:
                            if (Creature* bolvarFordragon = ObjectAccessor::GetCreature(*me, _bolvarFordragon))
                            {
                                bolvarFordragon->AI()->Talk(SAY_BOLVAR_INTRO_1);
                                bolvarFordragon->setActive(false);
                            }
                            break;
                        case EVENT_LK_INTRO_5:
                            if (Creature* theLichKing = ObjectAccessor::GetCreature(*me, _theLichKing))
                            {
                                theLichKing->AI()->Talk(SAY_LK_INTRO_5);
                                theLichKing->setActive(false);
                            }
                            break;
                        case EVENT_SAURFANG_INTRO_1:
                            if (Creature* saurfang = ObjectAccessor::GetCreature(*me, _factionNPC))
                                saurfang->AI()->Talk(SAY_SAURFANG_INTRO_1);
                            break;
                        case EVENT_TIRION_INTRO_H_7:
                            Talk(SAY_TIRION_INTRO_H_5);
                            break;
                        case EVENT_SAURFANG_INTRO_2:
                            if (Creature* saurfang = ObjectAccessor::GetCreature(*me, _factionNPC))
                                saurfang->AI()->Talk(SAY_SAURFANG_INTRO_2);
                            break;
                        case EVENT_SAURFANG_INTRO_3:
                            if (Creature* saurfang = ObjectAccessor::GetCreature(*me, _factionNPC))
                                saurfang->AI()->Talk(SAY_SAURFANG_INTRO_3);
                            break;
                        case EVENT_SAURFANG_INTRO_4:
                            if (Creature* saurfang = ObjectAccessor::GetCreature(*me, _factionNPC))
                                saurfang->AI()->Talk(SAY_SAURFANG_INTRO_4);
                            break;
                        case EVENT_MURADIN_RUN:
                        case EVENT_SAURFANG_RUN:
                            if (Creature* factionNPC = ObjectAccessor::GetCreature(*me, _factionNPC))
<<<<<<< HEAD
                                factionNPC->GetMotionMaster()->MovePath(factionNPC->GetSpawnId()*10, false);
=======
                                factionNPC->GetMotionMaster()->MovePath(factionNPC->GetSpawnId() * 10, false);
>>>>>>> 233297c5
                            me->setActive(false);
                            _damnedKills = 3;
                            break;
                        case EVENT_MURADIN_INTRO_1:
                            if (Creature* muradin = ObjectAccessor::GetCreature(*me, _factionNPC))
                                muradin->AI()->Talk(SAY_MURADIN_INTRO_1);
                            break;
                        case EVENT_MURADIN_INTRO_2:
                            if (Creature* muradin = ObjectAccessor::GetCreature(*me, _factionNPC))
                                muradin->HandleEmoteCommand(EMOTE_ONESHOT_TALK);
                            break;
                        case EVENT_MURADIN_INTRO_3:
                            if (Creature* muradin = ObjectAccessor::GetCreature(*me, _factionNPC))
                                muradin->HandleEmoteCommand(EMOTE_ONESHOT_EXCLAMATION);
                            break;
                        case EVENT_TIRION_INTRO_A_7:
                            Talk(SAY_TIRION_INTRO_A_5);
                            break;
                        case EVENT_MURADIN_INTRO_4:
                            if (Creature* muradin = ObjectAccessor::GetCreature(*me, _factionNPC))
                                muradin->AI()->Talk(SAY_MURADIN_INTRO_2);
                            break;
                        case EVENT_MURADIN_INTRO_5:
                            if (Creature* muradin = ObjectAccessor::GetCreature(*me, _factionNPC))
                                muradin->AI()->Talk(SAY_MURADIN_INTRO_3);
                            break;
                        default:
                            break;
                    }
                }
            }

        private:
            EventMap _events;
            InstanceScript* const _instance;
            ObjectGuid _theLichKing;
            ObjectGuid _bolvarFordragon;
            ObjectGuid _factionNPC;
            uint16 _damnedKills;
        };

        CreatureAI* GetAI(Creature* creature) const override
        {
            return GetIcecrownCitadelAI<npc_highlord_tirion_fordringAI>(creature);
        }
};

class npc_rotting_frost_giant : public CreatureScript
{
    public:
        npc_rotting_frost_giant() : CreatureScript("npc_rotting_frost_giant") { }

        struct npc_rotting_frost_giantAI : public ScriptedAI
        {
            npc_rotting_frost_giantAI(Creature* creature) : ScriptedAI(creature)
            {
            }

            void Reset() override
            {
                _events.Reset();
                _events.ScheduleEvent(EVENT_DEATH_PLAGUE, 15000);
                _events.ScheduleEvent(EVENT_STOMP, urand(5000, 8000));
                _events.ScheduleEvent(EVENT_ARCTIC_BREATH, urand(10000, 15000));
            }

            void JustDied(Unit* /*killer*/) override
            {
                _events.Reset();
            }

            void UpdateAI(uint32 diff) override
            {
                if (!UpdateVictim())
                    return;

                _events.Update(diff);

                if (me->HasUnitState(UNIT_STATE_CASTING))
                    return;

                while (uint32 eventId = _events.ExecuteEvent())
                {
                    switch (eventId)
                    {
                        case EVENT_DEATH_PLAGUE:
                            if (Unit* target = SelectTarget(SELECT_TARGET_RANDOM, 1, 0.0f, true))
                            {
                                Talk(EMOTE_DEATH_PLAGUE_WARNING, target);
                                DoCast(target, SPELL_DEATH_PLAGUE);
                            }
                            _events.ScheduleEvent(EVENT_DEATH_PLAGUE, 15000);
                            break;
                        case EVENT_STOMP:
                            DoCastVictim(SPELL_STOMP);
                            _events.ScheduleEvent(EVENT_STOMP, urand(15000, 18000));
                            break;
                        case EVENT_ARCTIC_BREATH:
                            DoCastVictim(SPELL_ARCTIC_BREATH);
                            _events.ScheduleEvent(EVENT_ARCTIC_BREATH, urand(26000, 33000));
                            break;
                        default:
                            break;
                    }
                }

                DoMeleeAttackIfReady();
            }

        private:
            EventMap _events;
        };

        CreatureAI* GetAI(Creature* creature) const override
        {
            return GetIcecrownCitadelAI<npc_rotting_frost_giantAI>(creature);
        }
};

class npc_frost_freeze_trap : public CreatureScript
{
    public:
        npc_frost_freeze_trap() : CreatureScript("npc_frost_freeze_trap") { }

        struct npc_frost_freeze_trapAI: public ScriptedAI
        {
            npc_frost_freeze_trapAI(Creature* creature) : ScriptedAI(creature)
            {
                SetCombatMovement(false);
            }

            void DoAction(int32 action) override
            {
                switch (action)
                {
                    case 1000:
                    case 11000:
                        _events.ScheduleEvent(EVENT_ACTIVATE_TRAP, uint32(action));
                        break;
                    default:
                        break;
                }
            }

            void UpdateAI(uint32 diff) override
            {
                _events.Update(diff);

                if (_events.ExecuteEvent() == EVENT_ACTIVATE_TRAP)
                {
                    DoCast(me, SPELL_COLDFLAME_JETS);
                    _events.ScheduleEvent(EVENT_ACTIVATE_TRAP, 22000);
                }
            }

        private:
            EventMap _events;
        };

        CreatureAI* GetAI(Creature* creature) const override
        {
            return GetIcecrownCitadelAI<npc_frost_freeze_trapAI>(creature);
        }
};

class npc_alchemist_adrianna : public CreatureScript
{
    public:
        npc_alchemist_adrianna() : CreatureScript("npc_alchemist_adrianna") { }

        bool OnGossipHello(Player* player, Creature* creature) override
        {
            if (!creature->FindCurrentSpellBySpellId(SPELL_HARVEST_BLIGHT_SPECIMEN) && !creature->FindCurrentSpellBySpellId(SPELL_HARVEST_BLIGHT_SPECIMEN25))
                if (player->HasAura(SPELL_ORANGE_BLIGHT_RESIDUE) && player->HasAura(SPELL_GREEN_BLIGHT_RESIDUE))
                    creature->CastSpell(creature, SPELL_HARVEST_BLIGHT_SPECIMEN, false);
            return false;
        }
};

class boss_sister_svalna : public CreatureScript
{
    public:
        boss_sister_svalna() : CreatureScript("boss_sister_svalna") { }

        struct boss_sister_svalnaAI : public BossAI
        {
            boss_sister_svalnaAI(Creature* creature) : BossAI(creature, DATA_SISTER_SVALNA),
                _isEventInProgress(false)
            {
            }

            void InitializeAI() override
            {
                if (!me->isDead())
                    Reset();

                me->SetReactState(REACT_PASSIVE);
            }

            void Reset() override
            {
                _Reset();
                me->SetReactState(REACT_DEFENSIVE);
                _isEventInProgress = false;
            }

            void JustDied(Unit* /*killer*/) override
            {
                _JustDied();
                Talk(SAY_SVALNA_DEATH);

                uint64 delay = 1;
                for (uint32 i = 0; i < 4; ++i)
                {
                    if (Creature* crusader = ObjectAccessor::GetCreature(*me, instance->GetGuidData(DATA_CAPTAIN_ARNATH + i)))
                    {
                        if (crusader->IsAlive() && crusader->GetEntry() == crusader->GetCreatureData()->id)
                        {
                            crusader->m_Events.AddEvent(new CaptainSurviveTalk(*crusader), crusader->m_Events.CalculateTime(delay));
                            delay += 6000;
                        }
                    }
                }
            }

            void EnterCombat(Unit* /*attacker*/) override
            {
                _EnterCombat();
                if (Creature* crok = ObjectAccessor::GetCreature(*me, instance->GetGuidData(DATA_CROK_SCOURGEBANE)))
                    crok->AI()->Talk(SAY_CROK_COMBAT_SVALNA);
                events.ScheduleEvent(EVENT_SVALNA_COMBAT, 9000);
                events.ScheduleEvent(EVENT_IMPALING_SPEAR, urand(40000, 50000));
                events.ScheduleEvent(EVENT_AETHER_SHIELD, urand(100000, 110000));
            }

            void KilledUnit(Unit* victim) override
            {
                switch (victim->GetTypeId())
                {
                    case TYPEID_PLAYER:
                        Talk(SAY_SVALNA_KILL);
                        break;
                    case TYPEID_UNIT:
                        switch (victim->GetEntry())
                        {
                            case NPC_CAPTAIN_ARNATH:
                            case NPC_CAPTAIN_BRANDON:
                            case NPC_CAPTAIN_GRONDEL:
                            case NPC_CAPTAIN_RUPERT:
                                Talk(SAY_SVALNA_KILL_CAPTAIN);
                                break;
                            default:
                                break;
                        }
                        break;
                    default:
                        break;
                }
            }

            void JustReachedHome() override
            {
                _JustReachedHome();
                me->SetReactState(REACT_PASSIVE);
                me->SetDisableGravity(false);
                me->SetHover(false);
            }

            void DoAction(int32 action) override
            {
                switch (action)
                {
                    case ACTION_KILL_CAPTAIN:
                        me->CastCustomSpell(SPELL_CARESS_OF_DEATH, SPELLVALUE_MAX_TARGETS, 1, me, true);
                        break;
                    case ACTION_START_GAUNTLET:
                        me->setActive(true);
                        _isEventInProgress = true;
                        me->SetFlag(UNIT_FIELD_FLAGS, UNIT_FLAG_IMMUNE_TO_PC | UNIT_FLAG_IMMUNE_TO_NPC);
                        events.ScheduleEvent(EVENT_SVALNA_START, 25000);
                        break;
                    case ACTION_RESURRECT_CAPTAINS:
                        events.ScheduleEvent(EVENT_SVALNA_RESURRECT, 7000);
                        break;
                    case ACTION_CAPTAIN_DIES:
                        Talk(SAY_SVALNA_CAPTAIN_DEATH);
                        break;
                    case ACTION_RESET_EVENT:
                        me->setActive(false);
                        Reset();
                        break;
                    default:
                        break;
                }
            }

            void SpellHit(Unit* caster, SpellInfo const* spell) override
            {
                if (spell->Id == SPELL_HURL_SPEAR && me->HasAura(SPELL_AETHER_SHIELD))
                {
                    me->RemoveAurasDueToSpell(SPELL_AETHER_SHIELD);
                    Talk(EMOTE_SVALNA_BROKEN_SHIELD, caster);
                }
            }

            void MovementInform(uint32 type, uint32 id) override
            {
                if (type != EFFECT_MOTION_TYPE || id != POINT_LAND)
                    return;

                _isEventInProgress = false;
                me->setActive(false);
                me->RemoveFlag(UNIT_FIELD_FLAGS, UNIT_FLAG_IMMUNE_TO_PC | UNIT_FLAG_IMMUNE_TO_NPC);
                me->SetDisableGravity(false);
                me->SetHover(false);
            }

            void SpellHitTarget(Unit* target, SpellInfo const* spell) override
            {
                switch (spell->Id)
                {
                    case SPELL_IMPALING_SPEAR_KILL:
                        me->Kill(target);
                        break;
                    case SPELL_IMPALING_SPEAR:
                        if (TempSummon* summon = target->SummonCreature(NPC_IMPALING_SPEAR, *target))
                        {
                            Talk(EMOTE_SVALNA_IMPALE, target);
                            summon->CastCustomSpell(VEHICLE_SPELL_RIDE_HARDCODED, SPELLVALUE_BASE_POINT0, 1, target, false);
                            summon->SetFlag(UNIT_FIELD_FLAGS_2, UNIT_FLAG2_UNK1 | UNIT_FLAG2_ALLOW_ENEMY_INTERACT);
                        }
                        break;
                    default:
                        break;
                }
            }

            void UpdateAI(uint32 diff) override
            {
                if (!UpdateVictim() && !_isEventInProgress)
                    return;

                events.Update(diff);

                if (me->HasUnitState(UNIT_STATE_CASTING))
                    return;

                while (uint32 eventId = events.ExecuteEvent())
                {
                    switch (eventId)
                    {
                        case EVENT_SVALNA_START:
                            Talk(SAY_SVALNA_EVENT_START);
                            break;
                        case EVENT_SVALNA_RESURRECT:
                            Talk(SAY_SVALNA_RESURRECT_CAPTAINS);
                            me->CastSpell(me, SPELL_REVIVE_CHAMPION, false);
                            break;
                        case EVENT_SVALNA_COMBAT:
                            me->SetReactState(REACT_DEFENSIVE);
                            Talk(SAY_SVALNA_AGGRO);
                            break;
                        case EVENT_IMPALING_SPEAR:
                            if (Unit* target = SelectTarget(SELECT_TARGET_RANDOM, 1, 0.0f, true, -SPELL_IMPALING_SPEAR))
                            {
                                DoCast(me, SPELL_AETHER_SHIELD);
                                DoCast(target, SPELL_IMPALING_SPEAR);
                            }
                            events.ScheduleEvent(EVENT_IMPALING_SPEAR, urand(20000, 25000));
                            break;
                        default:
                            break;
                    }
                }

                DoMeleeAttackIfReady();
            }

        private:
            bool _isEventInProgress;
        };

        CreatureAI* GetAI(Creature* creature) const override
        {
            return GetIcecrownCitadelAI<boss_sister_svalnaAI>(creature);
        }
};

class npc_crok_scourgebane : public CreatureScript
{
    public:
        npc_crok_scourgebane() : CreatureScript("npc_crok_scourgebane") { }

        struct npc_crok_scourgebaneAI : public npc_escortAI
        {
            npc_crok_scourgebaneAI(Creature* creature) : npc_escortAI(creature),
                _instance(creature->GetInstanceScript()), _respawnTime(creature->GetRespawnDelay()),
                _corpseDelay(creature->GetCorpseDelay())
            {
                Initialize();
                SetDespawnAtEnd(false);
                SetDespawnAtFar(false);
                _isEventActive = false;
                _isEventDone = _instance->GetBossState(DATA_SISTER_SVALNA) == DONE;
                _currentWPid = 0;
            }

            void Initialize()
            {
                _didUnderTenPercentText = false;
                _wipeCheckTimer = 1000;
            }

            void Reset() override
            {
                _events.Reset();
                _events.ScheduleEvent(EVENT_SCOURGE_STRIKE, urand(7500, 12500));
                _events.ScheduleEvent(EVENT_DEATH_STRIKE, urand(25000, 30000));
                me->SetReactState(REACT_DEFENSIVE);
                Initialize();
            }

            void DoAction(int32 action) override
            {
                if (action == ACTION_START_GAUNTLET)
                {
                    if (_isEventDone || !me->IsAlive())
                        return;

                    _isEventActive = true;
                    _isEventDone = true;
                    // Load Grid with Sister Svalna
                    me->GetMap()->LoadGrid(4356.71f, 2484.33f);
                    if (Creature* svalna = ObjectAccessor::GetCreature(*me, _instance->GetGuidData(DATA_SISTER_SVALNA)))
                        svalna->AI()->DoAction(ACTION_START_GAUNTLET);
                    Talk(SAY_CROK_INTRO_1);
                    _events.ScheduleEvent(EVENT_ARNATH_INTRO_2, 7000);
                    _events.ScheduleEvent(EVENT_CROK_INTRO_3, 14000);
                    _events.ScheduleEvent(EVENT_START_PATHING, 37000);
                    me->setActive(true);
                    for (uint32 i = 0; i < 4; ++i)
                        if (Creature* crusader = ObjectAccessor::GetCreature(*me, _instance->GetGuidData(DATA_CAPTAIN_ARNATH + i)))
                            crusader->AI()->DoAction(ACTION_START_GAUNTLET);
                }
                else if (action == ACTION_RESET_EVENT)
                {
                    _isEventActive = false;
                    _isEventDone = _instance->GetBossState(DATA_SISTER_SVALNA) == DONE;
                    me->setActive(false);
                    _aliveTrash.clear();
                    _currentWPid = 0;
                }
            }

            void SetGUID(ObjectGuid guid, int32 type/* = 0*/) override
            {
                if (type == ACTION_VRYKUL_DEATH)
                {
                    _aliveTrash.erase(guid);
                    if (_aliveTrash.empty())
                    {
                        SetEscortPaused(false);
                        if (_currentWPid == 4 && _isEventActive)
                        {
                            _isEventActive = false;
                            me->setActive(false);
                            Talk(SAY_CROK_FINAL_WP);
                            if (Creature* svalna = ObjectAccessor::GetCreature(*me, _instance->GetGuidData(DATA_SISTER_SVALNA)))
                                svalna->AI()->DoAction(ACTION_RESURRECT_CAPTAINS);
                        }
                    }
                }
            }

            void WaypointReached(uint32 waypointId) override
            {
                switch (waypointId)
                {
                    // pause pathing until trash pack is cleared
                    case 0:
                        Talk(SAY_CROK_COMBAT_WP_0);
                        if (!_aliveTrash.empty())
                            SetEscortPaused(true);
                        break;
                    case 1:
                        Talk(SAY_CROK_COMBAT_WP_1);
                        if (!_aliveTrash.empty())
                            SetEscortPaused(true);
                        break;
                    case 4:
                        if (_aliveTrash.empty() && _isEventActive)
                        {
                            _isEventActive = false;
                            me->setActive(false);
                            Talk(SAY_CROK_FINAL_WP);
                            if (Creature* svalna = ObjectAccessor::GetCreature(*me, _instance->GetGuidData(DATA_SISTER_SVALNA)))
                                svalna->AI()->DoAction(ACTION_RESURRECT_CAPTAINS);
                        }
                        break;
                    default:
                        break;
                }
            }

            void WaypointStart(uint32 waypointId) override
            {
                _currentWPid = waypointId;
                switch (waypointId)
                {
                    case 0:
                    case 1:
                    case 4:
                    {
                        // get spawns by home position
                        float minY = 2600.0f;
                        float maxY = 2650.0f;
                        if (waypointId == 1)
                        {
                            minY -= 50.0f;
                            maxY -= 50.0f;
                            // at waypoints 1 and 2 she kills one captain
                            if (Creature* svalna = ObjectAccessor::GetCreature(*me, _instance->GetGuidData(DATA_SISTER_SVALNA)))
                                svalna->AI()->DoAction(ACTION_KILL_CAPTAIN);
                        }
                        else if (waypointId == 4)
                        {
                            minY -= 100.0f;
                            maxY -= 100.0f;
                        }

                        // get all nearby vrykul
                        std::list<Creature*> temp;
                        FrostwingVrykulSearcher check(me, 80.0f);
                        Trinity::CreatureListSearcher<FrostwingVrykulSearcher> searcher(me, temp, check);
                        me->VisitNearbyGridObject(80.0f, searcher);

                        _aliveTrash.clear();
                        for (std::list<Creature*>::iterator itr = temp.begin(); itr != temp.end(); ++itr)
                            if ((*itr)->GetHomePosition().GetPositionY() < maxY && (*itr)->GetHomePosition().GetPositionY() > minY)
                                _aliveTrash.insert((*itr)->GetGUID());
                        break;
                    }
                    // at waypoints 1 and 2 she kills one captain
                    case 2:
                        if (Creature* svalna = ObjectAccessor::GetCreature(*me, _instance->GetGuidData(DATA_SISTER_SVALNA)))
                            svalna->AI()->DoAction(ACTION_KILL_CAPTAIN);
                        break;
                    default:
                        break;
                }
            }

            void DamageTaken(Unit* /*attacker*/, uint32& damage) override
            {
                // check wipe
                if (!_wipeCheckTimer)
                {
                    _wipeCheckTimer = 1000;
                    Player* player = NULL;
                    Trinity::AnyPlayerInObjectRangeCheck check(me, 60.0f);
                    Trinity::PlayerSearcher<Trinity::AnyPlayerInObjectRangeCheck> searcher(me, player, check);
                    me->VisitNearbyWorldObject(60.0f, searcher);
                    // wipe
                    if (!player)
                    {
                        damage *= 100;
                        if (damage >= me->GetHealth())
                        {
                            FrostwingGauntletRespawner respawner;
                            Trinity::CreatureWorker<FrostwingGauntletRespawner> worker(me, respawner);
                            me->VisitNearbyGridObject(333.0f, worker);
                            Talk(SAY_CROK_DEATH);
                        }
                        return;
                    }
                }

                if (HealthBelowPct(10))
                {
                    if (!_didUnderTenPercentText)
                    {
                        _didUnderTenPercentText = true;
                        if (_isEventActive)
                            Talk(SAY_CROK_WEAKENING_GAUNTLET);
                        else
                            Talk(SAY_CROK_WEAKENING_SVALNA);
                    }

                    damage = 0;
                    DoCast(me, SPELL_ICEBOUND_ARMOR);
                    _events.ScheduleEvent(EVENT_HEALTH_CHECK, 1000);
                }
            }

            void UpdateEscortAI(uint32 diff) override
            {
                if (_wipeCheckTimer <= diff)
                    _wipeCheckTimer = 0;
                else
                    _wipeCheckTimer -= diff;

                if (!UpdateVictim() && !_isEventActive)
                    return;

                _events.Update(diff);

                if (me->HasUnitState(UNIT_STATE_CASTING))
                    return;

                while (uint32 eventId = _events.ExecuteEvent())
                {
                    switch (eventId)
                    {
                        case EVENT_ARNATH_INTRO_2:
                            if (Creature* arnath = ObjectAccessor::GetCreature(*me, _instance->GetGuidData(DATA_CAPTAIN_ARNATH)))
                                arnath->AI()->Talk(SAY_ARNATH_INTRO_2);
                            break;
                        case EVENT_CROK_INTRO_3:
                            Talk(SAY_CROK_INTRO_3);
                            break;
                        case EVENT_START_PATHING:
                            Start(true, true);
                            break;
                        case EVENT_SCOURGE_STRIKE:
                            DoCastVictim(SPELL_SCOURGE_STRIKE);
                            _events.ScheduleEvent(EVENT_SCOURGE_STRIKE, urand(10000, 14000));
                            break;
                        case EVENT_DEATH_STRIKE:
                            if (HealthBelowPct(20))
                                DoCastVictim(SPELL_DEATH_STRIKE);
                            _events.ScheduleEvent(EVENT_DEATH_STRIKE, urand(5000, 10000));
                            break;
                        case EVENT_HEALTH_CHECK:
                            if (HealthAbovePct(15))
                            {
                                me->RemoveAurasDueToSpell(SPELL_ICEBOUND_ARMOR);
                                _didUnderTenPercentText = false;
                            }
                            else
                            {
                                me->DealHeal(me, me->CountPctFromMaxHealth(5));
                                _events.ScheduleEvent(EVENT_HEALTH_CHECK, 1000);
                            }
                            break;
                        default:
                            break;
                    }
                }

                DoMeleeAttackIfReady();
            }

            bool CanAIAttack(Unit const* target) const override
            {
                // do not see targets inside Frostwing Halls when we are not there
                return (me->GetPositionY() > 2660.0f) == (target->GetPositionY() > 2660.0f);
            }

        private:
            EventMap _events;
            GuidSet _aliveTrash;
            InstanceScript* _instance;
            uint32 _currentWPid;
            uint32 _wipeCheckTimer;
            uint32 const _respawnTime;
            uint32 const _corpseDelay;
            bool _isEventActive;
            bool _isEventDone;
            bool _didUnderTenPercentText;
        };

        CreatureAI* GetAI(Creature* creature) const override
        {
            return GetIcecrownCitadelAI<npc_crok_scourgebaneAI>(creature);
        }
};

struct npc_argent_captainAI : public ScriptedAI
{
    public:
        npc_argent_captainAI(Creature* creature) : ScriptedAI(creature), instance(creature->GetInstanceScript()), _firstDeath(true)
        {
            FollowAngle = PET_FOLLOW_ANGLE;
            FollowDist = PET_FOLLOW_DIST;
            IsUndead = false;
        }

        void JustDied(Unit* /*killer*/) override
        {
            if (_firstDeath)
            {
                _firstDeath = false;
                Talk(SAY_CAPTAIN_DEATH);
            }
            else
                Talk(SAY_CAPTAIN_SECOND_DEATH);
        }

        void KilledUnit(Unit* victim) override
        {
            if (victim->GetTypeId() == TYPEID_PLAYER)
                Talk(SAY_CAPTAIN_KILL);
        }

        void DoAction(int32 action) override
        {
            if (action == ACTION_START_GAUNTLET)
            {
                if (Creature* crok = ObjectAccessor::GetCreature(*me, instance->GetGuidData(DATA_CROK_SCOURGEBANE)))
                {
                    me->SetReactState(REACT_DEFENSIVE);
                    FollowAngle = me->GetAngle(crok) + me->GetOrientation();
                    FollowDist = me->GetDistance2d(crok);
                    me->GetMotionMaster()->MoveFollow(crok, FollowDist, FollowAngle, MOTION_SLOT_IDLE);
                }

                me->setActive(true);
            }
            else if (action == ACTION_RESET_EVENT)
            {
                _firstDeath = true;
            }
        }

        void EnterCombat(Unit* /*target*/) override
        {
            me->SetHomePosition(*me);
            if (IsUndead)
                DoZoneInCombat();
        }

        bool CanAIAttack(Unit const* target) const override
        {
            // do not see targets inside Frostwing Halls when we are not there
            return (me->GetPositionY() > 2660.0f) == (target->GetPositionY() > 2660.0f);
        }

        void EnterEvadeMode(EvadeReason why) override
        {
            // not yet following
            if (me->GetMotionMaster()->GetMotionSlotType(MOTION_SLOT_IDLE) != CHASE_MOTION_TYPE || IsUndead)
            {
                ScriptedAI::EnterEvadeMode(why);
                return;
            }

            if (!_EnterEvadeMode(why))
                return;

            if (!me->GetVehicle())
            {
                me->GetMotionMaster()->Clear(false);
                if (Creature* crok = ObjectAccessor::GetCreature(*me, instance->GetGuidData(DATA_CROK_SCOURGEBANE)))
                    me->GetMotionMaster()->MoveFollow(crok, FollowDist, FollowAngle, MOTION_SLOT_IDLE);
            }

            Reset();
        }

        void SpellHit(Unit* /*caster*/, SpellInfo const* spell) override
        {
            if (spell->Id == SPELL_REVIVE_CHAMPION && !IsUndead)
            {
                IsUndead = true;
                me->setDeathState(JUST_RESPAWNED);
                uint32 newEntry = 0;
                switch (me->GetEntry())
                {
                    case NPC_CAPTAIN_ARNATH:
                        newEntry = NPC_CAPTAIN_ARNATH_UNDEAD;
                        break;
                    case NPC_CAPTAIN_BRANDON:
                        newEntry = NPC_CAPTAIN_BRANDON_UNDEAD;
                        break;
                    case NPC_CAPTAIN_GRONDEL:
                        newEntry = NPC_CAPTAIN_GRONDEL_UNDEAD;
                        break;
                    case NPC_CAPTAIN_RUPERT:
                        newEntry = NPC_CAPTAIN_RUPERT_UNDEAD;
                        break;
                    default:
                        return;
                }

                Talk(SAY_CAPTAIN_RESURRECTED);
                me->UpdateEntry(newEntry, me->GetCreatureData());
                DoCast(me, SPELL_UNDEATH, true);
            }
        }

    protected:
        EventMap Events;
        InstanceScript* instance;
        float FollowAngle;
        float FollowDist;
        bool IsUndead;

    private:
        bool _firstDeath;
};

class npc_captain_arnath : public CreatureScript
{
    public:
        npc_captain_arnath() : CreatureScript("npc_captain_arnath") { }

        struct npc_captain_arnathAI : public npc_argent_captainAI
        {
            npc_captain_arnathAI(Creature* creature) : npc_argent_captainAI(creature)
            {
            }

            void Reset() override
            {
                Events.Reset();
                Events.ScheduleEvent(EVENT_ARNATH_FLASH_HEAL, urand(4000, 7000));
                Events.ScheduleEvent(EVENT_ARNATH_PW_SHIELD, urand(8000, 14000));
                Events.ScheduleEvent(EVENT_ARNATH_SMITE, urand(3000, 6000));
                if (Is25ManRaid() && IsUndead)
                    Events.ScheduleEvent(EVENT_ARNATH_DOMINATE_MIND, urand(22000, 27000));
            }

            void UpdateAI(uint32 diff) override
            {
                if (!UpdateVictim())
                    return;

                Events.Update(diff);

                if (me->HasUnitState(UNIT_STATE_CASTING))
                    return;

                while (uint32 eventId = Events.ExecuteEvent())
                {
                    switch (eventId)
                    {
                        case EVENT_ARNATH_FLASH_HEAL:
                            if (Creature* target = FindFriendlyCreature())
                                DoCast(target, SPELL_FLASH_HEAL);
                            Events.ScheduleEvent(EVENT_ARNATH_FLASH_HEAL, urand(6000, 9000));
                            break;
                        case EVENT_ARNATH_PW_SHIELD:
                        {
                            std::list<Creature*> targets = DoFindFriendlyMissingBuff(40.0f, SPELL_POWER_WORD_SHIELD);
                            DoCast(Trinity::Containers::SelectRandomContainerElement(targets), SPELL_POWER_WORD_SHIELD);
                            Events.ScheduleEvent(EVENT_ARNATH_PW_SHIELD, urand(15000, 20000));
                            break;
                        }
                        case EVENT_ARNATH_SMITE:
                            DoCastVictim(SPELL_SMITE);
                            Events.ScheduleEvent(EVENT_ARNATH_SMITE, urand(4000, 7000));
                            break;
                        case EVENT_ARNATH_DOMINATE_MIND:
                            if (Unit* target = SelectTarget(SELECT_TARGET_RANDOM, 1, 0.0f, true))
                                DoCast(target, SPELL_DOMINATE_MIND);
                            Events.ScheduleEvent(EVENT_ARNATH_DOMINATE_MIND, urand(28000, 37000));
                            break;
                        default:
                            break;
                    }
                }

                DoMeleeAttackIfReady();
            }

        private:
            Creature* FindFriendlyCreature() const
            {
                Creature* target = NULL;
                Trinity::MostHPMissingInRange u_check(me, 60.0f, 0);
                Trinity::CreatureLastSearcher<Trinity::MostHPMissingInRange> searcher(me, target, u_check);
                me->VisitNearbyGridObject(60.0f, searcher);
                return target;
            }
        };

        CreatureAI* GetAI(Creature* creature) const override
        {
            return GetIcecrownCitadelAI<npc_captain_arnathAI>(creature);
        }
};

class npc_captain_brandon : public CreatureScript
{
    public:
        npc_captain_brandon() : CreatureScript("npc_captain_brandon") { }

        struct npc_captain_brandonAI : public npc_argent_captainAI
        {
            npc_captain_brandonAI(Creature* creature) : npc_argent_captainAI(creature)
            {
            }

            void Reset() override
            {
                Events.Reset();
                Events.ScheduleEvent(EVENT_BRANDON_CRUSADER_STRIKE, urand(6000, 10000));
                Events.ScheduleEvent(EVENT_BRANDON_DIVINE_SHIELD, 500);
                Events.ScheduleEvent(EVENT_BRANDON_JUDGEMENT_OF_COMMAND, urand(8000, 13000));
                if (IsUndead)
                    Events.ScheduleEvent(EVENT_BRANDON_HAMMER_OF_BETRAYAL, urand(25000, 30000));
            }

            void UpdateAI(uint32 diff) override
            {
                if (!UpdateVictim())
                    return;

                Events.Update(diff);

                if (me->HasUnitState(UNIT_STATE_CASTING))
                    return;

                while (uint32 eventId = Events.ExecuteEvent())
                {
                    switch (eventId)
                    {
                        case EVENT_BRANDON_CRUSADER_STRIKE:
                            DoCastVictim(SPELL_CRUSADER_STRIKE);
                            Events.ScheduleEvent(EVENT_BRANDON_CRUSADER_STRIKE, urand(6000, 12000));
                            break;
                        case EVENT_BRANDON_DIVINE_SHIELD:
                            if (HealthBelowPct(20))
                                DoCast(me, SPELL_DIVINE_SHIELD);
                            Events.ScheduleEvent(EVENT_BRANDON_DIVINE_SHIELD, 500);
                            break;
                        case EVENT_BRANDON_JUDGEMENT_OF_COMMAND:
                            DoCastVictim(SPELL_JUDGEMENT_OF_COMMAND);
                            Events.ScheduleEvent(EVENT_BRANDON_JUDGEMENT_OF_COMMAND, urand(8000, 13000));
                            break;
                        case EVENT_BRANDON_HAMMER_OF_BETRAYAL:
                            if (Unit* target = SelectTarget(SELECT_TARGET_RANDOM, 1, 0.0f, true))
                                DoCast(target, SPELL_HAMMER_OF_BETRAYAL);
                            Events.ScheduleEvent(EVENT_BRANDON_HAMMER_OF_BETRAYAL, urand(45000, 60000));
                            break;
                        default:
                            break;
                    }
                }

                DoMeleeAttackIfReady();
            }
        };

        CreatureAI* GetAI(Creature* creature) const override
        {
            return GetIcecrownCitadelAI<npc_captain_brandonAI>(creature);
        }
};

class npc_captain_grondel : public CreatureScript
{
    public:
        npc_captain_grondel() : CreatureScript("npc_captain_grondel") { }

        struct npc_captain_grondelAI : public npc_argent_captainAI
        {
            npc_captain_grondelAI(Creature* creature) : npc_argent_captainAI(creature)
            {
            }

            void Reset() override
            {
                Events.Reset();
                Events.ScheduleEvent(EVENT_GRONDEL_CHARGE_CHECK, 500);
                Events.ScheduleEvent(EVENT_GRONDEL_MORTAL_STRIKE, urand(8000, 14000));
                Events.ScheduleEvent(EVENT_GRONDEL_SUNDER_ARMOR, urand(3000, 12000));
                if (IsUndead)
                    Events.ScheduleEvent(EVENT_GRONDEL_CONFLAGRATION, urand(12000, 17000));
            }

            void UpdateAI(uint32 diff) override
            {
                if (!UpdateVictim())
                    return;

                Events.Update(diff);

                if (me->HasUnitState(UNIT_STATE_CASTING))
                    return;

                while (uint32 eventId = Events.ExecuteEvent())
                {
                    switch (eventId)
                    {
                        case EVENT_GRONDEL_CHARGE_CHECK:
                            DoCastVictim(SPELL_CHARGE);
                            Events.ScheduleEvent(EVENT_GRONDEL_CHARGE_CHECK, 500);
                            break;
                        case EVENT_GRONDEL_MORTAL_STRIKE:
                            DoCastVictim(SPELL_MORTAL_STRIKE);
                            Events.ScheduleEvent(EVENT_GRONDEL_MORTAL_STRIKE, urand(10000, 15000));
                            break;
                        case EVENT_GRONDEL_SUNDER_ARMOR:
                            DoCastVictim(SPELL_SUNDER_ARMOR);
                            Events.ScheduleEvent(EVENT_GRONDEL_SUNDER_ARMOR, urand(5000, 17000));
                            break;
                        case EVENT_GRONDEL_CONFLAGRATION:
                            if (Unit* target = SelectTarget(SELECT_TARGET_RANDOM, 0, 0.0f, true))
                                DoCast(target, SPELL_CONFLAGRATION);
                            Events.ScheduleEvent(EVENT_GRONDEL_CONFLAGRATION, urand(10000, 15000));
                            break;
                        default:
                            break;
                    }
                }

                DoMeleeAttackIfReady();
            }
        };

        CreatureAI* GetAI(Creature* creature) const override
        {
            return GetIcecrownCitadelAI<npc_captain_grondelAI>(creature);
        }
};

class npc_captain_rupert : public CreatureScript
{
    public:
        npc_captain_rupert() : CreatureScript("npc_captain_rupert") { }

        struct npc_captain_rupertAI : public npc_argent_captainAI
        {
            npc_captain_rupertAI(Creature* creature) : npc_argent_captainAI(creature)
            {
            }

            void Reset() override
            {
                Events.Reset();
                Events.ScheduleEvent(EVENT_RUPERT_FEL_IRON_BOMB, urand(15000, 20000));
                Events.ScheduleEvent(EVENT_RUPERT_MACHINE_GUN, urand(25000, 30000));
                Events.ScheduleEvent(EVENT_RUPERT_ROCKET_LAUNCH, urand(10000, 15000));
            }

            void UpdateAI(uint32 diff) override
            {
                if (!UpdateVictim())
                    return;

                Events.Update(diff);

                if (me->HasUnitState(UNIT_STATE_CASTING))
                    return;

                while (uint32 eventId = Events.ExecuteEvent())
                {
                    switch (eventId)
                    {
                        case EVENT_RUPERT_FEL_IRON_BOMB:
                            if (Unit* target = SelectTarget(SELECT_TARGET_RANDOM, 0))
                                DoCast(target, SPELL_FEL_IRON_BOMB);
                            Events.ScheduleEvent(EVENT_RUPERT_FEL_IRON_BOMB, urand(15000, 20000));
                            break;
                        case EVENT_RUPERT_MACHINE_GUN:
                            if (Unit* target = SelectTarget(SELECT_TARGET_RANDOM, 1))
                                DoCast(target, SPELL_MACHINE_GUN);
                            Events.ScheduleEvent(EVENT_RUPERT_MACHINE_GUN, urand(25000, 30000));
                            break;
                        case EVENT_RUPERT_ROCKET_LAUNCH:
                            if (Unit* target = SelectTarget(SELECT_TARGET_RANDOM, 1))
                                DoCast(target, SPELL_ROCKET_LAUNCH);
                            Events.ScheduleEvent(EVENT_RUPERT_ROCKET_LAUNCH, urand(10000, 15000));
                            break;
                        default:
                            break;
                    }
                }

                DoMeleeAttackIfReady();
            }
        };

        CreatureAI* GetAI(Creature* creature) const override
        {
            return GetIcecrownCitadelAI<npc_captain_rupertAI>(creature);
        }
};

class npc_frostwing_vrykul : public CreatureScript
{
    public:
        npc_frostwing_vrykul() : CreatureScript("npc_frostwing_vrykul") { }

        struct npc_frostwing_vrykulAI : public SmartAI
        {
            npc_frostwing_vrykulAI(Creature* creature) : SmartAI(creature)
            {
            }

            bool CanAIAttack(Unit const* target) const override
            {
                // do not see targets inside Frostwing Halls when we are not there
                return (me->GetPositionY() > 2660.0f) == (target->GetPositionY() > 2660.0f) && SmartAI::CanAIAttack(target);
            }
        };

        CreatureAI* GetAI(Creature* creature) const override
        {
            return new npc_frostwing_vrykulAI(creature);
        }
};

class npc_impaling_spear : public CreatureScript
{
    public:
        npc_impaling_spear() : CreatureScript("npc_impaling_spear") { }

        struct npc_impaling_spearAI : public CreatureAI
        {
            npc_impaling_spearAI(Creature* creature) : CreatureAI(creature)
            {
                Initialize();
            }

            void Initialize()
            {
                _vehicleCheckTimer = 500;
            }

            void Reset() override
            {
                me->SetReactState(REACT_PASSIVE);
                Initialize();
            }

            void UpdateAI(uint32 diff) override
            {
                if (_vehicleCheckTimer <= diff)
                {
                    _vehicleCheckTimer = 500;
                    if (!me->GetVehicle())
                        me->DespawnOrUnsummon(100);
                }
                else
                    _vehicleCheckTimer -= diff;
            }

            uint32 _vehicleCheckTimer;
        };

        CreatureAI* GetAI(Creature* creature) const override
        {
            return new npc_impaling_spearAI(creature);
        }
};

class npc_arthas_teleport_visual : public CreatureScript
{
    public:
        npc_arthas_teleport_visual() : CreatureScript("npc_arthas_teleport_visual") { }

        struct npc_arthas_teleport_visualAI : public NullCreatureAI
        {
            npc_arthas_teleport_visualAI(Creature* creature) : NullCreatureAI(creature), _instance(creature->GetInstanceScript())
            {
            }

            void Reset() override
            {
                _events.Reset();
                if (_instance->GetBossState(DATA_PROFESSOR_PUTRICIDE) == DONE &&
                    _instance->GetBossState(DATA_BLOOD_QUEEN_LANA_THEL) == DONE &&
                    _instance->GetBossState(DATA_SINDRAGOSA) == DONE)
                    _events.ScheduleEvent(EVENT_SOUL_MISSILE, urand(1000, 6000));
            }

            void UpdateAI(uint32 diff) override
            {
                if (_events.Empty())
                    return;

                _events.Update(diff);

                if (_events.ExecuteEvent() == EVENT_SOUL_MISSILE)
                {
                    DoCastAOE(SPELL_SOUL_MISSILE);
                    _events.ScheduleEvent(EVENT_SOUL_MISSILE, urand(5000, 7000));
                }
            }

        private:
            InstanceScript* _instance;
            EventMap _events;
        };

        CreatureAI* GetAI(Creature* creature) const override
        {
            // Distance from the center of the spire
            if (creature->GetExactDist2d(4357.052f, 2769.421f) < 100.0f && creature->GetHomePosition().GetPositionZ() < 315.0f)
                return GetIcecrownCitadelAI<npc_arthas_teleport_visualAI>(creature);

            // Default to no script
            return NULL;
        }
};

class spell_icc_stoneform : public SpellScriptLoader
{
    public:
        spell_icc_stoneform() : SpellScriptLoader("spell_icc_stoneform") { }

        class spell_icc_stoneform_AuraScript : public AuraScript
        {
            PrepareAuraScript(spell_icc_stoneform_AuraScript);

            void OnApply(AuraEffect const* /*aurEff*/, AuraEffectHandleModes /*mode*/)
            {
                if (Creature* target = GetTarget()->ToCreature())
                {
                    target->SetReactState(REACT_PASSIVE);
                    target->SetFlag(UNIT_FIELD_FLAGS, UNIT_FLAG_NOT_SELECTABLE | UNIT_FLAG_IMMUNE_TO_PC);
                    target->SetUInt32Value(UNIT_NPC_EMOTESTATE, EMOTE_STATE_CUSTOM_SPELL_02);
                }
            }

            void OnRemove(AuraEffect const* /*aurEff*/, AuraEffectHandleModes /*mode*/)
            {
                if (Creature* target = GetTarget()->ToCreature())
                {
                    target->SetReactState(REACT_AGGRESSIVE);
                    target->RemoveFlag(UNIT_FIELD_FLAGS, UNIT_FLAG_NOT_SELECTABLE | UNIT_FLAG_IMMUNE_TO_PC);
                    target->SetUInt32Value(UNIT_NPC_EMOTESTATE, 0);
                }
            }

            void Register() override
            {
                OnEffectApply += AuraEffectApplyFn(spell_icc_stoneform_AuraScript::OnApply, EFFECT_0, SPELL_AURA_DUMMY, AURA_EFFECT_HANDLE_REAL);
                OnEffectRemove += AuraEffectRemoveFn(spell_icc_stoneform_AuraScript::OnRemove, EFFECT_0, SPELL_AURA_DUMMY, AURA_EFFECT_HANDLE_REAL);
            }
        };

        AuraScript* GetAuraScript() const override
        {
            return new spell_icc_stoneform_AuraScript();
        }
};

class spell_icc_sprit_alarm : public SpellScriptLoader
{
    public:
        spell_icc_sprit_alarm() : SpellScriptLoader("spell_icc_sprit_alarm") { }

        class spell_icc_sprit_alarm_SpellScript : public SpellScript
        {
            PrepareSpellScript(spell_icc_sprit_alarm_SpellScript);

            void HandleEvent(SpellEffIndex effIndex)
            {
                PreventHitDefaultEffect(effIndex);
                uint32 trapId = 0;
                switch (GetSpellInfo()->Effects[effIndex].MiscValue)
                {
                    case EVENT_AWAKEN_WARD_1:
                        trapId = GO_SPIRIT_ALARM_1;
                        break;
                    case EVENT_AWAKEN_WARD_2:
                        trapId = GO_SPIRIT_ALARM_2;
                        break;
                    case EVENT_AWAKEN_WARD_3:
                        trapId = GO_SPIRIT_ALARM_3;
                        break;
                    case EVENT_AWAKEN_WARD_4:
                        trapId = GO_SPIRIT_ALARM_4;
                        break;
                    default:
                        return;
                }

                if (GameObject* trap = GetCaster()->FindNearestGameObject(trapId, 5.0f))
                    trap->SetRespawnTime(trap->GetGOInfo()->GetAutoCloseTime());

                std::list<Creature*> wards;
                GetCaster()->GetCreatureListWithEntryInGrid(wards, NPC_DEATHBOUND_WARD, 150.0f);
                wards.sort(Trinity::ObjectDistanceOrderPred(GetCaster()));
                for (std::list<Creature*>::iterator itr = wards.begin(); itr != wards.end(); ++itr)
                {
                    if ((*itr)->IsAlive() && (*itr)->HasAura(SPELL_STONEFORM))
                    {
                        (*itr)->AI()->Talk(SAY_TRAP_ACTIVATE);
                        (*itr)->RemoveAurasDueToSpell(SPELL_STONEFORM);
                        if (Unit* target = (*itr)->SelectNearestTarget(150.0f))
                            (*itr)->AI()->AttackStart(target);
                        break;
                    }
                }
            }

            void Register() override
            {
                OnEffectHit += SpellEffectFn(spell_icc_sprit_alarm_SpellScript::HandleEvent, EFFECT_2, SPELL_EFFECT_SEND_EVENT);
            }
        };

        SpellScript* GetSpellScript() const override
        {
            return new spell_icc_sprit_alarm_SpellScript();
        }
};

class DeathPlagueTargetSelector
{
    public:
        explicit DeathPlagueTargetSelector(Unit* caster) : _caster(caster) { }

        bool operator()(WorldObject* object) const
        {
            if (object == _caster)
                return true;

            if (object->GetTypeId() != TYPEID_PLAYER)
                return true;

            if (object->ToUnit()->HasAura(SPELL_RECENTLY_INFECTED) || object->ToUnit()->HasAura(SPELL_DEATH_PLAGUE_AURA))
                return true;

            return false;
        }

    private:
        Unit* _caster;
};

class spell_frost_giant_death_plague : public SpellScriptLoader
{
    public:
        spell_frost_giant_death_plague() : SpellScriptLoader("spell_frost_giant_death_plague") { }

        class spell_frost_giant_death_plague_SpellScript : public SpellScript
        {
            PrepareSpellScript(spell_frost_giant_death_plague_SpellScript);

        public:
            spell_frost_giant_death_plague_SpellScript()
            {
                _failed = false;
            }

        private:
            // First effect
            void CountTargets(std::list<WorldObject*>& targets)
            {
                targets.remove(GetCaster());
                _failed = targets.empty();
            }

            // Second effect
            void FilterTargets(std::list<WorldObject*>& targets)
            {
                // Select valid targets for jump
                targets.remove_if(DeathPlagueTargetSelector(GetCaster()));
                if (!targets.empty())
                {
                    WorldObject* target = Trinity::Containers::SelectRandomContainerElement(targets);
                    targets.clear();
                    targets.push_back(target);
                }

                targets.push_back(GetCaster());
            }

            void HandleScript(SpellEffIndex effIndex)
            {
                PreventHitDefaultEffect(effIndex);
                if (GetHitUnit() != GetCaster())
                    GetCaster()->CastSpell(GetHitUnit(), SPELL_DEATH_PLAGUE_AURA, true);
                else if (_failed)
                    GetCaster()->CastSpell(GetCaster(), SPELL_DEATH_PLAGUE_KILL, true);
            }

            void Register() override
            {
                OnObjectAreaTargetSelect += SpellObjectAreaTargetSelectFn(spell_frost_giant_death_plague_SpellScript::CountTargets, EFFECT_0, TARGET_UNIT_SRC_AREA_ALLY);
                OnObjectAreaTargetSelect += SpellObjectAreaTargetSelectFn(spell_frost_giant_death_plague_SpellScript::FilterTargets, EFFECT_1, TARGET_UNIT_SRC_AREA_ALLY);
                OnEffectHitTarget += SpellEffectFn(spell_frost_giant_death_plague_SpellScript::HandleScript, EFFECT_1, SPELL_EFFECT_SCRIPT_EFFECT);
            }

            bool _failed;
        };

        SpellScript* GetSpellScript() const override
        {
            return new spell_frost_giant_death_plague_SpellScript();
        }
};

class spell_icc_harvest_blight_specimen : public SpellScriptLoader
{
    public:
        spell_icc_harvest_blight_specimen() : SpellScriptLoader("spell_icc_harvest_blight_specimen") { }

        class spell_icc_harvest_blight_specimen_SpellScript : public SpellScript
        {
            PrepareSpellScript(spell_icc_harvest_blight_specimen_SpellScript);

            void HandleScript(SpellEffIndex effIndex)
            {
                PreventHitDefaultEffect(effIndex);
                GetHitUnit()->RemoveAurasDueToSpell(uint32(GetEffectValue()));
            }

            void HandleQuestComplete(SpellEffIndex /*effIndex*/)
            {
                GetHitUnit()->RemoveAurasDueToSpell(uint32(GetEffectValue()));
            }

            void Register() override
            {
                OnEffectHitTarget += SpellEffectFn(spell_icc_harvest_blight_specimen_SpellScript::HandleScript, EFFECT_0, SPELL_EFFECT_SCRIPT_EFFECT);
                OnEffectHitTarget += SpellEffectFn(spell_icc_harvest_blight_specimen_SpellScript::HandleQuestComplete, EFFECT_1, SPELL_EFFECT_QUEST_COMPLETE);
            }
        };

        SpellScript* GetSpellScript() const override
        {
            return new spell_icc_harvest_blight_specimen_SpellScript();
        }
};

class AliveCheck
{
    public:
        bool operator()(WorldObject* object) const
        {
            if (Unit* unit = object->ToUnit())
                return unit->IsAlive();
            return true;
        }
};

class spell_svalna_revive_champion : public SpellScriptLoader
{
    public:
        spell_svalna_revive_champion() : SpellScriptLoader("spell_svalna_revive_champion") { }

        class spell_svalna_revive_champion_SpellScript : public SpellScript
        {
            PrepareSpellScript(spell_svalna_revive_champion_SpellScript);

            void RemoveAliveTarget(std::list<WorldObject*>& targets)
            {
                targets.remove_if(AliveCheck());
                Trinity::Containers::RandomResizeList(targets, 2);
            }

            void Land(SpellEffIndex /*effIndex*/)
            {
                Creature* caster = GetCaster()->ToCreature();
                if (!caster)
                    return;

                Position pos = caster->GetNearPosition(5.0f, 0.0f);
                //pos.m_positionZ = caster->GetBaseMap()->GetHeight(caster->GetPhaseMask(), pos.GetPositionX(), pos.GetPositionY(), caster->GetPositionZ(), true, 50.0f);
                //pos.m_positionZ += 0.05f;
                caster->SetHomePosition(pos);
                caster->GetMotionMaster()->MoveLand(POINT_LAND, pos);
            }

            void Register() override
            {
                OnObjectAreaTargetSelect += SpellObjectAreaTargetSelectFn(spell_svalna_revive_champion_SpellScript::RemoveAliveTarget, EFFECT_0, TARGET_UNIT_DEST_AREA_ENTRY);
                OnEffectHit += SpellEffectFn(spell_svalna_revive_champion_SpellScript::Land, EFFECT_0, SPELL_EFFECT_SCRIPT_EFFECT);
            }
        };

        SpellScript* GetSpellScript() const override
        {
            return new spell_svalna_revive_champion_SpellScript();
        }
};

class spell_svalna_remove_spear : public SpellScriptLoader
{
    public:
        spell_svalna_remove_spear() : SpellScriptLoader("spell_svalna_remove_spear") { }

        class spell_svalna_remove_spear_SpellScript : public SpellScript
        {
            PrepareSpellScript(spell_svalna_remove_spear_SpellScript);

            void HandleScript(SpellEffIndex effIndex)
            {
                PreventHitDefaultEffect(effIndex);
                if (Creature* target = GetHitCreature())
                {
                    if (Unit* vehicle = target->GetVehicleBase())
                        vehicle->RemoveAurasDueToSpell(SPELL_IMPALING_SPEAR);
                    target->DespawnOrUnsummon(1);
                }
            }

            void Register() override
            {
                OnEffectHitTarget += SpellEffectFn(spell_svalna_remove_spear_SpellScript::HandleScript, EFFECT_0, SPELL_EFFECT_SCRIPT_EFFECT);
            }
        };

        SpellScript* GetSpellScript() const override
        {
            return new spell_svalna_remove_spear_SpellScript();
        }
};

// 72585 - Soul Missile
class spell_icc_soul_missile : public SpellScriptLoader
{
    public:
        spell_icc_soul_missile() : SpellScriptLoader("spell_icc_soul_missile") { }

        class spell_icc_soul_missile_SpellScript : public SpellScript
        {
            PrepareSpellScript(spell_icc_soul_missile_SpellScript);

            void RelocateDest(SpellDestination& dest)
            {
                static Position const offset = { 0.0f, 0.0f, 200.0f, 0.0f };
                dest.RelocateOffset(offset);
            }

            void Register() override
            {
                OnDestinationTargetSelect += SpellDestinationTargetSelectFn(spell_icc_soul_missile_SpellScript::RelocateDest, EFFECT_0, TARGET_DEST_CASTER);
            }
        };

        SpellScript* GetSpellScript() const override
        {
            return new spell_icc_soul_missile_SpellScript();
        }
};

class at_icc_saurfang_portal : public AreaTriggerScript
{
    public:
        at_icc_saurfang_portal() : AreaTriggerScript("at_icc_saurfang_portal") { }

        bool OnTrigger(Player* player, AreaTriggerEntry const* /*areaTrigger*/) override
        {
            InstanceScript* instance = player->GetInstanceScript();
            if (!instance || instance->GetBossState(DATA_DEATHBRINGER_SAURFANG) != DONE)
                return true;

            player->TeleportTo(631, 4126.35f, 2769.23f, 350.963f, 0.0f);

            if (instance->GetData(DATA_COLDFLAME_JETS) == NOT_STARTED)
            {
                // Process relocation now, to preload the grid and initialize traps
                player->GetMap()->PlayerRelocation(player, 4126.35f, 2769.23f, 350.963f, 0.0f);

                instance->SetData(DATA_COLDFLAME_JETS, IN_PROGRESS);
                std::list<Creature*> traps;
                GetCreatureListWithEntryInGrid(traps, player, NPC_FROST_FREEZE_TRAP, 120.0f);
                traps.sort(Trinity::ObjectDistanceOrderPred(player));
                bool instant = false;
                for (std::list<Creature*>::iterator itr = traps.begin(); itr != traps.end(); ++itr)
                {
                    (*itr)->AI()->DoAction(instant ? 1000 : 11000);
                    instant = !instant;
                }
            }

            return true;
        }
};

class at_icc_shutdown_traps : public AreaTriggerScript
{
    public:
        at_icc_shutdown_traps() : AreaTriggerScript("at_icc_shutdown_traps") { }

        bool OnTrigger(Player* player, AreaTriggerEntry const* /*areaTrigger*/) override
        {
            if (InstanceScript* instance = player->GetInstanceScript())
                instance->SetData(DATA_UPPERSPIRE_TELE_ACT, DONE);

            return true;
        }
};

class at_icc_start_blood_quickening : public AreaTriggerScript
{
    public:
        at_icc_start_blood_quickening() : AreaTriggerScript("at_icc_start_blood_quickening") { }

        bool OnTrigger(Player* player, AreaTriggerEntry const* /*areaTrigger*/) override
        {
            if (InstanceScript* instance = player->GetInstanceScript())
                if (instance->GetData(DATA_BLOOD_QUICKENING_STATE) == NOT_STARTED)
                    instance->SetData(DATA_BLOOD_QUICKENING_STATE, IN_PROGRESS);
            return true;
        }
};

class at_icc_start_frostwing_gauntlet : public AreaTriggerScript
{
    public:
        at_icc_start_frostwing_gauntlet() : AreaTriggerScript("at_icc_start_frostwing_gauntlet") { }

        bool OnTrigger(Player* player, AreaTriggerEntry const* /*areaTrigger*/) override
        {
            if (InstanceScript* instance = player->GetInstanceScript())
                if (Creature* crok = ObjectAccessor::GetCreature(*player, instance->GetGuidData(DATA_CROK_SCOURGEBANE)))
                    crok->AI()->DoAction(ACTION_START_GAUNTLET);
            return true;
        }
};

void AddSC_icecrown_citadel()
{
    new npc_highlord_tirion_fordring_lh();
    new npc_rotting_frost_giant();
    new npc_frost_freeze_trap();
    new npc_alchemist_adrianna();
    new boss_sister_svalna();
    new npc_crok_scourgebane();
    new npc_captain_arnath();
    new npc_captain_brandon();
    new npc_captain_grondel();
    new npc_captain_rupert();
    new npc_frostwing_vrykul();
    new npc_impaling_spear();
    new npc_arthas_teleport_visual();
    new spell_icc_stoneform();
    new spell_icc_sprit_alarm();
    new spell_frost_giant_death_plague();
    new spell_icc_harvest_blight_specimen();
    new spell_trigger_spell_from_caster("spell_svalna_caress_of_death", SPELL_IMPALING_SPEAR_KILL);
    new spell_svalna_revive_champion();
    new spell_svalna_remove_spear();
    new spell_icc_soul_missile();
    new at_icc_saurfang_portal();
    new at_icc_shutdown_traps();
    new at_icc_start_blood_quickening();
    new at_icc_start_frostwing_gauntlet();
}<|MERGE_RESOLUTION|>--- conflicted
+++ resolved
@@ -545,11 +545,7 @@
                         case EVENT_MURADIN_RUN:
                         case EVENT_SAURFANG_RUN:
                             if (Creature* factionNPC = ObjectAccessor::GetCreature(*me, _factionNPC))
-<<<<<<< HEAD
-                                factionNPC->GetMotionMaster()->MovePath(factionNPC->GetSpawnId()*10, false);
-=======
                                 factionNPC->GetMotionMaster()->MovePath(factionNPC->GetSpawnId() * 10, false);
->>>>>>> 233297c5
                             me->setActive(false);
                             _damnedKills = 3;
                             break;
