--- conflicted
+++ resolved
@@ -200,11 +200,7 @@
             void HandleTriggerSpell(AuraEffect const* /*aurEff*/)
             {
                 if (Player* target = GetTarget()->ToPlayer())
-<<<<<<< HEAD
-                    if (target->m_movementInfo.GetFallTime() > 2000)
-=======
-                    if (target->m_movementInfo.fallTime > 2000 && !target->GetTransport())
->>>>>>> 15a9c672
+                    if (target->m_movementInfo.GetFallTime() > 2000 && !target->GetTransport())
                         target->CastSpell(target, SPELL_PARACHUTE_IC, true);
             }
 
