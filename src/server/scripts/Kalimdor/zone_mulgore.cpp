--- conflicted
+++ resolved
@@ -33,44 +33,6 @@
 #include "Player.h"
 #include "SpellInfo.h"
 
-<<<<<<< HEAD
-/*######
-# npc_skorn_whitecloud
-######*/
-
-#define GOSSIP_SW "Tell me a story, Skorn."
-
-class npc_skorn_whitecloud : public CreatureScript
-{
-public:
-    npc_skorn_whitecloud() : CreatureScript("npc_skorn_whitecloud") { }
-
-    bool OnGossipSelect(Player* player, Creature* creature, uint32 /*sender*/, uint32 action)
-    {
-        player->PlayerTalkClass->ClearMenus();
-        if (action == GOSSIP_ACTION_INFO_DEF)
-            player->SEND_GOSSIP_MENU(523, creature->GetGUID());
-
-        return true;
-    }
-
-    bool OnGossipHello(Player* player, Creature* creature)
-    {
-        if (creature->IsQuestGiver())
-            player->PrepareQuestMenu(creature->GetGUID());
-
-        if (!player->GetQuestRewardStatus(770))
-            player->ADD_GOSSIP_ITEM(GOSSIP_ICON_CHAT, GOSSIP_SW, GOSSIP_SENDER_MAIN, GOSSIP_ACTION_INFO_DEF);
-
-        player->SEND_GOSSIP_MENU(522, creature->GetGUID());
-
-        return true;
-    }
-
-};
-
-=======
->>>>>>> 29610b25
 /*#####
 # npc_kyle_frenzied
 ######*/
