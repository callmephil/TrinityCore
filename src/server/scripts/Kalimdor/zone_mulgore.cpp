--- conflicted
+++ resolved
@@ -81,11 +81,7 @@
                 me->UpdateEntry(NPC_KYLE_FRENZIED);
         }
 
-<<<<<<< HEAD
         void SpellHit(Unit* Caster, SpellInfo const* Spell)
-=======
-        void SpellHit(Unit* Caster, SpellInfo const* Spell) override
->>>>>>> f9a6aa54
         {
             if (!me->GetVictim() && !EventActive && Spell->Id == SPELL_LUNCH)
             {
@@ -105,11 +101,7 @@
             }
         }
 
-<<<<<<< HEAD
-        void MovementInform(uint32 type, uint32 pointId) OVERRIDE
-=======
-        void MovementInform(uint32 Type, uint32 PointId) override
->>>>>>> f9a6aa54
+        void MovementInform(uint32 type, uint32 pointId) override
         {
             if (type != POINT_MOTION_TYPE || !EventActive)
                 return;
@@ -172,127 +164,6 @@
 
 };
 
-<<<<<<< HEAD
-=======
-/*#####
-# npc_plains_vision
-######*/
-
-Position const wpPlainVision[50] =
-{
-    {-2226.32f,  -408.095f,   -9.36235f, 0.0f},
-    {-2203.04f,  -437.212f,   -5.72498f, 0.0f},
-    {-2163.91f,  -457.851f,   -7.09049f, 0.0f},
-    {-2123.87f,  -448.137f,   -9.29591f, 0.0f},
-    {-2104.66f,  -427.166f,   -6.49513f, 0.0f},
-    {-2101.48f,  -422.826f,   -5.3567f, 0.0f},
-    {-2097.56f,  -417.083f,   -7.16716f, 0.0f},
-    {-2084.87f,  -398.626f,   -9.88973f, 0.0f},
-    {-2072.71f,  -382.324f,   -10.2488f, 0.0f},
-    {-2054.05f,  -356.728f,   -6.22468f, 0.0f},
-    {-2051.8f,   -353.645f,   -5.35791f, 0.0f},
-    {-2049.08f,  -349.912f,   -6.15723f, 0.0f},
-    {-2030.6f,   -310.724f,   -9.59302f, 0.0f},
-    {-2002.15f,  -249.308f,   -10.8124f, 0.0f},
-    {-1972.85f,  -195.811f,   -10.6316f, 0.0f},
-    {-1940.93f,  -147.652f,   -11.7055f, 0.0f},
-    {-1888.06f,  -81.943f,    -11.4404f, 0.0f},
-    {-1837.05f,  -34.0109f,   -12.258f, 0.0f},
-    {-1796.12f,  -14.6462f,   -10.3581f, 0.0f},
-    {-1732.61f,  -4.27746f,   -10.0213f, 0.0f},
-    {-1688.94f,  -0.829945f,  -11.7103f, 0.0f},
-    {-1681.32f,  13.0313f,    -9.48056f, 0.0f},
-    {-1677.04f,  36.8349f,    -7.10318f, 0.0f},
-    {-1675.2f,   68.559f,     -8.95384f, 0.0f},
-    {-1676.57f,  89.023f,     -9.65104f, 0.0f},
-    {-1678.16f,  110.939f,    -10.1782f, 0.0f},
-    {-1677.86f,  128.681f,    -5.73869f, 0.0f},
-    {-1675.27f,  144.324f,    -3.47916f, 0.0f},
-    {-1671.7f,   163.169f,    -1.23098f, 0.0f},
-    {-1666.61f,  181.584f,    5.26145f, 0.0f},
-    {-1661.51f,  196.154f,    8.95252f, 0.0f},
-    {-1655.47f,  210.811f,    8.38727f, 0.0f},
-    {-1647.07f,  226.947f,    5.27755f, 0.0f},
-    {-1621.65f,  232.91f,     2.69579f, 0.0f},
-    {-1600.23f,  237.641f,    2.98539f, 0.0f},
-    {-1576.07f,  242.546f,    4.66541f, 0.0f},
-    {-1554.57f,  248.494f,    6.60377f, 0.0f},
-    {-1547.53f,  259.302f,    10.6741f, 0.0f},
-    {-1541.7f,   269.847f,    16.4418f, 0.0f},
-    {-1539.83f,  278.989f,    21.0597f, 0.0f},
-    {-1540.16f,  290.219f,    27.8247f, 0.0f},
-    {-1538.99f,  298.983f,    34.0032f, 0.0f},
-    {-1540.38f,  307.337f,    41.3557f, 0.0f},
-    {-1536.61f,  314.884f,    48.0179f, 0.0f},
-    {-1532.42f,  323.277f,    55.6667f, 0.0f},
-    {-1528.77f,  329.774f,    61.1525f, 0.0f},
-    {-1525.65f,  333.18f,     63.2161f, 0.0f},
-    {-1517.01f,  350.713f,    62.4286f, 0.0f},
-    {-1511.39f,  362.537f,    62.4539f, 0.0f},
-    {-1508.68f,  366.822f,    62.733f, 0.0f}
-};
-
-class npc_plains_vision : public CreatureScript
-{
-public:
-    npc_plains_vision() : CreatureScript("npc_plains_vision") { }
-
-    CreatureAI* GetAI(Creature* creature) const override
-    {
-          return new npc_plains_visionAI(creature);
-    }
-
-    struct npc_plains_visionAI  : public ScriptedAI
-    {
-        npc_plains_visionAI(Creature* creature) : ScriptedAI(creature) { }
-
-        bool newWaypoint;
-        uint8 WayPointId;
-        uint8 amountWP;
-
-        void Reset() override
-        {
-            WayPointId = 0;
-            newWaypoint = true;
-            amountWP  = 49;
-        }
-
-        void EnterCombat(Unit* /*who*/) override { }
-
-        void MovementInform(uint32 type, uint32 id) override
-        {
-            if (type != POINT_MOTION_TYPE)
-                return;
-
-            if (id < amountWP)
-            {
-                ++WayPointId;
-                newWaypoint = true;
-            }
-            else
-            {
-                me->setDeathState(JUST_DIED);
-                me->RemoveCorpse();
-            }
-        }
-
-        void UpdateAI(uint32 /*diff*/) override
-        {
-            if (newWaypoint)
-            {
-                me->GetMotionMaster()->MovePoint(WayPointId, wpPlainVision[WayPointId]);
-                newWaypoint = false;
-            }
-        }
-    };
-
-};
-
-/*#####
-#
-######*/
-
->>>>>>> f9a6aa54
 void AddSC_mulgore()
 {
     new npc_kyle_frenzied();
