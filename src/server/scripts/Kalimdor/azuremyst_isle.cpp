 /*
 * Copyright (C) 2008-2012 TrinityCore <http://www.trinitycore.org/>
 * Copyright (C) 2006-2009 ScriptDev2 <https://scriptdev2.svn.sourceforge.net/>
 *
 * This program is free software; you can redistribute it and/or modify it
 * under the terms of the GNU General Public License as published by the
 * Free Software Foundation; either version 2 of the License, or (at your
 * option) any later version.
 *
 * This program is distributed in the hope that it will be useful, but WITHOUT
 * ANY WARRANTY; without even the implied warranty of MERCHANTABILITY or
 * FITNESS FOR A PARTICULAR PURPOSE. See the GNU General Public License for
 * more details.
 *
 * You should have received a copy of the GNU General Public License along
 * with this program. If not, see <http://www.gnu.org/licenses/>.
 */

/* ScriptData
SDName: Azuremyst_Isle
SD%Complete: 75
SDComment: Quest support: 9283, 9537, 9582, 9554, 9531, ? (special flight path, proper model for mount missing). Injured Draenei cosmetic only, 9582.
SDCategory: Azuremyst Isle
EndScriptData */

/* ContentData
npc_draenei_survivor
npc_engineer_spark_overgrind
npc_injured_draenei
npc_magwin
npc_geezle
go_ravager_cage
npc_death_ravager
EndContentData */

#include "ScriptMgr.h"
#include "ScriptedCreature.h"
#include "ScriptedEscortAI.h"
#include "ScriptedGossip.h"
#include "Cell.h"
#include "CellImpl.h"
#include "GridNotifiers.h"

/*######
## npc_draenei_survivor
######*/

enum draeneiSurvivor
{
    SAY_HEAL1           = -1000176,
    SAY_HEAL2           = -1000177,
    SAY_HEAL3           = -1000178,
    SAY_HEAL4           = -1000179,

    SAY_HELP1           = -1000180,
    SAY_HELP2           = -1000181,
    SAY_HELP3           = -1000182,
    SAY_HELP4           = -1000183,

    SPELL_IRRIDATION    = 35046,
    SPELL_STUNNED       = 28630
};

class npc_draenei_survivor : public CreatureScript
{
public:
    npc_draenei_survivor() : CreatureScript("npc_draenei_survivor") { }

    CreatureAI* GetAI(Creature* creature) const
    {
        return new npc_draenei_survivorAI (creature);
    }

    struct npc_draenei_survivorAI : public ScriptedAI
    {
        npc_draenei_survivorAI(Creature* creature) : ScriptedAI(creature) {}

        uint64 pCaster;

        uint32 SayThanksTimer;
        uint32 RunAwayTimer;
        uint32 SayHelpTimer;

        bool CanSayHelp;

        void Reset()
        {
            pCaster = 0;

            SayThanksTimer = 0;
            RunAwayTimer = 0;
            SayHelpTimer = 10000;

            CanSayHelp = true;

            DoCast(me, SPELL_IRRIDATION, true);

            me->SetFlag(UNIT_FIELD_FLAGS, UNIT_FLAG_PVP_ATTACKABLE);
            me->SetFlag(UNIT_FIELD_FLAGS, UNIT_FLAG_IN_COMBAT);
            me->SetHealth(me->CountPctFromMaxHealth(10));
            me->SetStandState(UNIT_STAND_STATE_SLEEP);
        }

        void EnterCombat(Unit* /*who*/) {}

        void MoveInLineOfSight(Unit* who)
        {
            if (CanSayHelp && who->GetTypeId() == TYPEID_PLAYER && me->IsFriendlyTo(who) && me->IsWithinDistInMap(who, 25.0f))
            {
                //Random switch between 4 texts
                DoScriptText(RAND(SAY_HELP1, SAY_HELP2, SAY_HELP3, SAY_HELP4), me, who);

                SayHelpTimer = 20000;
                CanSayHelp = false;
            }
        }

        void SpellHit(Unit* Caster, const SpellInfo* Spell)
        {
            if (Spell->SpellFamilyFlags[2] & 0x080000000)
            {
                me->RemoveFlag(UNIT_FIELD_FLAGS, UNIT_FLAG_PVP_ATTACKABLE);
                me->SetStandState(UNIT_STAND_STATE_STAND);

                DoCast(me, SPELL_STUNNED, true);

                pCaster = Caster->GetGUID();

                SayThanksTimer = 5000;
            }
        }

        void UpdateAI(const uint32 diff)
        {
            if (SayThanksTimer)
            {
                if (SayThanksTimer <= diff)
                {
                    me->RemoveAurasDueToSpell(SPELL_IRRIDATION);

                    if (Player* player = Unit::GetPlayer(*me, pCaster))
                    {
                        DoScriptText(RAND(SAY_HEAL1, SAY_HEAL2, SAY_HEAL3, SAY_HEAL4), me, player);

                        player->TalkedToCreature(me->GetEntry(), me->GetGUID());
                    }

                    me->GetMotionMaster()->Clear();
                    me->GetMotionMaster()->MovePoint(0, -4115.053711f, -13754.831055f, 73.508949f);

                    RunAwayTimer = 10000;
                    SayThanksTimer = 0;
                } else SayThanksTimer -= diff;

                return;
            }

            if (RunAwayTimer)
            {
                if (RunAwayTimer <= diff)
                    me->DespawnOrUnsummon();
                else
                    RunAwayTimer -= diff;

                return;
            }

            if (SayHelpTimer <= diff)
            {
                CanSayHelp = true;
                SayHelpTimer = 20000;
            } else SayHelpTimer -= diff;
        }
    };

};

/*######
## npc_engineer_spark_overgrind
######*/

enum Overgrind
{
    SAY_TEXT        = -1000184,
    SAY_EMOTE       = -1000185,
    ATTACK_YELL     = -1000186,

    AREA_COVE       = 3579,
    AREA_ISLE       = 3639,
    QUEST_GNOMERCY  = 9537,
    FACTION_HOSTILE = 14,
    SPELL_DYNAMITE  = 7978
};

#define GOSSIP_FIGHT "Traitor! You will be brought to justice!"

class npc_engineer_spark_overgrind : public CreatureScript
{
public:
    npc_engineer_spark_overgrind() : CreatureScript("npc_engineer_spark_overgrind") { }

    bool OnGossipSelect(Player* player, Creature* creature, uint32 /*sender*/, uint32 action)
    {
        player->PlayerTalkClass->ClearMenus();
        if (action == GOSSIP_ACTION_INFO_DEF)
        {
            player->CLOSE_GOSSIP_MENU();
            creature->setFaction(FACTION_HOSTILE);
            CAST_AI(npc_engineer_spark_overgrind::npc_engineer_spark_overgrindAI, creature->AI())->AttackStart(player);
        }
        return true;
    }

    bool OnGossipHello(Player* player, Creature* creature)
    {
        if (player->GetQuestStatus(QUEST_GNOMERCY) == QUEST_STATUS_INCOMPLETE)
            player->ADD_GOSSIP_ITEM(GOSSIP_ICON_CHAT, GOSSIP_FIGHT, GOSSIP_SENDER_MAIN, GOSSIP_ACTION_INFO_DEF);

        player->SEND_GOSSIP_MENU(player->GetGossipTextId(creature), creature->GetGUID());
        return true;
    }

    CreatureAI* GetAI(Creature* creature) const
    {
        return new npc_engineer_spark_overgrindAI (creature);
    }

    struct npc_engineer_spark_overgrindAI : public ScriptedAI
    {
        npc_engineer_spark_overgrindAI(Creature* creature) : ScriptedAI(creature)
        {
            NormFaction = creature->getFaction();
            NpcFlags = creature->GetUInt32Value(UNIT_NPC_FLAGS);

            if (creature->GetAreaId() == AREA_COVE || creature->GetAreaId() == AREA_ISLE)
                IsTreeEvent = true;
        }

        uint32 NormFaction;
        uint32 NpcFlags;

        uint32 DynamiteTimer;
        uint32 EmoteTimer;

        bool IsTreeEvent;

        void Reset()
        {
            DynamiteTimer = 8000;
            EmoteTimer = urand(120000, 150000);

            me->setFaction(NormFaction);
            me->SetUInt32Value(UNIT_NPC_FLAGS, NpcFlags);

            IsTreeEvent = false;
        }

        void EnterCombat(Unit* who)
        {
            DoScriptText(ATTACK_YELL, me, who);
        }

        void UpdateAI(const uint32 diff)
        {
            if (!me->isInCombat() && !IsTreeEvent)
            {
                if (EmoteTimer <= diff)
                {
                    DoScriptText(SAY_TEXT, me);
                    DoScriptText(SAY_EMOTE, me);
                    EmoteTimer = urand(120000, 150000);
                } else EmoteTimer -= diff;
            }
            else if (IsTreeEvent)
                return;

            if (!UpdateVictim())
                return;

            if (DynamiteTimer <= diff)
            {
                DoCast(me->getVictim(), SPELL_DYNAMITE);
                DynamiteTimer = 8000;
            } else DynamiteTimer -= diff;

            DoMeleeAttackIfReady();
        }
    };

};

/*######
## npc_injured_draenei
######*/

class npc_injured_draenei : public CreatureScript
{
public:
    npc_injured_draenei() : CreatureScript("npc_injured_draenei") { }

    CreatureAI* GetAI(Creature* creature) const
    {
        return new npc_injured_draeneiAI (creature);
    }

    struct npc_injured_draeneiAI : public ScriptedAI
    {
        npc_injured_draeneiAI(Creature* creature) : ScriptedAI(creature) {}

        void Reset()
        {
            me->SetFlag(UNIT_FIELD_FLAGS, UNIT_FLAG_IN_COMBAT);
            me->SetHealth(me->CountPctFromMaxHealth(15));
            switch (urand(0, 1))
            {
                case 0:
                    me->SetStandState(UNIT_STAND_STATE_SIT);
                    break;

                case 1:
                    me->SetStandState(UNIT_STAND_STATE_SLEEP);
                    break;
            }
        }

        void EnterCombat(Unit* /*who*/) {}

        void MoveInLineOfSight(Unit* /*who*/) {}

        void UpdateAI(const uint32 /*diff*/) {}
    };

};

/*######
## npc_magwin
######*/

enum Magwin
{
    SAY_START                   = -1000111,
    SAY_AGGRO                   = -1000112,
    SAY_PROGRESS                = -1000113,
    SAY_END1                    = -1000114,
    SAY_END2                    = -1000115,
    EMOTE_HUG                   = -1000116,

    QUEST_A_CRY_FOR_SAY_HELP    = 9528
};

class npc_magwin : public CreatureScript
{
public:
    npc_magwin() : CreatureScript("npc_magwin") { }

    bool OnQuestAccept(Player* player, Creature* creature, Quest const* quest)
    {
        if (quest->GetQuestId() == QUEST_A_CRY_FOR_SAY_HELP)
        {
            creature->setFaction(113);
            if (npc_escortAI* pEscortAI = CAST_AI(npc_escortAI, creature->AI()))
                pEscortAI->Start(true, false, player->GetGUID());
        }
        return true;
    }

    CreatureAI* GetAI(Creature* creature) const
    {
        return new npc_magwinAI(creature);
    }

    struct npc_magwinAI : public npc_escortAI
    {
        npc_magwinAI(Creature* creature) : npc_escortAI(creature) {}

        void WaypointReached(uint32 waypointId)
        {
            if (Player* player = GetPlayerForEscort())
            {
                switch (waypointId)
                {
                    case 0:
                        DoScriptText(SAY_START, me, player);
                        break;
                    case 17:
                        DoScriptText(SAY_PROGRESS, me, player);
                        break;
                    case 28:
                        DoScriptText(SAY_END1, me, player);
                        break;
                    case 29:
                        DoScriptText(EMOTE_HUG, me, player);
                        DoScriptText(SAY_END2, me, player);
                        player->GroupEventHappens(QUEST_A_CRY_FOR_SAY_HELP, me);
                        break;
                }
            }
        }

        void EnterCombat(Unit* who)
        {
            DoScriptText(SAY_AGGRO, me, who);
        }

        void Reset() {}
    };

};

/*######
## npc_geezle
######*/

enum Geezle
{
    QUEST_TREES_COMPANY = 9531,

    SPELL_TREE_DISGUISE = 30298,

    GEEZLE_SAY_1    = -1000629,
    SPARK_SAY_2     = -1000630,
    SPARK_SAY_3     = -1000631,
    GEEZLE_SAY_4    = -1000632,
    SPARK_SAY_5     = -1000633,
    SPARK_SAY_6     = -1000634,
    GEEZLE_SAY_7    = -1000635,

    EMOTE_SPARK     = -1000636,

    MOB_SPARK       = 17243,
    GO_NAGA_FLAG    = 181694
};

Position const SparkPos = {-5029.91f, -11291.79f, 8.096f, 0.0f};

class npc_geezle : public CreatureScript
{
public:
    npc_geezle() : CreatureScript("npc_geezle") { }

    CreatureAI* GetAI(Creature* creature) const
    {
        return new npc_geezleAI(creature);
    }

    struct npc_geezleAI : public ScriptedAI
    {
        npc_geezleAI(Creature* creature) : ScriptedAI(creature) {}

        uint64 SparkGUID;

        uint8 Step;
        uint32 SayTimer;

        bool EventStarted;

        void Reset()
        {
            SparkGUID = 0;
            Step = 0;
            StartEvent();
        }

        void EnterCombat(Unit* /*who*/){}

        void StartEvent()
        {
            Step = 0;
            EventStarted = true;
            if (Creature* Spark = me->SummonCreature(MOB_SPARK, SparkPos, TEMPSUMMON_CORPSE_TIMED_DESPAWN, 1000))
            {
                SparkGUID = Spark->GetGUID();
                Spark->setActive(true);
                Spark->RemoveFlag(UNIT_NPC_FLAGS, UNIT_NPC_FLAG_GOSSIP);
            }
            SayTimer = 8000;
        }

        uint32 NextStep(uint8 Step)
        {
            Creature* Spark = Unit::GetCreature(*me, SparkGUID);

            switch (Step)
            {
                case 0:
                    if (Spark)
                        Spark->GetMotionMaster()->MovePoint(0, -5080.70f, -11253.61f, 0.56f);
                    me->GetMotionMaster()->MovePoint(0, -5092.26f, -11252, 0.71f);
                    return 9000; // NPCs are walking up to fire
                case 1:
                    DespawnNagaFlag(true);
                    DoScriptText(EMOTE_SPARK, Spark);
                    return 1000;
                case 2:
                    DoScriptText(GEEZLE_SAY_1, me, Spark);
                    if (Spark)
                    {
                        Spark->SetInFront(me);
                        me->SetInFront(Spark);
                    }
                    return 5000;
                case 3: DoScriptText(SPARK_SAY_2, Spark); return 7000;
                case 4: DoScriptText(SPARK_SAY_3, Spark); return 8000;
                case 5: DoScriptText(GEEZLE_SAY_4, me, Spark); return 8000;
                case 6: DoScriptText(SPARK_SAY_5, Spark); return 9000;
                case 7: DoScriptText(SPARK_SAY_6, Spark); return 8000;
                case 8: DoScriptText(GEEZLE_SAY_7, me, Spark); return 2000;
                case 9:
                    me->GetMotionMaster()->MoveTargetedHome();
                    if (Spark)
                        Spark->GetMotionMaster()->MovePoint(0, SparkPos);
                    CompleteQuest();
                    return 9000;
                case 10:
                    if (Spark)
                        Spark->DisappearAndDie();
                    DespawnNagaFlag(false);
                    me->DisappearAndDie();
                default: return 99999999;
            }
        }

        // will complete Tree's company quest for all nearby players that are disguised as trees
        void CompleteQuest()
        {
            float radius = 50.0f;
            std::list<Player*> players;
            Trinity::AnyPlayerInObjectRangeCheck checker(me, radius);
            Trinity::PlayerListSearcher<Trinity::AnyPlayerInObjectRangeCheck> searcher(me, players, checker);
            me->VisitNearbyWorldObject(radius, searcher);

            for (std::list<Player*>::const_iterator itr = players.begin(); itr != players.end(); ++itr)
                if ((*itr)->GetQuestStatus(QUEST_TREES_COMPANY) == QUEST_STATUS_INCOMPLETE && (*itr)->HasAura(SPELL_TREE_DISGUISE))
                    (*itr)->KilledMonsterCredit(MOB_SPARK, 0);
        }

        void DespawnNagaFlag(bool despawn)
        {
            std::list<GameObject*> FlagList;
            me->GetGameObjectListWithEntryInGrid(FlagList, GO_NAGA_FLAG, 100.0f);

            if (!FlagList.empty())
            {
                for (std::list<GameObject*>::const_iterator itr = FlagList.begin(); itr != FlagList.end(); ++itr)
                {
                    if (despawn)
                        (*itr)->SetLootState(GO_JUST_DEACTIVATED);
                    else
                        (*itr)->Respawn();
                }
            }
            else
<<<<<<< HEAD
                sLog->outError("SD2 ERROR: FlagList is empty!");
=======
                sLog->outError(LOG_FILTER_TSCR, "SD2 ERROR: FlagList is empty!");
>>>>>>> f8cd39b2
        }

        void UpdateAI(const uint32 diff)
        {
            if (SayTimer <= diff)
            {
                if (EventStarted)
                    SayTimer = NextStep(Step++);
            }
            else
                SayTimer -= diff;
        }
    };

};

enum RavegerCage
{
    NPC_DEATH_RAVAGER       = 17556,

    SPELL_REND              = 13443,
    SPELL_ENRAGING_BITE     = 30736,

    QUEST_STRENGTH_ONE      = 9582
};

class go_ravager_cage : public GameObjectScript
{
public:
    go_ravager_cage() : GameObjectScript("go_ravager_cage") { }

    bool OnGossipHello(Player* player, GameObject* go)
    {
        if (player->GetQuestStatus(QUEST_STRENGTH_ONE) == QUEST_STATUS_INCOMPLETE)
        {
            if (Creature* ravager = go->FindNearestCreature(NPC_DEATH_RAVAGER, 5.0f, true))
            {
                ravager->RemoveFlag(UNIT_FIELD_FLAGS, UNIT_FLAG_NON_ATTACKABLE);
                ravager->SetReactState(REACT_AGGRESSIVE);
                ravager->AI()->AttackStart(player);
            }
        }
        return true;
    }
};

class npc_death_ravager : public CreatureScript
{
public:
    npc_death_ravager() : CreatureScript("npc_death_ravager") { }

    CreatureAI* GetAI(Creature* creature) const
    {
        return new npc_death_ravagerAI(creature);
    }

    struct npc_death_ravagerAI : public ScriptedAI
    {
        npc_death_ravagerAI(Creature* creature) : ScriptedAI(creature){}

        uint32 RendTimer;
        uint32 EnragingBiteTimer;

        void Reset()
        {
            RendTimer = 30000;
            EnragingBiteTimer = 20000;

            me->SetFlag(UNIT_FIELD_FLAGS, UNIT_FLAG_NON_ATTACKABLE);
            me->SetReactState(REACT_PASSIVE);
        }

        void UpdateAI(const uint32 diff)
        {
            if (!UpdateVictim())
                return;

            if (RendTimer <= diff)
            {
                DoCast(me->getVictim(), SPELL_REND);
                RendTimer = 30000;
            }
            else RendTimer -= diff;

            if (EnragingBiteTimer <= diff)
            {
                DoCast(me->getVictim(), SPELL_ENRAGING_BITE);
                EnragingBiteTimer = 15000;
            }
            else EnragingBiteTimer -= diff;

            DoMeleeAttackIfReady();
        }
    };

};

/*########
## Quest: The Prophecy of Akida
########*/

enum BristlelimbCage
{
    QUEST_THE_PROPHECY_OF_AKIDA         = 9544,
    NPC_STILLPINE_CAPITIVE              = 17375,
    GO_BRISTELIMB_CAGE                  = 181714,

    CAPITIVE_SAY_1                      = -1000474,
    CAPITIVE_SAY_2                      = -1000475,
    CAPITIVE_SAY_3                      = -1000476,

    POINT_INIT                          = 1,
    EVENT_DESPAWN                       = 1,
};

class npc_stillpine_capitive : public CreatureScript
{
    public:
        npc_stillpine_capitive() : CreatureScript("npc_stillpine_capitive") { }

        struct npc_stillpine_capitiveAI : public ScriptedAI
        {
            npc_stillpine_capitiveAI(Creature* creature) : ScriptedAI(creature)
            {
            }

            void Reset()
            {
                if (GameObject* cage = me->FindNearestGameObject(GO_BRISTELIMB_CAGE, 5.0f))
                {
                    cage->SetLootState(GO_JUST_DEACTIVATED);
                    cage->SetGoState(GO_STATE_READY);
                }
                _events.Reset();
                _player = NULL;
                _movementComplete = false;
            }

            void StartMoving(Player* owner)
            {
                if (owner)
                {
                    DoScriptText(RAND(CAPITIVE_SAY_1, CAPITIVE_SAY_2, CAPITIVE_SAY_3), me, owner);
                    _player = owner;
                }
                Position pos;
                me->GetNearPosition(pos, 3.0f, 0.0f);
                me->GetMotionMaster()->MovePoint(POINT_INIT, pos);
            }

            void MovementInform(uint32 type, uint32 id)
            {
                if (type != POINT_MOTION_TYPE || id != POINT_INIT)
                    return;

                if (_player)
                    _player->KilledMonsterCredit(me->GetEntry(), me->GetGUID());

                _movementComplete = true;
                _events.ScheduleEvent(EVENT_DESPAWN, 3500);
            }

            void UpdateAI(uint32 const diff)
            {
                if (!_movementComplete)
                    return;

                _events.Update(diff);

                if (_events.ExecuteEvent() == EVENT_DESPAWN)
                    me->DespawnOrUnsummon();
            }

        private:
            Player* _player;
            EventMap _events;
            bool _movementComplete;
        };

        CreatureAI* GetAI(Creature* creature) const
        {
            return new npc_stillpine_capitiveAI(creature);
        }
};

class go_bristlelimb_cage : public GameObjectScript
{
    public:
        go_bristlelimb_cage() : GameObjectScript("go_bristlelimb_cage") { }

        bool OnGossipHello(Player* player, GameObject* go)
        {
            if (player->GetQuestStatus(QUEST_THE_PROPHECY_OF_AKIDA) == QUEST_STATUS_INCOMPLETE)
            {
                if (Creature* capitive = go->FindNearestCreature(NPC_STILLPINE_CAPITIVE, 5.0f, true))
                {
                    go->ResetDoorOrButton();
                    CAST_AI(npc_stillpine_capitive::npc_stillpine_capitiveAI, capitive->AI())->StartMoving(player);
                    return false;
                }
            }
            return true;
        }
};

void AddSC_azuremyst_isle()
{
    new npc_draenei_survivor();
    new npc_engineer_spark_overgrind();
    new npc_injured_draenei();
    new npc_magwin();
    new npc_geezle();
    new npc_death_ravager();
    new go_ravager_cage();
    new npc_stillpine_capitive();
    new go_bristlelimb_cage();
}<|MERGE_RESOLUTION|>--- conflicted
+++ resolved
@@ -550,11 +550,7 @@
                 }
             }
             else
-<<<<<<< HEAD
-                sLog->outError("SD2 ERROR: FlagList is empty!");
-=======
                 sLog->outError(LOG_FILTER_TSCR, "SD2 ERROR: FlagList is empty!");
->>>>>>> f8cd39b2
         }
 
         void UpdateAI(const uint32 diff)
