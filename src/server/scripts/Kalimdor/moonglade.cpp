--- conflicted
+++ resolved
@@ -34,8 +34,6 @@
 #include "Player.h"
 #include "SpellInfo.h"
 
-<<<<<<< HEAD
-=======
 /*######
 ## npc_bunthen_plainswind
 ######*/
@@ -554,7 +552,6 @@
 
 };
 
->>>>>>> 6ed36342
 /*####
 # npc_omen
 ####*/
