--- conflicted
+++ resolved
@@ -1505,13 +1505,6 @@
 
 void AddSC_silithus()
 {
-<<<<<<< HEAD
-=======
-    new go_crystalline_tear();
-    new npc_anachronos_quest_trigger();
-    new npc_anachronos_the_ancient();
-    new npc_qiraj_war_spawn();
->>>>>>> b4d4e04f
     new npc_highlord_demitrian();
     new npcs_rutgar_and_frankal();
     new go_wind_stone();
