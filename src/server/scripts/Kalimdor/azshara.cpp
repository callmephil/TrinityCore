--- conflicted
+++ resolved
@@ -16,507 +16,6 @@
  * with this program. If not, see <http://www.gnu.org/licenses/>.
  */
 
-/* ScriptData
-SDName: Azshara
-SD%Complete: 0
-SDComment: Quest support:
-SDCategory: Azshara
-EndScriptData */
-
-/* ContentData
-EndContentData */
-
-#include "ScriptMgr.h"
-#include "ScriptedCreature.h"
-#include "ScriptedGossip.h"
-#include "Player.h"
-#include "SpellInfo.h"
-#include "WorldSession.h"
-
-<<<<<<< HEAD
-=======
-/*######
-## mobs_spitelashes
-######*/
-
-class mobs_spitelashes : public CreatureScript
-{
-public:
-    mobs_spitelashes() : CreatureScript("mobs_spitelashes") { }
-
-    CreatureAI* GetAI(Creature* creature) const
-    {
-        return new mobs_spitelashesAI (creature);
-    }
-
-    struct mobs_spitelashesAI : public ScriptedAI
-    {
-        mobs_spitelashesAI(Creature* creature) : ScriptedAI(creature) {}
-
-        uint32 morphtimer;
-        bool spellhit;
-
-        void Reset()
-        {
-            morphtimer = 0;
-            spellhit = false;
-        }
-
-        void EnterCombat(Unit* /*who*/) { }
-
-        void SpellHit(Unit* Hitter, const SpellInfo* Spellkind)
-        {
-            if (!spellhit &&
-                Hitter->GetTypeId() == TYPEID_PLAYER &&
-                CAST_PLR(Hitter)->GetQuestStatus(9364) == QUEST_STATUS_INCOMPLETE &&
-                (Spellkind->Id == 118 || Spellkind->Id == 12824 || Spellkind->Id == 12825 || Spellkind->Id == 12826))
-            {
-                spellhit=true;
-                DoCast(me, 29124);                       //become a sheep
-            }
-        }
-
-        void UpdateAI(const uint32 diff)
-        {
-            // we mustn't remove the Creature in the same round in which we cast the summon spell, otherwise there will be no summons
-            if (spellhit && morphtimer >= 5000)
-            {
-                me->DespawnOrUnsummon();
-                return;
-            }
-            // walk 5 seconds before summoning
-            if (spellhit && morphtimer<5000)
-            {
-                morphtimer+=diff;
-                if (morphtimer >= 5000)
-                {
-                    DoCast(me, 28406);                   //summon copies
-                    DoCast(me, 6924);                    //visual explosion
-                }
-            }
-            if (!UpdateVictim())
-                return;
-
-            //TODO: add abilities for the different creatures
-            DoMeleeAttackIfReady();
-        }
-    };
-
-};
-
-/*######
-## npc_loramus_thalipedes
-######*/
-
-#define GOSSIP_HELLO_LT1    "Can you help me?"
-#define GOSSIP_HELLO_LT2    "Tell me your story"
-#define GOSSIP_SELECT_LT1   "Please continue"
-#define GOSSIP_SELECT_LT2   "I do not understand"
-#define GOSSIP_SELECT_LT3   "Indeed"
-#define GOSSIP_SELECT_LT4   "I will do this with or your help, Loramus"
-#define GOSSIP_SELECT_LT5   "Yes"
-
-class npc_loramus_thalipedes : public CreatureScript
-{
-public:
-    npc_loramus_thalipedes() : CreatureScript("npc_loramus_thalipedes") { }
-
-    bool OnGossipSelect(Player* player, Creature* creature, uint32 /*sender*/, uint32 action)
-    {
-        player->PlayerTalkClass->ClearMenus();
-        switch (action)
-        {
-            case GOSSIP_ACTION_INFO_DEF+1:
-                player->CLOSE_GOSSIP_MENU();
-                player->AreaExploredOrEventHappens(2744);
-                break;
-
-            case GOSSIP_ACTION_INFO_DEF+2:
-                player->ADD_GOSSIP_ITEM(GOSSIP_ICON_CHAT, GOSSIP_SELECT_LT1, GOSSIP_SENDER_MAIN, GOSSIP_ACTION_INFO_DEF + 21);
-                player->SEND_GOSSIP_MENU(1813, creature->GetGUID());
-                break;
-            case GOSSIP_ACTION_INFO_DEF+21:
-                player->ADD_GOSSIP_ITEM(GOSSIP_ICON_CHAT, GOSSIP_SELECT_LT2, GOSSIP_SENDER_MAIN, GOSSIP_ACTION_INFO_DEF + 22);
-                player->SEND_GOSSIP_MENU(1814, creature->GetGUID());
-                break;
-            case GOSSIP_ACTION_INFO_DEF+22:
-                player->ADD_GOSSIP_ITEM(GOSSIP_ICON_CHAT, GOSSIP_SELECT_LT3, GOSSIP_SENDER_MAIN, GOSSIP_ACTION_INFO_DEF + 23);
-                player->SEND_GOSSIP_MENU(1815, creature->GetGUID());
-                break;
-            case GOSSIP_ACTION_INFO_DEF+23:
-                player->ADD_GOSSIP_ITEM(GOSSIP_ICON_CHAT, GOSSIP_SELECT_LT4, GOSSIP_SENDER_MAIN, GOSSIP_ACTION_INFO_DEF + 24);
-                player->SEND_GOSSIP_MENU(1816, creature->GetGUID());
-                break;
-            case GOSSIP_ACTION_INFO_DEF+24:
-                player->ADD_GOSSIP_ITEM(GOSSIP_ICON_CHAT, GOSSIP_SELECT_LT5, GOSSIP_SENDER_MAIN, GOSSIP_ACTION_INFO_DEF + 25);
-                player->SEND_GOSSIP_MENU(1817, creature->GetGUID());
-                break;
-            case GOSSIP_ACTION_INFO_DEF+25:
-                player->CLOSE_GOSSIP_MENU();
-                player->AreaExploredOrEventHappens(3141);
-                break;
-        }
-        return true;
-    }
-
-    bool OnGossipHello(Player* player, Creature* creature)
-    {
-        if (creature->isQuestGiver())
-            player->PrepareQuestMenu(creature->GetGUID());
-
-        if (player->GetQuestStatus(2744) == QUEST_STATUS_INCOMPLETE)
-            player->ADD_GOSSIP_ITEM(GOSSIP_ICON_CHAT, GOSSIP_HELLO_LT1, GOSSIP_SENDER_MAIN, GOSSIP_ACTION_INFO_DEF+1);
-
-        if (player->GetQuestStatus(3141) == QUEST_STATUS_INCOMPLETE)
-            player->ADD_GOSSIP_ITEM(GOSSIP_ICON_CHAT, GOSSIP_HELLO_LT2, GOSSIP_SENDER_MAIN, GOSSIP_ACTION_INFO_DEF+2);
-
-        player->SEND_GOSSIP_MENU(player->GetGossipTextId(creature), creature->GetGUID());
-
-        return true;
-    }
-};
-
-/*####
-# mob_rizzle_sprysprocket
-####*/
-
-enum RizzleSprysprocketData
-{
-    QUEST_CHASING_THE_MOONSTONE     = 10994,
-
-    MOB_DEPTH_CHARGE                = 23025,
-
-    SPELL_RIZZLE_BLACKJACK          = 39865,
-    SPELL_RIZZLE_ESCAPE             = 39871,
-    SPELL_RIZZLE_FROST_GRENADE      = 40525,
-    SPELL_DEPTH_CHARGE_TRAP         = 38576,
-    SPELL_PERIODIC_DEPTH_CHARGE     = 39912,
-    SPELL_GIVE_SOUTHFURY_MOONSTONE  = 39886,
-
-    SAY_RIZZLE_START                = -1000351,
-    MSG_ESCAPE_NOTICE               = -1000352,
-    SAY_RIZZLE_GRENADE              = -1000353,
-    SAY_RIZZLE_GRENADE_BACKFIRE     = -1000354, // Not used
-    SAY_RIZZLE_FINAL                = -1000355,
-    SAY_RIZZLE_FINAL2               = -1000356, // Not used
-};
-
-#define GOSSIP_GET_MOONSTONE "Hand over the Southfury moonstone and I'll let you go."
-
-Position const WPs[58] =
-{
-    {3691.97f, -3962.41f, 35.9118f, 3.67f},
-    {3675.02f, -3960.49f, 35.9118f, 3.67f},
-    {3653.19f, -3958.33f, 33.9118f, 3.59f},
-    {3621.12f, -3958.51f, 29.9118f, 3.48f},
-    {3604.86f, -3963,    29.9118f, 3.48f},
-    {3569.94f, -3970.25f, 29.9118f, 3.44f},
-    {3541.03f, -3975.64f, 29.9118f, 3.41f},
-    {3510.84f, -3978.71f, 29.9118f, 3.41f},
-    {3472.7f,  -3997.07f, 29.9118f, 3.35f},
-    {3439.15f, -4014.55f, 29.9118f, 3.29f},
-    {3412.8f,  -4025.87f, 29.9118f, 3.25f},
-    {3384.95f, -4038.04f, 29.9118f, 3.24f},
-    {3346.77f, -4052.93f, 29.9118f, 3.22f},
-    {3299.56f, -4071.59f, 29.9118f, 3.20f},
-    {3261.22f, -4080.38f, 30.9118f, 3.19f},
-    {3220.68f, -4083.09f, 31.9118f, 3.18f},
-    {3187.11f, -4070.45f, 33.9118f, 3.16f},
-    {3162.78f, -4062.75f, 33.9118f, 3.15f},
-    {3136.09f, -4050.32f, 33.9118f, 3.07f},
-    {3119.47f, -4044.51f, 36.0363f, 3.07f},
-    {3098.95f, -4019.8f,  33.9118f, 3.07f},
-    {3073.07f, -4011.42f, 33.9118f, 3.07f},
-    {3051.71f, -3993.37f, 33.9118f, 3.02f},
-    {3027.52f, -3978.6f,  33.9118f, 3.00f},
-    {3003.78f, -3960.14f, 33.9118f, 2.98f},
-    {2977.99f, -3941.98f, 31.9118f, 2.96f},
-    {2964.57f, -3932.07f, 30.9118f, 2.96f},
-    {2947.9f,  -3921.31f, 29.9118f, 2.96f},
-    {2924.91f, -3910.8f,  29.9118f, 2.94f},
-    {2903.04f, -3896.42f, 29.9118f, 2.93f},
-    {2884.75f, -3874.03f, 29.9118f, 2.90f},
-    {2868.19f, -3851.48f, 29.9118f, 2.82f},
-    {2854.62f, -3819.72f, 29.9118f, 2.80f},
-    {2825.53f, -3790.4f,  29.9118f, 2.744f},
-    {2804.31f, -3773.05f, 29.9118f, 2.71f},
-    {2769.78f, -3763.57f, 29.9118f, 2.70f},
-    {2727.23f, -3745.92f, 30.9118f, 2.69f},
-    {2680.12f, -3737.49f, 30.9118f, 2.67f},
-    {2647.62f, -3739.94f, 30.9118f, 2.66f},
-    {2616.6f,  -3745.75f, 30.9118f, 2.64f},
-    {2589.38f, -3731.97f, 30.9118f, 2.61f},
-    {2562.94f, -3722.35f, 31.9118f, 2.56f},
-    {2521.05f, -3716.6f,  31.9118f, 2.55f},
-    {2485.26f, -3706.67f, 31.9118f, 2.51f},
-    {2458.93f, -3696.67f, 31.9118f, 2.51f},
-    {2432,    -3692.03f, 31.9118f, 2.46f},
-    {2399.59f, -3681.97f, 31.9118f, 2.45f},
-    {2357.75f, -3666.6f,  31.9118f, 2.44f},
-    {2311.99f, -3656.88f, 31.9118f, 2.94f},
-    {2263.41f, -3649.55f, 31.9118f, 3.02f},
-    {2209.05f, -3641.76f, 31.9118f, 2.99f},
-    {2164.83f, -3637.64f, 31.9118f, 3.15f},
-    {2122.42f, -3639,    31.9118f, 3.21f},
-    {2075.73f, -3643.59f, 31.9118f, 3.22f},
-    {2033.59f, -3649.52f, 31.9118f, 3.42f},
-    {1985.22f, -3662.99f, 31.9118f, 3.42f},
-    {1927.09f, -3679.56f, 33.9118f, 3.42f},
-    {1873.57f, -3695.32f, 33.9118f, 3.44f}
-};
-
-class mob_rizzle_sprysprocket : public CreatureScript
-{
-public:
-    mob_rizzle_sprysprocket() : CreatureScript("mob_rizzle_sprysprocket") { }
-
-    bool OnGossipSelect(Player* player, Creature* creature, uint32 /*sender*/, uint32 action)
-    {
-        player->PlayerTalkClass->ClearMenus();
-        if (action == GOSSIP_ACTION_INFO_DEF + 1 && player->GetQuestStatus(QUEST_CHASING_THE_MOONSTONE) == QUEST_STATUS_INCOMPLETE)
-        {
-            player->CLOSE_GOSSIP_MENU();
-            creature->CastSpell(player, SPELL_GIVE_SOUTHFURY_MOONSTONE, true);
-            CAST_AI(mob_rizzle_sprysprocket::mob_rizzle_sprysprocketAI, creature->AI())->MustDieTimer = 3000;
-            CAST_AI(mob_rizzle_sprysprocket::mob_rizzle_sprysprocketAI, creature->AI())->MustDie = true;
-        }
-        return true;
-    }
-
-    bool OnGossipHello(Player* player, Creature* creature)
-    {
-        if (player->GetQuestStatus(QUEST_CHASING_THE_MOONSTONE) != QUEST_STATUS_INCOMPLETE)
-            return true;
-        player->ADD_GOSSIP_ITEM(GOSSIP_ICON_CHAT, GOSSIP_GET_MOONSTONE, GOSSIP_SENDER_MAIN, GOSSIP_ACTION_INFO_DEF + 1);
-        player->SEND_GOSSIP_MENU(10811, creature->GetGUID());
-        return true;
-    }
-
-    CreatureAI* GetAI(Creature* creature) const
-    {
-        return new mob_rizzle_sprysprocketAI (creature);
-    }
-
-    struct mob_rizzle_sprysprocketAI : public ScriptedAI
-    {
-        mob_rizzle_sprysprocketAI(Creature* creature) : ScriptedAI(creature) {}
-
-        uint32 SpellEscapeTimer;
-        uint32 TeleportTimer;
-        uint32 CheckTimer;
-        uint32 GrenadeTimer;
-        uint32 MustDieTimer;
-        uint32 CurrWP;
-
-        uint64 PlayerGUID;
-
-        bool MustDie;
-        bool Escape;
-        bool ContinueWP;
-        bool Reached;
-
-        void Reset()
-        {
-            SpellEscapeTimer = 1300;
-            TeleportTimer = 3500;
-            CheckTimer = 10000;
-            GrenadeTimer = 30000;
-            MustDieTimer = 3000;
-            CurrWP = 0;
-
-            PlayerGUID = 0;
-
-            MustDie = false;
-            Escape = false;
-            ContinueWP = false;
-            Reached = false;
-        }
-
-        void UpdateAI(const uint32 diff)
-        {
-            if (MustDie)
-            {
-                if (MustDieTimer <= diff)
-                {
-                    me->DespawnOrUnsummon();
-                    return;
-                } else MustDieTimer -= diff;
-            }
-
-            if (!Escape)
-            {
-                if (!PlayerGUID)
-                    return;
-
-                if (SpellEscapeTimer <= diff)
-                {
-                    DoCast(me, SPELL_RIZZLE_ESCAPE, false);
-                    SpellEscapeTimer = 10000;
-                } else SpellEscapeTimer -= diff;
-
-                if (TeleportTimer <= diff)
-                {
-                    // temp solution - unit can't be teleported by core using spelleffect 5, only players
-                    DoTeleportTo(3706.39f, -3969.15f, 35.9118f);
-
-                    //begin swimming and summon depth charges
-                    Player* player = Unit::GetPlayer(*me, PlayerGUID);
-                    if (!player)
-                        return;
-
-                    SendText(MSG_ESCAPE_NOTICE, player);
-                    DoCast(me, SPELL_PERIODIC_DEPTH_CHARGE);
-                    me->SetUnitMovementFlags(MOVEMENTFLAG_HOVER | MOVEMENTFLAG_SWIMMING);
-                    me->SetSpeed(MOVE_RUN, 0.85f, true);
-                    me->GetMotionMaster()->MovementExpired();
-                    me->GetMotionMaster()->MovePoint(CurrWP, WPs[CurrWP]);
-                    Escape = true;
-                } else TeleportTimer -= diff;
-
-                return;
-            }
-
-            if (ContinueWP)
-            {
-                me->GetMotionMaster()->MovePoint(CurrWP, WPs[CurrWP]);
-                ContinueWP = false;
-            }
-
-            if (GrenadeTimer <= diff)
-            {
-                Player* player = Unit::GetPlayer(*me, PlayerGUID);
-                if (player)
-                {
-                   DoScriptText(SAY_RIZZLE_GRENADE, me, player);
-                   DoCast(player, SPELL_RIZZLE_FROST_GRENADE, true);
-                }
-                GrenadeTimer = 30000;
-            } else GrenadeTimer -= diff;
-
-            if (CheckTimer <= diff)
-            {
-                Player* player = Unit::GetPlayer(*me, PlayerGUID);
-                if (!player)
-                {
-                    me->DespawnOrUnsummon();
-                    return;
-                }
-
-                if (me->IsWithinDist(player, 10) && me->GetPositionX() > player->GetPositionX() && !Reached)
-                {
-                    DoScriptText(SAY_RIZZLE_FINAL, me);
-                    me->SetUInt32Value(UNIT_NPC_FLAGS, 1);
-                    me->setFaction(35);
-                    me->GetMotionMaster()->MoveIdle();
-                    me->RemoveAurasDueToSpell(SPELL_PERIODIC_DEPTH_CHARGE);
-                    Reached = true;
-                }
-
-                CheckTimer = 1000;
-            } else CheckTimer -= diff;
-
-        }
-
-        void SendText(int32 iTextEntry, Player* player)
-        {
-            LocaleConstant loc_idx = player->GetSession()->GetSessionDbLocaleIndex();
-            const char* text = sObjectMgr->GetTrinityString(iTextEntry, loc_idx);
-            sWorld->SendServerMessage(SERVER_MSG_STRING, text, player);
-        }
-
-        void AttackStart(Unit* who)
-        {
-            if (!who || PlayerGUID)
-                return;
-
-            if (who->GetTypeId() == TYPEID_PLAYER && CAST_PLR(who)->GetQuestStatus(QUEST_CHASING_THE_MOONSTONE) == QUEST_STATUS_INCOMPLETE)
-            {
-                PlayerGUID = who->GetGUID();
-                DoScriptText(SAY_RIZZLE_START, me);
-                DoCast(who, SPELL_RIZZLE_BLACKJACK, false);
-                return;
-            }
-        }
-
-        void EnterCombat(Unit* /*who*/) {}
-
-        void MovementInform(uint32 type, uint32 id)
-        {
-            if (type != POINT_MOTION_TYPE)
-                return;
-
-            if (id == 57)
-            {
-                me->DespawnOrUnsummon();
-                return;
-            }
-
-            ++CurrWP;
-            ContinueWP = true;
-        }
-    };
-};
-
-/*####
-# mob_depth_charge
-####*/
-class mob_depth_charge : public CreatureScript
-{
-public:
-    mob_depth_charge() : CreatureScript("mob_depth_charge") { }
-
-    CreatureAI* GetAI(Creature* creature) const
-    {
-        return new mob_depth_chargeAI (creature);
-    }
-
-    struct mob_depth_chargeAI : public ScriptedAI
-    {
-        mob_depth_chargeAI(Creature* creature) : ScriptedAI(creature) {}
-
-        bool WeMustDie;
-        uint32 WeMustDieTimer;
-
-        void Reset()
-        {
-            me->SetUnitMovementFlags(MOVEMENTFLAG_HOVER | MOVEMENTFLAG_SWIMMING);
-            me->SetFlag(UNIT_FIELD_FLAGS, UNIT_FLAG_NOT_SELECTABLE);
-            WeMustDie = false;
-            WeMustDieTimer = 1000;
-        }
-
-        void UpdateAI(const uint32 diff)
-        {
-            if (WeMustDie)
-            {
-                if (WeMustDieTimer <= diff)
-                    me->DespawnOrUnsummon();
-                else
-                    WeMustDieTimer -= diff;
-            }
-            return;
-        }
-
-        void MoveInLineOfSight(Unit* who)
-        {
-            if (!who)
-                return;
-
-            if (who->GetTypeId() == TYPEID_PLAYER && me->IsWithinDistInMap(who, 5))
-            {
-                DoCast(who, SPELL_DEPTH_CHARGE_TRAP);
-                WeMustDie = true;
-                return;
-            }
-        }
-
-        void AttackStart(Unit* /*who*/) {}
-
-        void EnterCombat(Unit* /*who*/) {}
-    };
-};
-
->>>>>>> 941be9cd
 void AddSC_azshara()
 {
 }