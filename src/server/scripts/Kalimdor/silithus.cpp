--- conflicted
+++ resolved
@@ -224,931 +224,8 @@
 
 };
 
-<<<<<<< HEAD
-=======
-/*####
-# quest_a_pawn_on_the_eternal_board (Defines)
-####*/
-enum EternalBoard
-{
-    QUEST_A_PAWN_ON_THE_ETERNAL_BOARD = 8519,
-
-    FACTION_HOSTILE = 14,
-    FACTION_FRIENDLY = 35,
-
-    C_ANACHRONOS = 15381,
-    C_FANDRAL_STAGHELM = 15382,
-    C_ARYGOS = 15380,
-    C_MERITHRA = 15378,
-    C_CAELESTRASZ = 15379,
-
-    ANACHRONOS_SAY_1 = -1350000,
-    ANACHRONOS_SAY_2 = -1350001,
-    ANACHRONOS_SAY_3 = -1350002,
-    ANACHRONOS_SAY_4 = -1350003,
-    ANACHRONOS_SAY_5 = -1350004,
-    ANACHRONOS_SAY_6 = -1350005,
-    ANACHRONOS_SAY_7 = -1350006,
-    ANACHRONOS_SAY_8 = -1350007,
-    ANACHRONOS_SAY_9 = -1350008,
-    ANACHRONOS_SAY_10 = -1350009,
-    ANACHRONOS_EMOTE_1 = -1350010,
-    ANACHRONOS_EMOTE_2 = -1350011,
-    ANACHRONOS_EMOTE_3 = -1350012,
-
-    FANDRAL_SAY_1 = -1350013,
-    FANDRAL_SAY_2 = -1350014,
-    FANDRAL_SAY_3 = -1350015,
-    FANDRAL_SAY_4 = -1350016,
-    FANDRAL_SAY_5 = -1350017,
-    FANDRAL_SAY_6 = -1350018,
-    FANDRAL_EMOTE_1 = -1350019,
-    FANDRAL_EMOTE_2 = -1350020,
-
-    CAELESTRASZ_SAY_1 = -1350021,
-    CAELESTRASZ_SAY_2 = -1350022,
-    CAELESTRASZ_YELL_1 = -1350023,
-
-    ARYGOS_SAY_1 = -1350024,
-    ARYGOS_YELL_1 = -1350025,
-    ARYGOS_EMOTE_1 = -1350026,
-
-    MERITHRA_SAY_1 = -1350027,
-    MERITHRA_SAY_2 = -1350028,
-    MERITHRA_YELL_1 = -1350029,
-    MERITHRA_EMOTE_1 = -1350030,
-
-    GO_GATE_OF_AHN_QIRAJ = 176146,
-    GO_GLYPH_OF_AHN_QIRAJ = 176148,
-    GO_ROOTS_OF_AHN_QIRAJ = 176147
-};
-/*#####
-# Quest: A Pawn on the Eternal Board
-#####*/
-
-/* ContentData
-A Pawn on the Eternal Board - creatures, gameobjects and defines
-mob_qiraj_war_spawn : Adds that are summoned in the Qiraj gates battle.
-npc_anachronos_the_ancient : Creature that controls the event.
-npc_anachronos_quest_trigger: controls the spawning of the BG War mobs.
-go_crystalline_tear : GameObject that begins the event and hands out quest
-TO DO: get correct spell IDs and timings for spells cast upon dragon transformations
-TO DO: Dragons should use the HandleEmoteCommand(EMOTE_ONESHOT_LIFTOFF) after transformation, but for some unknown reason it doesnt work.
-EndContentData */
-
-#define EVENT_AREA_RADIUS 65 //65yds
-#define EVENT_COOLDOWN 500000 //in ms. appear after event completed or failed (should be = Adds despawn time)
-
-struct QuestCinematic
-{
-    int32 TextId;
-    uint32 Creature, Timer;
-};
-
-// Creature 0 - Anachronos, 1 - Fandral, 2 - Arygos, 3 - Merithra, 4 - Caelestrasz
-static QuestCinematic EventAnim[]=
-{
-    {ANACHRONOS_SAY_1, 0, 2000},
-    {FANDRAL_SAY_1, 1, 4000},
-    {MERITHRA_EMOTE_1, 3, 500},
-    {MERITHRA_SAY_1, 3, 500},
-    {ARYGOS_EMOTE_1, 2, 2000},
-    {CAELESTRASZ_SAY_1, 4, 8000},
-    {MERITHRA_SAY_2, 3, 6000},
-    {0, 3, 2000},
-    {MERITHRA_YELL_1, 3, 2500},
-    {0, 3, 3000}, //Morph
-    {0, 3, 4000}, //EmoteLiftoff
-    {0, 3, 4000}, // spell
-    {0, 3, 1250}, //fly
-    {0, 3, 250}, //remove flags
-    {ARYGOS_SAY_1, 2, 3000},
-    {0, 3, 2000},
-    {ARYGOS_YELL_1, 2, 3000},
-    {0, 3, 3000}, //Morph
-    {0, 3, 4000}, //EmoteLiftoff
-    {0, 3, 4000}, // spell
-    {0, 3, 1000}, //fly
-    {0, 3, 1000}, //remove flags
-    {CAELESTRASZ_SAY_2, 4, 5000},
-    {0, 3, 3000},
-    {CAELESTRASZ_YELL_1, 4, 3000},
-    {0, 3, 3000}, //Morph
-    {0, 3, 4000}, //EmoteLiftoff
-    {0, 3, 2500}, // spell
-    {ANACHRONOS_SAY_2, 0, 2000},
-    {0, 3, 250}, //fly
-    {0, 3, 25}, //remove flags
-    {FANDRAL_SAY_2, 1, 3000},
-    {ANACHRONOS_SAY_3, 0, 10000}, //Both run through the armies
-    {0, 3, 2000}, // Sands will stop
-    {0, 3, 8000}, // Summon Gate
-    {ANACHRONOS_SAY_4, 0, 4000},
-    {0, 0, 2000}, //spell 1-> Arcane cosmetic (Mobs freeze)
-    {0, 0, 5000}, //Spell 2-> Arcane long cosmetic (barrier appears) (Barrier -> Glyphs)
-    {0, 0, 7000}, //BarrieR
-    {0, 0, 4000}, //Glyphs
-    {ANACHRONOS_SAY_5, 0, 2000},
-    {0, 0, 4000}, // Roots
-    {FANDRAL_SAY_3, 1, 3000}, //Root Text
-    {FANDRAL_EMOTE_1, 1, 3000}, //falls knee
-    {ANACHRONOS_SAY_6, 0, 3000},
-    {ANACHRONOS_SAY_7, 0, 3000},
-    {ANACHRONOS_SAY_8, 0, 8000},
-    {ANACHRONOS_EMOTE_1, 0, 1000}, //Give Scepter
-    {FANDRAL_SAY_4, 1, 3000},
-    {FANDRAL_SAY_5, 1, 3000}, //->Equip hammer~Scepter, throw it at door
-    {FANDRAL_EMOTE_2, 1, 3000}, //Throw hammer at door.
-    {ANACHRONOS_SAY_9, 0, 3000},
-    {FANDRAL_SAY_6, 1, 3000}, //fandral goes away
-    {ANACHRONOS_EMOTE_2, 0, 3000},
-    {ANACHRONOS_EMOTE_3, 0, 3000},
-    {0, 0, 2000},
-    {0, 0, 2000},
-    {0, 0, 4000},
-    {ANACHRONOS_SAY_10, 0, 3000},
-    {0, 0, 2000},
-    {0, 0, 3000},
-    {0, 0, 15000},
-    {0, 0, 5000},
-    {0, 0, 3500},
-    {0, 0, 5000},
-    {0, 0, 3500},
-    {0, 0, 5000},
-    {0, 0, 0}
-};
-
-//Cordinates for Spawns
-Position const SpawnLocation[] =
-{
-    {-8085.0f, 1528.0f, 2.61f, 3.141592f}, //Kaldorei Infantry
-    {-8080.0f, 1526.0f, 2.61f, 3.141592f}, //Kaldorei Infantry
-    {-8085.0f, 1524.0f, 2.61f, 3.141592f}, //Kaldorei Infantry
-    {-8080.0f, 1522.0f, 2.61f, 3.141592f}, //Kaldorei Infantry
-    {-8085.0f, 1520.0f, 2.61f, 3.141592f}, //Kaldorei Infantry
-
-    {-8085.0f, 1524.0f, 2.61f, 3.141592f}, //Kaldorei Infantry
-    {-8080.0f, 1522.0f, 2.61f, 3.141592f}, //Kaldorei Infantry
-    {-8085.0f, 1520.0f, 2.61f, 3.141592f}, //Kaldorei Infantry
-    {-8080.0f, 1518.0f, 2.61f, 3.141592f}, //Kaldorei Infantry
-    {-8085.0f, 1516.0f, 2.61f, 3.141592f}, //Kaldorei Infantry
-
-    {-8085.0f, 1518.0f, 2.61f, 3.141592f}, //Kaldorei Infantry
-    {-8080.0f, 1516.0f, 2.61f, 3.141592f}, //Kaldorei Infantry
-    {-8080.0f, 1520.0f, 2.61f, 3.141592f}, //Kaldorei Infantry
-    {-8080.0f, 1424.0f, 2.61f, 3.141592f}, //Kaldorei Infantry
-    {-8085.0f, 1422.0f, 2.61f, 3.141592f}, //Kaldorei Infantry
-    // 2 waves of warriors
-    {-8082.0f, 1528.0f, 2.61f, 3.141592f}, //Kaldorei Infantry
-    {-8078.0f, 1525.0f, 2.61f, 3.141592f}, //Kaldorei Infantry
-    {-8082.0f, 1524.0f, 2.61f, 3.141592f}, //Kaldorei Infantry
-    {-8078.0f, 1526.0f, 2.61f, 3.141592f}, //Kaldorei Infantry
-    {-8082.0f, 1527.0f, 2.61f, 3.141592f}, //Kaldorei Infantry
-
-    {-8082.0f, 1524.0f, 2.61f, 3.141592f}, //Kaldorei Infantry
-    {-8078.0f, 1522.0f, 2.61f, 3.141592f}, //Kaldorei Infantry
-    {-8082.0f, 1520.0f, 2.61f, 3.141592f}, //Kaldorei Infantry
-    {-8078.0f, 1518.0f, 2.61f, 3.141592f}, //Kaldorei Infantry
-    {-8082.0f, 1516.0f, 2.61f, 3.141592f}, //Kaldorei Infantry
-
-    {-8082.0f, 1523.0f, 2.61f, 3.141592f}, //Kaldorei Infantry
-    {-8078.0f, 1521.0f, 2.61f, 3.141592f}, //Kaldorei Infantry
-    {-8082.0f, 1528.0f, 2.61f, 3.141592f}, //Kaldorei Infantry
-    {-8078.0f, 1519.0f, 2.61f, 3.141592f}, //Kaldorei Infantry
-    {-8082.0f, 1526.0f, 2.61f, 3.141592f}, //Kaldorei Infantry
-
-    {-8082.0f, 1524.0f, 2.61f, 3.141592f}, //Kaldorei Infantry
-    {-8078.0f, 1522.0f, 2.61f, 3.141592f}, //Kaldorei Infantry
-    {-8082.0f, 1520.0f, 2.61f, 3.141592f}, //Kaldorei Infantry
-    {-8078.0f, 1518.0f, 2.61f, 3.141592f}, //Kaldorei Infantry
-    {-8082.0f, 1516.0f, 2.61f, 3.141592f}, //Kaldorei Infantry
-
-    {-8088.0f, 1510.0f, 2.61f, 0.0f}, //Anubisath Conqueror
-    {-8084.0f, 1520.0f, 2.61f, 0.0f}, //Anubisath Conqueror
-    {-8088.0f, 1530.0f, 2.61f, 0.0f}, //Anubisath Conqueror
-
-    {-8080.0f, 1513.0f, 2.61f, 0.0f}, //Qiraj Wasp
-    {-8082.0f, 1523.0f, 2.61f, 0.0f}, //Qiraj Wasp
-    {-8085.0f, 1518.0f, 2.61f, 0.0f}, //Qiraj Wasp
-    {-8082.0f, 1516.0f, 2.61f, 0.0f}, //Qiraj Wasp
-    {-8085.0f, 1520.0f, 2.61f, 0.0f}, //Qiraj Wasp
-    {-8080.0f, 1528.0f, 2.61f, 0.0f}, //Qiraj Wasp
-
-    {-8082.0f, 1513.0f, 2.61f, 0.0f}, //Qiraj Wasp
-    {-8079.0f, 1523.0f, 2.61f, 0.0f}, //Qiraj Wasp
-    {-8080.0f, 1531.0f, 2.61f, 0.0f}, //Qiraj Wasp
-    {-8079.0f, 1516.0f, 2.61f, 0.0f}, //Qiraj Wasp
-    {-8082.0f, 1520.0f, 2.61f, 0.0f}, //Qiraj Wasp
-    {-8080.0f, 1518.0f, 2.61f, 0.0f}, //Qiraj Wasp
-
-    {-8081.0f, 1514.0f, 2.61f, 0.0f}, //Qiraj Tank
-    {-8081.0f, 1520.0f, 2.61f, 0.0f}, //Qiraj Tank
-    {-8081.0f, 1526.0f, 2.61f, 0.0f}, //Qiraj Tank
-    {-8081.0f, 1512.0f, 2.61f, 0.0f}, //Qiraj Tank
-    {-8082.0f, 1520.0f, 2.61f, 0.0f}, //Qiraj Tank
-    {-8081.0f, 1528.0f, 2.61f, 0.0f}, //Qiraj Tank
-
-    {-8082.0f, 1513.0f, 2.61f, 3.141592f}, //Anubisath Conqueror
-    {-8082.0f, 1520.0f, 2.61f, 3.141592f}, //Anubisath Conqueror
-    {-8082.0f, 1527.0f, 2.61f, 3.141592f}, //Anubisath Conqueror
-};
-
-struct WaveData
-{
-    uint8 SpawnCount, UsedSpawnPoint;
-    uint32 CreatureId, SpawnTimer, YellTimer, DespTimer;
-    int32 WaveTextId;
-};
-
-static WaveData WavesInfo[5] =
-{
-    {30,  0, 15423, 0, 0, 24000, 0},    // Kaldorei Soldier
-    { 3, 35, 15424, 0, 0, 24000, 0},    // Anubisath Conqueror
-    {12, 38, 15414, 0, 0, 24000, 0},    // Qiraji Wasps
-    { 6, 50, 15422, 0, 0, 24000, 0},    // Qiraji Tanks
-    {15, 15, 15423, 0, 0, 24000, 0}     // Kaldorei Soldier
-
-};
-
-struct SpawnSpells
-{
-    uint32 Timer1, Timer2, SpellId;
-};
-
-static SpawnSpells SpawnCast[4] =
-{
-    {100000, 2000, 33652},   // Stop Time
-    {38500, 300000, 28528},  // Poison Cloud
-    {58000, 300000, 35871},  // Frost Debuff (need correct spell)
-    {80950, 300000, 42075},  // Fire Explosion (need correct spell however this one looks cool)
-};
-/*#####
-# npc_anachronos_the_ancient
-######*/
-class npc_anachronos_the_ancient : public CreatureScript
-{
-public:
-    npc_anachronos_the_ancient() : CreatureScript("npc_anachronos_the_ancient") { }
-
-    CreatureAI* GetAI(Creature* creature) const
-    {
-        return new npc_anachronos_the_ancientAI(creature);
-    }
-
-    struct npc_anachronos_the_ancientAI : public ScriptedAI
-    {
-        npc_anachronos_the_ancientAI(Creature* creature) : ScriptedAI(creature) {}
-
-        uint32 AnimationTimer;
-        uint8 AnimationCount;
-
-        uint64 AnachronosQuestTriggerGUID;
-        uint64 MerithraGUID;
-        uint64 ArygosGUID;
-        uint64 CaelestraszGUID;
-        uint64 FandralGUID;
-        uint64 PlayerGUID;
-        bool eventEnd;
-
-        void Reset()
-        {
-            AnimationTimer = 1500;
-            AnimationCount = 0;
-            AnachronosQuestTriggerGUID = 0;
-            MerithraGUID = 0;
-            ArygosGUID = 0;
-            CaelestraszGUID = 0;
-            FandralGUID = 0;
-            PlayerGUID = 0;
-            eventEnd = false;
-
-            me->SetFlag(UNIT_FIELD_FLAGS, UNIT_FLAG_NON_ATTACKABLE);
-        }
-
-        void HandleAnimation()
-        {
-            Player* player = Unit::GetPlayer(*me, PlayerGUID);
-            if (!player)
-                return;
-
-            Unit* Fandral = player->FindNearestCreature(C_FANDRAL_STAGHELM, 100.0f, me);
-            Unit* Arygos = player->FindNearestCreature(C_ARYGOS, 100.0f, me);
-            Unit* Caelestrasz = player->FindNearestCreature(C_CAELESTRASZ, 100.0f, me);
-            Unit* Merithra = player->FindNearestCreature(C_MERITHRA, 100.0f, me);
-
-            if (!Fandral || !Arygos || !Caelestrasz || !Merithra)
-                return;
-
-            AnimationTimer = EventAnim[AnimationCount].Timer;
-            if (eventEnd == false)
-            {
-                switch (AnimationCount)
-                {
-                    case 0:
-                        DoScriptText(ANACHRONOS_SAY_1, me, Fandral);
-                        break;
-                    case 1:
-                        Fandral->SetTarget(me->GetGUID());
-                        DoScriptText(FANDRAL_SAY_1, Fandral, me);
-                        break;
-                    case 2:
-                        Fandral->SetTarget(0);
-                        DoScriptText(MERITHRA_EMOTE_1, Merithra);
-                        break;
-                    case 3:
-                        DoScriptText(MERITHRA_SAY_1, Merithra);
-                        break;
-                    case 4:
-                        DoScriptText(ARYGOS_EMOTE_1, Arygos);
-                        break;
-                    case 5:
-                        Caelestrasz->SetTarget(Fandral->GetGUID());
-                        DoScriptText(CAELESTRASZ_SAY_1, Caelestrasz);
-                        break;
-                    case 6:
-                        DoScriptText(MERITHRA_SAY_2, Merithra);
-                        break;
-                    case 7:
-                        Caelestrasz->SetTarget(0);
-                        Merithra->GetMotionMaster()->MoveCharge(-8065, 1530, 2.61f, 10);
-                        break;
-                    case 8:
-                        DoScriptText(MERITHRA_YELL_1, Merithra);
-                        break;
-                    case 9:
-                        Merithra->CastSpell(Merithra, 25105, true);
-                        break;
-                    case 10:
-                        Merithra->HandleEmoteCommand(EMOTE_ONESHOT_LIFTOFF);
-                        Merithra->SetDisableGravity(true);
-                        Merithra->GetMotionMaster()->MoveCharge(-8065, 1530, 6.61f, 3);
-                        break;
-                    case 11:
-                        Merithra->CastSpell(Merithra, 24818, false);
-                        break;
-                    case 12:
-                        Merithra->GetMotionMaster()->MoveCharge(-8100, 1530, 50, 42);
-                        break;
-                    case 13:
-                        break;
-                    case 14:
-                        DoScriptText(ARYGOS_SAY_1, Arygos);
-                        Merithra->SetVisible(false);
-                        break;
-                    case 15:
-                        Arygos->GetMotionMaster()->MoveCharge(-8065, 1530, 2.61f, 10);
-                        Merithra->GetMotionMaster()->MoveCharge(-8034.535f, 1535.14f, 2.61f, 42);
-                        break;
-                    case 16:
-                        DoScriptText(ARYGOS_YELL_1, Arygos);
-                        break;
-                    case 17:
-                        Arygos->CastSpell(Arygos, 25107, true);
-                        break;
-                    case 18:
-                        Arygos->HandleEmoteCommand(EMOTE_ONESHOT_LIFTOFF);
-                        Arygos->SetDisableGravity(true);
-                        Arygos->GetMotionMaster()->MoveCharge(-8065, 1530, 6.61f, 42);
-                        break;
-                    case 19:
-                        Arygos->CastSpell(Arygos, 50505, false);
-                        break;
-                    case 20:
-                        Arygos->GetMotionMaster()->MoveCharge(-8095, 1530, 50, 42);
-                        break;
-                    case 21:
-                        break;
-                    case 22:
-                        DoScriptText(CAELESTRASZ_SAY_2, Caelestrasz, Fandral);
-                        break;
-                    case 23:
-                        Caelestrasz->GetMotionMaster()->MoveCharge(-8065, 1530, 2.61f, 10);
-                        Arygos->SetVisible(false);
-                        Arygos->GetMotionMaster()->MoveCharge(-8034.535f, 1535.14f, 2.61f, 10);
-                        break;
-                    case 24:
-                        DoScriptText(CAELESTRASZ_YELL_1, Caelestrasz);
-                        break;
-                    case 25:
-                        Caelestrasz->CastSpell(Caelestrasz, 25106, true);
-                        break;
-                    case 26:
-                        Caelestrasz->HandleEmoteCommand(254);
-                        Caelestrasz->SetDisableGravity(true);
-                        Caelestrasz->GetMotionMaster()->MoveCharge(-8065, 1530, 7.61f, 4);
-                        break;
-                    case 27:
-                        Caelestrasz->CastSpell(Caelestrasz, 54293, false);
-                        break;
-                    case 28:
-                        DoScriptText(ANACHRONOS_SAY_2, me, Fandral);
-                        break;
-                    case 29:
-                        Caelestrasz->GetMotionMaster()->MoveCharge(-8095, 1530, 50, 42);
-                        DoScriptText(FANDRAL_SAY_2, Fandral, me);
-                        break;
-                    case 30:
-                        break;
-                    case 31:
-                        DoScriptText(ANACHRONOS_SAY_3, me, Fandral);
-                        break;
-                    case 32:
-                        Caelestrasz->SetVisible(false);
-                        Caelestrasz->GetMotionMaster()->MoveCharge(-8034.535f, 1535.14f, 2.61f, 42);
-                        Fandral->GetMotionMaster()->MoveCharge(-8108, 1529, 2.77f, 8);
-                        me->GetMotionMaster()->MoveCharge(-8113, 1525, 2.77f, 8);
-                        break;//both run to the gate
-                    case 33:
-                        DoScriptText(ANACHRONOS_SAY_4, me);
-                        Caelestrasz->GetMotionMaster()->MoveCharge(-8050, 1473, 65, 15);
-                        break; //Text: sands will stop
-                    case 34:
-                        DoCast(player, 23017, true);//Arcane Channeling
-                        break;
-                    case 35:
-                        me->CastSpell(-8088, 1520.43f, 2.67f, 25158, true);
-                        break;
-                    case 36:
-                        DoCast(player, 25159, true);
-                        break;
-                    case 37:
-                        me->SummonGameObject(GO_GATE_OF_AHN_QIRAJ, -8130, 1525, 17.5f, 0, 0, 0, 0, 0, 0);
-                        break;
-                    case 38:
-                        DoCast(player, 25166, true);
-                        me->SummonGameObject(GO_GLYPH_OF_AHN_QIRAJ, -8130, 1525, 17.5f, 0, 0, 0, 0, 0, 0);
-                        break;
-                    case 39:
-                        DoScriptText(ANACHRONOS_SAY_5, me, Fandral);
-                        break;
-                    case 40:
-                        Fandral->CastSpell(me, 25167, true);
-                        break;
-                    case 41:
-                        Fandral->SummonGameObject(GO_ROOTS_OF_AHN_QIRAJ, -8130, 1525, 17.5f, 0, 0, 0, 0, 0, 0);
-                        DoScriptText(FANDRAL_SAY_3, Fandral);
-                        break;
-                    case 42:
-                        me->CastStop();
-                        DoScriptText(FANDRAL_EMOTE_1, Fandral);
-                        break;
-                    case 43:
-                        Fandral->CastStop();
-                        break;
-                    case 44:
-                        DoScriptText(ANACHRONOS_SAY_6, me);
-                        break;
-                    case 45:
-                        DoScriptText(ANACHRONOS_SAY_7, me);
-                        break;
-                    case 46:
-                        DoScriptText(ANACHRONOS_SAY_8, me);
-                        me->GetMotionMaster()->MoveCharge(-8110, 1527, 2.77f, 4);
-                        break;
-                    case 47:
-                        DoScriptText(ANACHRONOS_EMOTE_1, me);
-                        break;
-                    case 48:
-                        DoScriptText(FANDRAL_SAY_4, Fandral, me);
-                        break;
-                    case 49:
-                        DoScriptText(FANDRAL_SAY_5, Fandral, me);
-                        break;
-                    case 50:
-                        DoScriptText(FANDRAL_EMOTE_2, Fandral);
-                        Fandral->CastSpell(-8127, 1525, 17.5f, 33806, true);
-                        break;
-                    case 51:
-                    {
-                        uint32 entries[4] = { 15423, 15424, 15414, 15422 };
                         Unit* mob = NULL;
-                        for (uint8 i = 0; i < 4; ++i)
-                        {
-                            mob = player->FindNearestCreature(entries[i], 50, me);
-                            while (mob)
-                            {
-                                mob->RemoveFromWorld();
-                                mob = player->FindNearestCreature(15423, 50, me);
-                            }
-                        }
-                        break;
-                    }
-                    case 52:
-                        Fandral->GetMotionMaster()->MoveCharge(-8028.75f, 1538.795f, 2.61f, 4);
-                        DoScriptText(ANACHRONOS_SAY_9, me, Fandral);
-                        break;
-                    case 53:
-                        DoScriptText(FANDRAL_SAY_6, Fandral);
-                        break;
-                    case 54:
-                        DoScriptText(ANACHRONOS_EMOTE_2, me);
-                        break;
-                    case 55:
-                        Fandral->SetVisible(false);
-                        break;
-                    case 56:
-                        DoScriptText(ANACHRONOS_EMOTE_3, me);
-                        me->GetMotionMaster()->MoveCharge(-8116, 1522, 3.65f, 4);
-                        break;
-                    case 57:
-                        me->GetMotionMaster()->MoveCharge(-8116.7f, 1527, 3.7f, 4);
-                        break;
-                    case 58:
-                        me->GetMotionMaster()->MoveCharge(-8112.67f, 1529.9f, 2.86f, 4);
-                        break;
-                    case 59:
-                        me->GetMotionMaster()->MoveCharge(-8117.99f, 1532.24f, 3.94f, 4);
-                        break;
-                    case 60:
-                        if (player)
-                            DoScriptText(ANACHRONOS_SAY_10, me, player);
-                        me->GetMotionMaster()->MoveCharge(-8113.46f, 1524.16f, 2.89f, 4);
-                        break;
-                    case 61:
-                        me->GetMotionMaster()->MoveCharge(-8057.1f, 1470.32f, 2.61f, 6);
-                        if (player->IsInRange(me, 0, 15))
-                            player->GroupEventHappens(QUEST_A_PAWN_ON_THE_ETERNAL_BOARD, me);
-                        break;
-                    case 62:
-                        me->SetDisplayId(15500);
-                        break;
-                    case 63:
-                        me->HandleEmoteCommand(254);
-                        me->SetDisableGravity(true);
-                        break;
-                    case 64:
-                        me->GetMotionMaster()->MoveCharge(-8000, 1400, 150, 9);
-                        break;
-                    case 65:
-                        me->SetVisible(false);
-                        if (Creature* AnachronosQuestTrigger = (Unit::GetCreature(*me, AnachronosQuestTriggerGUID)))
-                        {
-                            DoScriptText(ARYGOS_YELL_1, me);
-                            AnachronosQuestTrigger->AI()->EnterEvadeMode();
-                            eventEnd=true;
-                        }
-                        break;
-                }
-            }
-            ++AnimationCount;
-        }
-        void UpdateAI(const uint32 diff)
-        {
-            if (AnimationTimer)
-            {
-                if (AnimationTimer <= diff)
-                    HandleAnimation();
-                else AnimationTimer -= diff;
-            }
-            if (AnimationCount < 65)
-                me->CombatStop();
-            if (AnimationCount == 65 || eventEnd)
-                me->AI()->EnterEvadeMode();
-        }
-    };
-
-};
-
-/*######
-# mob_qiraj_war_spawn
-######*/
-
-class mob_qiraj_war_spawn : public CreatureScript
-{
-public:
-    mob_qiraj_war_spawn() : CreatureScript("mob_qiraj_war_spawn") { }
-
-    CreatureAI* GetAI(Creature* creature) const
-    {
-        return new mob_qiraj_war_spawnAI(creature);
-    }
-
-    struct mob_qiraj_war_spawnAI : public ScriptedAI
-    {
-        mob_qiraj_war_spawnAI(Creature* creature) : ScriptedAI(creature) {}
-
-        uint64 MobGUID;
-        uint64 PlayerGUID;
-        uint32 SpellTimer1, SpellTimer2, SpellTimer3, SpellTimer4;
-        bool Timers;
-        bool hasTarget;
-
-        void Reset()
-        {
-            MobGUID = 0;
-            PlayerGUID = 0;
-            Timers = false;
-            hasTarget = false;
-        }
-
-        void EnterCombat(Unit* /*who*/) {}
-        void JustDied(Unit* /*slayer*/);
-
-        void UpdateAI(const uint32 diff)
-        {
-            if (!Timers)
-            {
-                if (me->GetEntry() == 15424 || me->GetEntry() == 15422 || me->GetEntry() == 15414) //all but Kaldorei Soldiers
-                {
-                    SpellTimer1 = SpawnCast[1].Timer1;
-                    SpellTimer2 = SpawnCast[2].Timer1;
-                    SpellTimer3 = SpawnCast[3].Timer1;
-                }
-                if (me->GetEntry() == 15423 || me->GetEntry() == 15424 || me->GetEntry() == 15422 || me->GetEntry() == 15414)
-                    SpellTimer4 = SpawnCast[0].Timer1;
-                Timers = true;
-            }
-            if (me->GetEntry() == 15424 || me->GetEntry() == 15422|| me->GetEntry() == 15414)
-            {
-                if (SpellTimer1 <= diff)
-                {
-                    DoCast(me, SpawnCast[1].SpellId);
-                    DoCast(me, 24319);
-                    SpellTimer1 = SpawnCast[1].Timer2;
-                } else SpellTimer1 -= diff;
-                if (SpellTimer2 <= diff)
-                {
-                    DoCast(me, SpawnCast[2].SpellId);
-                    SpellTimer2 = SpawnCast[2].Timer2;
-                } else SpellTimer2 -= diff;
-                if (SpellTimer3 <= diff)
-                {
-                    DoCast(me, SpawnCast[3].SpellId);
-                    SpellTimer3 = SpawnCast[3].Timer2;
-                } else SpellTimer3 -= diff;
-            }
-            if (me->GetEntry() == 15423 || me->GetEntry() == 15424 || me->GetEntry() == 15422 || me->GetEntry() == 15414)
-            {
-                if (SpellTimer4 <= diff)
-                {
-                    me->RemoveAllAttackers();
-                    me->AttackStop();
-                    DoCast(me, 15533);
-                    SpellTimer4 = SpawnCast[0].Timer2;
-                } else SpellTimer4 -= diff;
-            }
-            if (!hasTarget)
-            {
                 Unit* target = NULL;
-                if (me->GetEntry() == 15424 || me->GetEntry() == 15422 || me->GetEntry() == 15414)
-                    target = me->FindNearestCreature(15423, 20, true);
-                if (me->GetEntry() == 15423)
-                {
-                    uint8 tar = urand(0, 2);
-
-                    if (tar == 0)
-                        target = me->FindNearestCreature(15422, 20, true);
-                    else if (tar == 1)
-                        target = me->FindNearestCreature(15424, 20, true);
-                    else if (tar == 2)
-                        target = me->FindNearestCreature(15414, 20, true);
-                }
-                hasTarget = true;
-                if (target)
-                    me->AI()->AttackStart(target);
-            }
-            if (!(me->FindNearestCreature(15379, 60)))
-                DoCast(me, 33652);
-
-            if (!UpdateVictim())
-            {
-                hasTarget = false;
-                return;
-            }
-
-            DoMeleeAttackIfReady();
-        }
-    };
-
-};
-
-/*#####
-# npc_anachronos_quest_trigger
-#####*/
-
-class npc_anachronos_quest_trigger : public CreatureScript
-{
-public:
-    npc_anachronos_quest_trigger() : CreatureScript("npc_anachronos_quest_trigger") { }
-
-    CreatureAI* GetAI(Creature* creature) const
-    {
-        return new npc_anachronos_quest_triggerAI(creature);
-    }
-
-    struct npc_anachronos_quest_triggerAI : public ScriptedAI
-    {
-        npc_anachronos_quest_triggerAI(Creature* creature) : ScriptedAI(creature) {}
-
-        uint64 PlayerGUID;
-
-        uint32 WaveTimer;
-        uint32 AnnounceTimer;
-
-        int8 LiveCount;
-        uint8 WaveCount;
-
-        bool EventStarted;
-        bool Announced;
-        bool Failed;
-
-        void Reset()
-        {
-            PlayerGUID = 0;
-
-            WaveTimer = 2000;
-            AnnounceTimer = 1000;
-            LiveCount = 0;
-            WaveCount = 0;
-
-            EventStarted = false;
-            Announced = false;
-            Failed = false;
-
-            me->SetVisible(false);
-        }
-
-        void SummonNextWave()
-        {
-            uint8 locIndex = WavesInfo[WaveCount].UsedSpawnPoint;
-            uint8 count = locIndex + WavesInfo[WaveCount].SpawnCount;
-
-            for (uint8 i = locIndex; i <= count; ++i)
-            {
-                uint32 desptimer = WavesInfo[WaveCount].DespTimer;
-
-                if (Creature* spawn = me->SummonCreature(WavesInfo[WaveCount].CreatureId, SpawnLocation[i], TEMPSUMMON_TIMED_OR_DEAD_DESPAWN, desptimer))
-                {
-                    if (spawn->GetEntry() == 15423)
-                        spawn->SetUInt32Value(UNIT_FIELD_DISPLAYID, 15427+rand()%4);
-                    if (i >= 30) WaveCount = 1;
-                    if (i >= 33) WaveCount = 2;
-                    if (i >= 45) WaveCount = 3;
-                    if (i >= 51) WaveCount = 4;
-
-                    if (WaveCount < 5) //1-4 Wave
-                    {
-                        if (mob_qiraj_war_spawn::mob_qiraj_war_spawnAI* spawnAI = CAST_AI(mob_qiraj_war_spawn::mob_qiraj_war_spawnAI, spawn->AI()))
-                        {
-                            spawnAI->MobGUID = me->GetGUID();
-                            spawnAI->PlayerGUID = PlayerGUID;
-                        }
-                    }
-                }
-            }
-
-            WaveTimer = WavesInfo[WaveCount].SpawnTimer;
-            AnnounceTimer = WavesInfo[WaveCount].YellTimer;
-        }
-
-        void CheckEventFail()
-        {
-            Player* player = Unit::GetPlayer(*me, PlayerGUID);
-
-            if (!player)
-                return;
-
-            if (Group* EventGroup = player->GetGroup())
-            {
-                Player* groupMember;
-
-                uint8 GroupMemberCount = 0;
-                uint8 DeadMemberCount = 0;
-                uint8 FailedMemberCount = 0;
-
-                Group::MemberSlotList const members = EventGroup->GetMemberSlots();
-
-                for (Group::member_citerator itr = members.begin(); itr!= members.end(); ++itr)
-                {
-                    groupMember = (Unit::GetPlayer(*me, itr->guid));
-                    if (!groupMember)
-                        continue;
-                    if (!groupMember->IsWithinDistInMap(me, EVENT_AREA_RADIUS) && groupMember->GetQuestStatus(QUEST_A_PAWN_ON_THE_ETERNAL_BOARD) == QUEST_STATUS_INCOMPLETE)
-                    {
-                         groupMember->FailQuest(QUEST_A_PAWN_ON_THE_ETERNAL_BOARD);
-                        ++FailedMemberCount;
-                    }
-                    ++GroupMemberCount;
-
-                    if (groupMember->isDead())
-                        ++DeadMemberCount;
-                }
-
-                if (GroupMemberCount == FailedMemberCount || !player->IsWithinDistInMap(me, EVENT_AREA_RADIUS))
-                    Failed = true; //only so event can restart
-            }
-        }
-
-        void LiveCounter()
-        {
-            --LiveCount;
-            if (!LiveCount)
-                Announced = false;
-        }
-
-        void UpdateAI(const uint32 diff)
-        {
-            if (!PlayerGUID || !EventStarted)
-                return;
-
-            if (WaveCount < 4)
-            {
-                if (!Announced && AnnounceTimer <= diff)
-                {
-                    DoScriptText(WavesInfo[WaveCount].WaveTextId, me);
-                    Announced = true;
-                } else AnnounceTimer -= diff;
-
-                if (WaveTimer <= diff)
-                    SummonNextWave();
-                else WaveTimer -= diff;
-            }
-            CheckEventFail();
-            if (WaveCount == 4 || Failed)
-                EnterEvadeMode();
-        };
-    };
-
-};
-
-void mob_qiraj_war_spawn::mob_qiraj_war_spawnAI::JustDied(Unit* /*slayer*/)
-{
-    me->RemoveCorpse();
-
-    if (!MobGUID)
-        return;
-
-    if (Creature* mob = Unit::GetCreature(*me, MobGUID))
-        if (npc_anachronos_quest_trigger::npc_anachronos_quest_triggerAI* triggerAI = CAST_AI(npc_anachronos_quest_trigger::npc_anachronos_quest_triggerAI, mob->AI()))
-            triggerAI->LiveCounter();
-
-};
-
-/*#####
-# go_crystalline_tear
-######*/
-
-class go_crystalline_tear : public GameObjectScript
-{
-public:
-    go_crystalline_tear() : GameObjectScript("go_crystalline_tear") { }
-
-    bool OnQuestAccept(Player* player, GameObject* go, Quest const* quest)
-    {
-        if (quest->GetQuestId() == QUEST_A_PAWN_ON_THE_ETERNAL_BOARD)
-        {
-            if (Creature* trigger = go->FindNearestCreature(15454, 100, player))
-            {
-                Unit* Merithra = trigger->SummonCreature(15378, -8034.535f, 1535.14f, 2.61f, 0, TEMPSUMMON_TIMED_OR_DEAD_DESPAWN, 220000);
-                Unit* Caelestrasz = trigger->SummonCreature(15379, -8032.767f, 1533.148f, 2.61f, 1.5f, TEMPSUMMON_TIMED_OR_DEAD_DESPAWN, 220000);
-                Unit* Arygos = trigger->SummonCreature(15380, -8034.52f, 1537.843f, 2.61f, 5.7f, TEMPSUMMON_TIMED_OR_DEAD_DESPAWN, 220000);
-                /* Unit* Fandral = */ trigger->SummonCreature(15382, -8028.462f, 1535.843f, 2.61f, 3.141592f, TEMPSUMMON_TIMED_OR_DEAD_DESPAWN, 220000);
-                Creature* Anachronos = trigger->SummonCreature(15381, -8028.75f, 1538.795f, 2.61f, 4, TEMPSUMMON_TIMED_OR_DEAD_DESPAWN, 220000);
-
-                if (Merithra)
-                {
-                    Merithra->SetUInt32Value(UNIT_NPC_FLAGS, 0);
-                    Merithra->SetUInt32Value(UNIT_FIELD_BYTES_1, 0);
-                    Merithra->SetUInt32Value(UNIT_FIELD_DISPLAYID, 15420);
-                    Merithra->setFaction(35);
-                }
-
-                if (Caelestrasz)
-                {
-                    Caelestrasz->SetUInt32Value(UNIT_NPC_FLAGS, 0);
-                    Caelestrasz->SetUInt32Value(UNIT_FIELD_BYTES_1, 0);
-                    Caelestrasz->SetUInt32Value(UNIT_FIELD_DISPLAYID, 15419);
-                    Caelestrasz->setFaction(35);
-                }
-
-                if (Arygos)
-                {
-                    Arygos->SetUInt32Value(UNIT_NPC_FLAGS, 0);
-                    Arygos->SetUInt32Value(UNIT_FIELD_BYTES_1, 0);
-                    Arygos->SetUInt32Value(UNIT_FIELD_DISPLAYID, 15418);
-                    Arygos->setFaction(35);
-                }
-
-                if (Anachronos)
-                {
-                    if (npc_anachronos_the_ancient::npc_anachronos_the_ancientAI* anachronosAI = CAST_AI(npc_anachronos_the_ancient::npc_anachronos_the_ancientAI, Anachronos->AI()))
-                        anachronosAI->PlayerGUID = player->GetGUID();
-
-                    if (npc_anachronos_quest_trigger::npc_anachronos_quest_triggerAI* triggerAI = CAST_AI(npc_anachronos_quest_trigger::npc_anachronos_quest_triggerAI, trigger->AI()))
-                    {
-                        triggerAI->Failed = false;
-                        triggerAI->PlayerGUID = player->GetGUID();
-                        triggerAI->EventStarted = true;
-                        triggerAI->Announced = true;
-                    }
-                }
-            }
-        }
-        return true;
-    }
-
-};
->>>>>>> e3d9768a
 
 /*###
 ## go_wind_stone
