/*
 * Copyright (C) 2008-2012 TrinityCore <http://www.trinitycore.org/>
 * Copyright (C) 2006-2009 ScriptDev2 <https://scriptdev2.svn.sourceforge.net/>
 *
 * This program is free software; you can redistribute it and/or modify it
 * under the terms of the GNU General Public License as published by the
 * Free Software Foundation; either version 2 of the License, or (at your
 * option) any later version.
 *
 * This program is distributed in the hope that it will be useful, but WITHOUT
 * ANY WARRANTY; without even the implied warranty of MERCHANTABILITY or
 * FITNESS FOR A PARTICULAR PURPOSE. See the GNU General Public License for
 * more details.
 *
 * You should have received a copy of the GNU General Public License along
 * with this program. If not, see <http://www.gnu.org/licenses/>.
 */

/* ScriptData
SDName: Silithus
SD%Complete: 100
SDComment: Quest support: 7785, 8304.
SDCategory: Silithus
EndScriptData */

/* ContentData
npc_highlord_demitrian
npcs_rutgar_and_frankal
go_wind_stone
EndContentData */

#include "ScriptMgr.h"
#include "ScriptedCreature.h"
#include "ScriptedGossip.h"
#include "Group.h"
#include "Player.h"

/*###
## npc_highlord_demitrian
###*/

#define GOSSIP_DEMITRIAN1 "What do you know of it?"
#define GOSSIP_DEMITRIAN2 "I am listening, Demitrian."
#define GOSSIP_DEMITRIAN3 "Continue, please."
#define GOSSIP_DEMITRIAN4 "A battle?"
#define GOSSIP_DEMITRIAN5 "<Nod>"
#define GOSSIP_DEMITRIAN6 "Caught unaware? How?"
#define GOSSIP_DEMITRIAN7 "So what did Ragnaros do next?"

class npc_highlord_demitrian : public CreatureScript
{
public:
    npc_highlord_demitrian() : CreatureScript("npc_highlord_demitrian") { }

    bool OnGossipSelect(Player* player, Creature* creature, uint32 /*sender*/, uint32 action)
    {
        player->PlayerTalkClass->ClearMenus();
        switch (action)
        {
        case GOSSIP_ACTION_INFO_DEF:
            player->ADD_GOSSIP_ITEM(GOSSIP_ICON_CHAT, GOSSIP_DEMITRIAN2, GOSSIP_SENDER_MAIN, GOSSIP_ACTION_INFO_DEF+1);
            player->SEND_GOSSIP_MENU(6842, creature->GetGUID());
            break;
        case GOSSIP_ACTION_INFO_DEF+1:
            player->ADD_GOSSIP_ITEM(GOSSIP_ICON_CHAT, GOSSIP_DEMITRIAN3, GOSSIP_SENDER_MAIN, GOSSIP_ACTION_INFO_DEF+2);
            player->SEND_GOSSIP_MENU(6843, creature->GetGUID());
            break;
        case GOSSIP_ACTION_INFO_DEF+2:
            player->ADD_GOSSIP_ITEM(GOSSIP_ICON_CHAT, GOSSIP_DEMITRIAN4, GOSSIP_SENDER_MAIN, GOSSIP_ACTION_INFO_DEF+3);
            player->SEND_GOSSIP_MENU(6844, creature->GetGUID());
            break;
        case GOSSIP_ACTION_INFO_DEF+3:
            player->ADD_GOSSIP_ITEM(GOSSIP_ICON_CHAT, GOSSIP_DEMITRIAN5, GOSSIP_SENDER_MAIN, GOSSIP_ACTION_INFO_DEF+4);
            player->SEND_GOSSIP_MENU(6867, creature->GetGUID());
            break;
        case GOSSIP_ACTION_INFO_DEF+4:
            player->ADD_GOSSIP_ITEM(GOSSIP_ICON_CHAT, GOSSIP_DEMITRIAN6, GOSSIP_SENDER_MAIN, GOSSIP_ACTION_INFO_DEF+5);
            player->SEND_GOSSIP_MENU(6868, creature->GetGUID());
            break;
        case GOSSIP_ACTION_INFO_DEF+5:
            player->ADD_GOSSIP_ITEM(GOSSIP_ICON_CHAT, GOSSIP_DEMITRIAN7, GOSSIP_SENDER_MAIN, GOSSIP_ACTION_INFO_DEF+6);
            player->SEND_GOSSIP_MENU(6869, creature->GetGUID());
            break;
        case GOSSIP_ACTION_INFO_DEF+6:
            player->SEND_GOSSIP_MENU(6870, creature->GetGUID());

            ItemPosCountVec dest;
            uint8 msg = player->CanStoreNewItem(NULL_BAG, NULL_SLOT, dest, 19016, 1);
            if (msg == EQUIP_ERR_OK)
                player->StoreNewItem(dest, 19016, true);
            break;
        }
        return true;
    }

    bool OnGossipHello(Player* player, Creature* creature)
    {
        if (creature->isQuestGiver())
            player->PrepareQuestMenu(creature->GetGUID());

        if (player->GetQuestStatus(7785) == QUEST_STATUS_NONE &&
            (player->HasItemCount(18563, 1, false) || player->HasItemCount(18564, 1, false)))
            player->ADD_GOSSIP_ITEM(GOSSIP_ICON_CHAT, GOSSIP_DEMITRIAN1, GOSSIP_SENDER_MAIN, GOSSIP_ACTION_INFO_DEF);

        player->SEND_GOSSIP_MENU(6812, creature->GetGUID());
            return true;
    }

};

/*###
## npcs_rutgar_and_frankal
###*/

//gossip item text best guess
#define GOSSIP_ITEM1 "I seek information about Natalia"

#define GOSSIP_ITEM2 "That sounds dangerous!"
#define GOSSIP_ITEM3 "What did you do?"
#define GOSSIP_ITEM4 "Who?"
#define GOSSIP_ITEM5 "Women do that. What did she demand?"
#define GOSSIP_ITEM6 "What do you mean?"
#define GOSSIP_ITEM7 "What happened next?"

#define GOSSIP_ITEM11 "Yes, please continue"
#define GOSSIP_ITEM12 "What language?"
#define GOSSIP_ITEM13 "The Priestess attacked you?!"
#define GOSSIP_ITEM14 "I should ask the monkey about this"
#define GOSSIP_ITEM15 "Then what..."

enum RutgarAndFrankal //trigger creatures to kill
{
    TRIGGER_FRANKAL     = 15221,
    TRIGGER_RUTGAR      = 15222
};

class npcs_rutgar_and_frankal : public CreatureScript
{
public:
    npcs_rutgar_and_frankal() : CreatureScript("npcs_rutgar_and_frankal") { }

    bool OnGossipSelect(Player* player, Creature* creature, uint32 /*sender*/, uint32 action)
    {
        player->PlayerTalkClass->ClearMenus();
        switch (action)
        {
            case GOSSIP_ACTION_INFO_DEF:
                player->ADD_GOSSIP_ITEM(GOSSIP_ICON_CHAT, GOSSIP_ITEM2, GOSSIP_SENDER_MAIN, GOSSIP_ACTION_INFO_DEF + 1);
                player->SEND_GOSSIP_MENU(7755, creature->GetGUID());
                break;
            case GOSSIP_ACTION_INFO_DEF + 1:
                player->ADD_GOSSIP_ITEM(GOSSIP_ICON_CHAT, GOSSIP_ITEM3, GOSSIP_SENDER_MAIN, GOSSIP_ACTION_INFO_DEF + 2);
                player->SEND_GOSSIP_MENU(7756, creature->GetGUID());
                break;
            case GOSSIP_ACTION_INFO_DEF + 2:
                player->ADD_GOSSIP_ITEM(GOSSIP_ICON_CHAT, GOSSIP_ITEM4, GOSSIP_SENDER_MAIN, GOSSIP_ACTION_INFO_DEF + 3);
                player->SEND_GOSSIP_MENU(7757, creature->GetGUID());
                break;
            case GOSSIP_ACTION_INFO_DEF + 3:
                player->ADD_GOSSIP_ITEM(GOSSIP_ICON_CHAT, GOSSIP_ITEM5, GOSSIP_SENDER_MAIN, GOSSIP_ACTION_INFO_DEF + 4);
                player->SEND_GOSSIP_MENU(7758, creature->GetGUID());
                break;
            case GOSSIP_ACTION_INFO_DEF + 4:
                player->ADD_GOSSIP_ITEM(GOSSIP_ICON_CHAT, GOSSIP_ITEM6, GOSSIP_SENDER_MAIN, GOSSIP_ACTION_INFO_DEF + 5);
                player->SEND_GOSSIP_MENU(7759, creature->GetGUID());
                break;
            case GOSSIP_ACTION_INFO_DEF + 5:
                player->ADD_GOSSIP_ITEM(GOSSIP_ICON_CHAT, GOSSIP_ITEM7, GOSSIP_SENDER_MAIN, GOSSIP_ACTION_INFO_DEF + 6);
                player->SEND_GOSSIP_MENU(7760, creature->GetGUID());
                break;
            case GOSSIP_ACTION_INFO_DEF + 6:
                player->SEND_GOSSIP_MENU(7761, creature->GetGUID());
                                                                //'kill' our trigger to update quest status
                player->KilledMonsterCredit(TRIGGER_RUTGAR, 0);
                break;

            case GOSSIP_ACTION_INFO_DEF + 9:
                player->ADD_GOSSIP_ITEM(GOSSIP_ICON_CHAT, GOSSIP_ITEM11, GOSSIP_SENDER_MAIN, GOSSIP_ACTION_INFO_DEF + 11);
                player->SEND_GOSSIP_MENU(7762, creature->GetGUID());
                break;
            case GOSSIP_ACTION_INFO_DEF + 10:
                player->ADD_GOSSIP_ITEM(GOSSIP_ICON_CHAT, GOSSIP_ITEM12, GOSSIP_SENDER_MAIN, GOSSIP_ACTION_INFO_DEF + 11);
                player->SEND_GOSSIP_MENU(7763, creature->GetGUID());
                break;
            case GOSSIP_ACTION_INFO_DEF + 11:
                player->ADD_GOSSIP_ITEM(GOSSIP_ICON_CHAT, GOSSIP_ITEM13, GOSSIP_SENDER_MAIN, GOSSIP_ACTION_INFO_DEF + 12);
                player->SEND_GOSSIP_MENU(7764, creature->GetGUID());
                break;
            case GOSSIP_ACTION_INFO_DEF + 12:
                player->ADD_GOSSIP_ITEM(GOSSIP_ICON_CHAT, GOSSIP_ITEM14, GOSSIP_SENDER_MAIN, GOSSIP_ACTION_INFO_DEF + 13);
                player->SEND_GOSSIP_MENU(7765, creature->GetGUID());
                break;
            case GOSSIP_ACTION_INFO_DEF + 13:
                player->ADD_GOSSIP_ITEM(GOSSIP_ICON_CHAT, GOSSIP_ITEM15, GOSSIP_SENDER_MAIN, GOSSIP_ACTION_INFO_DEF + 14);
                player->SEND_GOSSIP_MENU(7766, creature->GetGUID());
                break;
            case GOSSIP_ACTION_INFO_DEF + 14:
                player->SEND_GOSSIP_MENU(7767, creature->GetGUID());
                                                                //'kill' our trigger to update quest status
                player->KilledMonsterCredit(TRIGGER_FRANKAL, 0);
                break;
        }
        return true;
    }

    bool OnGossipHello(Player* player, Creature* creature)
    {
        if (creature->isQuestGiver())
            player->PrepareQuestMenu(creature->GetGUID());

        if (player->GetQuestStatus(8304) == QUEST_STATUS_INCOMPLETE &&
            creature->GetEntry() == 15170 &&
            !player->GetReqKillOrCastCurrentCount(8304, TRIGGER_RUTGAR))
            player->ADD_GOSSIP_ITEM(GOSSIP_ICON_CHAT, GOSSIP_ITEM1, GOSSIP_SENDER_MAIN, GOSSIP_ACTION_INFO_DEF);

        if (player->GetQuestStatus(8304) == QUEST_STATUS_INCOMPLETE &&
            creature->GetEntry() == 15171 &&
            player->GetReqKillOrCastCurrentCount(8304, TRIGGER_RUTGAR))
            player->ADD_GOSSIP_ITEM(GOSSIP_ICON_CHAT, GOSSIP_ITEM1, GOSSIP_SENDER_MAIN, GOSSIP_ACTION_INFO_DEF+9);

        player->SEND_GOSSIP_MENU(7754, creature->GetGUID());

        return true;
    }

};

<<<<<<< HEAD
=======
/*####
# quest_a_pawn_on_the_eternal_board (Defines)
####*/
enum EternalBoard
{
    QUEST_A_PAWN_ON_THE_ETERNAL_BOARD   = 8519,

    FACTION_HOSTILE                     = 14,
    FACTION_FRIENDLY                    = 35,

    C_ANACHRONOS                        = 15381,
    C_FANDRAL_STAGHELM                  = 15382,
    C_ARYGOS                            = 15380,
    C_MERITHRA                          = 15378,
    C_CAELESTRASZ                       = 15379,

    ANACHRONOS_SAY_1                    = 0,
    ANACHRONOS_SAY_2                    = 1,
    ANACHRONOS_SAY_3                    = 2,
    ANACHRONOS_SAY_4                    = 3,
    ANACHRONOS_SAY_5                    = 4,
    ANACHRONOS_SAY_6                    = 5,
    ANACHRONOS_SAY_7                    = 6,
    ANACHRONOS_SAY_8                    = 7,
    ANACHRONOS_SAY_9                    = 8,
    ANACHRONOS_SAY_10                   = 9,
    ANACHRONOS_EMOTE_1                  = 10,
    ANACHRONOS_EMOTE_2                  = 11,
    ANACHRONOS_EMOTE_3                  = 12,

    FANDRAL_SAY_1                       = 0,
    FANDRAL_SAY_2                       = 1,
    FANDRAL_SAY_3                       = 2,
    FANDRAL_SAY_4                       = 3,
    FANDRAL_SAY_5                       = 4,
    FANDRAL_SAY_6                       = 5,
    FANDRAL_EMOTE_1                     = 6,
    FANDRAL_EMOTE_2                     = 7,

    CAELESTRASZ_SAY_1                   = 0,
    CAELESTRASZ_SAY_2                   = 1,
    CAELESTRASZ_YELL_1                  = 2,

    ARYGOS_SAY_1                        = 0,
    ARYGOS_YELL_1                       = 1,
    ARYGOS_EMOTE_1                      = 2,

    MERITHRA_SAY_1                      = 0,
    MERITHRA_SAY_2                      = 1,
    MERITHRA_YELL_1                     = 2,
    MERITHRA_EMOTE_1                    = 3,

    GO_GATE_OF_AHN_QIRAJ                = 176146,
    GO_GLYPH_OF_AHN_QIRAJ               = 176148,
    GO_ROOTS_OF_AHN_QIRAJ               = 176147
};
/*#####
# Quest: A Pawn on the Eternal Board
#####*/

/* ContentData
A Pawn on the Eternal Board - creatures, gameobjects and defines
mob_qiraj_war_spawn : Adds that are summoned in the Qiraj gates battle.
npc_anachronos_the_ancient : Creature that controls the event.
npc_anachronos_quest_trigger: controls the spawning of the BG War mobs.
go_crystalline_tear : GameObject that begins the event and hands out quest
TO DO: get correct spell IDs and timings for spells cast upon dragon transformations
TO DO: Dragons should use the HandleEmoteCommand(EMOTE_ONESHOT_LIFTOFF) after transformation, but for some unknown reason it doesnt work.
EndContentData */

#define EVENT_AREA_RADIUS 65 //65yds
#define EVENT_COOLDOWN 500000 //in ms. appear after event completed or failed (should be = Adds despawn time)

struct QuestCinematic
{
    int32 TextId;
    uint32 Creature, Timer;
};

// Creature 0 - Anachronos, 1 - Fandral, 2 - Arygos, 3 - Merithra, 4 - Caelestrasz
static QuestCinematic EventAnim[]=
{
    {ANACHRONOS_SAY_1, 0, 2000},
    {FANDRAL_SAY_1, 1, 4000},
    {MERITHRA_EMOTE_1, 3, 500},
    {MERITHRA_SAY_1, 3, 500},
    {ARYGOS_EMOTE_1, 2, 2000},
    {CAELESTRASZ_SAY_1, 4, 8000},
    {MERITHRA_SAY_2, 3, 6000},
    {0, 3, 2000},
    {MERITHRA_YELL_1, 3, 2500},
    {0, 3, 3000}, //Morph
    {0, 3, 4000}, //EmoteLiftoff
    {0, 3, 4000}, // spell
    {0, 3, 1250}, //fly
    {0, 3, 250}, //remove flags
    {ARYGOS_SAY_1, 2, 3000},
    {0, 3, 2000},
    {ARYGOS_YELL_1, 2, 3000},
    {0, 3, 3000}, //Morph
    {0, 3, 4000}, //EmoteLiftoff
    {0, 3, 4000}, // spell
    {0, 3, 1000}, //fly
    {0, 3, 1000}, //remove flags
    {CAELESTRASZ_SAY_2, 4, 5000},
    {0, 3, 3000},
    {CAELESTRASZ_YELL_1, 4, 3000},
    {0, 3, 3000}, //Morph
    {0, 3, 4000}, //EmoteLiftoff
    {0, 3, 2500}, // spell
    {ANACHRONOS_SAY_2, 0, 2000},
    {0, 3, 250}, //fly
    {0, 3, 25}, //remove flags
    {FANDRAL_SAY_2, 1, 3000},
    {ANACHRONOS_SAY_3, 0, 10000}, //Both run through the armies
    {0, 3, 2000}, // Sands will stop
    {0, 3, 8000}, // Summon Gate
    {ANACHRONOS_SAY_4, 0, 4000},
    {0, 0, 2000}, //spell 1-> Arcane cosmetic (Mobs freeze)
    {0, 0, 5000}, //Spell 2-> Arcane long cosmetic (barrier appears) (Barrier -> Glyphs)
    {0, 0, 7000}, //BarrieR
    {0, 0, 4000}, //Glyphs
    {ANACHRONOS_SAY_5, 0, 2000},
    {0, 0, 4000}, // Roots
    {FANDRAL_SAY_3, 1, 3000}, //Root Text
    {FANDRAL_EMOTE_1, 1, 3000}, //falls knee
    {ANACHRONOS_SAY_6, 0, 3000},
    {ANACHRONOS_SAY_7, 0, 3000},
    {ANACHRONOS_SAY_8, 0, 8000},
    {ANACHRONOS_EMOTE_1, 0, 1000}, //Give Scepter
    {FANDRAL_SAY_4, 1, 3000},
    {FANDRAL_SAY_5, 1, 3000}, //->Equip hammer~Scepter, throw it at door
    {FANDRAL_EMOTE_2, 1, 3000}, //Throw hammer at door.
    {ANACHRONOS_SAY_9, 0, 3000},
    {FANDRAL_SAY_6, 1, 3000}, //fandral goes away
    {ANACHRONOS_EMOTE_2, 0, 3000},
    {ANACHRONOS_EMOTE_3, 0, 3000},
    {0, 0, 2000},
    {0, 0, 2000},
    {0, 0, 4000},
    {ANACHRONOS_SAY_10, 0, 3000},
    {0, 0, 2000},
    {0, 0, 3000},
    {0, 0, 15000},
    {0, 0, 5000},
    {0, 0, 3500},
    {0, 0, 5000},
    {0, 0, 3500},
    {0, 0, 5000},
    {0, 0, 0}
};

//Cordinates for Spawns
Position const SpawnLocation[] =
{
    {-8085.0f, 1528.0f, 2.61f, 3.141592f}, //Kaldorei Infantry
    {-8080.0f, 1526.0f, 2.61f, 3.141592f}, //Kaldorei Infantry
    {-8085.0f, 1524.0f, 2.61f, 3.141592f}, //Kaldorei Infantry
    {-8080.0f, 1522.0f, 2.61f, 3.141592f}, //Kaldorei Infantry
    {-8085.0f, 1520.0f, 2.61f, 3.141592f}, //Kaldorei Infantry

    {-8085.0f, 1524.0f, 2.61f, 3.141592f}, //Kaldorei Infantry
    {-8080.0f, 1522.0f, 2.61f, 3.141592f}, //Kaldorei Infantry
    {-8085.0f, 1520.0f, 2.61f, 3.141592f}, //Kaldorei Infantry
    {-8080.0f, 1518.0f, 2.61f, 3.141592f}, //Kaldorei Infantry
    {-8085.0f, 1516.0f, 2.61f, 3.141592f}, //Kaldorei Infantry

    {-8085.0f, 1518.0f, 2.61f, 3.141592f}, //Kaldorei Infantry
    {-8080.0f, 1516.0f, 2.61f, 3.141592f}, //Kaldorei Infantry
    {-8080.0f, 1520.0f, 2.61f, 3.141592f}, //Kaldorei Infantry
    {-8080.0f, 1424.0f, 2.61f, 3.141592f}, //Kaldorei Infantry
    {-8085.0f, 1422.0f, 2.61f, 3.141592f}, //Kaldorei Infantry
    // 2 waves of warriors
    {-8082.0f, 1528.0f, 2.61f, 3.141592f}, //Kaldorei Infantry
    {-8078.0f, 1525.0f, 2.61f, 3.141592f}, //Kaldorei Infantry
    {-8082.0f, 1524.0f, 2.61f, 3.141592f}, //Kaldorei Infantry
    {-8078.0f, 1526.0f, 2.61f, 3.141592f}, //Kaldorei Infantry
    {-8082.0f, 1527.0f, 2.61f, 3.141592f}, //Kaldorei Infantry

    {-8082.0f, 1524.0f, 2.61f, 3.141592f}, //Kaldorei Infantry
    {-8078.0f, 1522.0f, 2.61f, 3.141592f}, //Kaldorei Infantry
    {-8082.0f, 1520.0f, 2.61f, 3.141592f}, //Kaldorei Infantry
    {-8078.0f, 1518.0f, 2.61f, 3.141592f}, //Kaldorei Infantry
    {-8082.0f, 1516.0f, 2.61f, 3.141592f}, //Kaldorei Infantry

    {-8082.0f, 1523.0f, 2.61f, 3.141592f}, //Kaldorei Infantry
    {-8078.0f, 1521.0f, 2.61f, 3.141592f}, //Kaldorei Infantry
    {-8082.0f, 1528.0f, 2.61f, 3.141592f}, //Kaldorei Infantry
    {-8078.0f, 1519.0f, 2.61f, 3.141592f}, //Kaldorei Infantry
    {-8082.0f, 1526.0f, 2.61f, 3.141592f}, //Kaldorei Infantry

    {-8082.0f, 1524.0f, 2.61f, 3.141592f}, //Kaldorei Infantry
    {-8078.0f, 1522.0f, 2.61f, 3.141592f}, //Kaldorei Infantry
    {-8082.0f, 1520.0f, 2.61f, 3.141592f}, //Kaldorei Infantry
    {-8078.0f, 1518.0f, 2.61f, 3.141592f}, //Kaldorei Infantry
    {-8082.0f, 1516.0f, 2.61f, 3.141592f}, //Kaldorei Infantry

    {-8088.0f, 1510.0f, 2.61f, 0.0f}, //Anubisath Conqueror
    {-8084.0f, 1520.0f, 2.61f, 0.0f}, //Anubisath Conqueror
    {-8088.0f, 1530.0f, 2.61f, 0.0f}, //Anubisath Conqueror

    {-8080.0f, 1513.0f, 2.61f, 0.0f}, //Qiraj Wasp
    {-8082.0f, 1523.0f, 2.61f, 0.0f}, //Qiraj Wasp
    {-8085.0f, 1518.0f, 2.61f, 0.0f}, //Qiraj Wasp
    {-8082.0f, 1516.0f, 2.61f, 0.0f}, //Qiraj Wasp
    {-8085.0f, 1520.0f, 2.61f, 0.0f}, //Qiraj Wasp
    {-8080.0f, 1528.0f, 2.61f, 0.0f}, //Qiraj Wasp

    {-8082.0f, 1513.0f, 2.61f, 0.0f}, //Qiraj Wasp
    {-8079.0f, 1523.0f, 2.61f, 0.0f}, //Qiraj Wasp
    {-8080.0f, 1531.0f, 2.61f, 0.0f}, //Qiraj Wasp
    {-8079.0f, 1516.0f, 2.61f, 0.0f}, //Qiraj Wasp
    {-8082.0f, 1520.0f, 2.61f, 0.0f}, //Qiraj Wasp
    {-8080.0f, 1518.0f, 2.61f, 0.0f}, //Qiraj Wasp

    {-8081.0f, 1514.0f, 2.61f, 0.0f}, //Qiraj Tank
    {-8081.0f, 1520.0f, 2.61f, 0.0f}, //Qiraj Tank
    {-8081.0f, 1526.0f, 2.61f, 0.0f}, //Qiraj Tank
    {-8081.0f, 1512.0f, 2.61f, 0.0f}, //Qiraj Tank
    {-8082.0f, 1520.0f, 2.61f, 0.0f}, //Qiraj Tank
    {-8081.0f, 1528.0f, 2.61f, 0.0f}, //Qiraj Tank

    {-8082.0f, 1513.0f, 2.61f, 3.141592f}, //Anubisath Conqueror
    {-8082.0f, 1520.0f, 2.61f, 3.141592f}, //Anubisath Conqueror
    {-8082.0f, 1527.0f, 2.61f, 3.141592f}, //Anubisath Conqueror
};

struct WaveData
{
    uint8 SpawnCount, UsedSpawnPoint;
    uint32 CreatureId, SpawnTimer, YellTimer, DespTimer;
    int32 WaveTextId;
};

static WaveData WavesInfo[5] =
{
    {30,  0, 15423, 0, 0, 24000, 0},    // Kaldorei Soldier
    { 3, 35, 15424, 0, 0, 24000, 0},    // Anubisath Conqueror
    {12, 38, 15414, 0, 0, 24000, 0},    // Qiraji Wasps
    { 6, 50, 15422, 0, 0, 24000, 0},    // Qiraji Tanks
    {15, 15, 15423, 0, 0, 24000, 0}     // Kaldorei Soldier

};

struct SpawnSpells
{
    uint32 Timer1, Timer2, SpellId;
};

static SpawnSpells SpawnCast[4] =
{
    {100000, 2000, 33652},   // Stop Time
    {38500, 300000, 28528},  // Poison Cloud
    {58000, 300000, 35871},  // Frost Debuff (need correct spell)
    {80950, 300000, 42075},  // Fire Explosion (need correct spell however this one looks cool)
};
/*#####
# npc_anachronos_the_ancient
######*/
class npc_anachronos_the_ancient : public CreatureScript
{
public:
    npc_anachronos_the_ancient() : CreatureScript("npc_anachronos_the_ancient") { }

    CreatureAI* GetAI(Creature* creature) const
    {
        return new npc_anachronos_the_ancientAI(creature);
    }

    struct npc_anachronos_the_ancientAI : public ScriptedAI
    {
        npc_anachronos_the_ancientAI(Creature* creature) : ScriptedAI(creature) {}

        uint32 AnimationTimer;
        uint8 AnimationCount;

        uint64 AnachronosQuestTriggerGUID;
        uint64 MerithraGUID;
        uint64 ArygosGUID;
        uint64 CaelestraszGUID;
        uint64 FandralGUID;
        uint64 PlayerGUID;
        bool eventEnd;

        void Reset()
        {
            AnimationTimer = 1500;
            AnimationCount = 0;
            AnachronosQuestTriggerGUID = 0;
            MerithraGUID = 0;
            ArygosGUID = 0;
            CaelestraszGUID = 0;
            FandralGUID = 0;
            PlayerGUID = 0;
            eventEnd = false;

            me->SetFlag(UNIT_FIELD_FLAGS, UNIT_FLAG_NON_ATTACKABLE);
        }

        void HandleAnimation()
        {
            Player* player = Unit::GetPlayer(*me, PlayerGUID);
            if (!player)
                return;

            Creature* Fandral = player->FindNearestCreature(C_FANDRAL_STAGHELM, 100.0f, me);
            Creature* Arygos = player->FindNearestCreature(C_ARYGOS, 100.0f, me);
            Creature* Caelestrasz = player->FindNearestCreature(C_CAELESTRASZ, 100.0f, me);
            Creature* Merithra = player->FindNearestCreature(C_MERITHRA, 100.0f, me);

            if (!Fandral || !Arygos || !Caelestrasz || !Merithra)
                return;

            AnimationTimer = EventAnim[AnimationCount].Timer;
            if (eventEnd == false)
            {
                switch (AnimationCount)
                {
                    case 0:
                        Talk(ANACHRONOS_SAY_1,Fandral->GetGUID());
                        break;
                    case 1:
                        Fandral->SetTarget(me->GetGUID());
                        Fandral->AI()->Talk(FANDRAL_SAY_1, me->GetGUID());
                        break;
                    case 2:
                        Fandral->SetTarget(0);
                        Merithra->AI()->Talk(MERITHRA_EMOTE_1);
                        break;
                    case 3:
                        Merithra->AI()->Talk(MERITHRA_SAY_1);
                        break;
                    case 4:
                        Arygos->AI()->Talk(ARYGOS_EMOTE_1);
                        break;
                    case 5:
                        Caelestrasz->SetTarget(Fandral->GetGUID());
                        Caelestrasz->AI()->Talk(CAELESTRASZ_SAY_1);
                        break;
                    case 6:
                        Merithra->AI()->Talk(MERITHRA_SAY_2);
                        break;
                    case 7:
                        Caelestrasz->SetTarget(0);
                        Merithra->GetMotionMaster()->MoveCharge(-8065, 1530, 2.61f, 10);
                        break;
                    case 8:
                        Merithra->AI()->Talk(MERITHRA_YELL_1);
                        break;
                    case 9:
                        Merithra->CastSpell(Merithra, 25105, true);
                        break;
                    case 10:
                        Merithra->HandleEmoteCommand(EMOTE_ONESHOT_LIFTOFF);
                        Merithra->SetDisableGravity(true);
                        Merithra->GetMotionMaster()->MoveCharge(-8065, 1530, 6.61f, 3);
                        break;
                    case 11:
                        Merithra->CastSpell(Merithra, 24818, false);
                        break;
                    case 12:
                        Merithra->GetMotionMaster()->MoveCharge(-8100, 1530, 50, 42);
                        break;
                    case 13:
                        break;
                    case 14:
                        Arygos->AI()->Talk(ARYGOS_SAY_1);
                        Merithra->SetVisible(false);
                        break;
                    case 15:
                        Arygos->GetMotionMaster()->MoveCharge(-8065, 1530, 2.61f, 10);
                        Merithra->GetMotionMaster()->MoveCharge(-8034.535f, 1535.14f, 2.61f, 42);
                        break;
                    case 16:
                        Arygos->AI()->Talk(ARYGOS_YELL_1);
                        break;
                    case 17:
                        Arygos->CastSpell(Arygos, 25107, true);
                        break;
                    case 18:
                        Arygos->HandleEmoteCommand(EMOTE_ONESHOT_LIFTOFF);
                        Arygos->SetDisableGravity(true);
                        Arygos->GetMotionMaster()->MoveCharge(-8065, 1530, 6.61f, 42);
                        break;
                    case 19:
                        Arygos->CastSpell(Arygos, 50505, false);
                        break;
                    case 20:
                        Arygos->GetMotionMaster()->MoveCharge(-8095, 1530, 50, 42);
                        break;
                    case 21:
                        break;
                    case 22:
                        Caelestrasz->AI()->Talk(CAELESTRASZ_SAY_2, Fandral->GetGUID());
                        break;
                    case 23:
                        Caelestrasz->GetMotionMaster()->MoveCharge(-8065, 1530, 2.61f, 10);
                        Arygos->SetVisible(false);
                        Arygos->GetMotionMaster()->MoveCharge(-8034.535f, 1535.14f, 2.61f, 10);
                        break;
                    case 24:
                        Caelestrasz->AI()->Talk(CAELESTRASZ_YELL_1);
                        break;
                    case 25:
                        Caelestrasz->CastSpell(Caelestrasz, 25106, true);
                        break;
                    case 26:
                        Caelestrasz->HandleEmoteCommand(254);
                        Caelestrasz->SetDisableGravity(true);
                        Caelestrasz->GetMotionMaster()->MoveCharge(-8065, 1530, 7.61f, 4);
                        break;
                    case 27:
                        Caelestrasz->CastSpell(Caelestrasz, 54293, false);
                        break;
                    case 28:
                        Talk(ANACHRONOS_SAY_2, Fandral->GetGUID());
                        break;
                    case 29:
                        Caelestrasz->GetMotionMaster()->MoveCharge(-8095, 1530, 50, 42);
                        Fandral->AI()->Talk(FANDRAL_SAY_2);
                        break;
                    case 30:
                        break;
                    case 31:
                        Talk(ANACHRONOS_SAY_3, Fandral->GetGUID());
                        break;
                    case 32:
                        Caelestrasz->SetVisible(false);
                        Caelestrasz->GetMotionMaster()->MoveCharge(-8034.535f, 1535.14f, 2.61f, 42);
                        Fandral->GetMotionMaster()->MoveCharge(-8108, 1529, 2.77f, 8);
                        me->GetMotionMaster()->MoveCharge(-8113, 1525, 2.77f, 8);
                        break;//both run to the gate
                    case 33:
                        Talk(ANACHRONOS_SAY_4);
                        Caelestrasz->GetMotionMaster()->MoveCharge(-8050, 1473, 65, 15);
                        break; //Text: sands will stop
                    case 34:
                        DoCast(player, 23017, true);//Arcane Channeling
                        break;
                    case 35:
                        me->CastSpell(-8088, 1520.43f, 2.67f, 25158, true);
                        break;
                    case 36:
                        DoCast(player, 25159, true);
                        break;
                    case 37:
                        me->SummonGameObject(GO_GATE_OF_AHN_QIRAJ, -8130, 1525, 17.5f, 0, 0, 0, 0, 0, 0);
                        break;
                    case 38:
                        DoCast(player, 25166, true);
                        me->SummonGameObject(GO_GLYPH_OF_AHN_QIRAJ, -8130, 1525, 17.5f, 0, 0, 0, 0, 0, 0);
                        break;
                    case 39:
                        Talk(ANACHRONOS_SAY_5, Fandral->GetGUID());
                        break;
                    case 40:
                        Fandral->CastSpell(me, 25167, true);
                        break;
                    case 41:
                        Fandral->SummonGameObject(GO_ROOTS_OF_AHN_QIRAJ, -8130, 1525, 17.5f, 0, 0, 0, 0, 0, 0);
                        Fandral->AI()->Talk(FANDRAL_SAY_3);
                        break;
                    case 42:
                        me->CastStop();
                        Fandral->AI()->Talk(FANDRAL_EMOTE_1);
                        break;
                    case 43:
                        Fandral->CastStop();
                        break;
                    case 44:
                        Talk(ANACHRONOS_SAY_6);
                        break;
                    case 45:
                        Talk(ANACHRONOS_SAY_7);
                        break;
                    case 46:
                        Talk(ANACHRONOS_SAY_8);
                        me->GetMotionMaster()->MoveCharge(-8110, 1527, 2.77f, 4);
                        break;
                    case 47:
                        Talk(ANACHRONOS_EMOTE_1);
                        break;
                    case 48:
                        Fandral->AI()->Talk(FANDRAL_SAY_4, me->GetGUID());
                        break;
                    case 49:
                        Fandral->AI()->Talk(FANDRAL_SAY_5, me->GetGUID());
                        break;
                    case 50:
                        Fandral->AI()->Talk(FANDRAL_EMOTE_2);
                        Fandral->CastSpell(-8127, 1525, 17.5f, 33806, true);
                        break;
                    case 51:
                    {
                        uint32 entries[4] = { 15423, 15424, 15414, 15422 };
                        Unit* mob = NULL;
                        for (uint8 i = 0; i < 4; ++i)
                        {
                            mob = player->FindNearestCreature(entries[i], 50, me);
                            while (mob)
                            {
                                mob->RemoveFromWorld();
                                mob = player->FindNearestCreature(15423, 50, me);
                            }
                        }
                        break;
                    }
                    case 52:
                        Fandral->GetMotionMaster()->MoveCharge(-8028.75f, 1538.795f, 2.61f, 4);
                        Fandral->AI()->Talk(ANACHRONOS_SAY_9, me->GetGUID());
                        break;
                    case 53:
                        Fandral->AI()->Talk(FANDRAL_SAY_6);
                        break;
                    case 54:
                        Talk(ANACHRONOS_EMOTE_2);
                        break;
                    case 55:
                        Fandral->SetVisible(false);
                        break;
                    case 56:
                        Talk(ANACHRONOS_EMOTE_3);
                        me->GetMotionMaster()->MoveCharge(-8116, 1522, 3.65f, 4);
                        break;
                    case 57:
                        me->GetMotionMaster()->MoveCharge(-8116.7f, 1527, 3.7f, 4);
                        break;
                    case 58:
                        me->GetMotionMaster()->MoveCharge(-8112.67f, 1529.9f, 2.86f, 4);
                        break;
                    case 59:
                        me->GetMotionMaster()->MoveCharge(-8117.99f, 1532.24f, 3.94f, 4);
                        break;
                    case 60:
                        if (player)
                            Talk(ANACHRONOS_SAY_10, player->GetGUID());
                        me->GetMotionMaster()->MoveCharge(-8113.46f, 1524.16f, 2.89f, 4);
                        break;
                    case 61:
                        me->GetMotionMaster()->MoveCharge(-8057.1f, 1470.32f, 2.61f, 6);
                        if (player->IsInRange(me, 0, 15))
                            player->GroupEventHappens(QUEST_A_PAWN_ON_THE_ETERNAL_BOARD, me);
                        break;
                    case 62:
                        me->SetDisplayId(15500);
                        break;
                    case 63:
                        me->HandleEmoteCommand(254);
                        me->SetDisableGravity(true);
                        break;
                    case 64:
                        me->GetMotionMaster()->MoveCharge(-8000, 1400, 150, 9);
                        break;
                    case 65:
                        me->SetVisible(false);
                        if (Creature* AnachronosQuestTrigger = (Unit::GetCreature(*me, AnachronosQuestTriggerGUID)))
                        {
                            Talk(ARYGOS_YELL_1);
                            AnachronosQuestTrigger->AI()->EnterEvadeMode();
                            eventEnd=true;
                        }
                        break;
                }
            }
            ++AnimationCount;
        }
        void UpdateAI(const uint32 diff)
        {
            if (AnimationTimer)
            {
                if (AnimationTimer <= diff)
                    HandleAnimation();
                else AnimationTimer -= diff;
            }
            if (AnimationCount < 65)
                me->CombatStop();
            if (AnimationCount == 65 || eventEnd)
                me->AI()->EnterEvadeMode();
        }
    };

};

/*######
# mob_qiraj_war_spawn
######*/

class mob_qiraj_war_spawn : public CreatureScript
{
public:
    mob_qiraj_war_spawn() : CreatureScript("mob_qiraj_war_spawn") { }

    CreatureAI* GetAI(Creature* creature) const
    {
        return new mob_qiraj_war_spawnAI(creature);
    }

    struct mob_qiraj_war_spawnAI : public ScriptedAI
    {
        mob_qiraj_war_spawnAI(Creature* creature) : ScriptedAI(creature) {}

        uint64 MobGUID;
        uint64 PlayerGUID;
        uint32 SpellTimer1, SpellTimer2, SpellTimer3, SpellTimer4;
        bool Timers;
        bool hasTarget;

        void Reset()
        {
            MobGUID = 0;
            PlayerGUID = 0;
            Timers = false;
            hasTarget = false;
        }

        void EnterCombat(Unit* /*who*/) {}
        void JustDied(Unit* /*slayer*/);

        void UpdateAI(const uint32 diff)
        {
            if (!Timers)
            {
                if (me->GetEntry() == 15424 || me->GetEntry() == 15422 || me->GetEntry() == 15414) //all but Kaldorei Soldiers
                {
                    SpellTimer1 = SpawnCast[1].Timer1;
                    SpellTimer2 = SpawnCast[2].Timer1;
                    SpellTimer3 = SpawnCast[3].Timer1;
                }
                if (me->GetEntry() == 15423 || me->GetEntry() == 15424 || me->GetEntry() == 15422 || me->GetEntry() == 15414)
                    SpellTimer4 = SpawnCast[0].Timer1;
                Timers = true;
            }
            if (me->GetEntry() == 15424 || me->GetEntry() == 15422|| me->GetEntry() == 15414)
            {
                if (SpellTimer1 <= diff)
                {
                    DoCast(me, SpawnCast[1].SpellId);
                    DoCast(me, 24319);
                    SpellTimer1 = SpawnCast[1].Timer2;
                } else SpellTimer1 -= diff;
                if (SpellTimer2 <= diff)
                {
                    DoCast(me, SpawnCast[2].SpellId);
                    SpellTimer2 = SpawnCast[2].Timer2;
                } else SpellTimer2 -= diff;
                if (SpellTimer3 <= diff)
                {
                    DoCast(me, SpawnCast[3].SpellId);
                    SpellTimer3 = SpawnCast[3].Timer2;
                } else SpellTimer3 -= diff;
            }
            if (me->GetEntry() == 15423 || me->GetEntry() == 15424 || me->GetEntry() == 15422 || me->GetEntry() == 15414)
            {
                if (SpellTimer4 <= diff)
                {
                    me->RemoveAllAttackers();
                    me->AttackStop();
                    DoCast(me, 15533);
                    SpellTimer4 = SpawnCast[0].Timer2;
                } else SpellTimer4 -= diff;
            }
            if (!hasTarget)
            {
                Unit* target = NULL;
                if (me->GetEntry() == 15424 || me->GetEntry() == 15422 || me->GetEntry() == 15414)
                    target = me->FindNearestCreature(15423, 20, true);
                if (me->GetEntry() == 15423)
                {
                    uint8 tar = urand(0, 2);

                    if (tar == 0)
                        target = me->FindNearestCreature(15422, 20, true);
                    else if (tar == 1)
                        target = me->FindNearestCreature(15424, 20, true);
                    else if (tar == 2)
                        target = me->FindNearestCreature(15414, 20, true);
                }
                hasTarget = true;
                if (target)
                    me->AI()->AttackStart(target);
            }
            if (!(me->FindNearestCreature(15379, 60)))
                DoCast(me, 33652);

            if (!UpdateVictim())
            {
                hasTarget = false;
                return;
            }

            DoMeleeAttackIfReady();
        }
    };

};

/*#####
# npc_anachronos_quest_trigger
#####*/

class npc_anachronos_quest_trigger : public CreatureScript
{
public:
    npc_anachronos_quest_trigger() : CreatureScript("npc_anachronos_quest_trigger") { }

    CreatureAI* GetAI(Creature* creature) const
    {
        return new npc_anachronos_quest_triggerAI(creature);
    }

    struct npc_anachronos_quest_triggerAI : public ScriptedAI
    {
        npc_anachronos_quest_triggerAI(Creature* creature) : ScriptedAI(creature) {}

        uint64 PlayerGUID;

        uint32 WaveTimer;
        uint32 AnnounceTimer;

        int8 LiveCount;
        uint8 WaveCount;

        bool EventStarted;
        bool Announced;
        bool Failed;

        void Reset()
        {
            PlayerGUID = 0;

            WaveTimer = 2000;
            AnnounceTimer = 1000;
            LiveCount = 0;
            WaveCount = 0;

            EventStarted = false;
            Announced = false;
            Failed = false;

            me->SetVisible(false);
        }

        void SummonNextWave()
        {
            uint8 locIndex = WavesInfo[WaveCount].UsedSpawnPoint;
            uint8 count = locIndex + WavesInfo[WaveCount].SpawnCount;

            for (uint8 i = locIndex; i <= count; ++i)
            {
                uint32 desptimer = WavesInfo[WaveCount].DespTimer;

                if (Creature* spawn = me->SummonCreature(WavesInfo[WaveCount].CreatureId, SpawnLocation[i], TEMPSUMMON_TIMED_OR_DEAD_DESPAWN, desptimer))
                {
                    if (spawn->GetEntry() == 15423)
                        spawn->SetUInt32Value(UNIT_FIELD_DISPLAYID, 15427+rand()%4);
                    if (i >= 30) WaveCount = 1;
                    if (i >= 33) WaveCount = 2;
                    if (i >= 45) WaveCount = 3;
                    if (i >= 51) WaveCount = 4;

                    if (WaveCount < 5) //1-4 Wave
                    {
                        if (mob_qiraj_war_spawn::mob_qiraj_war_spawnAI* spawnAI = CAST_AI(mob_qiraj_war_spawn::mob_qiraj_war_spawnAI, spawn->AI()))
                        {
                            spawnAI->MobGUID = me->GetGUID();
                            spawnAI->PlayerGUID = PlayerGUID;
                        }
                    }
                }
            }

            WaveTimer = WavesInfo[WaveCount].SpawnTimer;
            AnnounceTimer = WavesInfo[WaveCount].YellTimer;
        }

        void CheckEventFail()
        {
            Player* player = Unit::GetPlayer(*me, PlayerGUID);

            if (!player)
                return;

            if (Group* EventGroup = player->GetGroup())
            {
                Player* groupMember;

                uint8 GroupMemberCount = 0;
                uint8 DeadMemberCount = 0;
                uint8 FailedMemberCount = 0;

                Group::MemberSlotList const members = EventGroup->GetMemberSlots();

                for (Group::member_citerator itr = members.begin(); itr!= members.end(); ++itr)
                {
                    groupMember = (Unit::GetPlayer(*me, itr->guid));
                    if (!groupMember)
                        continue;
                    if (!groupMember->IsWithinDistInMap(me, EVENT_AREA_RADIUS) && groupMember->GetQuestStatus(QUEST_A_PAWN_ON_THE_ETERNAL_BOARD) == QUEST_STATUS_INCOMPLETE)
                    {
                         groupMember->FailQuest(QUEST_A_PAWN_ON_THE_ETERNAL_BOARD);
                        ++FailedMemberCount;
                    }
                    ++GroupMemberCount;

                    if (groupMember->isDead())
                        ++DeadMemberCount;
                }

                if (GroupMemberCount == FailedMemberCount || !player->IsWithinDistInMap(me, EVENT_AREA_RADIUS))
                    Failed = true; //only so event can restart
            }
        }

        void LiveCounter()
        {
            --LiveCount;
            if (!LiveCount)
                Announced = false;
        }

        void UpdateAI(const uint32 diff)
        {
            if (!PlayerGUID || !EventStarted)
                return;

            if (WaveCount < 4)
            {
                if (!Announced && AnnounceTimer <= diff)
                {
                    Talk(WavesInfo[WaveCount].WaveTextId);
                    Announced = true;
                } else AnnounceTimer -= diff;

                if (WaveTimer <= diff)
                    SummonNextWave();
                else WaveTimer -= diff;
            }
            CheckEventFail();
            if (WaveCount == 4 || Failed)
                EnterEvadeMode();
        };
    };

};

void mob_qiraj_war_spawn::mob_qiraj_war_spawnAI::JustDied(Unit* /*slayer*/)
{
    me->RemoveCorpse();

    if (!MobGUID)
        return;

    if (Creature* mob = Unit::GetCreature(*me, MobGUID))
        if (npc_anachronos_quest_trigger::npc_anachronos_quest_triggerAI* triggerAI = CAST_AI(npc_anachronos_quest_trigger::npc_anachronos_quest_triggerAI, mob->AI()))
            triggerAI->LiveCounter();

};

/*#####
# go_crystalline_tear
######*/

class go_crystalline_tear : public GameObjectScript
{
public:
    go_crystalline_tear() : GameObjectScript("go_crystalline_tear") { }

    bool OnQuestAccept(Player* player, GameObject* go, Quest const* quest)
    {
        if (quest->GetQuestId() == QUEST_A_PAWN_ON_THE_ETERNAL_BOARD)
        {
            if (Creature* trigger = go->FindNearestCreature(15454, 100, player))
            {
                Unit* Merithra = trigger->SummonCreature(15378, -8034.535f, 1535.14f, 2.61f, 0, TEMPSUMMON_TIMED_OR_DEAD_DESPAWN, 220000);
                Unit* Caelestrasz = trigger->SummonCreature(15379, -8032.767f, 1533.148f, 2.61f, 1.5f, TEMPSUMMON_TIMED_OR_DEAD_DESPAWN, 220000);
                Unit* Arygos = trigger->SummonCreature(15380, -8034.52f, 1537.843f, 2.61f, 5.7f, TEMPSUMMON_TIMED_OR_DEAD_DESPAWN, 220000);
                /* Unit* Fandral = */ trigger->SummonCreature(15382, -8028.462f, 1535.843f, 2.61f, 3.141592f, TEMPSUMMON_TIMED_OR_DEAD_DESPAWN, 220000);
                Creature* Anachronos = trigger->SummonCreature(15381, -8028.75f, 1538.795f, 2.61f, 4, TEMPSUMMON_TIMED_OR_DEAD_DESPAWN, 220000);

                if (Merithra)
                {
                    Merithra->SetUInt32Value(UNIT_NPC_FLAGS, 0);
                    Merithra->SetUInt32Value(UNIT_FIELD_BYTES_1, 0);
                    Merithra->SetUInt32Value(UNIT_FIELD_DISPLAYID, 15420);
                    Merithra->setFaction(35);
                }

                if (Caelestrasz)
                {
                    Caelestrasz->SetUInt32Value(UNIT_NPC_FLAGS, 0);
                    Caelestrasz->SetUInt32Value(UNIT_FIELD_BYTES_1, 0);
                    Caelestrasz->SetUInt32Value(UNIT_FIELD_DISPLAYID, 15419);
                    Caelestrasz->setFaction(35);
                }

                if (Arygos)
                {
                    Arygos->SetUInt32Value(UNIT_NPC_FLAGS, 0);
                    Arygos->SetUInt32Value(UNIT_FIELD_BYTES_1, 0);
                    Arygos->SetUInt32Value(UNIT_FIELD_DISPLAYID, 15418);
                    Arygos->setFaction(35);
                }

                if (Anachronos)
                {
                    if (npc_anachronos_the_ancient::npc_anachronos_the_ancientAI* anachronosAI = CAST_AI(npc_anachronos_the_ancient::npc_anachronos_the_ancientAI, Anachronos->AI()))
                        anachronosAI->PlayerGUID = player->GetGUID();

                    if (npc_anachronos_quest_trigger::npc_anachronos_quest_triggerAI* triggerAI = CAST_AI(npc_anachronos_quest_trigger::npc_anachronos_quest_triggerAI, trigger->AI()))
                    {
                        triggerAI->Failed = false;
                        triggerAI->PlayerGUID = player->GetGUID();
                        triggerAI->EventStarted = true;
                        triggerAI->Announced = true;
                    }
                }
            }
        }
        return true;
    }

};

>>>>>>> 6ed36342
/*###
## go_wind_stone
###*/

enum WSSpells
{
    SPELL_PUNISHMENT = 24803,
    SPELL_SPAWN_IN = 25035,

    AURA_TWILIGHT_SET = 24746,
    AURA_MEDALLION = 24748,
    AURA_RING = 24782,

    SPELL_TEMPLAR_RANDOM = 24745,
    SPELL_TEMPLAR_FIRE = 24747,
    SPELL_TEMPLAR_AIR = 24757,
    SPELL_TEMPLAR_EARTH = 24759,
    SPELL_TEMPLAR_WATER = 24761,

    SPELL_DUKE_RANDOM = 24762,
    SPELL_DUKE_FIRE = 24766,
    SPELL_DUKE_AIR = 24769,
    SPELL_DUKE_EARTH = 24771,
    SPELL_DUKE_WATER = 24773,

    SPELL_ROYAL_RANDOM = 24785,
    SPELL_ROYAL_FIRE = 24787,
    SPELL_ROYAL_AIR = 24791,
    SPELL_ROYAL_EARTH = 24792,
    SPELL_ROYAL_WATER = 24793
};

enum WSGossip
{
    GOSSIPID_LESSER_WS = 6540,
    GOSSIPID_WS = 6542,
    GOSSIPID_GREATER_WS = 6543
};

enum WSCreatures
{
    NPC_TEMPLAR_FIRE = 15209,
    NPC_TEMPLAR_WATER = 15211,
    NPC_TEMPLAR_AIR = 15212,
    NPC_TEMPLAR_EARTH = 15307,

    NPC_DUKE_FIRE = 15206,
    NPC_DUKE_WATER = 15207,
    NPC_DUKE_EARTH = 15208,
    NPC_DUKE_AIR = 15220,

    NPC_ROYAL_FIRE = 15203,
    NPC_ROYAL_AIR = 15204,
    NPC_ROYAL_EARTH = 15205,
    NPC_ROYAL_WATER = 15305
};

enum WSItems
{
    ITEM_TEMPLAR_FIRE = 20416,
    ITEM_TEMPLAR_EARTH =  20419,
    ITEM_TEMPLAR_WATER = 20420,
    ITEM_TEMPLAR_AIR = 20418,

    ITEM_DUKE_FIRE = 20432,
    ITEM_DUKE_EARTH =  20435,
    ITEM_DUKE_WATER = 20436,
    ITEM_DUKE_AIR = 20433,

    ITEM_ROYAL_FIRE = 20447,
    ITEM_ROYAL_EARTH =  20449,
    ITEM_ROYAL_WATER = 20450,
    ITEM_ROYAL_AIR = 20448,
};

enum WS
{
    TEMPLAR = 0,
    DUKE = 1,
    ROYAL = 2,

    FIRE = 0x1,
    WATER = 0x2,
    EARTH = 0x4,
    AIR = 0x8
};

enum WSTexts
{
    SAY_TEMPLAR_AGGRO = 0,
    SAY_DUKE_AGGRO = 0,
    YELL_ROYAL_AGGRO = 0
};

#define GOSSIP_TEMPLAR_RANDOM "I am no cultist, you monster! Come to me and face your destruction!"
#define GOSSIP_TEMPLAR_FIRE "Crimson Templar! I hold your signet! Heed my call!"
#define GOSSIP_TEMPLAR_EARTH "Earthen Templar! I hold your signet! Heed my call!"
#define GOSSIP_TEMPLAR_AIR "Hoary Templar! I hold your signet! Heed my call!"
#define GOSSIP_TEMPLAR_WATER "Azure Templar! I hold your signet! Heed my call!"

#define GOSSIP_DUKE_RANDOM "You will listen to this, vile duke! I am not your Twilight's Hammer lapdog! I am here to challenge you! Come! Come, and meet your death..."
#define GOSSIP_DUKE_FIRE "Duke of Cynders! I hold your signet! Heed my call!"
#define GOSSIP_DUKE_EARTH "The Duke of Shards! I hold your signet! Heed my call!"
#define GOSSIP_DUKE_AIR "The Duke of Zephyrs! I hold your signet! Heed my call!"
#define GOSSIP_DUKE_WATER "The Duke of Fathoms! I hold your signet! Heed my call!"

#define GOSSIP_ROYAL_RANDOM "The day of the judgement has come, fiend! I challenge you to battle!"
#define GOSSIP_ROYAL_FIRE "Prince Skaldrenox! I hold your signet! Heed my call!"
#define GOSSIP_ROYAL_EARTH "Baron Kazum! I hold your signet! Heed my call!"
#define GOSSIP_ROYAL_AIR "High Marshal Whirlaxis! I hold your signet! Heed my call!"
#define GOSSIP_ROYAL_WATER "Lord Skwol! I hold your signet! Heed my call!"

class go_wind_stone : public GameObjectScript
{
    public:
        go_wind_stone() : GameObjectScript("go_wind_stone") { }

    private:
        uint8 GetPlayerRank(Player* player) // For random summoning
        {
            bool setAura = player->HasAura(AURA_TWILIGHT_SET);
            bool medallionAura = player->HasAura(AURA_MEDALLION);
            bool ringAura = player->HasAura(AURA_RING);

            if (setAura && medallionAura && ringAura)
                return 3;
            else if (setAura && medallionAura)
                return 2;
            else if (setAura)
                return 1;
            else
                return 0;
        }

        uint8 GetItems(Player* player, WS type)
        {
            uint8 result = 0x0;

            switch (type)
            {
                case TEMPLAR:
                {
                    if (player->HasItemCount(ITEM_TEMPLAR_FIRE))
                        result |= FIRE;
                    if (player->HasItemCount(ITEM_TEMPLAR_WATER))
                        result |= WATER;
                    if (player->HasItemCount(ITEM_TEMPLAR_EARTH))
                        result |= EARTH;
                    if (player->HasItemCount(ITEM_TEMPLAR_AIR))
                        result |= AIR;
                    break;
                }
                case DUKE:
                {
                    if (player->HasItemCount(ITEM_DUKE_FIRE))
                        result |= FIRE;
                    if (player->HasItemCount(ITEM_DUKE_WATER))
                        result |= WATER;
                    if (player->HasItemCount(ITEM_DUKE_EARTH))
                        result |= EARTH;
                    if (player->HasItemCount(ITEM_DUKE_AIR))
                        result |= AIR;
                    break;
                }
                case ROYAL:
                {
                    if (player->HasItemCount(ITEM_ROYAL_FIRE))
                        result |= FIRE;
                    if (player->HasItemCount(ITEM_ROYAL_WATER))
                        result |= WATER;
                    if (player->HasItemCount(ITEM_ROYAL_EARTH))
                        result |= EARTH;
                    if (player->HasItemCount(ITEM_ROYAL_AIR))
                        result |= AIR;
                    break;
                }
                default:
                    break;
            }
            return result;
        }

        void SummonNPC(GameObject* go, Player* player, uint32 npc, uint32 spell)
        {
            go->CastSpell(player, spell);
            TempSummon* summons = go->SummonCreature(npc, go->GetPositionX(), go->GetPositionY(), go->GetPositionZ(), player->GetOrientation() - M_PI, TEMPSUMMON_TIMED_OR_DEAD_DESPAWN, 10 * 60 * 1000);
            summons->CastSpell(summons, SPELL_SPAWN_IN, false);
            switch (summons->GetEntry())
            {
                case NPC_TEMPLAR_FIRE:
                case NPC_TEMPLAR_WATER:
                case NPC_TEMPLAR_AIR:
                case NPC_TEMPLAR_EARTH:
                    summons->AI()->Talk(SAY_TEMPLAR_AGGRO);
                    break;

                case NPC_DUKE_FIRE:
                case NPC_DUKE_WATER:
                case NPC_DUKE_EARTH:
                case NPC_DUKE_AIR:
                    summons->AI()->Talk(SAY_DUKE_AGGRO);
                    break;
                case NPC_ROYAL_FIRE:
                case NPC_ROYAL_AIR:
                case NPC_ROYAL_EARTH:
                case NPC_ROYAL_WATER:
                    summons->AI()->Talk(YELL_ROYAL_AGGRO);
                    break;
            }
            summons->RemoveFlag(UNIT_FIELD_FLAGS, UNIT_FLAG_NON_ATTACKABLE);
            summons->SendMeleeAttackStart(player);
            summons->CombatStart(player);
        }

    public:
        bool OnGossipHello(Player* player, GameObject* go)
        {
            uint8 rank = GetPlayerRank(player);

            uint32 gossipId = go->GetGOInfo()->GetGossipMenuId();
            switch (gossipId)
            {
                case GOSSIPID_LESSER_WS:
                {
                    if (rank >= 1) // 1 or 2 or 3
                        player->ADD_GOSSIP_ITEM(GOSSIP_ICON_CHAT, GOSSIP_TEMPLAR_RANDOM, GOSSIP_SENDER_MAIN, GOSSIP_ACTION_INFO_DEF + 1);
                    else
                    {
                        go->CastSpell(player, SPELL_PUNISHMENT);
                        break;
                    }

                    uint8 item = GetItems(player, TEMPLAR);
                    if (item & FIRE)
                        player->ADD_GOSSIP_ITEM(GOSSIP_ICON_CHAT, GOSSIP_TEMPLAR_FIRE, GOSSIP_SENDER_MAIN, GOSSIP_ACTION_INFO_DEF + 2);
                    if (item & WATER)
                        player->ADD_GOSSIP_ITEM(GOSSIP_ICON_CHAT, GOSSIP_TEMPLAR_WATER, GOSSIP_SENDER_MAIN, GOSSIP_ACTION_INFO_DEF + 3);
                    if (item & EARTH)
                        player->ADD_GOSSIP_ITEM(GOSSIP_ICON_CHAT, GOSSIP_TEMPLAR_EARTH, GOSSIP_SENDER_MAIN, GOSSIP_ACTION_INFO_DEF + 4);
                    if (item & AIR)
                        player->ADD_GOSSIP_ITEM(GOSSIP_ICON_CHAT, GOSSIP_TEMPLAR_AIR, GOSSIP_SENDER_MAIN, GOSSIP_ACTION_INFO_DEF + 5);
                    break;
                }
                case GOSSIPID_WS:
                {
                    if (rank >= 2) // 2 or 3
                        player->ADD_GOSSIP_ITEM(GOSSIP_ICON_CHAT, GOSSIP_DUKE_RANDOM, GOSSIP_SENDER_MAIN, GOSSIP_ACTION_INFO_DEF + 6);
                    else
                    {
                        go->CastSpell(player, SPELL_PUNISHMENT);
                        break;
                    }

                    uint8 item = GetItems(player, DUKE);
                    if (item & FIRE)
                        player->ADD_GOSSIP_ITEM(GOSSIP_ICON_CHAT, GOSSIP_DUKE_FIRE, GOSSIP_SENDER_MAIN, GOSSIP_ACTION_INFO_DEF + 7);
                    if (item & WATER)
                        player->ADD_GOSSIP_ITEM(GOSSIP_ICON_CHAT, GOSSIP_DUKE_WATER, GOSSIP_SENDER_MAIN, GOSSIP_ACTION_INFO_DEF + 8);
                    if (item & EARTH)
                        player->ADD_GOSSIP_ITEM(GOSSIP_ICON_CHAT, GOSSIP_DUKE_EARTH, GOSSIP_SENDER_MAIN, GOSSIP_ACTION_INFO_DEF + 9);
                    if (item & AIR)
                        player->ADD_GOSSIP_ITEM(GOSSIP_ICON_CHAT, GOSSIP_DUKE_AIR, GOSSIP_SENDER_MAIN, GOSSIP_ACTION_INFO_DEF + 10);
                    break;
                }
                case GOSSIPID_GREATER_WS:
                {
                    if (rank == 3) // 3
                        player->ADD_GOSSIP_ITEM(GOSSIP_ICON_CHAT, GOSSIP_ROYAL_RANDOM, GOSSIP_SENDER_MAIN, GOSSIP_ACTION_INFO_DEF + 11);
                    else
                    {
                        go->CastSpell(player, SPELL_PUNISHMENT);
                        break;
                    }

                    uint8 item = GetItems(player, ROYAL);
                    if (item & FIRE)
                        player->ADD_GOSSIP_ITEM(GOSSIP_ICON_CHAT, GOSSIP_ROYAL_FIRE, GOSSIP_SENDER_MAIN, GOSSIP_ACTION_INFO_DEF + 12);
                    if (item & WATER)
                        player->ADD_GOSSIP_ITEM(GOSSIP_ICON_CHAT, GOSSIP_ROYAL_WATER, GOSSIP_SENDER_MAIN, GOSSIP_ACTION_INFO_DEF + 13);
                    if (item & EARTH)
                        player->ADD_GOSSIP_ITEM(GOSSIP_ICON_CHAT, GOSSIP_ROYAL_EARTH, GOSSIP_SENDER_MAIN, GOSSIP_ACTION_INFO_DEF + 14);
                    if (item & AIR)
                        player->ADD_GOSSIP_ITEM(GOSSIP_ICON_CHAT, GOSSIP_ROYAL_AIR, GOSSIP_SENDER_MAIN, GOSSIP_ACTION_INFO_DEF + 15);
                    break;
                }
                default:
                    break;
            }

            player->SEND_GOSSIP_MENU(player->GetGossipTextId(gossipId, go), go->GetGUID());
            return true;
        }

        bool OnGossipSelect(Player* player, GameObject* go, uint32 /*sender*/, uint32 action)
        {
            player->PlayerTalkClass->ClearMenus();
            player->PlayerTalkClass->SendCloseGossip();

            switch (action)
            {
                case GOSSIP_ACTION_INFO_DEF + 1:
                    SummonNPC(go, player, RAND(NPC_TEMPLAR_WATER, NPC_TEMPLAR_FIRE, NPC_TEMPLAR_EARTH, NPC_TEMPLAR_AIR), SPELL_TEMPLAR_RANDOM);
                    break;
                case GOSSIP_ACTION_INFO_DEF + 2:
                    SummonNPC(go, player, NPC_TEMPLAR_FIRE, SPELL_TEMPLAR_FIRE);
                    break;
                case GOSSIP_ACTION_INFO_DEF + 3:
                    SummonNPC(go, player, NPC_TEMPLAR_WATER, SPELL_TEMPLAR_WATER);
                    break;
                case GOSSIP_ACTION_INFO_DEF + 4:
                    SummonNPC(go, player, NPC_TEMPLAR_EARTH, SPELL_TEMPLAR_EARTH);
                    break;
                case GOSSIP_ACTION_INFO_DEF + 5:
                    SummonNPC(go, player, NPC_TEMPLAR_AIR, SPELL_TEMPLAR_AIR);
                    break;

                case GOSSIP_ACTION_INFO_DEF + 6:
                    SummonNPC(go, player, RAND(NPC_DUKE_FIRE, NPC_DUKE_WATER, NPC_DUKE_EARTH, NPC_DUKE_AIR), SPELL_DUKE_RANDOM);
                    break;
                case GOSSIP_ACTION_INFO_DEF + 7:
                    SummonNPC(go, player, NPC_DUKE_FIRE, SPELL_DUKE_FIRE);
                    break;
                case GOSSIP_ACTION_INFO_DEF + 8:
                    SummonNPC(go, player, NPC_DUKE_WATER, SPELL_DUKE_WATER);
                    break;
                case GOSSIP_ACTION_INFO_DEF + 9:
                    SummonNPC(go, player, NPC_DUKE_EARTH, SPELL_DUKE_EARTH);
                    break;
                case GOSSIP_ACTION_INFO_DEF + 10:
                    SummonNPC(go, player, NPC_DUKE_AIR, SPELL_DUKE_AIR);
                    break;

                case GOSSIP_ACTION_INFO_DEF + 11:
                    SummonNPC(go, player, RAND(NPC_ROYAL_FIRE, NPC_ROYAL_AIR, NPC_ROYAL_EARTH, NPC_ROYAL_WATER), SPELL_ROYAL_RANDOM);
                    break;
                case GOSSIP_ACTION_INFO_DEF + 12:
                    SummonNPC(go, player, NPC_ROYAL_FIRE, SPELL_ROYAL_FIRE);
                    break;
                case GOSSIP_ACTION_INFO_DEF + 13:
                    SummonNPC(go, player, NPC_ROYAL_WATER, SPELL_ROYAL_WATER);
                    break;
                case GOSSIP_ACTION_INFO_DEF + 14:
                    SummonNPC(go, player, NPC_ROYAL_EARTH, SPELL_ROYAL_EARTH);
                    break;
                case GOSSIP_ACTION_INFO_DEF + 15:
                    SummonNPC(go, player, NPC_ROYAL_AIR, SPELL_ROYAL_AIR);
                    break;

                default:
                    break;
            }
            return true;
        }
};

void AddSC_silithus()
{
    new npc_highlord_demitrian();
    new npcs_rutgar_and_frankal();
    new go_wind_stone();
}<|MERGE_RESOLUTION|>--- conflicted
+++ resolved
@@ -225,8 +225,6 @@
 
 };
 
-<<<<<<< HEAD
-=======
 /*####
 # quest_a_pawn_on_the_eternal_board (Defines)
 ####*/
@@ -1150,7 +1148,6 @@
 
 };
 
->>>>>>> 6ed36342
 /*###
 ## go_wind_stone
 ###*/
