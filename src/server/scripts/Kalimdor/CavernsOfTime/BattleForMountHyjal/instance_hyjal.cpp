 /*
 * Copyright (C) 2008-2015 TrinityCore <http://www.trinitycore.org/>
 * Copyright (C) 2006-2009 ScriptDev2 <https://scriptdev2.svn.sourceforge.net/>
 *
 * This program is free software; you can redistribute it and/or modify it
 * under the terms of the GNU General Public License as published by the
 * Free Software Foundation; either version 2 of the License, or (at your
 * option) any later version.
 *
 * This program is distributed in the hope that it will be useful, but WITHOUT
 * ANY WARRANTY; without even the implied warranty of MERCHANTABILITY or
 * FITNESS FOR A PARTICULAR PURPOSE. See the GNU General Public License for
 * more details.
 *
 * You should have received a copy of the GNU General Public License along
 * with this program. If not, see <http://www.gnu.org/licenses/>.
 */

/* ScriptData
SDName: Instance_Mount_Hyjal
SD%Complete: 100
SDComment: Instance Data Scripts and functions to acquire mobs and set encounter status for use in various Hyjal Scripts
SDCategory: Caverns of Time, Mount Hyjal
EndScriptData */

#include "ScriptMgr.h"
#include "InstanceScript.h"
#include "ScriptedCreature.h"
<<<<<<< HEAD
#include "hyjal_trash.h"
#include "Player.h"
#include "WorldPacket.h"
#include "Chat.h"
#include "WorldSession.h"
=======
#include "hyjal.h"
>>>>>>> 32d9a71a

/* Battle of Mount Hyjal encounters:
0 - Rage Winterchill event
1 - Anetheron event
2 - Kaz'rogal event
3 - Azgalor event
4 - Archimonde event
*/

enum Yells
{
    YELL_ARCHIMONDE_INTRO = 8
};

ObjectData const creatureData[] =
{
    { NPC_CHANNEL_TARGET, DATA_CHANNEL_TARGET },
    { 0,                  0                   } // END
};

class instance_hyjal : public InstanceMapScript
{
public:
    instance_hyjal() : InstanceMapScript("instance_hyjal", 534) { }

    InstanceScript* GetInstanceScript(InstanceMap* map) const override
    {
        return new instance_mount_hyjal_InstanceMapScript(map);
    }

    struct instance_mount_hyjal_InstanceMapScript : public InstanceScript
    {
        instance_mount_hyjal_InstanceMapScript(Map* map) : InstanceScript(map)
        {
            SetHeaders(DataHeader);
            LoadObjectData(creatureData, nullptr);
            memset(&m_auiEncounter, 0, sizeof(m_auiEncounter));

            RaidDamage = 0;
            Trash = 0;
            hordeRetreat = 0;
            allianceRetreat = 0;

            ArchiYell = false;
        }

        bool IsEncounterInProgress() const override
        {
            for (uint8 i = 0; i < EncounterCount; ++i)
                if (m_auiEncounter[i] == IN_PROGRESS)
                    return true;

            return false;
        }

        void OnGameObjectCreate(GameObject* go) override
        {
            switch (go->GetEntry())
            {
                case GO_HORDE_ENCAMPMENT_PORTAL:
                    HordeGate = go->GetGUID();
                    if (allianceRetreat)
                        HandleGameObject(ObjectGuid::Empty, true, go);
                    else
                        HandleGameObject(ObjectGuid::Empty, false, go);
                    break;
                case GO_NIGHT_ELF_VILLAGE_PORTAL:
                    ElfGate = go->GetGUID();
                    if (hordeRetreat)
                        HandleGameObject(ObjectGuid::Empty, true, go);
                    else
                        HandleGameObject(ObjectGuid::Empty, false, go);
                    break;
                case GO_ANCIENT_GEM:
                    m_uiAncientGemGUID.push_back(go->GetGUID());
                    break;
            }
        }

        void OnCreatureCreate(Creature* creature) override
        {
            switch (creature->GetEntry())
            {
                case RAGE_WINTERCHILL:
                    RageWinterchill = creature->GetGUID();
                    break;
                case ANETHERON:
                    Anetheron = creature->GetGUID();
                    break;
                case KAZROGAL:
                    Kazrogal = creature->GetGUID();
                    break;
                case AZGALOR:
                    Azgalor = creature->GetGUID();
                    break;
                case ARCHIMONDE:
                    Archimonde = creature->GetGUID();
                    if (GetData(DATA_AZGALOREVENT) != DONE)
                        creature->SetVisible(false);
                    break;
                case JAINA:
                    JainaProudmoore = creature->GetGUID();
                    break;
                case THRALL:
                    Thrall = creature->GetGUID();
                    break;
                case TYRANDE:
                    TyrandeWhisperwind = creature->GetGUID();
                    break;
            }

            InstanceScript::OnCreatureCreate(creature);
        }

        ObjectGuid GetGuidData(uint32 identifier) const override
        {
            switch (identifier)
            {
                case DATA_RAGEWINTERCHILL:    return RageWinterchill;
                case DATA_ANETHERON:          return Anetheron;
                case DATA_KAZROGAL:           return Kazrogal;
                case DATA_AZGALOR:            return Azgalor;
                case DATA_ARCHIMONDE:         return Archimonde;
                case DATA_JAINAPROUDMOORE:    return JainaProudmoore;
                case DATA_THRALL:             return Thrall;
                case DATA_TYRANDEWHISPERWIND: return TyrandeWhisperwind;
            }

            return ObjectGuid::Empty;
        }

        void SetData(uint32 type, uint32 data) override
        {
            switch (type)
            {
                case DATA_RAGEWINTERCHILLEVENT:
                    m_auiEncounter[0] = data;
                    break;
                case DATA_ANETHERONEVENT:
                    m_auiEncounter[1] = data;
                    break;
                case DATA_KAZROGALEVENT:
                    m_auiEncounter[2] = data;
                    break;
                case DATA_AZGALOREVENT:
                    m_auiEncounter[3] = data;
                    if (data == DONE)
                    {
                        instance->LoadGrid(5581.49f, -3445.63f);
                        if (Creature* archimonde = instance->GetCreature(Archimonde))
                        {
                            archimonde->SetVisible(true);

                            if (!ArchiYell)
                            {
<<<<<<< HEAD
                                Creature* unit = creature->SummonCreature(NPC_WORLD_TRIGGER_TINY, creature->GetPositionX(), creature->GetPositionY(), creature->GetPositionZ(), 0, TEMPSUMMON_TIMED_DESPAWN, 10000);

                                Map* map = creature->GetMap();
                                if (map->IsDungeon() && unit)
                                {
                                    unit->SetVisible(false);
                                    Map::PlayerList const &PlayerList = map->GetPlayers();
                                    if (PlayerList.isEmpty())
                                         return;

                                    for (Map::PlayerList::const_iterator i = PlayerList.begin(); i != PlayerList.end(); ++i)
                                    {
                                         if (Player* player = i->GetSource())
                                         {
                                            WorldPacket packet;

                                            ChatHandler::BuildChatPacket(packet, CHAT_MSG_MONSTER_YELL, LANG_UNIVERSAL, unit, player, YELL_EFFORTS);
                                            player->SendDirectMessage(&packet);
                                            player->PlayDirectSound(10986, player);
                                         }
                                    }
                                }
=======
                                ArchiYell = true;
                                archimonde->AI()->Talk(YELL_ARCHIMONDE_INTRO);
>>>>>>> 32d9a71a
                            }
                        }
                    }
                    break;
                case DATA_ARCHIMONDEEVENT:
                    m_auiEncounter[4] = data;
                    break;
                case DATA_RESET_TRASH_COUNT:
                    Trash = 0;
                    break;
                case DATA_TRASH:
                    if (data)
                        Trash = data;
                    else
                        Trash--;
                    DoUpdateWorldState(WORLD_STATE_ENEMYCOUNT, Trash);
                    break;
                case TYPE_RETREAT:
                    if (data == SPECIAL)
                    {
                        if (!m_uiAncientGemGUID.empty())
                        {
                            for (GuidList::const_iterator itr = m_uiAncientGemGUID.begin(); itr != m_uiAncientGemGUID.end(); ++itr)
                            {
                                //don't know how long it expected
                                DoRespawnGameObject(*itr, DAY);
                            }
                        }
                    }
                    break;
                case DATA_ALLIANCE_RETREAT:
                    allianceRetreat = data;
                    HandleGameObject(HordeGate, true);
                    SaveToDB();
                    break;
                case DATA_HORDE_RETREAT:
                    hordeRetreat = data;
                    HandleGameObject(ElfGate, true);
                    SaveToDB();
                    break;
                case DATA_RAIDDAMAGE:
                    RaidDamage += data;
                    if (RaidDamage >= MINRAIDDAMAGE)
                        RaidDamage = MINRAIDDAMAGE;
                    break;
                case DATA_RESET_RAIDDAMAGE:
                    RaidDamage = 0;
                    break;
            }

             TC_LOG_DEBUG("scripts", "Instance Hyjal: Instance data updated for event %u (Data=%u)", type, data);

            if (data == DONE)
            {
                OUT_SAVE_INST_DATA;

                std::ostringstream saveStream;
                saveStream << m_auiEncounter[0] << ' ' << m_auiEncounter[1] << ' ' << m_auiEncounter[2] << ' '
                    << m_auiEncounter[3] << ' ' << m_auiEncounter[4]
                    << ' ' << allianceRetreat << ' ' << hordeRetreat
                    << ' ' << RaidDamage;

                str_data = saveStream.str();

                SaveToDB();
                OUT_SAVE_INST_DATA_COMPLETE;
            }

        }

        uint32 GetData(uint32 type) const override
        {
            switch (type)
            {
                case DATA_RAGEWINTERCHILLEVENT: return m_auiEncounter[0];
                case DATA_ANETHERONEVENT:       return m_auiEncounter[1];
                case DATA_KAZROGALEVENT:        return m_auiEncounter[2];
                case DATA_AZGALOREVENT:         return m_auiEncounter[3];
                case DATA_ARCHIMONDEEVENT:      return m_auiEncounter[4];
                case DATA_TRASH:                return Trash;
                case DATA_ALLIANCE_RETREAT:     return allianceRetreat;
                case DATA_HORDE_RETREAT:        return hordeRetreat;
                case DATA_RAIDDAMAGE:           return RaidDamage;
            }
            return 0;
        }

        std::string GetSaveData() override
        {
            return str_data;
        }

        void Load(const char* in) override
        {
            if (!in)
            {
                OUT_LOAD_INST_DATA_FAIL;
                return;
            }

            OUT_LOAD_INST_DATA(in);
            std::istringstream loadStream(in);
            loadStream >> m_auiEncounter[0] >> m_auiEncounter[1] >> m_auiEncounter[2] >> m_auiEncounter[3] >> m_auiEncounter[4] >> allianceRetreat >> hordeRetreat >> RaidDamage;
            for (uint8 i = 0; i < EncounterCount; ++i)
                if (m_auiEncounter[i] == IN_PROGRESS)                // Do not load an encounter as IN_PROGRESS - reset it instead.
                    m_auiEncounter[i] = NOT_STARTED;
            OUT_LOAD_INST_DATA_COMPLETE;
        }

        protected:
            uint32 m_auiEncounter[EncounterCount];
            std::string str_data;
            GuidList m_uiAncientGemGUID;
            ObjectGuid RageWinterchill;
            ObjectGuid Anetheron;
            ObjectGuid Kazrogal;
            ObjectGuid Azgalor;
            ObjectGuid Archimonde;
            ObjectGuid JainaProudmoore;
            ObjectGuid Thrall;
            ObjectGuid TyrandeWhisperwind;
            ObjectGuid HordeGate;
            ObjectGuid ElfGate;
            uint32 Trash;
            uint32 hordeRetreat;
            uint32 allianceRetreat;
            uint32 RaidDamage;
            bool ArchiYell;
    };
};

void AddSC_instance_mount_hyjal()
{
    new instance_hyjal();
}<|MERGE_RESOLUTION|>--- conflicted
+++ resolved
@@ -26,15 +26,11 @@
 #include "ScriptMgr.h"
 #include "InstanceScript.h"
 #include "ScriptedCreature.h"
-<<<<<<< HEAD
 #include "hyjal_trash.h"
 #include "Player.h"
 #include "WorldPacket.h"
 #include "Chat.h"
 #include "WorldSession.h"
-=======
-#include "hyjal.h"
->>>>>>> 32d9a71a
 
 /* Battle of Mount Hyjal encounters:
 0 - Rage Winterchill event
@@ -190,33 +186,9 @@
 
                             if (!ArchiYell)
                             {
-<<<<<<< HEAD
-                                Creature* unit = creature->SummonCreature(NPC_WORLD_TRIGGER_TINY, creature->GetPositionX(), creature->GetPositionY(), creature->GetPositionZ(), 0, TEMPSUMMON_TIMED_DESPAWN, 10000);
-
-                                Map* map = creature->GetMap();
-                                if (map->IsDungeon() && unit)
-                                {
-                                    unit->SetVisible(false);
-                                    Map::PlayerList const &PlayerList = map->GetPlayers();
-                                    if (PlayerList.isEmpty())
-                                         return;
-
-                                    for (Map::PlayerList::const_iterator i = PlayerList.begin(); i != PlayerList.end(); ++i)
-                                    {
-                                         if (Player* player = i->GetSource())
-                                         {
-                                            WorldPacket packet;
-
-                                            ChatHandler::BuildChatPacket(packet, CHAT_MSG_MONSTER_YELL, LANG_UNIVERSAL, unit, player, YELL_EFFORTS);
-                                            player->SendDirectMessage(&packet);
-                                            player->PlayDirectSound(10986, player);
-                                         }
-                                    }
-                                }
-=======
                                 ArchiYell = true;
                                 archimonde->AI()->Talk(YELL_ARCHIMONDE_INTRO);
->>>>>>> 32d9a71a
+
                             }
                         }
                     }
