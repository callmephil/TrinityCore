--- conflicted
+++ resolved
@@ -40,7 +40,6 @@
             instance_zulgurub_InstanceMapScript(Map* map) : InstanceScript(map)
             {
                 SetBossNumber(EncounterCount);
-<<<<<<< HEAD
                 LoadDoorData(doorData);
                 venoxisGUID         = 0;
                 mandokirGUID        = 0;
@@ -52,26 +51,6 @@
                 wushoolayGUID       = 0;
                 grilekGUID          = 0;
                 jindoTiggerGUID     = 0;
-=======
-            }
-
-            void Initialize() OVERRIDE
-            {
-                _zealotLorkhanGUID = 0;
-                _zealotZathGUID = 0;
-                _highPriestTekalGUID = 0;
-                _jindoTheHexxerGUID = 0;
-                _vilebranchSpeakerGUID = 0;
-                _arlokkGUID = 0;
-                _goForcefieldGUID = 0;
-                _goGongOfBethekkGUID = 0;
-            }
-
-            bool IsEncounterInProgress() const OVERRIDE
-            {
-                // not active in Zul'Gurub
-                return false;
->>>>>>> 8acefbff
             }
 
             void OnCreatureCreate(Creature* creature) OVERRIDE
@@ -129,7 +108,7 @@
                 }
             }
 
-            void OnGameObjectRemove(GameObject* go)
+            void OnGameObjectRemove(GameObject* go) OVERRIDE
             {
                 switch (go->GetEntry())
                 {
@@ -145,7 +124,7 @@
                 }
             }
 
-            bool SetBossState(uint32 type, EncounterState state)
+            bool SetBossState(uint32 type, EncounterState state) OVERRIDE
             {
                 if (!InstanceScript::SetBossState(type, state))
                     return false;
@@ -229,11 +208,7 @@
                 return saveStream.str();
             }
 
-<<<<<<< HEAD
-            void Load(char const* str)
-=======
-            void Load(const char* str) OVERRIDE
->>>>>>> 8acefbff
+            void Load(char const* str) OVERRIDE
             {
                 if (!str)
                 {
