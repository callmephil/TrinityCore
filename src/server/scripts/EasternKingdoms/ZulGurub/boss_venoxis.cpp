/*
 * Copyright (C) 2008-2013 TrinityCore <http://www.trinitycore.org/>
 * Copyright (C) 2006-2009 ScriptDev2 <https://scriptdev2.svn.sourceforge.net/>
 *
 * This program is free software; you can redistribute it and/or modify it
 * under the terms of the GNU General Public License as published by the
 * Free Software Foundation; either version 2 of the License, or (at your
 * option) any later version.
 *
 * This program is distributed in the hope that it will be useful, but WITHOUT
 * ANY WARRANTY; without even the implied warranty of MERCHANTABILITY or
 * FITNESS FOR A PARTICULAR PURPOSE. See the GNU General Public License for
 * more details.
 *
 * You should have received a copy of the GNU General Public License along
 * with this program. If not, see <http://www.gnu.org/licenses/>.
 */

#include "ObjectMgr.h"
#include "ScriptMgr.h"
#include "ScriptedCreature.h"
#include "Spell.h"
#include "zulgurub.h"

enum Yells
{
    SAY_AGGRO               = 0,
    SAY_BLOODVENOM          = 1, // ID - 96842 Venomous Effusion
    SAY_TRANSFROM           = 2, // ID - 97354 Blessing of the Snake God
    SAY_WORD_OF_HETHISS     = 3, // ID - 96560 Word of Hethiss
    EMOTE_BLOODVENOM        = 4, // ID - 96842 Bloodvenom
    EMOTE_VENOM_WITHDRAWAL  = 5, // ID - 96653 Venom Withdrawal
    SAY_PLAYER_KILL         = 6,
    SAY_DEATH               = 7
};

enum Spells
{
};

enum Events
{
};

class boss_venoxis : public CreatureScript
{
    public:
        boss_venoxis() : CreatureScript("boss_venoxis") { }

        struct boss_venoxisAI : public BossAI
        {
            boss_venoxisAI(Creature* creature) : BossAI(creature, DATA_VENOXIS) { }

            void Reset()
            {
                _Reset();
            }

            void EnterCombat(Unit* /*who*/)
            {
                _EnterCombat();
                Talk(SAY_AGGRO);
            }

            void JustDied(Unit* /*killer*/)
            {
                _JustDied();
                Talk(SAY_DEATH);
            }

            void KilledUnit(Unit* victim)
            {
                if (victim->GetTypeId() == TYPEID_PLAYER)
                    Talk(SAY_PLAYER_KILL);
            }

<<<<<<< HEAD
            void UpdateAI(uint32 const diff)
=======
            void UpdateAI(uint32 diff)
>>>>>>> 5b414bb8
            {
                if (!UpdateVictim())
                    return;

                events.Update(diff);

                if (me->HasUnitState(UNIT_STATE_CASTING))
                    return;
            /*
                while (uint32 eventId = events.ExecuteEvent())
                {
                    switch (eventId)
                    {
                        default:
                            break;
                    }
                }
            */

                DoMeleeAttackIfReady();
            }
        };

        CreatureAI* GetAI(Creature* creature) const
        {
            return GetZulGurubAI<boss_venoxisAI>(creature);
        }
};

void AddSC_boss_venoxis()
{
    new boss_venoxis();
}<|MERGE_RESOLUTION|>--- conflicted
+++ resolved
@@ -74,11 +74,7 @@
                     Talk(SAY_PLAYER_KILL);
             }
 
-<<<<<<< HEAD
-            void UpdateAI(uint32 const diff)
-=======
             void UpdateAI(uint32 diff)
->>>>>>> 5b414bb8
             {
                 if (!UpdateVictim())
                     return;
