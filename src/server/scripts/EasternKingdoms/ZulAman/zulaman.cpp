--- conflicted
+++ resolved
@@ -1,9 +1,6 @@
 /*
  * Copyright (C) 2008-2015 TrinityCore <http://www.trinitycore.org/>
-<<<<<<< HEAD
-=======
  * Copyright (C) 2006-2009 ScriptDev2 <https://scriptdev2.svn.sourceforge.net/>
->>>>>>> f3e86d3e
  *
  * This program is free software; you can redistribute it and/or modify it
  * under the terms of the GNU General Public License as published by the
@@ -19,209 +16,421 @@
  * with this program. If not, see <http://www.gnu.org/licenses/>.
  */
 
+/* ScriptData
+SDName: Zulaman
+SD%Complete: 90
+SDComment: Forest Frog will turn into different NPC's. Workaround to prevent new entry from running this script
+SDCategory: Zul'Aman
+EndScriptData */
+
+/* ContentData
+npc_forest_frog
+EndContentData */
+
 #include "ScriptMgr.h"
 #include "ScriptedCreature.h"
 #include "ScriptedGossip.h"
+#include "zulaman.h"
 #include "Player.h"
-#include "CreatureTextMgr.h"
+#include "SpellInfo.h"
 #include "SpellScript.h"
-#include "zulaman.h"
-
-enum Says
-{
-    // Vol'jin
-    SAY_INTRO_1                 = 0,
-    SAY_INTRO_2                 = 1,
-    SAY_INTRO_3                 = 2,
-    SAY_INTRO_4                 = 3,
-    SAY_INTRO_FAIL              = 4,
-
-    // Hex Lord Malacrass
-    SAY_HEXLOR_INTRO            = 0
-};
-
-enum Spells
-{
-    // Vol'jin
-    SPELL_BANGING_THE_GONG      = 45225
-};
-
-enum Events
-{
-    EVENT_INTRO_MOVEPOINT_1     = 1,
-    EVENT_INTRO_MOVEPOINT_2     = 2,
-    EVENT_INTRO_MOVEPOINT_3     = 3,
-    EVENT_BANGING_THE_GONG      = 4,
-    EVENT_START_DOOR_OPENING_1  = 5,
-    EVENT_START_DOOR_OPENING_2  = 6,
-    EVENT_START_DOOR_OPENING_3  = 7,
-    EVENT_START_DOOR_OPENING_4  = 8,
-    EVENT_START_DOOR_OPENING_5  = 9,
-    EVENT_START_DOOR_OPENING_6  = 10,
-    EVENT_START_DOOR_OPENING_7  = 11
-};
-
-enum Points
-{
-    POINT_INTRO                 = 1,
-    POINT_STRANGE_GONG          = 2,
-    POINT_START_DOOR_OPENING_1  = 3,
-    POINT_START_DOOR_OPENING_2  = 4
-};
-
-enum Misc
-{
-    ITEM_VIRTUAL_ITEM           = 5301
-};
-
-Position const VoljinIntroWaypoint[4] =
-{
-    { 117.7349f, 1662.77f, 42.02156f, 0.0f },
-    { 132.14f, 1645.143f, 42.02158f, 0.0f },
-    { 121.8901f, 1639.118f, 42.23253f, 0.0f },
-    { 122.618f, 1639.546f, 42.11659f, 0.0f },
-};
-
-class npc_voljin_zulaman : public CreatureScript
+
+/*######
+## npc_forest_frog
+######*/
+
+enum ForestFrog
+{
+    // Spells
+    SPELL_REMOVE_AMANI_CURSE   = 43732,
+    SPELL_PUSH_MOJO            = 43923,
+
+    // Creatures
+    NPC_FOREST_FROG             = 24396
+
+};
+
+class npc_forest_frog : public CreatureScript
 {
     public:
-        npc_voljin_zulaman() : CreatureScript("npc_voljin_zulaman") { }
-
-        struct npc_voljin_zulamanAI : public ScriptedAI
-        {
-            npc_voljin_zulamanAI(Creature* creature) : ScriptedAI(creature), _instance(creature->GetInstanceScript())
-            {
-                me->SetDisplayId(me->GetCreatureTemplate()->Modelid1);
-                if (_instance->GetData(DATA_ZULAMAN_STATE) == NOT_STARTED)
-                    me->SetFlag(UNIT_NPC_FLAGS, UNIT_NPC_FLAG_GOSSIP);
-            }
-
-            void Reset() override
-            {
-                _gongCount = 0;
-            }
-
-            void sGossipSelect(Player* player, uint32 sender, uint32 action) override
-            {
-                if (_instance->GetData(DATA_ZULAMAN_STATE) != NOT_STARTED)
-                    return;
-
-                if (me->GetCreatureTemplate()->GossipMenuId == sender && !action)
+
+        npc_forest_frog()
+            : CreatureScript("npc_forest_frog")
+        {
+        }
+
+        struct npc_forest_frogAI : public ScriptedAI
+        {
+            npc_forest_frogAI(Creature* creature) : ScriptedAI(creature)
+            {
+                instance = creature->GetInstanceScript();
+            }
+
+            InstanceScript* instance;
+
+            void Reset() override { }
+
+            void EnterCombat(Unit* /*who*/) override { }
+
+            void DoSpawnRandom()
+            {
+                uint32 cEntry = 0;
+                switch (rand32() % 10)
                 {
-                    _events.Reset();
-                    me->SetUInt32Value(UNIT_FIELD_MOUNTDISPLAYID, 0);
-                    me->RemoveFlag(UNIT_NPC_FLAGS, UNIT_NPC_FLAG_GOSSIP);
-                    me->SetUInt32Value(UNIT_DYNAMIC_FLAGS, UNIT_DYNFLAG_NONE);
-                    _events.ScheduleEvent(EVENT_INTRO_MOVEPOINT_1, 1000);
-                    Talk(SAY_INTRO_1, player);
-                    me->SetWalk(true);
+                    case 0: cEntry = 24397; break;          //Mannuth
+                    case 1: cEntry = 24403; break;          //Deez
+                    case 2: cEntry = 24404; break;          //Galathryn
+                    case 3: cEntry = 24405; break;          //Adarrah
+                    case 4: cEntry = 24406; break;          //Fudgerick
+                    case 5: cEntry = 24407; break;          //Darwen
+                    case 6: cEntry = 24445; break;          //Mitzi
+                    case 7: cEntry = 24448; break;          //Christian
+                    case 8: cEntry = 24453; break;          //Brennan
+                    case 9: cEntry = 24455; break;          //Hollee
                 }
-            }
-
-            void DoAction(int32 action) override
-            {
-                if (action == ACTION_START_ZULAMAN)
+
+                if (!instance->GetData(TYPE_RAND_VENDOR_1))
+                    if (rand32() % 10 == 1) cEntry = 24408;      //Gunter
+                if (!instance->GetData(TYPE_RAND_VENDOR_2))
+                    if (rand32() % 10 == 1) cEntry = 24409;      //Kyren
+
+                if (cEntry) me->UpdateEntry(cEntry);
+
+                if (cEntry == 24408) instance->SetData(TYPE_RAND_VENDOR_1, DONE);
+                if (cEntry == 24409) instance->SetData(TYPE_RAND_VENDOR_2, DONE);
+            }
+
+            void SpellHit(Unit* caster, const SpellInfo* spell) override
+            {
+                if (spell->Id == SPELL_REMOVE_AMANI_CURSE && caster->GetTypeId() == TYPEID_PLAYER && me->GetEntry() == NPC_FOREST_FROG)
                 {
-                    if (++_gongCount == 10)
-                        _events.ScheduleEvent(EVENT_START_DOOR_OPENING_1, 500);
+                    //increase or decrease chance of mojo?
+                    if (rand32() % 99 == 50) DoCast(caster, SPELL_PUSH_MOJO, true);
+                    else DoSpawnRandom();
                 }
             }
-
-            void UpdateAI(uint32 diff) override
-            {
-                _events.Update(diff);
-                while (uint32 eventId = _events.ExecuteEvent())
+        };
+
+        CreatureAI* GetAI(Creature* creature) const override
+        {
+            return GetInstanceAI<npc_forest_frogAI>(creature);
+        }
+};
+
+/*######
+## npc_zulaman_hostage
+######*/
+
+#define GOSSIP_HOSTAGE1        "I am glad to help you."
+
+static uint32 HostageEntry[] = {23790, 23999, 24024, 24001};
+static uint32 ChestEntry[] = {186648, 187021, 186672, 186667};
+
+class npc_zulaman_hostage : public CreatureScript
+{
+    public:
+        npc_zulaman_hostage() : CreatureScript("npc_zulaman_hostage") { }
+
+        bool OnGossipHello(Player* player, Creature* creature) override
+        {
+            player->ADD_GOSSIP_ITEM(GOSSIP_ICON_CHAT, GOSSIP_HOSTAGE1, GOSSIP_SENDER_MAIN, GOSSIP_ACTION_INFO_DEF + 1);
+            player->SEND_GOSSIP_MENU(player->GetGossipTextId(creature), creature->GetGUID());
+            return true;
+        }
+
+        bool OnGossipSelect(Player* player, Creature* creature, uint32 /*sender*/, uint32 action) override
+        {
+            player->PlayerTalkClass->ClearMenus();
+
+            if (action == GOSSIP_ACTION_INFO_DEF + 1)
+                player->CLOSE_GOSSIP_MENU();
+
+            if (!creature->HasFlag(UNIT_NPC_FLAGS, UNIT_NPC_FLAG_GOSSIP))
+                return true;
+
+            creature->RemoveFlag(UNIT_NPC_FLAGS, UNIT_NPC_FLAG_GOSSIP);
+
+            InstanceScript* instance = creature->GetInstanceScript();
+            if (instance)
+            {
+                //uint8 progress = instance->GetData(DATA_CHESTLOOTED);
+                instance->SetData(DATA_CHESTLOOTED, 0);
+                float x, y, z;
+                creature->GetPosition(x, y, z);
+                uint32 entry = creature->GetEntry();
+                for (uint8 i = 0; i < 4; ++i)
                 {
-                    switch (eventId)
+                    if (HostageEntry[i] == entry)
                     {
-                        case EVENT_INTRO_MOVEPOINT_1:
-                            me->GetMotionMaster()->MovePoint(POINT_INTRO, VoljinIntroWaypoint[0]);
-                            _events.ScheduleEvent(EVENT_INTRO_MOVEPOINT_2, 1000);
-                            break;
-                        case EVENT_INTRO_MOVEPOINT_2:
-                            me->GetMotionMaster()->MovePoint(POINT_STRANGE_GONG, VoljinIntroWaypoint[1]);
-                            _events.ScheduleEvent(EVENT_INTRO_MOVEPOINT_3, 4000);
-                            break;
-                        case EVENT_INTRO_MOVEPOINT_3:
-                            Talk(SAY_INTRO_2);
-                            _events.ScheduleEvent(EVENT_BANGING_THE_GONG, 3000);
-                        case EVENT_BANGING_THE_GONG:
-                            DoCast(me, SPELL_BANGING_THE_GONG);
-                            if (GameObject* strangeGong = ObjectAccessor::GetGameObject(*me, _instance->GetGuidData(DATA_STRANGE_GONG)))
-                                strangeGong->RemoveFlag(GAMEOBJECT_FLAGS, GO_FLAG_NOT_SELECTABLE);
-                            me->SetUInt32Value(UNIT_VIRTUAL_ITEM_SLOT_ID, uint32(ITEM_VIRTUAL_ITEM));
-                            break;
-                        case EVENT_START_DOOR_OPENING_1:
-                            me->RemoveAura(SPELL_BANGING_THE_GONG);
-                            _events.ScheduleEvent(EVENT_START_DOOR_OPENING_2, 500);
-                            break;
-                        case EVENT_START_DOOR_OPENING_2:
-                            me->SetUInt32Value(UNIT_VIRTUAL_ITEM_SLOT_ID, uint32(0));
-                            if (GameObject* strangeGong = ObjectAccessor::GetGameObject(*me, _instance->GetGuidData(DATA_STRANGE_GONG)))
-                                strangeGong->SetFlag(GAMEOBJECT_FLAGS, GO_FLAG_NOT_SELECTABLE);
-                            _events.ScheduleEvent(EVENT_START_DOOR_OPENING_3, 500);
-                            break;
-                        case EVENT_START_DOOR_OPENING_3:
-                            me->GetMotionMaster()->MovePoint(POINT_START_DOOR_OPENING_1, VoljinIntroWaypoint[2]);
-                            break;
-                        case EVENT_START_DOOR_OPENING_4:
-                            _instance->SetData(DATA_ZULAMAN_STATE, IN_PROGRESS);
-                            if (GameObject* masiveGate = ObjectAccessor::GetGameObject(*me, _instance->GetGuidData(DATA_MASSIVE_GATE)))
-                                masiveGate->SetGoState(GO_STATE_ACTIVE);
-                            _events.ScheduleEvent(EVENT_START_DOOR_OPENING_5, 3000);
-                            break;
-                        case EVENT_START_DOOR_OPENING_5:
-                            Talk(SAY_INTRO_4);
-                            _events.ScheduleEvent(EVENT_START_DOOR_OPENING_6, 6000);
-                            break;
-                        case EVENT_START_DOOR_OPENING_6:
-                            _events.ScheduleEvent(EVENT_START_DOOR_OPENING_7, 6000);
-                            break;
-                        case EVENT_START_DOOR_OPENING_7:
-                            if (Creature* hexLordTrigger = ObjectAccessor::GetCreature(*me, _instance->GetGuidData(DATA_HEXLORD_TRIGGER)))
-                                sCreatureTextMgr->SendChat(hexLordTrigger, SAY_HEXLOR_INTRO, 0, CHAT_MSG_ADDON, LANG_ADDON, TEXT_RANGE_MAP);
-                            break;
-                        default:
-                            break;
+                        creature->SummonGameObject(ChestEntry[i], x-2, y, z, 0, 0, 0, 0, 0, 0);
+                        break;
                     }
                 }
             }
-
-            void MovementInform(uint32 movementType, uint32 pointId) override
-            {
-                if (movementType != POINT_MOTION_TYPE)
-                    return;
-
-                switch (pointId)
+            return true;
+        }
+};
+
+/*######
+## npc_harrison_jones
+######*/
+
+enum Says
+{
+    SAY_HARRISON_0                    = 0,
+    SAY_HARRISON_1                    = 1,
+    SAY_HARRISON_2                    = 0,
+    SAY_HARRISON_3                    = 1
+};
+
+enum Spells
+{
+    SPELL_BANGING_THE_GONG            = 45225,
+    SPELL_STEALTH                     = 34189,
+    SPELL_COSMETIC_SPEAR_THROW        = 43647
+};
+
+enum Events
+{
+    GONG_EVENT_1                      = 1,
+    GONG_EVENT_2                      = 2,
+    GONG_EVENT_3                      = 3,
+    GONG_EVENT_4                      = 4,
+    GONG_EVENT_5                      = 5,
+    GONG_EVENT_6                      = 6,
+    GONG_EVENT_7                      = 7,
+    GONG_EVENT_8                      = 8,
+    GONG_EVENT_9                      = 9,
+    GONG_EVENT_10                     = 10,
+    GONG_EVENT_11                     = 11
+};
+
+enum Waypoints
+{
+    HARRISON_MOVE_1                   = 860440,
+    HARRISON_MOVE_2                   = 860441,
+    HARRISON_MOVE_3                   = 860442
+};
+
+enum DisplayIds
+{
+    MODEL_HARRISON_JONES_0              = 22340,
+    MODEL_HARRISON_JONES_1              = 22354,
+    MODEL_HARRISON_JONES_2              = 22347
+};
+
+enum EntryIds
+{
+    NPC_HARRISON_JONES_1                = 24375,
+    NPC_HARRISON_JONES_2                = 24365,
+    NPC_AMANISHI_GUARDIAN               = 23597,
+};
+
+enum Weapons
+{
+    WEAPON_MACE                         = 5301,
+    WEAPON_SPEAR                        = 13631
+};
+
+class npc_harrison_jones : public CreatureScript
+{
+    public:
+
+        npc_harrison_jones() : CreatureScript("npc_harrison_jones")
+        {
+        }
+
+        struct npc_harrison_jonesAI : public ScriptedAI
+        {
+            npc_harrison_jonesAI(Creature* creature) : ScriptedAI(creature)
+            {
+                Initialize();
+                instance = creature->GetInstanceScript();
+            }
+
+            void Initialize()
+            {
+                _gongEvent = 0;
+                _gongTimer = 0;
+                uiTargetGUID = 0;
+            }
+
+            InstanceScript* instance;
+
+            uint8 _gongEvent;
+            uint32 _gongTimer;
+            uint64 uiTargetGUID;
+
+            void Reset() override
+            {
+                Initialize();
+            }
+
+            void EnterCombat(Unit* /*who*/) override { }
+
+            void sGossipSelect(Player* player, uint32 sender, uint32 action) override
+            {
+               if (me->GetCreatureTemplate()->GossipMenuId == sender && !action)
+               {
+                    player->CLOSE_GOSSIP_MENU();
+                    me->SetFacingToObject(player);
+                    me->RemoveFlag(UNIT_NPC_FLAGS, UNIT_NPC_FLAG_GOSSIP);
+                    Talk(SAY_HARRISON_0);
+                    _gongEvent = GONG_EVENT_1;
+                    _gongTimer = 4000;
+               }
+            }
+
+            void SpellHit(Unit*, const SpellInfo* spell) override
+            {
+                if (spell->Id == SPELL_COSMETIC_SPEAR_THROW)
                 {
-                    case POINT_STRANGE_GONG:
-                        if (GameObject* strangeGong = ObjectAccessor::GetGameObject(*me, _instance->GetGuidData(DATA_STRANGE_GONG)))
-                            me->SetFacingToObject(strangeGong); // setInFront
-                        break;
-                    case POINT_START_DOOR_OPENING_1:
-                        me->SetFacingTo(4.747295f);
-                        me->GetMotionMaster()->MovePoint(POINT_START_DOOR_OPENING_2, VoljinIntroWaypoint[3]);
-                        Talk(SAY_INTRO_3);
-                        _events.ScheduleEvent(EVENT_START_DOOR_OPENING_4, 4500);
-                        break;
-                    default:
-                        break;
+                    me->RemoveAllAuras();
+                    me->SetEntry(NPC_HARRISON_JONES_2);
+                    me->SetDisplayId(MODEL_HARRISON_JONES_2);
+                    me->SetTarget(ObjectGuid::Empty);
+                    me->SetByteValue(UNIT_FIELD_BYTES_1, 0, UNIT_STAND_STATE_DEAD);
+                    me->SetFlag(UNIT_DYNAMIC_FLAGS, UNIT_DYNFLAG_DEAD);
+                    instance->SetData(DATA_GONGEVENT, DONE);
                 }
             }
 
-        private:
-            InstanceScript* _instance;
-            EventMap _events;
-            uint8 _gongCount;
+            void UpdateAI(uint32 diff) override
+            {
+                if (_gongEvent)
+                {
+                    if (_gongTimer <= diff)
+                    {
+                        switch (_gongEvent)
+                        {
+                            case GONG_EVENT_1:
+                                me->GetMotionMaster()->MovePath(HARRISON_MOVE_1, false);
+                                _gongEvent = GONG_EVENT_2;
+                                _gongTimer = 12000;
+                                break;
+                            case GONG_EVENT_2:
+                                me->SetFacingTo(6.235659f);
+                                Talk(SAY_HARRISON_1);
+                                DoCast(me, SPELL_BANGING_THE_GONG);
+                                me->SetUInt32Value(UNIT_VIRTUAL_ITEM_SLOT_ID + 0, uint32(WEAPON_MACE));
+                                me->SetSheath(SHEATH_STATE_MELEE);
+                                _gongEvent = GONG_EVENT_3;
+                                _gongTimer = 4000;
+                                break;
+                            case GONG_EVENT_3:
+                                if (GameObject* gong = me->GetMap()->GetGameObject(instance->GetGuidData(GO_STRANGE_GONG)))
+                                    gong->RemoveFlag(GAMEOBJECT_FLAGS, GO_FLAG_NOT_SELECTABLE);
+                                _gongEvent = GONG_EVENT_4;
+                                _gongTimer = 105000;
+                                break;
+                            case GONG_EVENT_4:
+                                me->RemoveAura(SPELL_BANGING_THE_GONG);
+                                if (GameObject* gong = me->GetMap()->GetGameObject(instance->GetGuidData(GO_STRANGE_GONG)))
+                                    gong->SetFlag(GAMEOBJECT_FLAGS, GO_FLAG_NOT_SELECTABLE);
+
+                                // trigger or gong will need to be scripted to set IN_PROGRESS after enough hits.
+                                // This is temp workaround.
+                                instance->SetData(DATA_GONGEVENT, IN_PROGRESS); // to be removed.
+
+                                if (instance->GetData(DATA_GONGEVENT) == IN_PROGRESS)
+                                {
+                                    // Players are Now Saved to instance at SPECIAL (Player should be notified?)
+                                    me->GetMotionMaster()->MovePath(HARRISON_MOVE_2, false);
+                                    _gongEvent = GONG_EVENT_5;
+                                    _gongTimer = 5000;
+                                }
+                                else
+                                {
+                                    _gongTimer = 1000;
+                                    _gongEvent = GONG_EVENT_9;
+                                }
+                                break;
+                            case GONG_EVENT_5:
+                                me->SetEntry(NPC_HARRISON_JONES_1);
+                                me->SetDisplayId(MODEL_HARRISON_JONES_1);
+                                Talk(SAY_HARRISON_2);
+                                _gongTimer = 12000;
+                                _gongEvent = GONG_EVENT_6;
+                                break;
+                            case GONG_EVENT_6:
+                                me->SetUInt32Value(UNIT_NPC_EMOTESTATE, EMOTE_STATE_USE_STANDING);
+                                Talk(SAY_HARRISON_3);
+                                _gongTimer = 7000;
+                                _gongEvent = GONG_EVENT_7;
+                                break;
+                            case GONG_EVENT_7:
+                                if (!uiTargetGUID)
+                                {
+                                    std::list<Creature*> targetList;
+                                    GetCreatureListWithEntryInGrid(targetList, me, NPC_AMANISHI_GUARDIAN, 26.0f);
+                                    if (!targetList.empty())
+                                    {
+                                        for (std::list<Creature*>::const_iterator itr = targetList.begin(); itr != targetList.end(); ++itr)
+                                        {
+                                            if (Creature* ptarget = *itr)
+                                            {
+                                                if (ptarget->GetPositionX() > 120)
+                                                {
+                                                    ptarget->SetUInt32Value(UNIT_VIRTUAL_ITEM_SLOT_ID + 0, uint32(WEAPON_SPEAR));
+                                                    ptarget->SetFlag(UNIT_FIELD_FLAGS, UNIT_FLAG_IMMUNE_TO_PC);
+                                                    ptarget->SetReactState(REACT_PASSIVE);
+                                                    ptarget->AI()->SetData(0, 1);
+                                                }
+                                                else
+                                                {
+                                                    ptarget->SetFlag(UNIT_FIELD_FLAGS, UNIT_FLAG_IMMUNE_TO_PC);
+                                                    ptarget->SetReactState(REACT_PASSIVE);
+                                                    ptarget->AI()->SetData(0, 2);
+                                                }
+                                            }
+                                        }
+                                    }
+                                }
+
+                                if (GameObject* gate = me->GetMap()->GetGameObject(instance->GetGuidData(GO_MASSIVE_GATE)))
+                                    gate->SetGoState(GO_STATE_ACTIVE);
+                                _gongTimer = 2000;
+                                _gongEvent = GONG_EVENT_8;
+                                break;
+                            case GONG_EVENT_8:
+                                DoCast(me, SPELL_STEALTH);
+                                me->SetUInt32Value(UNIT_VIRTUAL_ITEM_SLOT_ID + 0, uint32(0));
+                                me->SetUInt32Value(UNIT_NPC_EMOTESTATE, EMOTE_ONESHOT_NONE);
+                                me->GetMotionMaster()->MovePath(HARRISON_MOVE_3, false);
+                                _gongTimer = 1000;
+                                _gongEvent = 0;
+                                break;
+                            case GONG_EVENT_9:
+                                me->GetMotionMaster()->MovePoint(0, 120.687f, 1674.0f, 42.0217f);
+                                _gongTimer = 12000;
+                                _gongEvent = GONG_EVENT_10;
+                                break;
+                            case GONG_EVENT_10:
+                                me->SetFacingTo(1.59044f);
+                                _gongEvent = 11;
+                                _gongTimer = 6000;
+                                break;
+                            case GONG_EVENT_11:
+                                me->SetFlag(UNIT_NPC_FLAGS, UNIT_NPC_FLAG_GOSSIP);
+
+                                instance->SetData(DATA_GONGEVENT, NOT_STARTED);
+                                _gongEvent = 0;
+                                _gongTimer = 1000;
+                                break;
+                        }
+                    }
+                    else
+                    _gongTimer -= diff;
+                }
+            }
         };
 
         CreatureAI* GetAI(Creature* creature) const override
         {
-            return GetInstanceAI<npc_voljin_zulamanAI>(creature);
-        }
-};
-
-// 45226 - Banging the Gong
+            return GetInstanceAI<npc_harrison_jonesAI>(creature);
+        }
+};
+
 class spell_banging_the_gong : public SpellScriptLoader
 {
     public:
@@ -249,8 +458,11 @@
         }
 };
 
+
 void AddSC_zulaman()
 {
-    new npc_voljin_zulaman();
+    new npc_forest_frog();
+    new npc_zulaman_hostage();
+    new npc_harrison_jones();
     new spell_banging_the_gong();
 }