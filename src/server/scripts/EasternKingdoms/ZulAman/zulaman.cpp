/*
 * Copyright (C) 2008-2013 TrinityCore <http://www.trinitycore.org/>
 *
 * This program is free software; you can redistribute it and/or modify it
 * under the terms of the GNU General Public License as published by the
 * Free Software Foundation; either version 2 of the License, or (at your
 * option) any later version.
 *
 * This program is distributed in the hope that it will be useful, but WITHOUT
 * ANY WARRANTY; without even the implied warranty of MERCHANTABILITY or
 * FITNESS FOR A PARTICULAR PURPOSE. See the GNU General Public License for
 * more details.
 *
 * You should have received a copy of the GNU General Public License along
 * with this program. If not, see <http://www.gnu.org/licenses/>.
 */

#include "ScriptMgr.h"
#include "ScriptedCreature.h"
#include "ScriptedGossip.h"
#include "Player.h"
#include "CreatureTextMgr.h"
#include "SpellScript.h"
<<<<<<< HEAD
#include "zulaman.h"
=======

/*######
## npc_forest_frog
######*/

enum ForestFrog
{
    // Spells
    SPELL_REMOVE_AMANI_CURSE   = 43732,
    SPELL_PUSH_MOJO            = 43923,

    // Creatures
    NPC_FOREST_FROG             = 24396

};

class npc_forest_frog : public CreatureScript
{
    public:

        npc_forest_frog()
            : CreatureScript("npc_forest_frog")
        {
        }

        struct npc_forest_frogAI : public ScriptedAI
        {
            npc_forest_frogAI(Creature* creature) : ScriptedAI(creature)
            {
                instance = creature->GetInstanceScript();
            }

            InstanceScript* instance;

            void Reset() OVERRIDE { }

            void EnterCombat(Unit* /*who*/) OVERRIDE { }

            void DoSpawnRandom()
            {
                uint32 cEntry = 0;
                switch (rand()%10)
                {
                    case 0: cEntry = 24397; break;          //Mannuth
                    case 1: cEntry = 24403; break;          //Deez
                    case 2: cEntry = 24404; break;          //Galathryn
                    case 3: cEntry = 24405; break;          //Adarrah
                    case 4: cEntry = 24406; break;          //Fudgerick
                    case 5: cEntry = 24407; break;          //Darwen
                    case 6: cEntry = 24445; break;          //Mitzi
                    case 7: cEntry = 24448; break;          //Christian
                    case 8: cEntry = 24453; break;          //Brennan
                    case 9: cEntry = 24455; break;          //Hollee
                }

                if (!instance->GetData(TYPE_RAND_VENDOR_1))
                    if (rand()%10 == 1) cEntry = 24408;      //Gunter
                if (!instance->GetData(TYPE_RAND_VENDOR_2))
                    if (rand()%10 == 1) cEntry = 24409;      //Kyren

                if (cEntry) me->UpdateEntry(cEntry);

                if (cEntry == 24408) instance->SetData(TYPE_RAND_VENDOR_1, DONE);
                if (cEntry == 24409) instance->SetData(TYPE_RAND_VENDOR_2, DONE);
            }

            void SpellHit(Unit* caster, const SpellInfo* spell) OVERRIDE
            {
                if (spell->Id == SPELL_REMOVE_AMANI_CURSE && caster->GetTypeId() == TYPEID_PLAYER && me->GetEntry() == NPC_FOREST_FROG)
                {
                    //increase or decrease chance of mojo?
                    if (rand()%99 == 50) DoCast(caster, SPELL_PUSH_MOJO, true);
                    else DoSpawnRandom();
                }
            }
        };

        CreatureAI* GetAI(Creature* creature) const OVERRIDE
        {
            return GetInstanceAI<npc_forest_frogAI>(creature);
        }
};

/*######
## npc_zulaman_hostage
######*/

#define GOSSIP_HOSTAGE1        "I am glad to help you."

static uint32 HostageEntry[] = {23790, 23999, 24024, 24001};
static uint32 ChestEntry[] = {186648, 187021, 186672, 186667};

class npc_zulaman_hostage : public CreatureScript
{
    public:
        npc_zulaman_hostage() : CreatureScript("npc_zulaman_hostage") { }

        struct npc_zulaman_hostageAI : public ScriptedAI
        {
            npc_zulaman_hostageAI(Creature* creature) : ScriptedAI(creature)
            {
                IsLoot = false;
            }

            bool IsLoot;
            uint64 PlayerGUID;

            void Reset() OVERRIDE { }

            void EnterCombat(Unit* /*who*/) OVERRIDE { }

            void JustDied(Unit* /*killer*/) OVERRIDE
            {
                if (Player* player = ObjectAccessor::GetPlayer(*me, PlayerGUID))
                    player->SendLoot(me->GetGUID(), LOOT_CORPSE);
            }

            void UpdateAI(uint32 /*diff*/) OVERRIDE
            {
                if (IsLoot)
                    DoCast(me, 7, false);
            }
        };

        CreatureAI* GetAI(Creature* creature) const OVERRIDE
        {
            return new npc_zulaman_hostageAI(creature);
        }

        bool OnGossipHello(Player* player, Creature* creature) OVERRIDE
        {
            player->ADD_GOSSIP_ITEM(GOSSIP_ICON_CHAT, GOSSIP_HOSTAGE1, GOSSIP_SENDER_MAIN, GOSSIP_ACTION_INFO_DEF + 1);
            player->SEND_GOSSIP_MENU(player->GetGossipTextId(creature), creature->GetGUID());
            return true;
        }

        bool OnGossipSelect(Player* player, Creature* creature, uint32 /*sender*/, uint32 action) OVERRIDE
        {
            player->PlayerTalkClass->ClearMenus();

            if (action == GOSSIP_ACTION_INFO_DEF + 1)
                player->CLOSE_GOSSIP_MENU();

            if (!creature->HasFlag(UNIT_NPC_FLAGS, UNIT_NPC_FLAG_GOSSIP))
                return true;

            creature->RemoveFlag(UNIT_NPC_FLAGS, UNIT_NPC_FLAG_GOSSIP);

            InstanceScript* instance = creature->GetInstanceScript();
            if (instance)
            {
                //uint8 progress = instance->GetData(DATA_CHESTLOOTED);
                instance->SetData(DATA_CHESTLOOTED, 0);
                float x, y, z;
                creature->GetPosition(x, y, z);
                uint32 entry = creature->GetEntry();
                for (uint8 i = 0; i < 4; ++i)
                {
                    if (HostageEntry[i] == entry)
                    {
                        creature->SummonGameObject(ChestEntry[i], x-2, y, z, 0, 0, 0, 0, 0, 0);
                        break;
                    }
                }
            }
            return true;
        }
};

/*######
## npc_harrison_jones
######*/
>>>>>>> a63780fd

enum Says
{
    // Vol'jin
    SAY_INTRO_1                 = 0,
    SAY_INTRO_2                 = 1,
    SAY_INTRO_3                 = 2,
    SAY_INTRO_4                 = 3,
    SAY_INTRO_FAIL              = 4,

    // Hex Lord Malacrass
    SAY_HEXLOR_INTRO            = 0
};

enum Spells
{
    // Vol'jin
    SPELL_BANGING_THE_GONG      = 45225
};

enum Events
{
    EVENT_INTRO_MOVEPOINT_1     = 1,
    EVENT_INTRO_MOVEPOINT_2     = 2,
    EVENT_INTRO_MOVEPOINT_3     = 3,
    EVENT_BANGING_THE_GONG      = 4,
    EVENT_START_DOOR_OPENING_1  = 5,
    EVENT_START_DOOR_OPENING_2  = 6,
    EVENT_START_DOOR_OPENING_3  = 7,
    EVENT_START_DOOR_OPENING_4  = 8,
    EVENT_START_DOOR_OPENING_5  = 9,
    EVENT_START_DOOR_OPENING_6  = 10,
    EVENT_START_DOOR_OPENING_7  = 11
};

enum Points
{
    POINT_INTRO                 = 1,
    POINT_STRANGE_GONG          = 2,
    POINT_START_DOOR_OPENING_1  = 3,
    POINT_START_DOOR_OPENING_2  = 4
};

enum Misc
{
    ITEM_VIRTUAL_ITEM           = 5301
};

Position const VoljinIntroWaypoint[4] =
{
    { 117.7349f, 1662.77f, 42.02156f, 0.0f },
    { 132.14f, 1645.143f, 42.02158f, 0.0f },
    { 121.8901f, 1639.118f, 42.23253f, 0.0f },
    { 122.618f, 1639.546f, 42.11659f, 0.0f },
};

class npc_voljin_zulaman : public CreatureScript
{
    public:
        npc_voljin_zulaman() : CreatureScript("npc_voljin_zulaman") { }

        struct npc_voljin_zulamanAI : public ScriptedAI
        {
            npc_voljin_zulamanAI(Creature* creature) : ScriptedAI(creature), _instance(creature->GetInstanceScript())
            {
                me->SetDisplayId(me->GetCreatureTemplate()->Modelid1);
                if (_instance->GetData(DATA_ZULAMAN_STATE) == NOT_STARTED)
                    me->SetFlag(UNIT_NPC_FLAGS, UNIT_NPC_FLAG_GOSSIP);
            }

            void Reset() OVERRIDE
            {
                _gongCount = 0;
            }

            void sGossipSelect(Player* player, uint32 sender, uint32 action) OVERRIDE
            {
                if (_instance->GetData(DATA_ZULAMAN_STATE) != NOT_STARTED)
                    return;

                if (me->GetCreatureTemplate()->GossipMenuId == sender && !action)
                {
                    _events.Reset();
                    me->SetUInt32Value(UNIT_FIELD_MOUNTDISPLAYID, 0);
                    me->RemoveFlag(UNIT_NPC_FLAGS, UNIT_NPC_FLAG_GOSSIP);
                    me->SetUInt32Value(UNIT_DYNAMIC_FLAGS, UNIT_DYNFLAG_NONE);
                    _events.ScheduleEvent(EVENT_INTRO_MOVEPOINT_1, 1000);
                    Talk(SAY_INTRO_1, player);
                    me->SetWalk(true);
                }
            }

            void DoAction(int32 action) OVERRIDE
            {
                if (action == ACTION_START_ZULAMAN)
                {
<<<<<<< HEAD
                    if (++_gongCount == 10)
                        _events.ScheduleEvent(EVENT_START_DOOR_OPENING_1, 500);
=======
                    me->RemoveAllAuras();
                    me->SetEntry(NPC_HARRISON_JONES_2);
                    me->SetDisplayId(MODEL_HARRISON_JONES_2);
                    me->SetTarget(0);
                    me->SetByteValue(UNIT_FIELD_BYTES_1, 0, UNIT_STAND_STATE_DEAD);
                    me->SetFlag(UNIT_DYNAMIC_FLAGS, UNIT_DYNFLAG_DEAD);
                    instance->SetData(DATA_GONGEVENT, DONE);
>>>>>>> a63780fd
                }
            }

            void UpdateAI(uint32 diff) OVERRIDE
            {
                _events.Update(diff);

                while (uint32 eventId = _events.ExecuteEvent())
                {
                    switch (eventId)
                    {
<<<<<<< HEAD
                        case EVENT_INTRO_MOVEPOINT_1:
                            me->GetMotionMaster()->MovePoint(POINT_INTRO, VoljinIntroWaypoint[0]);
                            _events.ScheduleEvent(EVENT_INTRO_MOVEPOINT_2, 1000);
                            break;
                        case EVENT_INTRO_MOVEPOINT_2:
                            me->GetMotionMaster()->MovePoint(POINT_STRANGE_GONG, VoljinIntroWaypoint[1]);
                            _events.ScheduleEvent(EVENT_INTRO_MOVEPOINT_3, 4000);
                            break;
                        case EVENT_INTRO_MOVEPOINT_3:
                            Talk(SAY_INTRO_2);
                            _events.ScheduleEvent(EVENT_BANGING_THE_GONG, 3000);
                        case EVENT_BANGING_THE_GONG:
                            DoCast(me, SPELL_BANGING_THE_GONG);
                            if (GameObject* strangeGong = ObjectAccessor::GetGameObject(*me, _instance->GetData64(DATA_STRANGE_GONG)))
                                strangeGong->RemoveFlag(GAMEOBJECT_FLAGS, GO_FLAG_NOT_SELECTABLE);
                            me->SetUInt32Value(UNIT_VIRTUAL_ITEM_SLOT_ID, uint32(ITEM_VIRTUAL_ITEM));
                            break;
                        case EVENT_START_DOOR_OPENING_1:
                            me->RemoveAura(SPELL_BANGING_THE_GONG);
                            _events.ScheduleEvent(EVENT_START_DOOR_OPENING_2, 500);
                            break;
                        case EVENT_START_DOOR_OPENING_2:
                            me->SetUInt32Value(UNIT_VIRTUAL_ITEM_SLOT_ID, uint32(0));
                            if (GameObject* strangeGong = ObjectAccessor::GetGameObject(*me, _instance->GetData64(DATA_STRANGE_GONG)))
                                strangeGong->SetFlag(GAMEOBJECT_FLAGS, GO_FLAG_NOT_SELECTABLE);
                            _events.ScheduleEvent(EVENT_START_DOOR_OPENING_3, 500);
                            break;
                        case EVENT_START_DOOR_OPENING_3:
                            me->GetMotionMaster()->MovePoint(POINT_START_DOOR_OPENING_1, VoljinIntroWaypoint[2]);
                            break;
                        case EVENT_START_DOOR_OPENING_4:
                            _instance->SetData(DATA_ZULAMAN_STATE, IN_PROGRESS);
                            if (GameObject* masiveGate = ObjectAccessor::GetGameObject(*me, _instance->GetData64(DATA_MASSIVE_GATE)))
                                masiveGate->SetGoState(GO_STATE_ACTIVE);
                            _events.ScheduleEvent(EVENT_START_DOOR_OPENING_5, 3000);
                            break;
                        case EVENT_START_DOOR_OPENING_5:
                            Talk(SAY_INTRO_4);
                            _events.ScheduleEvent(EVENT_START_DOOR_OPENING_6, 6000);
                            break;
                        case EVENT_START_DOOR_OPENING_6:
                            _events.ScheduleEvent(EVENT_START_DOOR_OPENING_7, 6000);
                            break;
                        case EVENT_START_DOOR_OPENING_7:
                            if (Creature* hexLordTrigger = ObjectAccessor::GetCreature(*me, _instance->GetData64(DATA_HEXLORD_TRIGGER)))
                                sCreatureTextMgr->SendChat(hexLordTrigger, SAY_HEXLOR_INTRO, 0, CHAT_MSG_ADDON, LANG_ADDON, TEXT_RANGE_MAP);
                            break;
                        default:
                            break;
                    }
                }
            }
=======
                        switch (_gongEvent)
                        {
                            case GONG_EVENT_1:
                                me->GetMotionMaster()->MovePath(HARRISON_MOVE_1, false);
                                _gongEvent = GONG_EVENT_2;
                                _gongTimer = 12000;
                                break;
                            case GONG_EVENT_2:
                                me->SetFacingTo(6.235659f);
                                Talk(SAY_HARRISON_1);
                                DoCast(me, SPELL_BANGING_THE_GONG);
                                me->SetUInt32Value(UNIT_VIRTUAL_ITEM_SLOT_ID + 0, uint32(WEAPON_MACE));
                                me->SetSheath(SHEATH_STATE_MELEE);
                                _gongEvent = GONG_EVENT_3;
                                _gongTimer = 4000;
                                break;
                            case GONG_EVENT_3:
                                if (GameObject* gong = me->GetMap()->GetGameObject(instance->GetData64(GO_STRANGE_GONG)))
                                    gong->RemoveFlag(GAMEOBJECT_FLAGS, GO_FLAG_NOT_SELECTABLE);
                                _gongEvent = GONG_EVENT_4;
                                _gongTimer = 105000;
                                break;
                            case GONG_EVENT_4:
                                me->RemoveAura(SPELL_BANGING_THE_GONG);
                                if (GameObject* gong = me->GetMap()->GetGameObject(instance->GetData64(GO_STRANGE_GONG)))
                                    gong->SetFlag(GAMEOBJECT_FLAGS, GO_FLAG_NOT_SELECTABLE);

                                // trigger or gong will need to be scripted to set IN_PROGRESS after enough hits.
                                // This is temp workaround.
                                instance->SetData(DATA_GONGEVENT, IN_PROGRESS); // to be removed.

                                if (instance->GetData(DATA_GONGEVENT) == IN_PROGRESS)
                                {
                                    // Players are Now Saved to instance at SPECIAL (Player should be notified?)
                                    me->GetMotionMaster()->MovePath(HARRISON_MOVE_2, false);
                                    _gongEvent = GONG_EVENT_5;
                                    _gongTimer = 5000;
                                }
                                else
                                {
                                    _gongTimer = 1000;
                                    _gongEvent = GONG_EVENT_9;
                                }
                                break;
                            case GONG_EVENT_5:
                                me->SetEntry(NPC_HARRISON_JONES_1);
                                me->SetDisplayId(MODEL_HARRISON_JONES_1);
                                Talk(SAY_HARRISON_2);
                                _gongTimer = 12000;
                                _gongEvent = GONG_EVENT_6;
                                break;
                            case GONG_EVENT_6:
                                me->SetUInt32Value(UNIT_NPC_EMOTESTATE, EMOTE_STATE_USE_STANDING);
                                Talk(SAY_HARRISON_3);
                                _gongTimer = 7000;
                                _gongEvent = GONG_EVENT_7;
                                break;
                            case GONG_EVENT_7:
                                if (!uiTargetGUID)
                                {
                                    std::list<Creature*> targetList;
                                    GetCreatureListWithEntryInGrid(targetList, me, NPC_AMANISHI_GUARDIAN, 26.0f);
                                    if (!targetList.empty())
                                    {
                                        for (std::list<Creature*>::const_iterator itr = targetList.begin(); itr != targetList.end(); ++itr)
                                        {
                                            if (Creature* ptarget = *itr)
                                            {
                                                if (ptarget->GetPositionX() > 120)
                                                {
                                                    ptarget->SetUInt32Value(UNIT_VIRTUAL_ITEM_SLOT_ID + 0, uint32(WEAPON_SPEAR));
                                                    ptarget->SetFlag(UNIT_FIELD_FLAGS, UNIT_FLAG_IMMUNE_TO_PC);
                                                    ptarget->SetReactState(REACT_PASSIVE);
                                                    ptarget->AI()->SetData(0, 1);
                                                }
                                                else
                                                {
                                                    ptarget->SetFlag(UNIT_FIELD_FLAGS, UNIT_FLAG_IMMUNE_TO_PC);
                                                    ptarget->SetReactState(REACT_PASSIVE);
                                                    ptarget->AI()->SetData(0, 2);
                                                }
                                            }
                                        }
                                    }
                                }
>>>>>>> a63780fd

            void MovementInform(uint32 movementType, uint32 pointId) OVERRIDE
            {
                if (movementType != POINT_MOTION_TYPE)
                    return;

                switch (pointId)
                {
                    case POINT_STRANGE_GONG:
                        if (GameObject* strangeGong = ObjectAccessor::GetGameObject(*me, _instance->GetData64(DATA_STRANGE_GONG)))
                            me->SetFacingToObject(strangeGong); // setInFront
                        break;
                    case POINT_START_DOOR_OPENING_1:
                        me->SetFacingTo(4.747295f);
                        me->GetMotionMaster()->MovePoint(POINT_START_DOOR_OPENING_2, VoljinIntroWaypoint[3]);
                        Talk(SAY_INTRO_3);
                        _events.ScheduleEvent(EVENT_START_DOOR_OPENING_4, 4500);
                        break;
                    default:
                        break;
                }
            }

        private:
            InstanceScript* _instance;
            EventMap _events;
            uint8 _gongCount;
        };

        CreatureAI* GetAI(Creature* creature) const OVERRIDE
        {
<<<<<<< HEAD
            return GetZulAmanAI<npc_voljin_zulamanAI>(creature);
=======
            return GetInstanceAI<npc_harrison_jonesAI>(creature);
>>>>>>> a63780fd
        }
};

// 45226 - Banging the Gong
class spell_banging_the_gong : public SpellScriptLoader
{
    public:
        spell_banging_the_gong() : SpellScriptLoader("spell_banging_the_gong") { }

        class spell_banging_the_gong_SpellScript : public SpellScript
        {
            PrepareSpellScript(spell_banging_the_gong_SpellScript);

            void Activate(SpellEffIndex index)
            {
                PreventHitDefaultEffect(index);
                GetHitGObj()->SendCustomAnim(0);
            }

            void Register() OVERRIDE
            {
                OnEffectHitTarget += SpellEffectFn(spell_banging_the_gong_SpellScript::Activate, EFFECT_1, SPELL_EFFECT_ACTIVATE_OBJECT);
            }
        };

        SpellScript* GetSpellScript() const OVERRIDE
        {
            return new spell_banging_the_gong_SpellScript();
        }
};

void AddSC_zulaman()
{
    new npc_voljin_zulaman();
    new spell_banging_the_gong();
}<|MERGE_RESOLUTION|>--- conflicted
+++ resolved
@@ -21,182 +21,7 @@
 #include "Player.h"
 #include "CreatureTextMgr.h"
 #include "SpellScript.h"
-<<<<<<< HEAD
 #include "zulaman.h"
-=======
-
-/*######
-## npc_forest_frog
-######*/
-
-enum ForestFrog
-{
-    // Spells
-    SPELL_REMOVE_AMANI_CURSE   = 43732,
-    SPELL_PUSH_MOJO            = 43923,
-
-    // Creatures
-    NPC_FOREST_FROG             = 24396
-
-};
-
-class npc_forest_frog : public CreatureScript
-{
-    public:
-
-        npc_forest_frog()
-            : CreatureScript("npc_forest_frog")
-        {
-        }
-
-        struct npc_forest_frogAI : public ScriptedAI
-        {
-            npc_forest_frogAI(Creature* creature) : ScriptedAI(creature)
-            {
-                instance = creature->GetInstanceScript();
-            }
-
-            InstanceScript* instance;
-
-            void Reset() OVERRIDE { }
-
-            void EnterCombat(Unit* /*who*/) OVERRIDE { }
-
-            void DoSpawnRandom()
-            {
-                uint32 cEntry = 0;
-                switch (rand()%10)
-                {
-                    case 0: cEntry = 24397; break;          //Mannuth
-                    case 1: cEntry = 24403; break;          //Deez
-                    case 2: cEntry = 24404; break;          //Galathryn
-                    case 3: cEntry = 24405; break;          //Adarrah
-                    case 4: cEntry = 24406; break;          //Fudgerick
-                    case 5: cEntry = 24407; break;          //Darwen
-                    case 6: cEntry = 24445; break;          //Mitzi
-                    case 7: cEntry = 24448; break;          //Christian
-                    case 8: cEntry = 24453; break;          //Brennan
-                    case 9: cEntry = 24455; break;          //Hollee
-                }
-
-                if (!instance->GetData(TYPE_RAND_VENDOR_1))
-                    if (rand()%10 == 1) cEntry = 24408;      //Gunter
-                if (!instance->GetData(TYPE_RAND_VENDOR_2))
-                    if (rand()%10 == 1) cEntry = 24409;      //Kyren
-
-                if (cEntry) me->UpdateEntry(cEntry);
-
-                if (cEntry == 24408) instance->SetData(TYPE_RAND_VENDOR_1, DONE);
-                if (cEntry == 24409) instance->SetData(TYPE_RAND_VENDOR_2, DONE);
-            }
-
-            void SpellHit(Unit* caster, const SpellInfo* spell) OVERRIDE
-            {
-                if (spell->Id == SPELL_REMOVE_AMANI_CURSE && caster->GetTypeId() == TYPEID_PLAYER && me->GetEntry() == NPC_FOREST_FROG)
-                {
-                    //increase or decrease chance of mojo?
-                    if (rand()%99 == 50) DoCast(caster, SPELL_PUSH_MOJO, true);
-                    else DoSpawnRandom();
-                }
-            }
-        };
-
-        CreatureAI* GetAI(Creature* creature) const OVERRIDE
-        {
-            return GetInstanceAI<npc_forest_frogAI>(creature);
-        }
-};
-
-/*######
-## npc_zulaman_hostage
-######*/
-
-#define GOSSIP_HOSTAGE1        "I am glad to help you."
-
-static uint32 HostageEntry[] = {23790, 23999, 24024, 24001};
-static uint32 ChestEntry[] = {186648, 187021, 186672, 186667};
-
-class npc_zulaman_hostage : public CreatureScript
-{
-    public:
-        npc_zulaman_hostage() : CreatureScript("npc_zulaman_hostage") { }
-
-        struct npc_zulaman_hostageAI : public ScriptedAI
-        {
-            npc_zulaman_hostageAI(Creature* creature) : ScriptedAI(creature)
-            {
-                IsLoot = false;
-            }
-
-            bool IsLoot;
-            uint64 PlayerGUID;
-
-            void Reset() OVERRIDE { }
-
-            void EnterCombat(Unit* /*who*/) OVERRIDE { }
-
-            void JustDied(Unit* /*killer*/) OVERRIDE
-            {
-                if (Player* player = ObjectAccessor::GetPlayer(*me, PlayerGUID))
-                    player->SendLoot(me->GetGUID(), LOOT_CORPSE);
-            }
-
-            void UpdateAI(uint32 /*diff*/) OVERRIDE
-            {
-                if (IsLoot)
-                    DoCast(me, 7, false);
-            }
-        };
-
-        CreatureAI* GetAI(Creature* creature) const OVERRIDE
-        {
-            return new npc_zulaman_hostageAI(creature);
-        }
-
-        bool OnGossipHello(Player* player, Creature* creature) OVERRIDE
-        {
-            player->ADD_GOSSIP_ITEM(GOSSIP_ICON_CHAT, GOSSIP_HOSTAGE1, GOSSIP_SENDER_MAIN, GOSSIP_ACTION_INFO_DEF + 1);
-            player->SEND_GOSSIP_MENU(player->GetGossipTextId(creature), creature->GetGUID());
-            return true;
-        }
-
-        bool OnGossipSelect(Player* player, Creature* creature, uint32 /*sender*/, uint32 action) OVERRIDE
-        {
-            player->PlayerTalkClass->ClearMenus();
-
-            if (action == GOSSIP_ACTION_INFO_DEF + 1)
-                player->CLOSE_GOSSIP_MENU();
-
-            if (!creature->HasFlag(UNIT_NPC_FLAGS, UNIT_NPC_FLAG_GOSSIP))
-                return true;
-
-            creature->RemoveFlag(UNIT_NPC_FLAGS, UNIT_NPC_FLAG_GOSSIP);
-
-            InstanceScript* instance = creature->GetInstanceScript();
-            if (instance)
-            {
-                //uint8 progress = instance->GetData(DATA_CHESTLOOTED);
-                instance->SetData(DATA_CHESTLOOTED, 0);
-                float x, y, z;
-                creature->GetPosition(x, y, z);
-                uint32 entry = creature->GetEntry();
-                for (uint8 i = 0; i < 4; ++i)
-                {
-                    if (HostageEntry[i] == entry)
-                    {
-                        creature->SummonGameObject(ChestEntry[i], x-2, y, z, 0, 0, 0, 0, 0, 0);
-                        break;
-                    }
-                }
-            }
-            return true;
-        }
-};
-
-/*######
-## npc_harrison_jones
-######*/
->>>>>>> a63780fd
 
 enum Says
 {
@@ -293,30 +118,18 @@
             {
                 if (action == ACTION_START_ZULAMAN)
                 {
-<<<<<<< HEAD
                     if (++_gongCount == 10)
                         _events.ScheduleEvent(EVENT_START_DOOR_OPENING_1, 500);
-=======
-                    me->RemoveAllAuras();
-                    me->SetEntry(NPC_HARRISON_JONES_2);
-                    me->SetDisplayId(MODEL_HARRISON_JONES_2);
-                    me->SetTarget(0);
-                    me->SetByteValue(UNIT_FIELD_BYTES_1, 0, UNIT_STAND_STATE_DEAD);
-                    me->SetFlag(UNIT_DYNAMIC_FLAGS, UNIT_DYNFLAG_DEAD);
-                    instance->SetData(DATA_GONGEVENT, DONE);
->>>>>>> a63780fd
                 }
             }
 
             void UpdateAI(uint32 diff) OVERRIDE
             {
                 _events.Update(diff);
-
                 while (uint32 eventId = _events.ExecuteEvent())
                 {
                     switch (eventId)
                     {
-<<<<<<< HEAD
                         case EVENT_INTRO_MOVEPOINT_1:
                             me->GetMotionMaster()->MovePoint(POINT_INTRO, VoljinIntroWaypoint[0]);
                             _events.ScheduleEvent(EVENT_INTRO_MOVEPOINT_2, 1000);
@@ -369,93 +182,6 @@
                     }
                 }
             }
-=======
-                        switch (_gongEvent)
-                        {
-                            case GONG_EVENT_1:
-                                me->GetMotionMaster()->MovePath(HARRISON_MOVE_1, false);
-                                _gongEvent = GONG_EVENT_2;
-                                _gongTimer = 12000;
-                                break;
-                            case GONG_EVENT_2:
-                                me->SetFacingTo(6.235659f);
-                                Talk(SAY_HARRISON_1);
-                                DoCast(me, SPELL_BANGING_THE_GONG);
-                                me->SetUInt32Value(UNIT_VIRTUAL_ITEM_SLOT_ID + 0, uint32(WEAPON_MACE));
-                                me->SetSheath(SHEATH_STATE_MELEE);
-                                _gongEvent = GONG_EVENT_3;
-                                _gongTimer = 4000;
-                                break;
-                            case GONG_EVENT_3:
-                                if (GameObject* gong = me->GetMap()->GetGameObject(instance->GetData64(GO_STRANGE_GONG)))
-                                    gong->RemoveFlag(GAMEOBJECT_FLAGS, GO_FLAG_NOT_SELECTABLE);
-                                _gongEvent = GONG_EVENT_4;
-                                _gongTimer = 105000;
-                                break;
-                            case GONG_EVENT_4:
-                                me->RemoveAura(SPELL_BANGING_THE_GONG);
-                                if (GameObject* gong = me->GetMap()->GetGameObject(instance->GetData64(GO_STRANGE_GONG)))
-                                    gong->SetFlag(GAMEOBJECT_FLAGS, GO_FLAG_NOT_SELECTABLE);
-
-                                // trigger or gong will need to be scripted to set IN_PROGRESS after enough hits.
-                                // This is temp workaround.
-                                instance->SetData(DATA_GONGEVENT, IN_PROGRESS); // to be removed.
-
-                                if (instance->GetData(DATA_GONGEVENT) == IN_PROGRESS)
-                                {
-                                    // Players are Now Saved to instance at SPECIAL (Player should be notified?)
-                                    me->GetMotionMaster()->MovePath(HARRISON_MOVE_2, false);
-                                    _gongEvent = GONG_EVENT_5;
-                                    _gongTimer = 5000;
-                                }
-                                else
-                                {
-                                    _gongTimer = 1000;
-                                    _gongEvent = GONG_EVENT_9;
-                                }
-                                break;
-                            case GONG_EVENT_5:
-                                me->SetEntry(NPC_HARRISON_JONES_1);
-                                me->SetDisplayId(MODEL_HARRISON_JONES_1);
-                                Talk(SAY_HARRISON_2);
-                                _gongTimer = 12000;
-                                _gongEvent = GONG_EVENT_6;
-                                break;
-                            case GONG_EVENT_6:
-                                me->SetUInt32Value(UNIT_NPC_EMOTESTATE, EMOTE_STATE_USE_STANDING);
-                                Talk(SAY_HARRISON_3);
-                                _gongTimer = 7000;
-                                _gongEvent = GONG_EVENT_7;
-                                break;
-                            case GONG_EVENT_7:
-                                if (!uiTargetGUID)
-                                {
-                                    std::list<Creature*> targetList;
-                                    GetCreatureListWithEntryInGrid(targetList, me, NPC_AMANISHI_GUARDIAN, 26.0f);
-                                    if (!targetList.empty())
-                                    {
-                                        for (std::list<Creature*>::const_iterator itr = targetList.begin(); itr != targetList.end(); ++itr)
-                                        {
-                                            if (Creature* ptarget = *itr)
-                                            {
-                                                if (ptarget->GetPositionX() > 120)
-                                                {
-                                                    ptarget->SetUInt32Value(UNIT_VIRTUAL_ITEM_SLOT_ID + 0, uint32(WEAPON_SPEAR));
-                                                    ptarget->SetFlag(UNIT_FIELD_FLAGS, UNIT_FLAG_IMMUNE_TO_PC);
-                                                    ptarget->SetReactState(REACT_PASSIVE);
-                                                    ptarget->AI()->SetData(0, 1);
-                                                }
-                                                else
-                                                {
-                                                    ptarget->SetFlag(UNIT_FIELD_FLAGS, UNIT_FLAG_IMMUNE_TO_PC);
-                                                    ptarget->SetReactState(REACT_PASSIVE);
-                                                    ptarget->AI()->SetData(0, 2);
-                                                }
-                                            }
-                                        }
-                                    }
-                                }
->>>>>>> a63780fd
 
             void MovementInform(uint32 movementType, uint32 pointId) OVERRIDE
             {
@@ -487,11 +213,7 @@
 
         CreatureAI* GetAI(Creature* creature) const OVERRIDE
         {
-<<<<<<< HEAD
-            return GetZulAmanAI<npc_voljin_zulamanAI>(creature);
-=======
-            return GetInstanceAI<npc_harrison_jonesAI>(creature);
->>>>>>> a63780fd
+            return GetInstanceAI<npc_voljin_zulamanAI>(creature);
         }
 };
 
