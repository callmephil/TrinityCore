/*
 * Copyright (C) 2008-2014 TrinityCore <http://www.trinitycore.org/>
 *
 * This program is free software; you can redistribute it and/or modify it
 * under the terms of the GNU General Public License as published by the
 * Free Software Foundation; either version 2 of the License, or (at your
 * option) any later version.
 *
 * This program is distributed in the hope that it will be useful, but WITHOUT
 * ANY WARRANTY; without even the implied warranty of MERCHANTABILITY or
 * FITNESS FOR A PARTICULAR PURPOSE. See the GNU General Public License for
 * more details.
 *
 * You should have received a copy of the GNU General Public License along
 * with this program. If not, see <http://www.gnu.org/licenses/>.
 */

#ifndef DEF_ZULAMAN_H
#define DEF_ZULAMAN_H

<<<<<<< HEAD
uint32 const EncounterCount = 6;
#define ZulAmanScriptName "instance_zulaman"
=======
#define DataHeader "ZA"
>>>>>>> ef9b4aea

enum DataTypes
{
    // BossState
    DATA_AKILZON                = 0,
    DATA_NALORAKK               = 1,
    DATA_JANALAI                = 2,
    DATA_HALAZZI                = 3,
    DATA_HEXLORD                = 4,
    DATA_DAAKARA                = 5,

    // Data64
    DATA_HEXLORD_TRIGGER,

    DATA_STRANGE_GONG,
    DATA_MASSIVE_GATE,

    // SetData
    DATA_ZULAMAN_STATE
};

enum CreatureIds
{
    NPC_AKILZON                 = 23574,
    NPC_NALORAKK                = 23576,
    NPC_JANALAI                 = 23578,
    NPC_HALAZZI                 = 23577,
    NPC_HEXLORD                 = 24239,
    NPC_DAAKARA                 = 23863,

    NPC_VOLJIN                  = 52924,
    NPC_HEXLORD_TRIGGER         = 24363
};

enum GameObjectIds
{
    GO_STRANGE_GONG             = 187359,
    GO_MASSIVE_GATE             = 186728,
};

enum ZulAmanEvents
{
    EVENT_START_ZULAMAN         = 15897,
    EVENT_UPDATE_ZULAMAN_TIMER  = 1,
};

enum ZulAmanAction
{
    ACTION_START_ZULAMAN        = 1
};

enum ZulAmanWorldStates
{
    WORLD_STATE_ZULAMAN_TIMER_ENABLED   = 3104,
    WORLD_STATE_ZULAMAN_TIMER           = 3106,
};

template<class AI>
CreatureAI* GetZulAmanAI(Creature* creature)
{
    if (InstanceMap* instance = creature->GetMap()->ToInstanceMap())
        if (instance->GetInstanceScript())
            if (instance->GetScriptId() == sObjectMgr->GetScriptId(ZulAmanScriptName))
                return new AI(creature);
    return NULL;
}

#endif<|MERGE_RESOLUTION|>--- conflicted
+++ resolved
@@ -18,12 +18,9 @@
 #ifndef DEF_ZULAMAN_H
 #define DEF_ZULAMAN_H
 
-<<<<<<< HEAD
 uint32 const EncounterCount = 6;
 #define ZulAmanScriptName "instance_zulaman"
-=======
 #define DataHeader "ZA"
->>>>>>> ef9b4aea
 
 enum DataTypes
 {
