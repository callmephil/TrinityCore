/*
 * Copyright (C) 2008-2014 TrinityCore <http://www.trinitycore.org/>
 * Copyright (C) 2006-2009 ScriptDev2 <https://scriptdev2.svn.sourceforge.net/>
 *
 * This program is free software; you can redistribute it and/or modify it
 * under the terms of the GNU General Public License as published by the
 * Free Software Foundation; either version 2 of the License, or (at your
 * option) any later version.
 *
 * This program is distributed in the hope that it will be useful, but WITHOUT
 * ANY WARRANTY; without even the implied warranty of MERCHANTABILITY or
 * FITNESS FOR A PARTICULAR PURPOSE. See the GNU General Public License for
 * more details.
 *
 * You should have received a copy of the GNU General Public License along
 * with this program. If not, see <http://www.gnu.org/licenses/>.
 */

#include "ScriptMgr.h"
#include "ScriptedCreature.h"
#include "blackwing_lair.h"
#include "ScriptedGossip.h"
#include "Player.h"

enum Says
{
   SAY_LINE1                         = 0,
   SAY_LINE2                         = 1,
   SAY_LINE3                         = 2,
   SAY_HALFLIFE                      = 3,
   SAY_KILLTARGET                    = 4
};

enum Gossip
{
   GOSSIP_ID                         = 21334,
};

enum Spells
{
   SPELL_ESSENCEOFTHERED             = 23513,
   SPELL_FLAMEBREATH                 = 23461,
   SPELL_FIRENOVA                    = 23462,
   SPELL_TAILSWIPE                   = 15847,
   SPELL_BURNINGADRENALINE           = 23620,
   SPELL_CLEAVE                      = 20684   //Chain cleave is most likely named something different and contains a dummy effect
};

enum Events
{
    EVENT_SPEECH_1                  = 1,
    EVENT_SPEECH_2                  = 2,
    EVENT_SPEECH_3                  = 3,
    EVENT_SPEECH_4                  = 4,
    EVENT_ESSENCEOFTHERED           = 5,
    EVENT_FLAMEBREATH               = 6,
    EVENT_FIRENOVA                  = 7,
    EVENT_TAILSWIPE                 = 8,
    EVENT_CLEAVE                    = 9,
    EVENT_BURNINGADRENALINE_CASTER  = 10,
    EVENT_BURNINGADRENALINE_TANK    = 11
};

class boss_vaelastrasz : public CreatureScript
{
public:
    boss_vaelastrasz() : CreatureScript("boss_vaelastrasz") { }

    struct boss_vaelAI : public BossAI
    {
        boss_vaelAI(Creature* creature) : BossAI(creature, BOSS_VAELASTRAZ)
        {
            creature->SetFlag(UNIT_NPC_FLAGS, UNIT_NPC_FLAG_GOSSIP);
            creature->setFaction(35);
            creature->RemoveFlag(UNIT_FIELD_FLAGS, UNIT_FLAG_NOT_SELECTABLE);
        }

        void Reset() override
        {
            _Reset();

            me->SetStandState(UNIT_STAND_STATE_DEAD);
            PlayerGUID = 0;

            HasYelled = false;
        }

        void EnterCombat(Unit* /*who*/) override
        {
            _EnterCombat();

            DoCast(me, SPELL_ESSENCEOFTHERED);
            me->SetHealth(me->CountPctFromMaxHealth(30));
            // now drop damage requirement to be able to take loot
            me->ResetPlayerDamageReq();

            events.ScheduleEvent(EVENT_CLEAVE, 10000);
            events.ScheduleEvent(EVENT_FLAMEBREATH, 15000);
            events.ScheduleEvent(EVENT_FIRENOVA, 20000);
            events.ScheduleEvent(EVENT_TAILSWIPE, 11000);
            events.ScheduleEvent(EVENT_BURNINGADRENALINE_CASTER, 15000);
            events.ScheduleEvent(EVENT_BURNINGADRENALINE_TANK, 45000);
        }

        void BeginSpeech(Unit* target)
        {
            PlayerGUID = target->GetGUID();
            me->RemoveFlag(UNIT_NPC_FLAGS, UNIT_NPC_FLAG_GOSSIP);
            events.ScheduleEvent(EVENT_SPEECH_1, 1000);
        }

        void KilledUnit(Unit* victim) override
        {
            if (rand()%5)
                return;

            Talk(SAY_KILLTARGET, victim);
        }

        void UpdateAI(uint32 diff) override
        {
            events.Update(diff);

            // Speech
            if (!UpdateVictim())
            {
                while (uint32 eventId = events.ExecuteEvent())
                {
                    switch (eventId)
                    {
                        case EVENT_SPEECH_1:
                            Talk(SAY_LINE1);
                            me->SetStandState(UNIT_STAND_STATE_STAND);
                            me->HandleEmoteCommand(EMOTE_ONESHOT_TALK);
                            events.ScheduleEvent(EVENT_SPEECH_2, 12000);
                            break;
                        case EVENT_SPEECH_2:
                            Talk(SAY_LINE2);
                            me->HandleEmoteCommand(EMOTE_ONESHOT_TALK);
                            events.ScheduleEvent(EVENT_SPEECH_3, 12000);
                            break;
                        case EVENT_SPEECH_3:
                            Talk(SAY_LINE3);
                            me->HandleEmoteCommand(EMOTE_ONESHOT_TALK);
                            events.ScheduleEvent(EVENT_SPEECH_4, 16000);
                            break;
                        case EVENT_SPEECH_4:
                            me->setFaction(103);
<<<<<<< HEAD
                            if (PlayerGUID && Unit::GetUnit(*me, PlayerGUID))
                                AttackStart(Unit::GetUnit(*me, PlayerGUID));
=======
                            if (PlayerGUID && ObjectAccessor::GetUnit(*me, PlayerGUID))
                                AttackStart(ObjectAccessor::GetUnit(*me, PlayerGUID));;
>>>>>>> fa31b161
                            break;
                    }
                }
                return;
            }

            if (me->HasUnitState(UNIT_STATE_CASTING))
                return;

            while (uint32 eventId = events.ExecuteEvent())
            {
                switch (eventId)
                {
                    case EVENT_CLEAVE:
                        events.ScheduleEvent(EVENT_CLEAVE, 15000);
                        DoCastVictim(SPELL_CLEAVE);
                        break;
                    case EVENT_FLAMEBREATH:
                        DoCastVictim(SPELL_FLAMEBREATH);
                        events.ScheduleEvent(EVENT_FLAMEBREATH, urand(8000, 14000));
                        break;
                    case EVENT_FIRENOVA:
                        DoCastVictim(SPELL_FIRENOVA);
                        events.ScheduleEvent(EVENT_FIRENOVA, 15000);
                        break;
                    case EVENT_TAILSWIPE:
                        //Only cast if we are behind
                        /*if (!me->HasInArc(M_PI, me->GetVictim()))
                        {
                        DoCast(me->GetVictim(), SPELL_TAILSWIPE);
                        }*/
                        events.ScheduleEvent(EVENT_TAILSWIPE, 15000);
                        break;
                    case EVENT_BURNINGADRENALINE_CASTER:
                        {
                            Unit* target = NULL;

                            uint8 i = 0;
                            while (i < 3)   // max 3 tries to get a random target with power_mana
                            {
                                ++i;
                                target = SelectTarget(SELECT_TARGET_RANDOM, 1, 100, true); // not aggro leader
                                if (target && target->getPowerType() == POWER_MANA)
                                    i = 3;
                            }
                            if (target)                                     // cast on self (see below)
                                target->CastSpell(target, SPELL_BURNINGADRENALINE, true);
                        }
                        events.ScheduleEvent(EVENT_BURNINGADRENALINE_CASTER, 15000);
                        break;
                    case EVENT_BURNINGADRENALINE_TANK:
                        // have the victim cast the spell on himself otherwise the third effect aura will be applied to Vael instead of the player
                        me->EnsureVictim()->CastSpell(me->GetVictim(), SPELL_BURNINGADRENALINE, true);
                        events.ScheduleEvent(EVENT_BURNINGADRENALINE_TANK, 45000);
                        break;
                }
            }

            // Yell if hp lower than 15%
            if (HealthBelowPct(15) && !HasYelled)
            {
                Talk(SAY_HALFLIFE);
                HasYelled = true;
            }

            DoMeleeAttackIfReady();
        }

        void sGossipSelect(Player* player, uint32 sender, uint32 action) override
        {
            if (sender == GOSSIP_ID && action == 0)
            {
                player->CLOSE_GOSSIP_MENU();
                BeginSpeech(player);
            }
        }

        private:
            uint64 PlayerGUID;
            bool HasYelled;
    };

    CreatureAI* GetAI(Creature* creature) const override
    {
        return new boss_vaelAI(creature);
    }
};

void AddSC_boss_vaelastrasz()
{
    new boss_vaelastrasz();
}<|MERGE_RESOLUTION|>--- conflicted
+++ resolved
@@ -146,13 +146,8 @@
                             break;
                         case EVENT_SPEECH_4:
                             me->setFaction(103);
-<<<<<<< HEAD
-                            if (PlayerGUID && Unit::GetUnit(*me, PlayerGUID))
-                                AttackStart(Unit::GetUnit(*me, PlayerGUID));
-=======
-                            if (PlayerGUID && ObjectAccessor::GetUnit(*me, PlayerGUID))
-                                AttackStart(ObjectAccessor::GetUnit(*me, PlayerGUID));;
->>>>>>> fa31b161
+                            if (Player* player = ObjectAccessor::GetPlayer(*me, PlayerGUID))
+                                AttackStart(player);
                             break;
                     }
                 }
