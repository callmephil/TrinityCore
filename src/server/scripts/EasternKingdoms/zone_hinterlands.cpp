--- conflicted
+++ resolved
@@ -146,207 +146,6 @@
     };
 };
 
-<<<<<<< HEAD
-=======
-/*######
-## npc_rinji
-######*/
-
-enum Rinji
-{
-    SAY_RIN_BY_OUTRUNNER    = 0,
-
-    SAY_RIN_FREE            = 0, //from here
-    SAY_RIN_HELP            = 1,
-    SAY_RIN_COMPLETE        = 2,
-    SAY_RIN_PROGRESS_1      = 3,
-    SAY_RIN_PROGRESS_2      = 4,
-
-    QUEST_RINJI_TRAPPED     = 2742,
-    NPC_RANGER              = 2694,
-    NPC_OUTRUNNER           = 2691,
-    GO_RINJI_CAGE           = 142036
-};
-
-struct Location
-{
-    float m_fX, m_fY, m_fZ;
-};
-
-Location m_afAmbushSpawn[] =
-{
-    {191.296204f, -2839.329346f, 107.388f},
-    {70.972466f,  -2848.674805f, 109.459f}
-};
-
-Location m_afAmbushMoveTo[] =
-{
-    {166.630386f, -2824.780273f, 108.153f},
-    {70.886589f,  -2874.335449f, 116.675f}
-};
-
-class npc_rinji : public CreatureScript
-{
-public:
-    npc_rinji() : CreatureScript("npc_rinji") { }
-
-    bool OnQuestAccept(Player* player, Creature* creature, const Quest* quest) OVERRIDE
-    {
-        if (quest->GetQuestId() == QUEST_RINJI_TRAPPED)
-        {
-            if (GameObject* go = creature->FindNearestGameObject(GO_RINJI_CAGE, INTERACTION_DISTANCE))
-                go->UseDoorOrButton();
-
-            if (npc_rinjiAI* pEscortAI = CAST_AI(npc_rinji::npc_rinjiAI, creature->AI()))
-                pEscortAI->Start(false, false, player->GetGUID(), quest);
-        }
-        return true;
-    }
-
-    CreatureAI* GetAI(Creature* creature) const OVERRIDE
-    {
-        return new npc_rinjiAI(creature);
-    }
-
-    struct npc_rinjiAI : public npc_escortAI
-    {
-        npc_rinjiAI(Creature* creature) : npc_escortAI(creature)
-        {
-            m_bIsByOutrunner = false;
-            m_iSpawnId = 0;
-        }
-
-        bool m_bIsByOutrunner;
-        uint32 m_uiPostEventCount;
-        uint32 m_uiPostEventTimer;
-        int m_iSpawnId;
-
-        void Reset() OVERRIDE
-        {
-            m_uiPostEventCount = 0;
-            m_uiPostEventTimer = 3000;
-        }
-
-        void JustRespawned() OVERRIDE
-        {
-            m_bIsByOutrunner = false;
-            m_iSpawnId = 0;
-
-            npc_escortAI::JustRespawned();
-        }
-
-        void EnterCombat(Unit* who) OVERRIDE
-        {
-            if (HasEscortState(STATE_ESCORT_ESCORTING))
-            {
-                if (who->GetEntry() == NPC_OUTRUNNER && !m_bIsByOutrunner)
-                {
-                    if (Creature* talker = who->ToCreature())
-                        talker->AI()->Talk(SAY_RIN_BY_OUTRUNNER);
-                    m_bIsByOutrunner = true;
-                }
-
-                if (rand()%4)
-                    return;
-
-                //only if attacked and escorter is not in combat?
-                Talk(SAY_RIN_HELP);
-            }
-        }
-
-        void DoSpawnAmbush(bool bFirst)
-        {
-            if (!bFirst)
-                m_iSpawnId = 1;
-
-            me->SummonCreature(NPC_RANGER,
-                m_afAmbushSpawn[m_iSpawnId].m_fX, m_afAmbushSpawn[m_iSpawnId].m_fY, m_afAmbushSpawn[m_iSpawnId].m_fZ, 0.0f,
-                TEMPSUMMON_TIMED_OR_CORPSE_DESPAWN, 60000);
-
-            for (int i = 0; i < 2; ++i)
-            {
-                me->SummonCreature(NPC_OUTRUNNER,
-                    m_afAmbushSpawn[m_iSpawnId].m_fX, m_afAmbushSpawn[m_iSpawnId].m_fY, m_afAmbushSpawn[m_iSpawnId].m_fZ, 0.0f,
-                    TEMPSUMMON_TIMED_OR_CORPSE_DESPAWN, 60000);
-            }
-        }
-
-        void JustSummoned(Creature* summoned) OVERRIDE
-        {
-            summoned->SetWalk(false);
-            summoned->GetMotionMaster()->MovePoint(0, m_afAmbushMoveTo[m_iSpawnId].m_fX, m_afAmbushMoveTo[m_iSpawnId].m_fY, m_afAmbushMoveTo[m_iSpawnId].m_fZ);
-        }
-
-        void WaypointReached(uint32 waypointId) OVERRIDE
-        {
-            Player* player = GetPlayerForEscort();
-            if (!player)
-                return;
-
-            switch (waypointId)
-            {
-                case 1:
-                    Talk(SAY_RIN_FREE, player);
-                    break;
-                case 7:
-                    DoSpawnAmbush(true);
-                    break;
-                case 13:
-                    DoSpawnAmbush(false);
-                    break;
-                case 17:
-                    Talk(SAY_RIN_COMPLETE, player);
-                    player->GroupEventHappens(QUEST_RINJI_TRAPPED, me);
-                    SetRun();
-                    m_uiPostEventCount = 1;
-                    break;
-            }
-        }
-
-        void UpdateEscortAI(const uint32 uiDiff) OVERRIDE
-        {
-            //Check if we have a current target
-            if (!UpdateVictim())
-            {
-                if (HasEscortState(STATE_ESCORT_ESCORTING) && m_uiPostEventCount)
-                {
-                    if (m_uiPostEventTimer <= uiDiff)
-                    {
-                        m_uiPostEventTimer = 3000;
-
-                        if (Player* player = GetPlayerForEscort())
-                        {
-                            switch (m_uiPostEventCount)
-                            {
-                                case 1:
-                                    Talk(SAY_RIN_PROGRESS_1, player);
-                                    ++m_uiPostEventCount;
-                                    break;
-                                case 2:
-                                    Talk(SAY_RIN_PROGRESS_2, player);
-                                    m_uiPostEventCount = 0;
-                                    break;
-                            }
-                        }
-                        else
-                        {
-                            me->DespawnOrUnsummon();
-                            return;
-                        }
-                    }
-                    else
-                        m_uiPostEventTimer -= uiDiff;
-                }
-
-                return;
-            }
-
-            DoMeleeAttackIfReady();
-        }
-    };
-};
-
->>>>>>> 107af528
 void AddSC_hinterlands()
 {
     new npc_00x09hl();
