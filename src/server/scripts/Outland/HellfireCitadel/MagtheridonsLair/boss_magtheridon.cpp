--- conflicted
+++ resolved
@@ -252,11 +252,7 @@
 
                 me->SetFlag(UNIT_FIELD_FLAGS, UNIT_FLAG_NON_ATTACKABLE);
                 me->RemoveFlag(UNIT_FIELD_FLAGS, UNIT_FLAG_NOT_SELECTABLE);
-<<<<<<< HEAD
-                me->RemoveFlag(UNIT_FIELD_FLAGS, UNIT_FLAG_OOC_NOT_ATTACKABLE);
-=======
                 me->RemoveFlag(UNIT_FIELD_FLAGS, UNIT_FLAG_IMMUNE_TO_PC);
->>>>>>> 92196252
                 me->AddUnitState(UNIT_STATE_STUNNED);
                 DoCast(me, SPELL_SHADOW_CAGE_C, true);
             }
