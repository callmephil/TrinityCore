/*
 * Copyright (C) 2008-2018 TrinityCore <https://www.trinitycore.org/>
 *
 * This program is free software; you can redistribute it and/or modify it
 * under the terms of the GNU General Public License as published by the
 * Free Software Foundation; either version 2 of the License, or (at your
 * option) any later version.
 *
 * This program is distributed in the hope that it will be useful, but WITHOUT
 * ANY WARRANTY; without even the implied warranty of MERCHANTABILITY or
 * FITNESS FOR A PARTICULAR PURPOSE. See the GNU General Public License for
 * more details.
 *
 * You should have received a copy of the GNU General Public License along
 * with this program. If not, see <http://www.gnu.org/licenses/>.
 */

/*
 * Scripts for spells with SPELLFAMILY_DRUID and SPELLFAMILY_GENERIC spells used by druid players.
 * Ordered alphabetically using scriptname.
 * Scriptnames of files in this file should be prefixed with "spell_dru_".
 */

#include "ScriptMgr.h"
#include "Containers.h"
#include "Player.h"
#include "SpellAuraEffects.h"
#include "SpellHistory.h"
#include "SpellMgr.h"
#include "SpellScript.h"

enum DruidSpells
{
    SPELL_DRUID_WRATH                       = 5176,
    SPELL_DRUID_STARFIRE                    = 2912,
    SPELL_DRUID_STARSURGE                   = 78674,
    SPELL_DRUID_ECLIPSE_GENERAL_ENERGIZE    = 89265,
    SPELL_DRUID_STARSURGE_ENERGIZE          = 86605,
    SPELL_DRUID_LUNAR_ECLIPSE_MARKER        = 67484, // Will make the yellow arrow on eclipse bar point to the blue side (lunar)
    SPELL_DRUID_SOLAR_ECLIPSE_MARKER        = 67483, // Will make the yellow arrow on eclipse bar point to the yellow side (solar)
    SPELL_DRUID_SOLAR_ECLIPSE               = 48517,
    SPELL_DRUID_LUNAR_ECLIPSE               = 48518,
    SPELL_DRUID_ENRAGE_MOD_DAMAGE           = 51185,
    SPELL_DRUID_ENRAGED_DEFENSE             = 70725,
    SPELL_DRUID_EUPHORIA_RANK_1             = 81061,
    SPELL_DRUID_EUPHORIA_RANK_2             = 81062,
    SPELL_DRUID_EUPHORIA_MANA_BONUS         = 81070,
    SPELL_DRUID_EUPHORIA_ENERGIZE           = 81069,
    SPELL_DRUID_FERAL_CHARGE_BEAR           = 16979,
    SPELL_DRUID_FERAL_CHARGE_CAT            = 49376,
    SPELL_DRUID_FURY_OF_STORMRAGE           = 81093,
    SPELL_DRUID_GLYPH_OF_INNERVATE          = 54833,
    SPELL_DRUID_GLYPH_OF_STARFIRE           = 54846,
    SPELL_DRUID_GLYPH_OF_TYPHOON            = 62135,
    SPELL_DRUID_IDOL_OF_FERAL_SHADOWS       = 34241,
    SPELL_DRUID_IDOL_OF_WORSHIP             = 60774,
    SPELL_DRUID_INCREASED_MOONFIRE_DURATION = 38414,
    SPELL_DRUID_ITEM_T8_BALANCE_RELIC       = 64950,
    SPELL_DRUID_ITEM_T10_FERAL_4P_BONUS     = 70726,
    SPELL_DRUID_KING_OF_THE_JUNGLE          = 48492,
    SPELL_DRUID_LIFEBLOOM_ENERGIZE          = 64372,
    SPELL_DRUID_LIFEBLOOM_FINAL_HEAL        = 33778,
    SPELL_DRUID_LIVING_SEED_HEAL            = 48503,
    SPELL_DRUID_LIVING_SEED_PROC            = 48504,
    SPELL_DRUID_NATURES_GRACE               = 16880,
    SPELL_DRUID_NATURES_GRACE_TRIGGER       = 16886,
    SPELL_DRUID_SURVIVAL_INSTINCTS          = 50322,
    SPELL_DRUID_SAVAGE_ROAR                 = 62071,
<<<<<<< HEAD
    SPELL_DRUID_SHOOTING_STARS              = 93400,
    SPELL_DRUID_STAMPEDE_BAER_RANK_1        = 81016,
=======
    SPELL_DRUID_STAMPEDE_BEAR_RANK_1        = 81016,
>>>>>>> ad07191b
    SPELL_DRUID_STAMPEDE_CAT_RANK_1         = 81021,
    SPELL_DRUID_STAMPEDE_CAT_STATE          = 109881,
    SPELL_DRUID_SOLAR_BEAM_SILENCE          = 81261,
    SPELL_DRUID_TIGER_S_FURY_ENERGIZE       = 51178
};

// 1850 - Dash
class spell_dru_dash : public SpellScriptLoader
{
    public:
        spell_dru_dash() : SpellScriptLoader("spell_dru_dash") { }

        class spell_dru_dash_AuraScript : public AuraScript
        {
            PrepareAuraScript(spell_dru_dash_AuraScript);

            void CalculateAmount(AuraEffect const* /*aurEff*/, int32& amount, bool& /*canBeRecalculated*/)
            {
                // do not set speed if not in cat form
                if (GetUnitOwner()->GetShapeshiftForm() != FORM_CAT)
                    amount = 0;
            }

            void Register() override
            {
                DoEffectCalcAmount += AuraEffectCalcAmountFn(spell_dru_dash_AuraScript::CalculateAmount, EFFECT_0, SPELL_AURA_MOD_INCREASE_SPEED);
            }
        };

        AuraScript* GetAuraScript() const override
        {
            return new spell_dru_dash_AuraScript();
        }
};

// 48517 - Eclipse (Solar)
// 48518 - Eclipse (Lunar)
class spell_dru_eclipse : public SpellScriptLoader
{
    public:
        spell_dru_eclipse(char const* scriptName) : SpellScriptLoader(scriptName) { }

        class spell_dru_eclipse_AuraScript : public AuraScript
        {
            PrepareAuraScript(spell_dru_eclipse_AuraScript);

            bool Validate(SpellInfo const* /*spellInfo*/) override
            {
                return ValidateSpellInfo({ SPELL_DRUID_NATURES_GRACE, SPELL_DRUID_NATURES_GRACE_TRIGGER });
            }

            bool Load() override
            {
                return GetCaster() && GetCaster()->GetTypeId() == TYPEID_PLAYER;
            }

            void ApplyEffect(AuraEffect const* /*aurEff*/, AuraEffectHandleModes /*mode*/)
            {
                Unit* caster = GetCaster();
                if (!caster)
                    return;

                if (caster->ToPlayer()->GetAuraOfRankedSpell(SPELL_DRUID_NATURES_GRACE))
                    caster->ToPlayer()->GetSpellHistory()->ResetCooldown(SPELL_DRUID_NATURES_GRACE_TRIGGER, true);

                uint32 spellId = 0;
                if (caster->HasAura(SPELL_DRUID_EUPHORIA_RANK_1))
                    spellId = SPELL_DRUID_EUPHORIA_RANK_1;
                else if (caster->HasAura(SPELL_DRUID_EUPHORIA_RANK_2))
                    spellId = SPELL_DRUID_EUPHORIA_RANK_2;

                if (!spellId)
                    return;

                if (Aura* aura = caster->GetAura(spellId))
                    if (int32 manaAmount = aura->GetEffect(EFFECT_2)->GetAmount())
                        caster->CastCustomSpell(caster, SPELL_DRUID_EUPHORIA_MANA_BONUS, &manaAmount, 0, 0, true);
            }

            void Register() override
            {
                OnEffectApply += AuraEffectApplyFn(spell_dru_eclipse_AuraScript::ApplyEffect, EFFECT_0, SPELL_AURA_MOD_DAMAGE_PERCENT_DONE, AURA_EFFECT_HANDLE_REAL);
            }
        };

        AuraScript* GetAuraScript() const override
        {
            return new spell_dru_eclipse_AuraScript();
        }
};

// 2912, 5176, 78674 - Starfire, Wrath, and Starsurge
class spell_dru_eclipse_energize : public SpellScriptLoader
{
    public:
        spell_dru_eclipse_energize() : SpellScriptLoader("spell_dru_eclipse_energize") { }

        class spell_dru_eclipse_energize_SpellScript : public SpellScript
        {
            PrepareSpellScript(spell_dru_eclipse_energize_SpellScript);

            int32 energizeAmount;
            bool allowEuphoriaBonus;
            bool allowFuryRemoval;
            bool allowShootingStarsRemoval;

            bool Load() override
            {
                Unit* caster = GetCaster();
                if (!caster)
                    return false;

                if (caster->GetTypeId() != TYPEID_PLAYER)
                    return false;

                if (caster->ToPlayer()->getClass() != CLASS_DRUID)
                    return false;

                energizeAmount = 0;
                allowEuphoriaBonus = false;
                allowFuryRemoval = caster->HasAura(SPELL_DRUID_FURY_OF_STORMRAGE);
                allowShootingStarsRemoval = caster->HasAura(SPELL_DRUID_SHOOTING_STARS);

                return true;
            }

            void HandleShootingStars(SpellEffIndex /*effIndex*/)
            {
                if (Unit* caster = GetCaster())
                    if (allowShootingStarsRemoval&& GetSpellInfo()->Id == SPELL_DRUID_STARSURGE)
                        caster->RemoveAurasDueToSpell(SPELL_DRUID_SHOOTING_STARS);
            }

            void HandleFuryOfStormrage(SpellEffIndex /*effIndex*/)
            {
                // Fury of Stormrage
                if (Unit* caster = GetCaster())
                    if (allowFuryRemoval && GetSpellInfo()->Id == SPELL_DRUID_STARFIRE)
                        caster->RemoveAurasDueToSpell(SPELL_DRUID_FURY_OF_STORMRAGE);
            }

            void HandleEnergize(SpellEffIndex /*effIndex*/)
            {
                Player* caster = GetCaster()->ToPlayer();

                // No boomy, no deal.
                if (caster->GetPrimaryTalentTree(caster->GetActiveSpec()) != TALENT_TREE_DRUID_BALANCE)
                    return;

                uint32 spellId = 0;
                if (caster->HasAura(SPELL_DRUID_EUPHORIA_RANK_1))
                    spellId = SPELL_DRUID_EUPHORIA_RANK_1;
                else if (caster->HasAura(SPELL_DRUID_EUPHORIA_RANK_2))
                    spellId = SPELL_DRUID_EUPHORIA_RANK_2;

                if (spellId && !caster->HasAura(SPELL_DRUID_LUNAR_ECLIPSE) && !caster->HasAura(SPELL_DRUID_SOLAR_ECLIPSE))
                    if (Aura* aura = caster->GetAura(spellId))
                        allowEuphoriaBonus = roll_chance_i(aura->GetEffect(EFFECT_0)->GetAmount());

                switch (GetSpellInfo()->Id)
                {
                    case SPELL_DRUID_WRATH:
                    {
                        energizeAmount = -GetSpellInfo()->Effects[EFFECT_1].BasePoints; // -13

                        // If we are currently having the lunar eclipse marker running or start with 0 power after login 
                        if ((!caster->HasAura(SPELL_DRUID_SOLAR_ECLIPSE_MARKER) && caster->HasAura(SPELL_DRUID_LUNAR_ECLIPSE_MARKER))
                            || (!caster->HasAura(SPELL_DRUID_SOLAR_ECLIPSE_MARKER) && caster->GetPower(POWER_ECLIPSE) == 0)
                            || caster->HasAura(SPELL_DRUID_SOLAR_ECLIPSE))
                        {
                            caster->CastCustomSpell(caster, SPELL_DRUID_ECLIPSE_GENERAL_ENERGIZE, &energizeAmount, 0, 0, true);

                            // Euphoria Talent
                            if (allowEuphoriaBonus && !caster->HasAura(SPELL_DRUID_LUNAR_ECLIPSE) && !caster->HasAura(SPELL_DRUID_SOLAR_ECLIPSE))
                                caster->CastCustomSpell(caster, SPELL_DRUID_EUPHORIA_ENERGIZE, &energizeAmount, 0, 0, true);

                            if (!caster->HasAura(SPELL_DRUID_LUNAR_ECLIPSE_MARKER) || caster->HasAura(SPELL_DRUID_SOLAR_ECLIPSE))
                                caster->CastSpell(caster, SPELL_DRUID_LUNAR_ECLIPSE_MARKER, true);
                        }

                        // The energizing effect brought us out of the solar eclipse, remove the aura
                        if (caster->HasAura(SPELL_DRUID_SOLAR_ECLIPSE) && caster->GetPower(POWER_ECLIPSE) <= 0)
                        {
                            caster->RemoveAurasDueToSpell(SPELL_DRUID_SOLAR_ECLIPSE);
                            caster->RemoveAurasDueToSpell(SPELL_DRUID_SOLAR_ECLIPSE_MARKER);
                        }
                        break;
                    }
                    case SPELL_DRUID_STARFIRE:
                    {
                        energizeAmount = GetSpellInfo()->Effects[EFFECT_1].BasePoints; // 20

                        // If we are currently having the solar eclipse marker running or start with 0 power after login 
                        if ((!caster->HasAura(SPELL_DRUID_LUNAR_ECLIPSE_MARKER) && caster->HasAura(SPELL_DRUID_SOLAR_ECLIPSE_MARKER))
                            || (!caster->HasAura(SPELL_DRUID_LUNAR_ECLIPSE_MARKER) && caster->GetPower(POWER_ECLIPSE) == 0)
                            || caster->HasAura(SPELL_DRUID_LUNAR_ECLIPSE))
                        {
                            caster->CastCustomSpell(caster, SPELL_DRUID_ECLIPSE_GENERAL_ENERGIZE, &energizeAmount, 0, 0, true);

                            // Euphoria Talent
                            if (allowEuphoriaBonus && !caster->HasAura(SPELL_DRUID_LUNAR_ECLIPSE) && !caster->HasAura(SPELL_DRUID_SOLAR_ECLIPSE))
                                caster->CastCustomSpell(caster, SPELL_DRUID_EUPHORIA_ENERGIZE, &energizeAmount, 0, 0, true);

                            if (!caster->HasAura(SPELL_DRUID_SOLAR_ECLIPSE_MARKER) || caster->HasAura(SPELL_DRUID_LUNAR_ECLIPSE))
                                caster->CastSpell(caster, SPELL_DRUID_SOLAR_ECLIPSE_MARKER, true);
                        }

                        // The energizing effect brought us out of the lunar eclipse, remove the aura
                        if (caster->HasAura(SPELL_DRUID_LUNAR_ECLIPSE) && caster->GetPower(POWER_ECLIPSE) >= 0)
                        {
                            caster->RemoveAura(SPELL_DRUID_LUNAR_ECLIPSE);
                            caster->RemoveAurasDueToSpell(SPELL_DRUID_LUNAR_ECLIPSE_MARKER);
                        }
                        break;
                    }
                    case SPELL_DRUID_STARSURGE:
                    {
                        // If we are set to fill the solar side or we've just logged in with 0 power (confirmed with sniffs)
                        if ((!caster->HasAura(SPELL_DRUID_LUNAR_ECLIPSE_MARKER) && caster->HasAura(SPELL_DRUID_SOLAR_ECLIPSE_MARKER))
                            || caster->GetPower(POWER_ECLIPSE) == 0 || caster->HasAura(SPELL_DRUID_LUNAR_ECLIPSE))
                        {
                            energizeAmount = GetSpellInfo()->Effects[EFFECT_1].BasePoints; // 15
                            caster->CastCustomSpell(caster, SPELL_DRUID_STARSURGE_ENERGIZE, &energizeAmount, 0, 0, true);

                            // Euphoria Talent
                            if (allowEuphoriaBonus && !caster->HasAura(SPELL_DRUID_LUNAR_ECLIPSE) && !caster->HasAura(SPELL_DRUID_SOLAR_ECLIPSE))
                                caster->CastCustomSpell(caster, SPELL_DRUID_EUPHORIA_ENERGIZE, &energizeAmount, 0, 0, true);

                            // If the energize was due to 0 power, cast the eclipse marker aura
                            if (!caster->HasAura(SPELL_DRUID_SOLAR_ECLIPSE_MARKER))
                                caster->CastSpell(caster, SPELL_DRUID_SOLAR_ECLIPSE_MARKER, true);
                        }
                        else if (!caster->HasAura(SPELL_DRUID_SOLAR_ECLIPSE_MARKER) && caster->HasAura(SPELL_DRUID_LUNAR_ECLIPSE_MARKER) ||
                            caster->HasAura(SPELL_DRUID_SOLAR_ECLIPSE))
                        {
                            energizeAmount = -GetSpellInfo()->Effects[EFFECT_1].BasePoints; // -15
                            caster->CastCustomSpell(caster, SPELL_DRUID_STARSURGE_ENERGIZE, &energizeAmount, 0, 0, true);

                            // Euphoria Talent
                            if (allowEuphoriaBonus && !caster->HasAura(SPELL_DRUID_LUNAR_ECLIPSE) && !caster->HasAura(SPELL_DRUID_SOLAR_ECLIPSE))
                                caster->CastCustomSpell(caster, SPELL_DRUID_EUPHORIA_ENERGIZE, &energizeAmount, 0, 0, true);
                        }
                        // The energizing effect brought us out of the lunar eclipse, remove the aura
                        if (caster->HasAura(SPELL_DRUID_LUNAR_ECLIPSE) && caster->GetPower(POWER_ECLIPSE) >= 0)
                            caster->RemoveAura(SPELL_DRUID_LUNAR_ECLIPSE);
                        // The energizing effect brought us out of the solar eclipse, remove the aura
                        else if (caster->HasAura(SPELL_DRUID_SOLAR_ECLIPSE) && caster->GetPower(POWER_ECLIPSE) <= 0)
                            caster->RemoveAura(SPELL_DRUID_SOLAR_ECLIPSE);
                        break;
                    }
                }
            }

            void Register() override
            {
                OnEffectLaunch += SpellEffectFn(spell_dru_eclipse_energize_SpellScript::HandleEnergize, EFFECT_0, SPELL_EFFECT_SCHOOL_DAMAGE);
                OnEffectLaunch += SpellEffectFn(spell_dru_eclipse_energize_SpellScript::HandleShootingStars, EFFECT_0, SPELL_EFFECT_SCHOOL_DAMAGE);
                OnEffectLaunch += SpellEffectFn(spell_dru_eclipse_energize_SpellScript::HandleFuryOfStormrage, EFFECT_0, SPELL_EFFECT_SCHOOL_DAMAGE);
            }
        };

        SpellScript* GetSpellScript() const override
        {
            return new spell_dru_eclipse_energize_SpellScript();
        }
};

// 79577 - Eclipse Mastery Passive Driver
class spell_dru_eclipse_mastery_driver_passive : public SpellScriptLoader
{
    public:
        spell_dru_eclipse_mastery_driver_passive() : SpellScriptLoader("spell_dru_eclipse_mastery_driver_passive") { }

        class spell_dru_eclipse_mastery_driver_passive_AuraScript : public AuraScript
        {
            PrepareAuraScript(spell_dru_eclipse_mastery_driver_passive_AuraScript);

            bool Validate(SpellInfo const* /*spellInfo*/) override
            {
                return ValidateSpellInfo(
                    {
                        SPELL_DRUID_LUNAR_ECLIPSE,
                        SPELL_DRUID_SOLAR_ECLIPSE,
                    });
            }

            bool CheckProc(ProcEventInfo& /*eventInfo*/)
            {
                if (Unit* caster = GetOwner()->ToUnit())
                    if (!caster->HasAura(SPELL_DRUID_LUNAR_ECLIPSE) && !caster->HasAura(SPELL_DRUID_SOLAR_ECLIPSE))
                        return true;

                return false;
            }

            void Register() override
            {
                DoCheckProc += AuraCheckProcFn(spell_dru_eclipse_mastery_driver_passive_AuraScript::CheckProc);
            }
        };

        AuraScript* GetAuraScript() const override
        {
            return new spell_dru_eclipse_mastery_driver_passive_AuraScript();
        }
};

// 5229 - Enrage
class spell_dru_enrage : public SpellScriptLoader
{
    public:
        spell_dru_enrage() : SpellScriptLoader("spell_dru_enrage") { }

        class spell_dru_enrage_AuraScript : public AuraScript
        {
            PrepareAuraScript(spell_dru_enrage_AuraScript);

            bool Validate(SpellInfo const* /*spellInfo*/) override
            {
                return ValidateSpellInfo(
                {
                    SPELL_DRUID_KING_OF_THE_JUNGLE,
                    SPELL_DRUID_ENRAGE_MOD_DAMAGE,
                    SPELL_DRUID_ENRAGED_DEFENSE,
                    SPELL_DRUID_ITEM_T10_FERAL_4P_BONUS
                });
            }

            void RecalculateBaseArmor()
            {
                // Recalculate modifies the list while we're iterating through it, so let's copy it instead
                Unit::AuraEffectList const& auras = GetTarget()->GetAuraEffectsByType(SPELL_AURA_MOD_BASE_RESISTANCE_PCT);
                std::vector<AuraEffect*> aurEffs(auras.begin(), auras.end());

                for (AuraEffect* aurEff : aurEffs)
                {
                    SpellInfo const* spellInfo = aurEff->GetSpellInfo();
                    // Dire- / Bear Form (Passive)
                    if (spellInfo->SpellFamilyName == SPELLFAMILY_DRUID && spellInfo->SpellFamilyFlags.HasFlag(0x0, 0x0, 0x2))
                        aurEff->RecalculateAmount();
                }
            }

            void HandleApply(AuraEffect const* /*aurEff*/, AuraEffectHandleModes /*mode*/)
            {
                Unit* target = GetTarget();
                if (AuraEffect const* aurEff = target->GetAuraEffectOfRankedSpell(SPELL_DRUID_KING_OF_THE_JUNGLE, EFFECT_0))
                    target->CastCustomSpell(SPELL_DRUID_ENRAGE_MOD_DAMAGE, SPELLVALUE_BASE_POINT0, aurEff->GetAmount(), target, true);

                // Item - Druid T10 Feral 4P Bonus
                if (target->HasAura(SPELL_DRUID_ITEM_T10_FERAL_4P_BONUS))
                    target->CastSpell(target, SPELL_DRUID_ENRAGED_DEFENSE, true);

                RecalculateBaseArmor();
            }

            void HandleRemove(AuraEffect const* /*aurEff*/, AuraEffectHandleModes /*mode*/)
            {
                GetTarget()->RemoveAurasDueToSpell(SPELL_DRUID_ENRAGE_MOD_DAMAGE);
                GetTarget()->RemoveAurasDueToSpell(SPELL_DRUID_ENRAGED_DEFENSE);

                RecalculateBaseArmor();
            }

            void Register() override
            {
                AfterEffectApply += AuraEffectApplyFn(spell_dru_enrage_AuraScript::HandleApply, EFFECT_0, SPELL_AURA_PERIODIC_ENERGIZE, AURA_EFFECT_HANDLE_REAL);
                AfterEffectRemove += AuraEffectRemoveFn(spell_dru_enrage_AuraScript::HandleRemove, EFFECT_0, SPELL_AURA_PERIODIC_ENERGIZE, AURA_EFFECT_HANDLE_REAL);
            }
        };

        AuraScript* GetAuraScript() const override
        {
            return new spell_dru_enrage_AuraScript();
        }
};

// 54832 - Glyph of Innervate
class spell_dru_glyph_of_innervate : public SpellScriptLoader
{
    public:
        spell_dru_glyph_of_innervate() : SpellScriptLoader("spell_dru_glyph_of_innervate") { }

        class spell_dru_glyph_of_innervate_AuraScript : public AuraScript
        {
            PrepareAuraScript(spell_dru_glyph_of_innervate_AuraScript);

            bool Validate(SpellInfo const* /*spellInfo*/) override
            {
                return ValidateSpellInfo({ SPELL_DRUID_GLYPH_OF_INNERVATE });
            }

            bool CheckProc(ProcEventInfo& eventInfo)
            {
                // Not proc from self Innervate
                return GetTarget() != eventInfo.GetProcTarget();
            }

            void HandleEffectProc(AuraEffect const* aurEff, ProcEventInfo& /*eventInfo*/)
            {
                PreventDefaultAction();
                GetTarget()->CastSpell(GetTarget(), SPELL_DRUID_GLYPH_OF_INNERVATE, true, nullptr, aurEff);
            }

            void Register() override
            {
                DoCheckProc += AuraCheckProcFn(spell_dru_glyph_of_innervate_AuraScript::CheckProc);
                OnEffectProc += AuraEffectProcFn(spell_dru_glyph_of_innervate_AuraScript::HandleEffectProc, EFFECT_0, SPELL_AURA_DUMMY);
            }
        };

        AuraScript* GetAuraScript() const override
        {
            return new spell_dru_glyph_of_innervate_AuraScript();
        }
};

// 54846 - Glyph of Starfire
class spell_dru_glyph_of_starfire : public SpellScriptLoader
{
    public:
        spell_dru_glyph_of_starfire() : SpellScriptLoader("spell_dru_glyph_of_starfire") { }

        class spell_dru_glyph_of_starfire_SpellScript : public SpellScript
        {
            PrepareSpellScript(spell_dru_glyph_of_starfire_SpellScript);

            bool Validate(SpellInfo const* /*spellInfo*/) override
            {
                return ValidateSpellInfo({ SPELL_DRUID_INCREASED_MOONFIRE_DURATION });
            }

            void HandleScriptEffect(SpellEffIndex /*effIndex*/)
            {
                Unit* caster = GetCaster();
                if (Unit* unitTarget = GetHitUnit())
                    if (AuraEffect const* aurEff = unitTarget->GetAuraEffect(SPELL_AURA_PERIODIC_DAMAGE, SPELLFAMILY_DRUID, 0x2, 0, 0, caster->GetGUID()))
                    {
                        Aura* aura = aurEff->GetBase();

                        uint32 countMin = aura->GetMaxDuration();
                        uint32 countMax = aura->GetSpellInfo()->GetMaxDuration() + 9000;
                        if (caster->HasAura(SPELL_DRUID_INCREASED_MOONFIRE_DURATION))
                            countMax += 3000;

                        if (countMin < countMax)
                        {
                            aura->SetDuration(uint32(aura->GetDuration() + 3000));
                            aura->SetMaxDuration(countMin + 3000);
                        }
                    }
            }

            void Register() override
            {
                OnEffectHitTarget += SpellEffectFn(spell_dru_glyph_of_starfire_SpellScript::HandleScriptEffect, EFFECT_0, SPELL_EFFECT_SCRIPT_EFFECT);
            }
        };

        SpellScript* GetSpellScript() const override
        {
            return new spell_dru_glyph_of_starfire_SpellScript();
        }
};

// 54845 - Glyph of Starfire
class spell_dru_glyph_of_starfire_proc : public SpellScriptLoader
{
    public:
        spell_dru_glyph_of_starfire_proc() : SpellScriptLoader("spell_dru_glyph_of_starfire_proc") { }

        class spell_dru_glyph_of_starfire_proc_AuraScript : public AuraScript
        {
            PrepareAuraScript(spell_dru_glyph_of_starfire_proc_AuraScript);

            bool Validate(SpellInfo const* /*spellInfo*/) override
            {
                return ValidateSpellInfo({ SPELL_DRUID_GLYPH_OF_STARFIRE });
            }

            void HandleEffectProc(AuraEffect const* aurEff, ProcEventInfo& eventInfo)
            {
                PreventDefaultAction();
                GetTarget()->CastSpell(eventInfo.GetProcTarget(), SPELL_DRUID_GLYPH_OF_STARFIRE, true, nullptr, aurEff);
            }

            void Register() override
            {
                OnEffectProc += AuraEffectProcFn(spell_dru_glyph_of_starfire_proc_AuraScript::HandleEffectProc, EFFECT_0, SPELL_AURA_DUMMY);
            }
        };

        AuraScript* GetAuraScript() const override
        {
            return new spell_dru_glyph_of_starfire_proc_AuraScript();
        }
};

// 34246 - Idol of the Emerald Queen
// 60779 - Idol of Lush Moss
class spell_dru_idol_lifebloom : public SpellScriptLoader
{
    public:
        spell_dru_idol_lifebloom() : SpellScriptLoader("spell_dru_idol_lifebloom") { }

        class spell_dru_idol_lifebloom_AuraScript : public AuraScript
        {
            PrepareAuraScript(spell_dru_idol_lifebloom_AuraScript);

            void HandleEffectCalcSpellMod(AuraEffect const* aurEff, SpellModifier*& spellMod)
            {
                if (!spellMod)
                {
                    spellMod = new SpellModifier(GetAura());
                    spellMod->op = SPELLMOD_DOT;
                    spellMod->type = SPELLMOD_FLAT;
                    spellMod->spellId = GetId();
                    spellMod->mask = GetSpellInfo()->Effects[aurEff->GetEffIndex()].SpellClassMask;
                }
                spellMod->value = aurEff->GetAmount() / 7;
            }

            void Register() override
            {
                DoEffectCalcSpellMod += AuraEffectCalcSpellModFn(spell_dru_idol_lifebloom_AuraScript::HandleEffectCalcSpellMod, EFFECT_0, SPELL_AURA_DUMMY);
            }
        };

        AuraScript* GetAuraScript() const override
        {
            return new spell_dru_idol_lifebloom_AuraScript();
        }
};

// 29166 - Innervate
class spell_dru_innervate : public SpellScriptLoader
{
    public:
        spell_dru_innervate() : SpellScriptLoader("spell_dru_innervate") { }

        class spell_dru_innervate_AuraScript : public AuraScript
        {
            PrepareAuraScript(spell_dru_innervate_AuraScript);

            void CalculateAmount(AuraEffect const* aurEff, int32& amount, bool& /*canBeRecalculated*/)
            {
                if (Unit* caster = GetCaster())
                    amount = int32(CalculatePct(caster->GetCreatePowers(POWER_MANA), amount) / aurEff->GetTotalTicks());
                else
                    amount = 0;
            }

            void Register() override
            {
                DoEffectCalcAmount += AuraEffectCalcAmountFn(spell_dru_innervate_AuraScript::CalculateAmount, EFFECT_0, SPELL_AURA_PERIODIC_ENERGIZE);
            }
        };

        AuraScript* GetAuraScript() const override
        {
            return new spell_dru_innervate_AuraScript();
        }
};

// 5570 - Insect Swarm
class spell_dru_insect_swarm : public SpellScriptLoader
{
    public:
        spell_dru_insect_swarm() : SpellScriptLoader("spell_dru_insect_swarm") { }

        class spell_dru_insect_swarm_AuraScript : public AuraScript
        {
            PrepareAuraScript(spell_dru_insect_swarm_AuraScript);

            void CalculateAmount(AuraEffect const* aurEff, int32 & amount, bool & /*canBeRecalculated*/)
            {
                if (Unit* caster = GetCaster())
                    if (AuraEffect const* relicAurEff = caster->GetAuraEffect(SPELL_DRUID_ITEM_T8_BALANCE_RELIC, EFFECT_0))
                        amount += relicAurEff->GetAmount() / aurEff->GetTotalTicks();
            }

            void Register() override
            {
                 DoEffectCalcAmount += AuraEffectCalcAmountFn(spell_dru_insect_swarm_AuraScript::CalculateAmount, EFFECT_0, SPELL_AURA_PERIODIC_DAMAGE);
            }
        };

        AuraScript* GetAuraScript() const override
        {
            return new spell_dru_insect_swarm_AuraScript();
        }
};

// 33763 - Lifebloom
class spell_dru_lifebloom : public SpellScriptLoader
{
    public:
        spell_dru_lifebloom() : SpellScriptLoader("spell_dru_lifebloom") { }

        class spell_dru_lifebloom_AuraScript : public AuraScript
        {
            PrepareAuraScript(spell_dru_lifebloom_AuraScript);

            bool Validate(SpellInfo const* /*spell*/) override
            {
                return ValidateSpellInfo({ SPELL_DRUID_LIFEBLOOM_FINAL_HEAL, SPELL_DRUID_LIFEBLOOM_ENERGIZE });
            }

            void AfterRemove(AuraEffect const* aurEff, AuraEffectHandleModes /*mode*/)
            {
                // Final heal only on duration end
                if (GetTargetApplication()->GetRemoveMode() != AURA_REMOVE_BY_EXPIRE)
                    return;

                // final heal
                int32 stack = GetStackAmount();
                int32 healAmount = aurEff->GetAmount();
                if (Unit* caster = GetCaster())
                {
                    healAmount = caster->SpellHealingBonusDone(GetTarget(), GetSpellInfo(), healAmount, HEAL, stack);
                    healAmount = GetTarget()->SpellHealingBonusTaken(caster, GetSpellInfo(), healAmount, HEAL, stack);

                    GetTarget()->CastCustomSpell(GetTarget(), SPELL_DRUID_LIFEBLOOM_FINAL_HEAL, &healAmount, nullptr, nullptr, true, nullptr, aurEff, GetCasterGUID());

                    // restore mana
                    int32 returnMana = CalculatePct(caster->GetCreateMana(), GetSpellInfo()->ManaCostPercentage) * stack / 2;
                    caster->CastCustomSpell(caster, SPELL_DRUID_LIFEBLOOM_ENERGIZE, &returnMana, nullptr, nullptr, true, nullptr, aurEff, GetCasterGUID());
                    return;
                }

                GetTarget()->CastCustomSpell(GetTarget(), SPELL_DRUID_LIFEBLOOM_FINAL_HEAL, &healAmount, nullptr, nullptr, true, nullptr, aurEff, GetCasterGUID());
            }

            void HandleDispel(DispelInfo* dispelInfo)
            {
                if (Unit* target = GetUnitOwner())
                {
                    if (AuraEffect const* aurEff = GetEffect(EFFECT_1))
                    {
                        // final heal
                        int32 healAmount = aurEff->GetAmount();
                        if (Unit* caster = GetCaster())
                        {
                            healAmount = caster->SpellHealingBonusDone(target, GetSpellInfo(), healAmount, HEAL, dispelInfo->GetRemovedCharges());
                            healAmount = target->SpellHealingBonusTaken(caster, GetSpellInfo(), healAmount, HEAL, dispelInfo->GetRemovedCharges());
                            target->CastCustomSpell(target, SPELL_DRUID_LIFEBLOOM_FINAL_HEAL, &healAmount, nullptr, nullptr, true, nullptr, nullptr, GetCasterGUID());

                            // restore mana
                            int32 returnMana = CalculatePct(caster->GetCreateMana(), GetSpellInfo()->ManaCostPercentage) * dispelInfo->GetRemovedCharges() / 2;
                            caster->CastCustomSpell(caster, SPELL_DRUID_LIFEBLOOM_ENERGIZE, &returnMana, nullptr, nullptr, true, nullptr, nullptr, GetCasterGUID());
                            return;
                        }

                        target->CastCustomSpell(target, SPELL_DRUID_LIFEBLOOM_FINAL_HEAL, &healAmount, nullptr, nullptr, true, nullptr, nullptr, GetCasterGUID());
                    }
                }
            }

            void Register() override
            {
                AfterEffectRemove += AuraEffectRemoveFn(spell_dru_lifebloom_AuraScript::AfterRemove, EFFECT_1, SPELL_AURA_DUMMY, AURA_EFFECT_HANDLE_REAL);
                AfterDispel += AuraDispelFn(spell_dru_lifebloom_AuraScript::HandleDispel);
            }
        };

        AuraScript* GetAuraScript() const override
        {
            return new spell_dru_lifebloom_AuraScript();
        }
};

// -48496 - Living Seed
class spell_dru_living_seed : public SpellScriptLoader
{
    public:
        spell_dru_living_seed() : SpellScriptLoader("spell_dru_living_seed") { }

        class spell_dru_living_seed_AuraScript : public AuraScript
        {
            PrepareAuraScript(spell_dru_living_seed_AuraScript);

            bool Validate(SpellInfo const* /*spellInfo*/) override
            {
                return ValidateSpellInfo({ SPELL_DRUID_LIVING_SEED_PROC });
            }

            void HandleProc(AuraEffect const* aurEff, ProcEventInfo& eventInfo)
            {
                PreventDefaultAction();
                int32 amount = CalculatePct(eventInfo.GetHealInfo()->GetHeal(), aurEff->GetAmount());
                GetTarget()->CastCustomSpell(SPELL_DRUID_LIVING_SEED_PROC, SPELLVALUE_BASE_POINT0, amount, eventInfo.GetProcTarget(), true, nullptr, aurEff);
            }

            void Register() override
            {
                OnEffectProc += AuraEffectProcFn(spell_dru_living_seed_AuraScript::HandleProc, EFFECT_0, SPELL_AURA_DUMMY);
            }
        };

        AuraScript* GetAuraScript() const override
        {
            return new spell_dru_living_seed_AuraScript();
        }
};

// 48504 - Living Seed (Proc)
class spell_dru_living_seed_proc : public SpellScriptLoader
{
    public:
        spell_dru_living_seed_proc() : SpellScriptLoader("spell_dru_living_seed_proc") { }

        class spell_dru_living_seed_proc_AuraScript : public AuraScript
        {
            PrepareAuraScript(spell_dru_living_seed_proc_AuraScript);

            bool Validate(SpellInfo const* /*spellInfo*/) override
            {
                return ValidateSpellInfo({ SPELL_DRUID_LIVING_SEED_HEAL });
            }

            void HandleProc(AuraEffect const* aurEff, ProcEventInfo& /*eventInfo*/)
            {
                PreventDefaultAction();
                GetTarget()->CastCustomSpell(SPELL_DRUID_LIVING_SEED_HEAL, SPELLVALUE_BASE_POINT0, aurEff->GetAmount(), GetTarget(), true, nullptr, aurEff);
            }

            void Register() override
            {
                OnEffectProc += AuraEffectProcFn(spell_dru_living_seed_proc_AuraScript::HandleProc, EFFECT_0, SPELL_AURA_DUMMY);
            }
        };

        AuraScript* GetAuraScript() const override
        {
            return new spell_dru_living_seed_proc_AuraScript();
        }
};

// -16972 - Predatory Strikes
class spell_dru_predatory_strikes : public SpellScriptLoader
{
    public:
        spell_dru_predatory_strikes() : SpellScriptLoader("spell_dru_predatory_strikes") { }

        class spell_dru_predatory_strikes_AuraScript : public AuraScript
        {
            PrepareAuraScript(spell_dru_predatory_strikes_AuraScript);

            void UpdateAmount(AuraEffect const* /*aurEff*/, AuraEffectHandleModes /*mode*/)
            {
                if (Player* target = GetTarget()->ToPlayer())
                    target->UpdateAttackPowerAndDamage();
            }

            void Register() override
            {
                AfterEffectApply += AuraEffectApplyFn(spell_dru_predatory_strikes_AuraScript::UpdateAmount, EFFECT_ALL, SPELL_AURA_DUMMY, AURA_EFFECT_HANDLE_CHANGE_AMOUNT_MASK);
                AfterEffectRemove += AuraEffectRemoveFn(spell_dru_predatory_strikes_AuraScript::UpdateAmount, EFFECT_ALL, SPELL_AURA_DUMMY, AURA_EFFECT_HANDLE_CHANGE_AMOUNT_MASK);
            }
        };

        AuraScript* GetAuraScript() const override
        {
            return new spell_dru_predatory_strikes_AuraScript();
        }
};

// 1079 - Rip
class spell_dru_rip : public SpellScriptLoader
{
    public:
        spell_dru_rip() : SpellScriptLoader("spell_dru_rip") { }

        class spell_dru_rip_AuraScript : public AuraScript
        {
            PrepareAuraScript(spell_dru_rip_AuraScript);

            bool Load() override
            {
                Unit* caster = GetCaster();
                return caster && caster->GetTypeId() == TYPEID_PLAYER;
            }

            void CalculateAmount(AuraEffect const* /*aurEff*/, int32& amount, bool& canBeRecalculated)
            {
                canBeRecalculated = false;

                if (Unit* caster = GetCaster())
                {
                    // 0.01 * $AP * cp
                    uint8 cp = caster->ToPlayer()->GetComboPoints();

                    // Idol of Feral Shadows. Can't be handled as SpellMod due its dependency from CPs
                    if (AuraEffect const* auraEffIdolOfFeralShadows = caster->GetAuraEffect(SPELL_DRUID_IDOL_OF_FERAL_SHADOWS, EFFECT_0))
                        amount += cp * auraEffIdolOfFeralShadows->GetAmount();
                    // Idol of Worship. Can't be handled as SpellMod due its dependency from CPs
                    else if (AuraEffect const* auraEffIdolOfWorship = caster->GetAuraEffect(SPELL_DRUID_IDOL_OF_WORSHIP, EFFECT_0))
                        amount += cp * auraEffIdolOfWorship->GetAmount();

                    amount += int32(CalculatePct(caster->GetTotalAttackPowerValue(BASE_ATTACK), cp));
                }
            }

            void Register() override
            {
                DoEffectCalcAmount += AuraEffectCalcAmountFn(spell_dru_rip_AuraScript::CalculateAmount, EFFECT_0, SPELL_AURA_PERIODIC_DAMAGE);
            }
        };

        AuraScript* GetAuraScript() const override
        {
            return new spell_dru_rip_AuraScript();
        }
};

// 62606 - Savage Defense
class spell_dru_savage_defense : public SpellScriptLoader
{
    public:
        spell_dru_savage_defense() : SpellScriptLoader("spell_dru_savage_defense") { }

        class spell_dru_savage_defense_AuraScript : public AuraScript
        {
            PrepareAuraScript(spell_dru_savage_defense_AuraScript);

        public:
            spell_dru_savage_defense_AuraScript()
            {
                absorbPct = 0;
            }

        private:
            uint32 absorbPct;

            bool Load() override
            {
                absorbPct = GetSpellInfo()->Effects[EFFECT_0].CalcValue(GetCaster());
                return true;
            }

            void CalculateAmount(AuraEffect const* /*aurEff*/, int32 & amount, bool & /*canBeRecalculated*/)
            {
                // Set absorbtion amount to unlimited
                amount = -1;
            }

            void Absorb(AuraEffect* aurEff, DamageInfo & /*dmgInfo*/, uint32 & absorbAmount)
            {
                absorbAmount = uint32(CalculatePct(GetTarget()->GetTotalAttackPowerValue(BASE_ATTACK), absorbPct));
                aurEff->SetAmount(0);
            }

            void Register() override
            {
                 DoEffectCalcAmount += AuraEffectCalcAmountFn(spell_dru_savage_defense_AuraScript::CalculateAmount, EFFECT_0, SPELL_AURA_SCHOOL_ABSORB);
                 OnEffectAbsorb += AuraEffectAbsorbFn(spell_dru_savage_defense_AuraScript::Absorb, EFFECT_0);
            }
        };

        AuraScript* GetAuraScript() const override
        {
            return new spell_dru_savage_defense_AuraScript();
        }
};

// 52610 - Savage Roar
class spell_dru_savage_roar : public SpellScriptLoader
{
    public:
        spell_dru_savage_roar() : SpellScriptLoader("spell_dru_savage_roar") { }

        class spell_dru_savage_roar_SpellScript : public SpellScript
        {
            PrepareSpellScript(spell_dru_savage_roar_SpellScript);

            SpellCastResult CheckCast()
            {
                Unit* caster = GetCaster();
                if (caster->GetShapeshiftForm() != FORM_CAT)
                    return SPELL_FAILED_ONLY_SHAPESHIFT;

                return SPELL_CAST_OK;
            }

            void Register() override
            {
                OnCheckCast += SpellCheckCastFn(spell_dru_savage_roar_SpellScript::CheckCast);
            }
        };

        class spell_dru_savage_roar_AuraScript : public AuraScript
        {
            PrepareAuraScript(spell_dru_savage_roar_AuraScript);

            bool Validate(SpellInfo const* /*spellInfo*/) override
            {
                return ValidateSpellInfo({ SPELL_DRUID_SAVAGE_ROAR });
            }

            void AfterApply(AuraEffect const* aurEff, AuraEffectHandleModes /*mode*/)
            {
                Unit* target = GetTarget();
                target->CastSpell(target, SPELL_DRUID_SAVAGE_ROAR, true, nullptr, aurEff, GetCasterGUID());
            }

            void AfterRemove(AuraEffect const* /*aurEff*/, AuraEffectHandleModes /*mode*/)
            {
                GetTarget()->RemoveAurasDueToSpell(SPELL_DRUID_SAVAGE_ROAR);
            }

            void Register() override
            {
                AfterEffectApply += AuraEffectApplyFn(spell_dru_savage_roar_AuraScript::AfterApply, EFFECT_1, SPELL_AURA_DUMMY, AURA_EFFECT_HANDLE_REAL);
                AfterEffectRemove += AuraEffectRemoveFn(spell_dru_savage_roar_AuraScript::AfterRemove, EFFECT_1, SPELL_AURA_DUMMY, AURA_EFFECT_HANDLE_REAL);
            }
        };

        SpellScript* GetSpellScript() const override
        {
            return new spell_dru_savage_roar_SpellScript();
        }

        AuraScript* GetAuraScript() const override
        {
            return new spell_dru_savage_roar_AuraScript();
        }
};

// 50286 - Starfall (Dummy)
class spell_dru_starfall_dummy : public SpellScriptLoader
{
    public:
        spell_dru_starfall_dummy() : SpellScriptLoader("spell_dru_starfall_dummy") { }

        class spell_dru_starfall_dummy_SpellScript : public SpellScript
        {
            PrepareSpellScript(spell_dru_starfall_dummy_SpellScript);

            void FilterTargets(std::list<WorldObject*>& targets)
            {
                Trinity::Containers::RandomResize(targets, 2);
            }

            void HandleDummy(SpellEffIndex /*effIndex*/)
            {
                Unit* caster = GetCaster();
                // Shapeshifting into an animal form or mounting cancels the effect
                if (caster->GetCreatureType() == CREATURE_TYPE_BEAST || caster->IsMounted())
                {
                    if (SpellInfo const* spellInfo = GetTriggeringSpell())
                        caster->RemoveAurasDueToSpell(spellInfo->Id);
                    return;
                }

                // Any effect which causes you to lose control of your character will supress the starfall effect.
                if (caster->HasUnitState(UNIT_STATE_CONTROLLED))
                    return;

                caster->CastSpell(GetHitUnit(), uint32(GetEffectValue()), true);
            }

            void Register() override
            {
                OnObjectAreaTargetSelect += SpellObjectAreaTargetSelectFn(spell_dru_starfall_dummy_SpellScript::FilterTargets, EFFECT_0, TARGET_UNIT_SRC_AREA_ENEMY);
                OnEffectHitTarget += SpellEffectFn(spell_dru_starfall_dummy_SpellScript::HandleDummy, EFFECT_0, SPELL_EFFECT_DUMMY);
            }
        };

        SpellScript* GetSpellScript() const override
        {
            return new spell_dru_starfall_dummy_SpellScript();
        }
};

// -78892 - Stampede
class spell_dru_stampede : public SpellScriptLoader
{
    public:
        spell_dru_stampede() : SpellScriptLoader("spell_dru_stampede") { }

        class spell_dru_stampede_AuraScript : public AuraScript
        {
            PrepareAuraScript(spell_dru_stampede_AuraScript);

            bool Validate(SpellInfo const* /*spellInfo*/) override
            {
                return ValidateSpellInfo(
                {
                    SPELL_DRUID_STAMPEDE_BEAR_RANK_1,
                    SPELL_DRUID_STAMPEDE_CAT_RANK_1,
                    SPELL_DRUID_STAMPEDE_CAT_STATE,
                    SPELL_DRUID_FERAL_CHARGE_CAT,
                    SPELL_DRUID_FERAL_CHARGE_BEAR
                });
            }

            void HandleEffectCatProc(AuraEffect const* aurEff, ProcEventInfo& eventInfo)
            {
                PreventDefaultAction();
                if (GetTarget()->GetShapeshiftForm() != FORM_CAT || eventInfo.GetDamageInfo()->GetSpellInfo()->Id != SPELL_DRUID_FERAL_CHARGE_CAT)
                    return;

                GetTarget()->CastSpell(GetTarget(), sSpellMgr->GetSpellWithRank(SPELL_DRUID_STAMPEDE_CAT_RANK_1, GetSpellInfo()->GetRank()), true, nullptr, aurEff);
                GetTarget()->CastSpell(GetTarget(), SPELL_DRUID_STAMPEDE_CAT_STATE, true, nullptr, aurEff);
            }

            void HandleEffectBearProc(AuraEffect const* aurEff, ProcEventInfo& eventInfo)
            {
                PreventDefaultAction();
                if (GetTarget()->GetShapeshiftForm() != FORM_BEAR || eventInfo.GetDamageInfo()->GetSpellInfo()->Id != SPELL_DRUID_FERAL_CHARGE_BEAR)
                    return;

                GetTarget()->CastSpell(GetTarget(), sSpellMgr->GetSpellWithRank(SPELL_DRUID_STAMPEDE_BEAR_RANK_1, GetSpellInfo()->GetRank()), true, nullptr, aurEff);
            }

            void Register() override
            {
                OnEffectProc += AuraEffectProcFn(spell_dru_stampede_AuraScript::HandleEffectCatProc, EFFECT_0, SPELL_AURA_DUMMY);
                OnEffectProc += AuraEffectProcFn(spell_dru_stampede_AuraScript::HandleEffectBearProc, EFFECT_1, SPELL_AURA_DUMMY);
            }
        };

        AuraScript* GetAuraScript() const override
        {
            return new spell_dru_stampede_AuraScript();
        }
};

// 61336 - Survival Instincts
class spell_dru_survival_instincts : public SpellScriptLoader
{
    public:
        spell_dru_survival_instincts() : SpellScriptLoader("spell_dru_survival_instincts") { }

        class spell_dru_survival_instincts_SpellScript : public SpellScript
        {
            PrepareSpellScript(spell_dru_survival_instincts_SpellScript);

            SpellCastResult CheckCast()
            {
                Unit* caster = GetCaster();
                if (!caster->IsInFeralForm())
                    return SPELL_FAILED_ONLY_SHAPESHIFT;

                return SPELL_CAST_OK;
            }

            void Register() override
            {
                OnCheckCast += SpellCheckCastFn(spell_dru_survival_instincts_SpellScript::CheckCast);
            }
        };

        class spell_dru_survival_instincts_AuraScript : public AuraScript
        {
            PrepareAuraScript(spell_dru_survival_instincts_AuraScript);

            bool Validate(SpellInfo const* /*spell*/) override
            {
                return ValidateSpellInfo({ SPELL_DRUID_SURVIVAL_INSTINCTS });
            }

            void AfterApply(AuraEffect const* aurEff, AuraEffectHandleModes /*mode*/)
            {
                Unit* target = GetTarget();
                int32 bp0 = target->CountPctFromMaxHealth(aurEff->GetAmount());
                target->CastCustomSpell(target, SPELL_DRUID_SURVIVAL_INSTINCTS, &bp0, nullptr, nullptr, true);
            }

            void AfterRemove(AuraEffect const* /*aurEff*/, AuraEffectHandleModes /*mode*/)
            {
                GetTarget()->RemoveAurasDueToSpell(SPELL_DRUID_SURVIVAL_INSTINCTS);
            }

            void Register() override
            {
                AfterEffectApply += AuraEffectApplyFn(spell_dru_survival_instincts_AuraScript::AfterApply, EFFECT_0, SPELL_AURA_DUMMY, AURA_EFFECT_HANDLE_CHANGE_AMOUNT_MASK);
                AfterEffectRemove += AuraEffectRemoveFn(spell_dru_survival_instincts_AuraScript::AfterRemove, EFFECT_0, SPELL_AURA_DUMMY, AURA_EFFECT_HANDLE_CHANGE_AMOUNT_MASK);
            }
        };

        SpellScript* GetSpellScript() const override
        {
            return new spell_dru_survival_instincts_SpellScript();
        }

        AuraScript* GetAuraScript() const override
        {
            return new spell_dru_survival_instincts_AuraScript();
        }
};

// 40121 - Swift Flight Form (Passive)
class spell_dru_swift_flight_passive : public SpellScriptLoader
{
    public:
        spell_dru_swift_flight_passive() : SpellScriptLoader("spell_dru_swift_flight_passive") { }

        class spell_dru_swift_flight_passive_AuraScript : public AuraScript
        {
            PrepareAuraScript(spell_dru_swift_flight_passive_AuraScript);

            bool Load() override
            {
                return GetCaster()->GetTypeId() == TYPEID_PLAYER;
            }

            void CalculateAmount(AuraEffect const* /*aurEff*/, int32 & amount, bool & /*canBeRecalculated*/)
            {
                if (Player* caster = GetCaster()->ToPlayer())
                    if (caster->GetSkillValue(SKILL_RIDING) >= 375)
                        amount = 310;
            }

            void Register() override
            {
                DoEffectCalcAmount += AuraEffectCalcAmountFn(spell_dru_swift_flight_passive_AuraScript::CalculateAmount, EFFECT_1, SPELL_AURA_MOD_INCREASE_VEHICLE_FLIGHT_SPEED);
            }
        };

        AuraScript* GetAuraScript() const override
        {
            return new spell_dru_swift_flight_passive_AuraScript();
        }
};

// 33943 - Flight Form (Shapeshift)
class spell_dru_flight_form : public SpellScriptLoader
{
    public:
        spell_dru_flight_form() : SpellScriptLoader("spell_dru_flight_form") { }

        class spell_dru_flight_form_SpellScript : public SpellScript
        {
            PrepareSpellScript(spell_dru_flight_form_SpellScript);

            SpellCastResult CheckCast()
            {
                Unit* caster = GetCaster();
                if (caster->IsInDisallowedMountForm())
                    return SPELL_FAILED_NOT_SHAPESHIFT;

                return SPELL_CAST_OK;
            }

            void Register() override
            {
                OnCheckCast += SpellCheckCastFn(spell_dru_flight_form_SpellScript::CheckCast);
            }
        };

        SpellScript* GetSpellScript() const override
        {
            return new spell_dru_flight_form_SpellScript();
        }
};

// 5217 - Tiger's Fury
class spell_dru_tiger_s_fury : public SpellScriptLoader
{
    public:
        spell_dru_tiger_s_fury() : SpellScriptLoader("spell_dru_tiger_s_fury") { }

        class spell_dru_tiger_s_fury_SpellScript : public SpellScript
        {
            PrepareSpellScript(spell_dru_tiger_s_fury_SpellScript);

            void OnHit()
            {
                if (AuraEffect const* aurEff = GetHitUnit()->GetAuraEffectOfRankedSpell(SPELL_DRUID_KING_OF_THE_JUNGLE, EFFECT_1))
                    GetHitUnit()->CastCustomSpell(SPELL_DRUID_TIGER_S_FURY_ENERGIZE, SPELLVALUE_BASE_POINT0, aurEff->GetAmount(), GetHitUnit(), true);
            }

            void Register() override
            {
                AfterHit += SpellHitFn(spell_dru_tiger_s_fury_SpellScript::OnHit);
            }
        };

        SpellScript* GetSpellScript() const override
        {
            return new spell_dru_tiger_s_fury_SpellScript();
        }
};

// 61391 - Typhoon
class spell_dru_typhoon : public SpellScriptLoader
{
    public:
        spell_dru_typhoon() : SpellScriptLoader("spell_dru_typhoon") { }

        class spell_dru_typhoon_SpellScript : public SpellScript
        {
            PrepareSpellScript(spell_dru_typhoon_SpellScript);

            void HandleKnockBack(SpellEffIndex effIndex)
            {
                // Glyph of Typhoon
                if (GetCaster()->HasAura(SPELL_DRUID_GLYPH_OF_TYPHOON))
                    PreventHitDefaultEffect(effIndex);
            }

            void Register() override
            {
                OnEffectHitTarget += SpellEffectFn(spell_dru_typhoon_SpellScript::HandleKnockBack, EFFECT_0, SPELL_EFFECT_KNOCK_BACK);
            }
        };

        SpellScript* GetSpellScript() const override
        {
            return new spell_dru_typhoon_SpellScript();
        }
};

// 70691 - Item T10 Restoration 4P Bonus
class spell_dru_t10_restoration_4p_bonus : public SpellScriptLoader
{
    public:
        spell_dru_t10_restoration_4p_bonus() : SpellScriptLoader("spell_dru_t10_restoration_4p_bonus") { }

        class spell_dru_t10_restoration_4p_bonus_SpellScript : public SpellScript
        {
            PrepareSpellScript(spell_dru_t10_restoration_4p_bonus_SpellScript);

            bool Load() override
            {
                return GetCaster()->GetTypeId() == TYPEID_PLAYER;
            }

            void FilterTargets(std::list<WorldObject*>& targets)
            {
                if (!GetCaster()->ToPlayer()->GetGroup())
                {
                    targets.clear();
                    targets.push_back(GetCaster());
                }
                else
                {
                    targets.remove(GetExplTargetUnit());
                    std::list<Unit*> tempTargets;
                    for (std::list<WorldObject*>::const_iterator itr = targets.begin(); itr != targets.end(); ++itr)
                        if ((*itr)->GetTypeId() == TYPEID_PLAYER && GetCaster()->IsInRaidWith((*itr)->ToUnit()))
                            tempTargets.push_back((*itr)->ToUnit());

                    if (tempTargets.empty())
                    {
                        targets.clear();
                        FinishCast(SPELL_FAILED_DONT_REPORT);
                        return;
                    }

                    Unit* target = Trinity::Containers::SelectRandomContainerElement(tempTargets);
                    targets.clear();
                    targets.push_back(target);
                }
            }

            void Register() override
            {
                OnObjectAreaTargetSelect += SpellObjectAreaTargetSelectFn(spell_dru_t10_restoration_4p_bonus_SpellScript::FilterTargets, EFFECT_0, TARGET_UNIT_DEST_AREA_ALLY);
            }
        };

        SpellScript* GetSpellScript() const override
        {
            return new spell_dru_t10_restoration_4p_bonus_SpellScript();
        }
};

class RaidCheck
{
    public:
        explicit RaidCheck(Unit const* caster) : _caster(caster) { }

        bool operator()(WorldObject* obj) const
        {
            if (Unit* target = obj->ToUnit())
                return !_caster->IsInRaidWith(target);

            return true;
        }

    private:
        Unit const* _caster;
};

// 48438 - Wild Growth
class spell_dru_wild_growth : public SpellScriptLoader
{
    public:
        spell_dru_wild_growth() : SpellScriptLoader("spell_dru_wild_growth") { }

        class spell_dru_wild_growth_SpellScript : public SpellScript
        {
            PrepareSpellScript(spell_dru_wild_growth_SpellScript);

            bool Validate(SpellInfo const* spellInfo) override
            {
                if (spellInfo->Effects[EFFECT_2].IsEffect() || spellInfo->Effects[EFFECT_2].CalcValue() <= 0)
                    return false;
                return true;
            }

            void FilterTargets(std::list<WorldObject*>& targets)
            {
                targets.remove_if(RaidCheck(GetCaster()));

                uint32 const maxTargets = uint32(GetSpellInfo()->Effects[EFFECT_2].CalcValue(GetCaster()));

                if (targets.size() > maxTargets)
                {
                    targets.sort(Trinity::HealthPctOrderPred());
                    targets.resize(maxTargets);
                }

                _targets = targets;
            }

            void SetTargets(std::list<WorldObject*>& targets)
            {
                targets = _targets;
            }

            void Register() override
            {
                OnObjectAreaTargetSelect += SpellObjectAreaTargetSelectFn(spell_dru_wild_growth_SpellScript::FilterTargets, EFFECT_0, TARGET_UNIT_DEST_AREA_ALLY);
                OnObjectAreaTargetSelect += SpellObjectAreaTargetSelectFn(spell_dru_wild_growth_SpellScript::SetTargets, EFFECT_1, TARGET_UNIT_DEST_AREA_ALLY);
            }

        private:
            std::list<WorldObject*> _targets;
        };

        SpellScript* GetSpellScript() const override
        {
            return new spell_dru_wild_growth_SpellScript();
        }
};

// -16880 - Nature's Grace
class spell_dru_natures_grace : public SpellScriptLoader
{
    public:
        spell_dru_natures_grace() : SpellScriptLoader("spell_dru_natures_grace") { }

        class spell_dru_natures_grace_AuraScript : public AuraScript
        {
            PrepareAuraScript(spell_dru_natures_grace_AuraScript);

            bool Validate(SpellInfo const* /*spellInfo*/) override
            {
                return ValidateSpellInfo(
                    {
                        SPELL_DRUID_WRATH,
                        SPELL_DRUID_STARFIRE,
                        SPELL_DRUID_STARSURGE
                    });
            }

            bool CheckProc(ProcEventInfo& eventInfo)
            {
                switch (eventInfo.GetProcSpell()->GetSpellInfo()->Id)
                {
                    case SPELL_DRUID_WRATH:
                    case SPELL_DRUID_STARFIRE:
                    case SPELL_DRUID_STARSURGE:
                        return true;
                }
                return false;
            }

            void Register() override
            {
                DoCheckProc += AuraCheckProcFn(spell_dru_natures_grace_AuraScript::CheckProc);
            }
        };

        AuraScript* GetAuraScript() const override
        {
            return new spell_dru_natures_grace_AuraScript();
        }
};

// 78675 - Solar Beam
class spell_dru_solar_beam : public SpellScriptLoader
{
    public:
        spell_dru_solar_beam() : SpellScriptLoader("spell_dru_solar_beam") { }

        class spell_dru_solar_beam_AuraScript : public AuraScript
        {
            PrepareAuraScript(spell_dru_solar_beam_AuraScript);

            bool Validate(SpellInfo const* /*spellInfo*/) override
            {
                return ValidateSpellInfo({ SPELL_DRUID_SOLAR_BEAM_SILENCE });
            }

            void HandleEffectPeriodic(AuraEffect const* aurEff)
            {
                if (DynamicObject* dyn = GetTarget()->GetDynObject(aurEff->GetId()))
                    GetTarget()->CastSpell(dyn->GetPositionX(), dyn->GetPositionY(), dyn->GetPositionZ(), SPELL_DRUID_SOLAR_BEAM_SILENCE, true);
            }

            void Register()
            {
                OnEffectPeriodic += AuraEffectPeriodicFn(spell_dru_solar_beam_AuraScript::HandleEffectPeriodic, EFFECT_2, SPELL_AURA_PERIODIC_DUMMY);
            }
        };

        AuraScript* GetAuraScript() const
        {
            return new spell_dru_solar_beam_AuraScript();
        }
};

void AddSC_druid_spell_scripts()
{
    new spell_dru_dash();
    new spell_dru_eclipse("spell_dru_eclipse_lunar");
    new spell_dru_eclipse("spell_dru_eclipse_solar");
    new spell_dru_eclipse_energize();
    new spell_dru_eclipse_mastery_driver_passive();
    new spell_dru_enrage();
    new spell_dru_glyph_of_innervate();
    new spell_dru_glyph_of_starfire();
    new spell_dru_glyph_of_starfire_proc();
    new spell_dru_idol_lifebloom();
    new spell_dru_innervate();
    new spell_dru_insect_swarm();
    new spell_dru_lifebloom();
    new spell_dru_living_seed();
    new spell_dru_living_seed_proc();
    new spell_dru_natures_grace();
    new spell_dru_predatory_strikes();
    new spell_dru_rip();
    new spell_dru_savage_defense();
    new spell_dru_savage_roar();
    new spell_dru_starfall_dummy();
    new spell_dru_stampede();
    new spell_dru_solar_beam();
    new spell_dru_survival_instincts();
    new spell_dru_swift_flight_passive();
    new spell_dru_flight_form();
    new spell_dru_tiger_s_fury();
    new spell_dru_typhoon();
    new spell_dru_t10_restoration_4p_bonus();
    new spell_dru_wild_growth();
}<|MERGE_RESOLUTION|>--- conflicted
+++ resolved
@@ -66,12 +66,8 @@
     SPELL_DRUID_NATURES_GRACE_TRIGGER       = 16886,
     SPELL_DRUID_SURVIVAL_INSTINCTS          = 50322,
     SPELL_DRUID_SAVAGE_ROAR                 = 62071,
-<<<<<<< HEAD
     SPELL_DRUID_SHOOTING_STARS              = 93400,
     SPELL_DRUID_STAMPEDE_BAER_RANK_1        = 81016,
-=======
-    SPELL_DRUID_STAMPEDE_BEAR_RANK_1        = 81016,
->>>>>>> ad07191b
     SPELL_DRUID_STAMPEDE_CAT_RANK_1         = 81021,
     SPELL_DRUID_STAMPEDE_CAT_STATE          = 109881,
     SPELL_DRUID_SOLAR_BEAM_SILENCE          = 81261,
