/*
 * Copyright (C) 2008-2012 TrinityCore <http://www.trinitycore.org/>
 *
 * This program is free software; you can redistribute it and/or modify it
 * under the terms of the GNU General Public License as published by the
 * Free Software Foundation; either version 2 of the License, or (at your
 * option) any later version.
 *
 * This program is distributed in the hope that it will be useful, but WITHOUT
 * ANY WARRANTY; without even the implied warranty of MERCHANTABILITY or
 * FITNESS FOR A PARTICULAR PURPOSE. See the GNU General Public License for
 * more details.
 *
 * You should have received a copy of the GNU General Public License along
 * with this program. If not, see <http://www.gnu.org/licenses/>.
 */

/*
 * Scripts for spells with SPELLFAMILY_DRUID and SPELLFAMILY_GENERIC spells used by druid players.
 * Ordered alphabetically using scriptname.
 * Scriptnames of files in this file should be prefixed with "spell_dru_".
 */

#include "ScriptMgr.h"
#include "SpellScript.h"
#include "SpellAuraEffects.h"

enum DruidSpells
{
    DRUID_INCREASED_MOONFIRE_DURATION   = 38414,
    DRUID_NATURES_SPLENDOR              = 57865,
    DRUID_LIFEBLOOM_FINAL_HEAL          = 33778,
    DRUID_LIFEBLOOM_ENERGIZE            = 64372,
    DRUID_SURVIVAL_INSTINCTS            = 50322,
    DRUID_SAVAGE_ROAR                   = 62071,
    SPELL_DRUID_ITEM_T8_BALANCE_RELIC   = 64950,
    SPELL_KING_OF_THE_JUNGLE            = 48492,
    SPELL_TIGER_S_FURY_ENERGIZE         = 51178,
    SPELL_ENRAGE_MOD_DAMAGE             = 51185,
};

class spell_dru_enrage : public SpellScriptLoader
{
    public:
        spell_dru_enrage() : SpellScriptLoader("spell_dru_enrage") { }

        class spell_dru_enrage_SpellScript : public SpellScript
        {
            PrepareSpellScript(spell_dru_enrage_SpellScript);

            void OnHit()
            {
                if (AuraEffect const* aurEff = GetHitUnit()->GetAuraEffectOfRankedSpell(SPELL_KING_OF_THE_JUNGLE, EFFECT_0))
                    GetHitUnit()->CastCustomSpell(SPELL_ENRAGE_MOD_DAMAGE, SPELLVALUE_BASE_POINT0, aurEff->GetAmount(), GetHitUnit(), true);
            }

            void Register()
            {
                AfterHit += SpellHitFn(spell_dru_enrage_SpellScript::OnHit);
            }
        };

        SpellScript* GetSpellScript() const
        {
            return new spell_dru_enrage_SpellScript();
        }
};

// 54846 Glyph of Starfire
class spell_dru_glyph_of_starfire : public SpellScriptLoader
{
    public:
        spell_dru_glyph_of_starfire() : SpellScriptLoader("spell_dru_glyph_of_starfire") { }

        class spell_dru_glyph_of_starfire_SpellScript : public SpellScript
        {
            PrepareSpellScript(spell_dru_glyph_of_starfire_SpellScript);

            bool Validate(SpellInfo const* /*spellEntry*/)
            {
                if (!sSpellMgr->GetSpellInfo(DRUID_INCREASED_MOONFIRE_DURATION) || !sSpellMgr->GetSpellInfo(DRUID_NATURES_SPLENDOR))
                    return false;
                return true;
            }

            void HandleScriptEffect(SpellEffIndex /*effIndex*/)
            {
                Unit* caster = GetCaster();
                if (Unit* unitTarget = GetHitUnit())
                    if (AuraEffect const* aurEff = unitTarget->GetAuraEffect(SPELL_AURA_PERIODIC_DAMAGE, SPELLFAMILY_DRUID, 0x00000002, 0, 0, caster->GetGUID()))
                    {
                        Aura* aura = aurEff->GetBase();

                        uint32 countMin = aura->GetMaxDuration();
                        uint32 countMax = aura->GetSpellInfo()->GetMaxDuration() + 9000;
                        if (caster->HasAura(DRUID_INCREASED_MOONFIRE_DURATION))
                            countMax += 3000;
                        if (caster->HasAura(DRUID_NATURES_SPLENDOR))
                            countMax += 3000;

                        if (countMin < countMax)
                        {
                            aura->SetDuration(uint32(aura->GetDuration() + 3000));
                            aura->SetMaxDuration(countMin + 3000);
                        }
                    }
            }

            void Register()
            {
                OnEffectHitTarget += SpellEffectFn(spell_dru_glyph_of_starfire_SpellScript::HandleScriptEffect, EFFECT_0, SPELL_EFFECT_SCRIPT_EFFECT);
            }
        };

        SpellScript* GetSpellScript() const
        {
            return new spell_dru_glyph_of_starfire_SpellScript();
        }
};

class spell_dru_insect_swarm : public SpellScriptLoader
{
    public:
        spell_dru_insect_swarm() : SpellScriptLoader("spell_dru_insect_swarm") { }

        class spell_dru_insect_swarm_AuraScript : public AuraScript
        {
            PrepareAuraScript(spell_dru_insect_swarm_AuraScript);

            void CalculateAmount(AuraEffect const* aurEff, int32 & amount, bool & /*canBeRecalculated*/)
            {
                if (Unit* caster = GetCaster())
                    if (AuraEffect const* relicAurEff = caster->GetAuraEffect(SPELL_DRUID_ITEM_T8_BALANCE_RELIC, EFFECT_0))
                        amount += relicAurEff->GetAmount() / aurEff->GetTotalTicks();
            }

            void Register()
            {
                 DoEffectCalcAmount += AuraEffectCalcAmountFn(spell_dru_insect_swarm_AuraScript::CalculateAmount, EFFECT_0, SPELL_AURA_PERIODIC_DAMAGE);
            }
        };

        AuraScript* GetAuraScript() const
        {
            return new spell_dru_insect_swarm_AuraScript();
        }
};

class spell_dru_lifebloom : public SpellScriptLoader
{
    public:
        spell_dru_lifebloom() : SpellScriptLoader("spell_dru_lifebloom") { }

        class spell_dru_lifebloom_AuraScript : public AuraScript
        {
            PrepareAuraScript(spell_dru_lifebloom_AuraScript);

            bool Validate(SpellInfo const* /*spell*/)
            {
                if (!sSpellMgr->GetSpellInfo(DRUID_LIFEBLOOM_FINAL_HEAL))
                    return false;
                if (!sSpellMgr->GetSpellInfo(DRUID_LIFEBLOOM_ENERGIZE))
                    return false;
                return true;
            }

            void AfterRemove(AuraEffect const* aurEff, AuraEffectHandleModes /*mode*/)
            {
                // Final heal only on duration end
                if (GetTargetApplication()->GetRemoveMode() != AURA_REMOVE_BY_EXPIRE)
                    return;

                // final heal
                int32 stack = GetStackAmount();
                int32 healAmount = aurEff->GetAmount();
                if (Unit* caster = GetCaster())
                {
                    healAmount = caster->SpellHealingBonusDone(GetTarget(), GetSpellInfo(), healAmount, HEAL, stack);
                    healAmount = GetTarget()->SpellHealingBonusTaken(caster, GetSpellInfo(), healAmount, HEAL, stack);

                    GetTarget()->CastCustomSpell(GetTarget(), DRUID_LIFEBLOOM_FINAL_HEAL, &healAmount, NULL, NULL, true, NULL, aurEff, GetCasterGUID());

                    // restore mana
                    int32 returnMana = CalculatePctU(caster->GetCreateMana(), GetSpellInfo()->ManaCostPercentage) * stack / 2;
                    caster->CastCustomSpell(caster, DRUID_LIFEBLOOM_ENERGIZE, &returnMana, NULL, NULL, true, NULL, aurEff, GetCasterGUID());
                    return;
                }

                GetTarget()->CastCustomSpell(GetTarget(), DRUID_LIFEBLOOM_FINAL_HEAL, &healAmount, NULL, NULL, true, NULL, aurEff, GetCasterGUID());
            }

            void HandleDispel(DispelInfo* dispelInfo)
            {
                if (Unit* target = GetUnitOwner())
                {
                    if (AuraEffect const* aurEff = GetEffect(EFFECT_1))
                    {
                        // final heal
                        int32 healAmount = aurEff->GetAmount();
                        if (Unit* caster = GetCaster())
                        {
                            healAmount = caster->SpellHealingBonusDone(target, GetSpellInfo(), healAmount, HEAL, dispelInfo->GetRemovedCharges());
                            healAmount = target->SpellHealingBonusTaken(caster, GetSpellInfo(), healAmount, HEAL, dispelInfo->GetRemovedCharges());
                            target->CastCustomSpell(target, DRUID_LIFEBLOOM_FINAL_HEAL, &healAmount, NULL, NULL, true, NULL, NULL, GetCasterGUID());

                            // restore mana
                            int32 returnMana = CalculatePctU(caster->GetCreateMana(), GetSpellInfo()->ManaCostPercentage) * dispelInfo->GetRemovedCharges() / 2;
                            caster->CastCustomSpell(caster, DRUID_LIFEBLOOM_ENERGIZE, &returnMana, NULL, NULL, true, NULL, NULL, GetCasterGUID());
                            return;
                        }

                        target->CastCustomSpell(target, DRUID_LIFEBLOOM_FINAL_HEAL, &healAmount, NULL, NULL, true, NULL, NULL, GetCasterGUID());
                    }
                }
            }

            void Register()
            {
                AfterEffectRemove += AuraEffectRemoveFn(spell_dru_lifebloom_AuraScript::AfterRemove, EFFECT_1, SPELL_AURA_DUMMY, AURA_EFFECT_HANDLE_REAL);
                AfterDispel += AuraDispelFn(spell_dru_lifebloom_AuraScript::HandleDispel);
            }
        };

        AuraScript* GetAuraScript() const
        {
            return new spell_dru_lifebloom_AuraScript();
        }
};

// 69366 - Moonkin Form passive
class spell_dru_moonkin_form_passive : public SpellScriptLoader
{
    public:
        spell_dru_moonkin_form_passive() : SpellScriptLoader("spell_dru_moonkin_form_passive") { }

        class spell_dru_moonkin_form_passive_AuraScript : public AuraScript
        {
            PrepareAuraScript(spell_dru_moonkin_form_passive_AuraScript);

            uint32 absorbPct;

            bool Load()
            {
                absorbPct = GetSpellInfo()->Effects[EFFECT_0].CalcValue(GetCaster());
                return true;
            }

            void CalculateAmount(AuraEffect const* /*aurEff*/, int32 & amount, bool & /*canBeRecalculated*/)
            {
                // Set absorbtion amount to unlimited
                amount = -1;
            }

            void Absorb(AuraEffect* /*aurEff*/, DamageInfo & dmgInfo, uint32 & absorbAmount)
            {
                // reduces all damage taken while Stunned in Moonkin Form
                if (GetTarget()->GetUInt32Value(UNIT_FIELD_FLAGS) & (UNIT_FLAG_STUNNED) && GetTarget()->HasAuraWithMechanic(1<<MECHANIC_STUN))
                    absorbAmount = CalculatePctN(dmgInfo.GetDamage(), absorbPct);
            }

            void Register()
            {
                 DoEffectCalcAmount += AuraEffectCalcAmountFn(spell_dru_moonkin_form_passive_AuraScript::CalculateAmount, EFFECT_0, SPELL_AURA_SCHOOL_ABSORB);
                 OnEffectAbsorb += AuraEffectAbsorbFn(spell_dru_moonkin_form_passive_AuraScript::Absorb, EFFECT_0);
            }
        };

        AuraScript* GetAuraScript() const
        {
            return new spell_dru_moonkin_form_passive_AuraScript();
        }
};

class spell_dru_predatory_strikes : public SpellScriptLoader
{
    public:
        spell_dru_predatory_strikes() : SpellScriptLoader("spell_dru_predatory_strikes") { }

        class spell_dru_predatory_strikes_AuraScript : public AuraScript
        {
            PrepareAuraScript(spell_dru_predatory_strikes_AuraScript);

            void UpdateAmount(AuraEffect const* /*aurEff*/, AuraEffectHandleModes /*mode*/)
            {
                if (Player* target = GetTarget()->ToPlayer())
                    target->UpdateAttackPowerAndDamage();
            }

            void Register()
            {
                AfterEffectApply += AuraEffectApplyFn(spell_dru_predatory_strikes_AuraScript::UpdateAmount, EFFECT_ALL, SPELL_AURA_DUMMY, AURA_EFFECT_HANDLE_CHANGE_AMOUNT_MASK);
                AfterEffectRemove += AuraEffectRemoveFn(spell_dru_predatory_strikes_AuraScript::UpdateAmount, EFFECT_ALL, SPELL_AURA_DUMMY, AURA_EFFECT_HANDLE_CHANGE_AMOUNT_MASK);
            }
        };

        AuraScript* GetAuraScript() const
        {
            return new spell_dru_predatory_strikes_AuraScript();
        }
};

// 33851 - Primal Tenacity
class spell_dru_primal_tenacity : public SpellScriptLoader
{
    public:
        spell_dru_primal_tenacity() : SpellScriptLoader("spell_dru_primal_tenacity") { }

        class spell_dru_primal_tenacity_AuraScript : public AuraScript
        {
            PrepareAuraScript(spell_dru_primal_tenacity_AuraScript);

            uint32 absorbPct;

            bool Load()
            {
                absorbPct = GetSpellInfo()->Effects[EFFECT_1].CalcValue(GetCaster());
                return true;
            }

            void CalculateAmount(AuraEffect const* /*aurEff*/, int32 & amount, bool & /*canBeRecalculated*/)
            {
                // Set absorbtion amount to unlimited
                amount = -1;
            }

            void Absorb(AuraEffect* /*aurEff*/, DamageInfo & dmgInfo, uint32 & absorbAmount)
            {
                // reduces all damage taken while Stunned in Cat Form
                if (GetTarget()->GetShapeshiftForm() == FORM_CAT && GetTarget()->HasFlag(UNIT_FIELD_FLAGS, UNIT_FLAG_STUNNED) && GetTarget()->HasAuraWithMechanic(1<<MECHANIC_STUN))
                    absorbAmount = CalculatePctN(dmgInfo.GetDamage(), absorbPct);
            }

            void Register()
            {
                 DoEffectCalcAmount += AuraEffectCalcAmountFn(spell_dru_primal_tenacity_AuraScript::CalculateAmount, EFFECT_1, SPELL_AURA_SCHOOL_ABSORB);
                 OnEffectAbsorb += AuraEffectAbsorbFn(spell_dru_primal_tenacity_AuraScript::Absorb, EFFECT_1);
            }
        };

        AuraScript* GetAuraScript() const
        {
            return new spell_dru_primal_tenacity_AuraScript();
        }
};

// 62606 - Savage Defense
class spell_dru_savage_defense : public SpellScriptLoader
{
    public:
        spell_dru_savage_defense() : SpellScriptLoader("spell_dru_savage_defense") { }

        class spell_dru_savage_defense_AuraScript : public AuraScript
        {
            PrepareAuraScript(spell_dru_savage_defense_AuraScript);

            uint32 absorbPct;

            bool Load()
            {
                absorbPct = GetSpellInfo()->Effects[EFFECT_0].CalcValue(GetCaster());
                return true;
            }

            void CalculateAmount(AuraEffect const* /*aurEff*/, int32 & amount, bool & /*canBeRecalculated*/)
            {
                // Set absorbtion amount to unlimited
                amount = -1;
            }

            void Absorb(AuraEffect* aurEff, DamageInfo & /*dmgInfo*/, uint32 & absorbAmount)
            {
                absorbAmount = uint32(CalculatePctN(GetTarget()->GetTotalAttackPowerValue(BASE_ATTACK), absorbPct));
                aurEff->SetAmount(0);
            }

            void Register()
            {
                 DoEffectCalcAmount += AuraEffectCalcAmountFn(spell_dru_savage_defense_AuraScript::CalculateAmount, EFFECT_0, SPELL_AURA_SCHOOL_ABSORB);
                 OnEffectAbsorb += AuraEffectAbsorbFn(spell_dru_savage_defense_AuraScript::Absorb, EFFECT_0);
            }
        };

        AuraScript* GetAuraScript() const
        {
            return new spell_dru_savage_defense_AuraScript();
        }
};

class spell_dru_savage_roar : public SpellScriptLoader
{
    public:
        spell_dru_savage_roar() : SpellScriptLoader("spell_dru_savage_roar") { }

        class spell_dru_savage_roar_SpellScript : public SpellScript
        {
            PrepareSpellScript(spell_dru_savage_roar_SpellScript);

            SpellCastResult CheckCast()
            {
                Unit* caster = GetCaster();
                if (caster->GetShapeshiftForm() != FORM_CAT)
                    return SPELL_FAILED_ONLY_SHAPESHIFT;

                return SPELL_CAST_OK;
            }

            void Register()
            {
                OnCheckCast += SpellCheckCastFn(spell_dru_savage_roar_SpellScript::CheckCast);
            }
        };

        class spell_dru_savage_roar_AuraScript : public AuraScript
        {
            PrepareAuraScript(spell_dru_savage_roar_AuraScript);

            bool Validate(SpellInfo const* /*spell*/)
            {
                if (!sSpellMgr->GetSpellInfo(DRUID_SAVAGE_ROAR))
                    return false;
                return true;
            }

            void AfterApply(AuraEffect const* aurEff, AuraEffectHandleModes /*mode*/)
            {
                Unit* target = GetTarget();
                target->CastSpell(target, DRUID_SAVAGE_ROAR, true, NULL, aurEff, GetCasterGUID());
            }

            void AfterRemove(AuraEffect const* /*aurEff*/, AuraEffectHandleModes /*mode*/)
            {
                GetTarget()->RemoveAurasDueToSpell(DRUID_SAVAGE_ROAR);
            }

            void Register()
            {
                AfterEffectApply += AuraEffectApplyFn(spell_dru_savage_roar_AuraScript::AfterApply, EFFECT_1, SPELL_AURA_DUMMY, AURA_EFFECT_HANDLE_REAL);
                AfterEffectRemove += AuraEffectRemoveFn(spell_dru_savage_roar_AuraScript::AfterRemove, EFFECT_1, SPELL_AURA_DUMMY, AURA_EFFECT_HANDLE_REAL);
            }
        };

        SpellScript* GetSpellScript() const
        {
            return new spell_dru_savage_roar_SpellScript();
        }

        AuraScript* GetAuraScript() const
        {
            return new spell_dru_savage_roar_AuraScript();
        }
};

class spell_dru_starfall_aoe : public SpellScriptLoader
{
    public:
        spell_dru_starfall_aoe() : SpellScriptLoader("spell_dru_starfall_aoe") { }

        class spell_dru_starfall_aoe_SpellScript : public SpellScript
        {
            PrepareSpellScript(spell_dru_starfall_aoe_SpellScript);

            void FilterTargets(std::list<WorldObject*>& targets)
            {
                targets.remove(GetExplTargetUnit());
            }

            void Register()
            {
                OnObjectAreaTargetSelect += SpellObjectAreaTargetSelectFn(spell_dru_starfall_aoe_SpellScript::FilterTargets, EFFECT_0, TARGET_UNIT_DEST_AREA_ENEMY);
            }
        };

        SpellScript* GetSpellScript() const
        {
            return new spell_dru_starfall_aoe_SpellScript();
        }
};

class spell_dru_starfall_dummy : public SpellScriptLoader
{
    public:
        spell_dru_starfall_dummy() : SpellScriptLoader("spell_dru_starfall_dummy") { }

        class spell_dru_starfall_dummy_SpellScript : public SpellScript
        {
            PrepareSpellScript(spell_dru_starfall_dummy_SpellScript);

            void FilterTargets(std::list<WorldObject*>& targets)
            {
                Trinity::Containers::RandomResizeList(targets, 2);
            }

            void HandleDummy(SpellEffIndex /*effIndex*/)
            {
<<<<<<< HEAD
                if (Player* caster = GetCaster()->ToPlayer())
                    if (caster->GetSkillValue(SKILL_RIDING) >= 375)
                        amount = 310;
            }

            void Register()
            {
                DoEffectCalcAmount += AuraEffectCalcAmountFn(spell_dru_swift_flight_passive_AuraScript::CalculateAmount, EFFECT_1, SPELL_AURA_MOD_INCREASE_VEHICLE_FLIGHT_SPEED);
            }
        };

        AuraScript* GetAuraScript() const
        {
            return new spell_dru_swift_flight_passive_AuraScript();
        }
};

class spell_dru_starfall_dummy : public SpellScriptLoader
{
    public:
        spell_dru_starfall_dummy() : SpellScriptLoader("spell_dru_starfall_dummy") { }

        class spell_dru_starfall_dummy_SpellScript : public SpellScript
        {
            PrepareSpellScript(spell_dru_starfall_dummy_SpellScript);

            void FilterTargets(std::list<WorldObject*>& targets)
            {
                Trinity::Containers::RandomResizeList(targets, 2);
            }

            void HandleDummy(SpellEffIndex /*effIndex*/)
            {
=======
>>>>>>> 2e21fa6b
                Unit* caster = GetCaster();
                // Shapeshifting into an animal form or mounting cancels the effect
                if (caster->GetCreatureType() == CREATURE_TYPE_BEAST || caster->IsMounted())
                {
                    if (SpellInfo const* spellInfo = GetTriggeringSpell())
                        caster->RemoveAurasDueToSpell(spellInfo->Id);
                    return;
                }

                // Any effect which causes you to lose control of your character will supress the starfall effect.
                if (caster->HasUnitState(UNIT_STATE_CONTROLLED))
                    return;

                caster->CastSpell(GetHitUnit(), uint32(GetEffectValue()), true);
            }

            void Register()
            {
                OnObjectAreaTargetSelect += SpellObjectAreaTargetSelectFn(spell_dru_starfall_dummy_SpellScript::FilterTargets, EFFECT_0, TARGET_UNIT_SRC_AREA_ENEMY);
                OnEffectHitTarget += SpellEffectFn(spell_dru_starfall_dummy_SpellScript::HandleDummy, EFFECT_0, SPELL_EFFECT_DUMMY);
            }
        };

        SpellScript* GetSpellScript() const
        {
            return new spell_dru_starfall_dummy_SpellScript();
        }
};

class spell_dru_survival_instincts : public SpellScriptLoader
{
    public:
        spell_dru_survival_instincts() : SpellScriptLoader("spell_dru_survival_instincts") { }

        class spell_dru_survival_instincts_SpellScript : public SpellScript
        {
            PrepareSpellScript(spell_dru_survival_instincts_SpellScript);

            SpellCastResult CheckCast()
            {
                Unit* caster = GetCaster();
                if (!caster->IsInFeralForm())
                    return SPELL_FAILED_ONLY_SHAPESHIFT;

                return SPELL_CAST_OK;
            }

            void Register()
            {
                OnCheckCast += SpellCheckCastFn(spell_dru_survival_instincts_SpellScript::CheckCast);
            }
        };

        class spell_dru_survival_instincts_AuraScript : public AuraScript
        {
            PrepareAuraScript(spell_dru_survival_instincts_AuraScript);

            bool Validate(SpellInfo const* /*spell*/)
            {
                if (!sSpellMgr->GetSpellInfo(DRUID_SURVIVAL_INSTINCTS))
                    return false;
                return true;
            }

            void AfterApply(AuraEffect const* aurEff, AuraEffectHandleModes /*mode*/)
            {
                Unit* target = GetTarget();
                int32 bp0 = target->CountPctFromMaxHealth(aurEff->GetAmount());
                target->CastCustomSpell(target, DRUID_SURVIVAL_INSTINCTS, &bp0, NULL, NULL, true);
            }

            void AfterRemove(AuraEffect const* /*aurEff*/, AuraEffectHandleModes /*mode*/)
            {
                GetTarget()->RemoveAurasDueToSpell(DRUID_SURVIVAL_INSTINCTS);
            }

            void Register()
            {
                AfterEffectApply += AuraEffectApplyFn(spell_dru_survival_instincts_AuraScript::AfterApply, EFFECT_0, SPELL_AURA_DUMMY, AURA_EFFECT_HANDLE_CHANGE_AMOUNT_MASK);
                AfterEffectRemove += AuraEffectRemoveFn(spell_dru_survival_instincts_AuraScript::AfterRemove, EFFECT_0, SPELL_AURA_DUMMY, AURA_EFFECT_HANDLE_CHANGE_AMOUNT_MASK);
            }
        };

        SpellScript* GetSpellScript() const
        {
            return new spell_dru_survival_instincts_SpellScript();
        }

        AuraScript* GetAuraScript() const
        {
            return new spell_dru_survival_instincts_AuraScript();
        }
};

// 40121 - Swift Flight Form (Passive)
class spell_dru_swift_flight_passive : public SpellScriptLoader
{
    public:
        spell_dru_swift_flight_passive() : SpellScriptLoader("spell_dru_swift_flight_passive") { }

        class spell_dru_swift_flight_passive_AuraScript : public AuraScript
        {
            PrepareAuraScript(spell_dru_swift_flight_passive_AuraScript);

            bool Load()
            {
                return GetCaster()->GetTypeId() == TYPEID_PLAYER;
            }

            void CalculateAmount(AuraEffect const* /*aurEff*/, int32 & amount, bool & /*canBeRecalculated*/)
            {
                if (Player* caster = GetCaster()->ToPlayer())
                    if (caster->Has310Flyer(false))
                        amount = 310;
            }

            void Register()
            {
                DoEffectCalcAmount += AuraEffectCalcAmountFn(spell_dru_swift_flight_passive_AuraScript::CalculateAmount, EFFECT_1, SPELL_AURA_MOD_INCREASE_VEHICLE_FLIGHT_SPEED);
            }
        };

        AuraScript* GetAuraScript() const
        {
            return new spell_dru_swift_flight_passive_AuraScript();
        }
};

class spell_dru_tiger_s_fury : public SpellScriptLoader
{
    public:
        spell_dru_tiger_s_fury() : SpellScriptLoader("spell_dru_tiger_s_fury") { }

        class spell_dru_tiger_s_fury_SpellScript : public SpellScript
        {
            PrepareSpellScript(spell_dru_tiger_s_fury_SpellScript);

            void OnHit()
            {
                if (AuraEffect const* aurEff = GetHitUnit()->GetAuraEffectOfRankedSpell(SPELL_KING_OF_THE_JUNGLE, EFFECT_1))
                    GetHitUnit()->CastCustomSpell(SPELL_TIGER_S_FURY_ENERGIZE, SPELLVALUE_BASE_POINT0, aurEff->GetAmount(), GetHitUnit(), true);
            }

            void Register()
            {
                AfterHit += SpellHitFn(spell_dru_tiger_s_fury_SpellScript::OnHit);
            }
        };

        SpellScript* GetSpellScript() const
        {
            return new spell_dru_tiger_s_fury_SpellScript();
        }
};

class spell_dru_t10_restoration_4p_bonus : public SpellScriptLoader
{
    public:
        spell_dru_t10_restoration_4p_bonus() : SpellScriptLoader("spell_dru_t10_restoration_4p_bonus") { }

        class spell_dru_t10_restoration_4p_bonus_SpellScript : public SpellScript
        {
            PrepareSpellScript(spell_dru_t10_restoration_4p_bonus_SpellScript);

            bool Load()
            {
                return GetCaster()->GetTypeId() == TYPEID_PLAYER;
            }

            void FilterTargets(std::list<WorldObject*>& targets)
            {
                if (!GetCaster()->ToPlayer()->GetGroup())
                {
                    targets.clear();
                    targets.push_back(GetCaster());
                }
                else
                {
                    targets.remove(GetExplTargetUnit());
                    std::list<Unit*> tempTargets;
                    for (std::list<WorldObject*>::const_iterator itr = targets.begin(); itr != targets.end(); ++itr)
                        if ((*itr)->GetTypeId() == TYPEID_PLAYER && GetCaster()->IsInRaidWith((*itr)->ToUnit()))
                            tempTargets.push_back((*itr)->ToUnit());

                    if (tempTargets.empty())
                    {
                        targets.clear();
                        FinishCast(SPELL_FAILED_DONT_REPORT);
                        return;
                    }

                    Unit* target = Trinity::Containers::SelectRandomContainerElement(tempTargets);
                    targets.clear();
                    targets.push_back(target);
                }
            }

            void Register()
            {
                OnObjectAreaTargetSelect += SpellObjectAreaTargetSelectFn(spell_dru_t10_restoration_4p_bonus_SpellScript::FilterTargets, EFFECT_0, TARGET_UNIT_DEST_AREA_ALLY);
            }
        };

        SpellScript* GetSpellScript() const
        {
            return new spell_dru_t10_restoration_4p_bonus_SpellScript();
        }
};

enum EclipseSpells
{
    SPELL_DRUID_WRATH                    = 5176,
    SPELL_DRUID_STARFIRE                 = 2912,
    SPELL_DRUID_STARSURGE                = 78674,
    SPELL_DRUID_ECLIPSE_GENERAL_ENERGIZE = 89265,
    SPELL_DRUID_STARSURGE_ENERGIZE       = 86605,
    SPELL_DRUID_LUNAR_ECLIPSE_MARKER     = 67484, // Will make the yellow arrow on eclipse bar point to the blue side (lunar)
    SPELL_DRUID_SOLAR_ECLIPSE_MARKER     = 67483, // Will make the yellow arrow on eclipse bar point to the yellow side (solar)
    SPELL_DRUID_SOLAR_ECLIPSE            = 48517,
    SPELL_DRUID_LUNAR_ECLIPSE            = 48518,
    TALENT_TREE_BALANCE                  = 752,
};

// Wrath, Starfire, and Starsurge
class spell_dru_eclipse_energize : public SpellScriptLoader
{
public:
    spell_dru_eclipse_energize() : SpellScriptLoader("spell_dru_eclipse_energize") { }

    class spell_dru_eclipse_energize_SpellScript : public SpellScript
    {
        PrepareSpellScript(spell_dru_eclipse_energize_SpellScript);

        int32 energizeAmount;

        bool Load()
        {
            if (GetCaster()->GetTypeId() != TYPEID_PLAYER)
                return false;

            if (GetCaster()->ToPlayer()->getClass() != CLASS_DRUID)
                return false;

            energizeAmount = 0;

            return true;
        }

        void HandleEnergize(SpellEffIndex effIndex)
        {
            Player* caster = GetCaster()->ToPlayer();

            // No boomy, no deal.
            if (caster->GetPrimaryTalentTree(caster->GetActiveSpec()) != TALENT_TREE_BALANCE)
                return;

            switch(GetSpellInfo()->Id)
            {
                case SPELL_DRUID_WRATH:
                {
                    energizeAmount = -GetSpellInfo()->Effects[effIndex].BasePoints; // -13
                    // If we are set to fill the lunar side or we've just logged in with 0 power..
                    if ((!caster->HasAura(SPELL_DRUID_SOLAR_ECLIPSE_MARKER) && caster->HasAura(SPELL_DRUID_LUNAR_ECLIPSE_MARKER))
                        || caster->GetPower(POWER_ECLIPSE) == 0)
                    {
                        caster->CastCustomSpell(caster,SPELL_DRUID_ECLIPSE_GENERAL_ENERGIZE,&energizeAmount,0,0,true);
                        // If the energize was due to 0 power, cast the eclipse marker aura
                        if (!caster->HasAura(SPELL_DRUID_LUNAR_ECLIPSE_MARKER))
                            caster->CastSpell(caster,SPELL_DRUID_LUNAR_ECLIPSE_MARKER,true);
                    }
                    // The energizing effect brought us out of the solar eclipse, remove the aura
                    if (caster->HasAura(SPELL_DRUID_SOLAR_ECLIPSE) && caster->GetPower(POWER_ECLIPSE) <= 0)
                        caster->RemoveAurasDueToSpell(SPELL_DRUID_SOLAR_ECLIPSE);
                    break;
                }
                case SPELL_DRUID_STARFIRE:
                {
                    energizeAmount = GetSpellInfo()->Effects[effIndex].BasePoints; // 20
                    // If we are set to fill the solar side or we've just logged in with 0 power..
                    if ((!caster->HasAura(SPELL_DRUID_LUNAR_ECLIPSE_MARKER) && caster->HasAura(SPELL_DRUID_SOLAR_ECLIPSE_MARKER))
                        || caster->GetPower(POWER_ECLIPSE) == 0)
                    {
                        caster->CastCustomSpell(caster,SPELL_DRUID_ECLIPSE_GENERAL_ENERGIZE,&energizeAmount,0,0,true);
                        // If the energize was due to 0 power, cast the eclipse marker aura
                        if (!caster->HasAura(SPELL_DRUID_SOLAR_ECLIPSE_MARKER))
                            caster->CastSpell(caster,SPELL_DRUID_SOLAR_ECLIPSE_MARKER,true);
                    }
                    // The energizing effect brought us out of the lunar eclipse, remove the aura
                    if (caster->HasAura(SPELL_DRUID_LUNAR_ECLIPSE) && caster->GetPower(POWER_ECLIPSE) >= 0)
                        caster->RemoveAura(SPELL_DRUID_LUNAR_ECLIPSE);
                    break;
                }
                case SPELL_DRUID_STARSURGE:
                {
                    // If we are set to fill the solar side or we've just logged in with 0 power (confirmed with sniffs)
                    if ((!caster->HasAura(SPELL_DRUID_LUNAR_ECLIPSE_MARKER) && caster->HasAura(SPELL_DRUID_SOLAR_ECLIPSE_MARKER))
                        || caster->GetPower(POWER_ECLIPSE) == 0)
                    {
                        energizeAmount = GetSpellInfo()->Effects[effIndex].BasePoints; // 15
                        caster->CastCustomSpell(caster,SPELL_DRUID_STARSURGE_ENERGIZE,&energizeAmount,0,0,true);

                        // If the energize was due to 0 power, cast the eclipse marker aura
                        if (!caster->HasAura(SPELL_DRUID_SOLAR_ECLIPSE_MARKER))
                            caster->CastSpell(caster,SPELL_DRUID_SOLAR_ECLIPSE_MARKER,true);
                    }
                    else if (!caster->HasAura(SPELL_DRUID_SOLAR_ECLIPSE_MARKER) && caster->HasAura(SPELL_DRUID_LUNAR_ECLIPSE_MARKER))
                    {
                        energizeAmount = -GetSpellInfo()->Effects[effIndex].BasePoints; // -15
                        caster->CastCustomSpell(caster,SPELL_DRUID_STARSURGE_ENERGIZE,&energizeAmount,0,0,true);
                    }
                    // The energizing effect brought us out of the lunar eclipse, remove the aura
                    if (caster->HasAura(SPELL_DRUID_LUNAR_ECLIPSE) && caster->GetPower(POWER_ECLIPSE) >= 0)
                        caster->RemoveAura(SPELL_DRUID_LUNAR_ECLIPSE);
                    // The energizing effect brought us out of the solar eclipse, remove the aura
                    else if (caster->HasAura(SPELL_DRUID_SOLAR_ECLIPSE) && caster->GetPower(POWER_ECLIPSE) <= 0)
                        caster->RemoveAura(SPELL_DRUID_SOLAR_ECLIPSE);
                    break;
                }
            }
        }

        void Register()
        {
            OnEffectHitTarget += SpellEffectFn(spell_dru_eclipse_energize_SpellScript::HandleEnergize, EFFECT_1, SPELL_EFFECT_DUMMY);
        }
    };

    SpellScript* GetSpellScript() const
    {
        return new spell_dru_eclipse_energize_SpellScript;
    }
};

void AddSC_druid_spell_scripts()
{
    new spell_dru_enrage();
    new spell_dru_glyph_of_starfire();
    new spell_dru_insect_swarm();
    new spell_dru_lifebloom();
    new spell_dru_moonkin_form_passive();
    new spell_dru_predatory_strikes();
    new spell_dru_primal_tenacity();
    new spell_dru_savage_defense();
    new spell_dru_savage_roar();
    new spell_dru_starfall_aoe();
    new spell_dru_starfall_dummy();
    new spell_dru_survival_instincts();
<<<<<<< HEAD
    new spell_dru_insect_swarm();
    new spell_dru_eclipse_energize();
=======
    new spell_dru_swift_flight_passive();
    new spell_dru_tiger_s_fury();
    new spell_dru_t10_restoration_4p_bonus();
>>>>>>> 2e21fa6b
}<|MERGE_RESOLUTION|>--- conflicted
+++ resolved
@@ -143,597 +143,6 @@
         AuraScript* GetAuraScript() const
         {
             return new spell_dru_insect_swarm_AuraScript();
-        }
-};
-
-class spell_dru_lifebloom : public SpellScriptLoader
-{
-    public:
-        spell_dru_lifebloom() : SpellScriptLoader("spell_dru_lifebloom") { }
-
-        class spell_dru_lifebloom_AuraScript : public AuraScript
-        {
-            PrepareAuraScript(spell_dru_lifebloom_AuraScript);
-
-            bool Validate(SpellInfo const* /*spell*/)
-            {
-                if (!sSpellMgr->GetSpellInfo(DRUID_LIFEBLOOM_FINAL_HEAL))
-                    return false;
-                if (!sSpellMgr->GetSpellInfo(DRUID_LIFEBLOOM_ENERGIZE))
-                    return false;
-                return true;
-            }
-
-            void AfterRemove(AuraEffect const* aurEff, AuraEffectHandleModes /*mode*/)
-            {
-                // Final heal only on duration end
-                if (GetTargetApplication()->GetRemoveMode() != AURA_REMOVE_BY_EXPIRE)
-                    return;
-
-                // final heal
-                int32 stack = GetStackAmount();
-                int32 healAmount = aurEff->GetAmount();
-                if (Unit* caster = GetCaster())
-                {
-                    healAmount = caster->SpellHealingBonusDone(GetTarget(), GetSpellInfo(), healAmount, HEAL, stack);
-                    healAmount = GetTarget()->SpellHealingBonusTaken(caster, GetSpellInfo(), healAmount, HEAL, stack);
-
-                    GetTarget()->CastCustomSpell(GetTarget(), DRUID_LIFEBLOOM_FINAL_HEAL, &healAmount, NULL, NULL, true, NULL, aurEff, GetCasterGUID());
-
-                    // restore mana
-                    int32 returnMana = CalculatePctU(caster->GetCreateMana(), GetSpellInfo()->ManaCostPercentage) * stack / 2;
-                    caster->CastCustomSpell(caster, DRUID_LIFEBLOOM_ENERGIZE, &returnMana, NULL, NULL, true, NULL, aurEff, GetCasterGUID());
-                    return;
-                }
-
-                GetTarget()->CastCustomSpell(GetTarget(), DRUID_LIFEBLOOM_FINAL_HEAL, &healAmount, NULL, NULL, true, NULL, aurEff, GetCasterGUID());
-            }
-
-            void HandleDispel(DispelInfo* dispelInfo)
-            {
-                if (Unit* target = GetUnitOwner())
-                {
-                    if (AuraEffect const* aurEff = GetEffect(EFFECT_1))
-                    {
-                        // final heal
-                        int32 healAmount = aurEff->GetAmount();
-                        if (Unit* caster = GetCaster())
-                        {
-                            healAmount = caster->SpellHealingBonusDone(target, GetSpellInfo(), healAmount, HEAL, dispelInfo->GetRemovedCharges());
-                            healAmount = target->SpellHealingBonusTaken(caster, GetSpellInfo(), healAmount, HEAL, dispelInfo->GetRemovedCharges());
-                            target->CastCustomSpell(target, DRUID_LIFEBLOOM_FINAL_HEAL, &healAmount, NULL, NULL, true, NULL, NULL, GetCasterGUID());
-
-                            // restore mana
-                            int32 returnMana = CalculatePctU(caster->GetCreateMana(), GetSpellInfo()->ManaCostPercentage) * dispelInfo->GetRemovedCharges() / 2;
-                            caster->CastCustomSpell(caster, DRUID_LIFEBLOOM_ENERGIZE, &returnMana, NULL, NULL, true, NULL, NULL, GetCasterGUID());
-                            return;
-                        }
-
-                        target->CastCustomSpell(target, DRUID_LIFEBLOOM_FINAL_HEAL, &healAmount, NULL, NULL, true, NULL, NULL, GetCasterGUID());
-                    }
-                }
-            }
-
-            void Register()
-            {
-                AfterEffectRemove += AuraEffectRemoveFn(spell_dru_lifebloom_AuraScript::AfterRemove, EFFECT_1, SPELL_AURA_DUMMY, AURA_EFFECT_HANDLE_REAL);
-                AfterDispel += AuraDispelFn(spell_dru_lifebloom_AuraScript::HandleDispel);
-            }
-        };
-
-        AuraScript* GetAuraScript() const
-        {
-            return new spell_dru_lifebloom_AuraScript();
-        }
-};
-
-// 69366 - Moonkin Form passive
-class spell_dru_moonkin_form_passive : public SpellScriptLoader
-{
-    public:
-        spell_dru_moonkin_form_passive() : SpellScriptLoader("spell_dru_moonkin_form_passive") { }
-
-        class spell_dru_moonkin_form_passive_AuraScript : public AuraScript
-        {
-            PrepareAuraScript(spell_dru_moonkin_form_passive_AuraScript);
-
-            uint32 absorbPct;
-
-            bool Load()
-            {
-                absorbPct = GetSpellInfo()->Effects[EFFECT_0].CalcValue(GetCaster());
-                return true;
-            }
-
-            void CalculateAmount(AuraEffect const* /*aurEff*/, int32 & amount, bool & /*canBeRecalculated*/)
-            {
-                // Set absorbtion amount to unlimited
-                amount = -1;
-            }
-
-            void Absorb(AuraEffect* /*aurEff*/, DamageInfo & dmgInfo, uint32 & absorbAmount)
-            {
-                // reduces all damage taken while Stunned in Moonkin Form
-                if (GetTarget()->GetUInt32Value(UNIT_FIELD_FLAGS) & (UNIT_FLAG_STUNNED) && GetTarget()->HasAuraWithMechanic(1<<MECHANIC_STUN))
-                    absorbAmount = CalculatePctN(dmgInfo.GetDamage(), absorbPct);
-            }
-
-            void Register()
-            {
-                 DoEffectCalcAmount += AuraEffectCalcAmountFn(spell_dru_moonkin_form_passive_AuraScript::CalculateAmount, EFFECT_0, SPELL_AURA_SCHOOL_ABSORB);
-                 OnEffectAbsorb += AuraEffectAbsorbFn(spell_dru_moonkin_form_passive_AuraScript::Absorb, EFFECT_0);
-            }
-        };
-
-        AuraScript* GetAuraScript() const
-        {
-            return new spell_dru_moonkin_form_passive_AuraScript();
-        }
-};
-
-class spell_dru_predatory_strikes : public SpellScriptLoader
-{
-    public:
-        spell_dru_predatory_strikes() : SpellScriptLoader("spell_dru_predatory_strikes") { }
-
-        class spell_dru_predatory_strikes_AuraScript : public AuraScript
-        {
-            PrepareAuraScript(spell_dru_predatory_strikes_AuraScript);
-
-            void UpdateAmount(AuraEffect const* /*aurEff*/, AuraEffectHandleModes /*mode*/)
-            {
-                if (Player* target = GetTarget()->ToPlayer())
-                    target->UpdateAttackPowerAndDamage();
-            }
-
-            void Register()
-            {
-                AfterEffectApply += AuraEffectApplyFn(spell_dru_predatory_strikes_AuraScript::UpdateAmount, EFFECT_ALL, SPELL_AURA_DUMMY, AURA_EFFECT_HANDLE_CHANGE_AMOUNT_MASK);
-                AfterEffectRemove += AuraEffectRemoveFn(spell_dru_predatory_strikes_AuraScript::UpdateAmount, EFFECT_ALL, SPELL_AURA_DUMMY, AURA_EFFECT_HANDLE_CHANGE_AMOUNT_MASK);
-            }
-        };
-
-        AuraScript* GetAuraScript() const
-        {
-            return new spell_dru_predatory_strikes_AuraScript();
-        }
-};
-
-// 33851 - Primal Tenacity
-class spell_dru_primal_tenacity : public SpellScriptLoader
-{
-    public:
-        spell_dru_primal_tenacity() : SpellScriptLoader("spell_dru_primal_tenacity") { }
-
-        class spell_dru_primal_tenacity_AuraScript : public AuraScript
-        {
-            PrepareAuraScript(spell_dru_primal_tenacity_AuraScript);
-
-            uint32 absorbPct;
-
-            bool Load()
-            {
-                absorbPct = GetSpellInfo()->Effects[EFFECT_1].CalcValue(GetCaster());
-                return true;
-            }
-
-            void CalculateAmount(AuraEffect const* /*aurEff*/, int32 & amount, bool & /*canBeRecalculated*/)
-            {
-                // Set absorbtion amount to unlimited
-                amount = -1;
-            }
-
-            void Absorb(AuraEffect* /*aurEff*/, DamageInfo & dmgInfo, uint32 & absorbAmount)
-            {
-                // reduces all damage taken while Stunned in Cat Form
-                if (GetTarget()->GetShapeshiftForm() == FORM_CAT && GetTarget()->HasFlag(UNIT_FIELD_FLAGS, UNIT_FLAG_STUNNED) && GetTarget()->HasAuraWithMechanic(1<<MECHANIC_STUN))
-                    absorbAmount = CalculatePctN(dmgInfo.GetDamage(), absorbPct);
-            }
-
-            void Register()
-            {
-                 DoEffectCalcAmount += AuraEffectCalcAmountFn(spell_dru_primal_tenacity_AuraScript::CalculateAmount, EFFECT_1, SPELL_AURA_SCHOOL_ABSORB);
-                 OnEffectAbsorb += AuraEffectAbsorbFn(spell_dru_primal_tenacity_AuraScript::Absorb, EFFECT_1);
-            }
-        };
-
-        AuraScript* GetAuraScript() const
-        {
-            return new spell_dru_primal_tenacity_AuraScript();
-        }
-};
-
-// 62606 - Savage Defense
-class spell_dru_savage_defense : public SpellScriptLoader
-{
-    public:
-        spell_dru_savage_defense() : SpellScriptLoader("spell_dru_savage_defense") { }
-
-        class spell_dru_savage_defense_AuraScript : public AuraScript
-        {
-            PrepareAuraScript(spell_dru_savage_defense_AuraScript);
-
-            uint32 absorbPct;
-
-            bool Load()
-            {
-                absorbPct = GetSpellInfo()->Effects[EFFECT_0].CalcValue(GetCaster());
-                return true;
-            }
-
-            void CalculateAmount(AuraEffect const* /*aurEff*/, int32 & amount, bool & /*canBeRecalculated*/)
-            {
-                // Set absorbtion amount to unlimited
-                amount = -1;
-            }
-
-            void Absorb(AuraEffect* aurEff, DamageInfo & /*dmgInfo*/, uint32 & absorbAmount)
-            {
-                absorbAmount = uint32(CalculatePctN(GetTarget()->GetTotalAttackPowerValue(BASE_ATTACK), absorbPct));
-                aurEff->SetAmount(0);
-            }
-
-            void Register()
-            {
-                 DoEffectCalcAmount += AuraEffectCalcAmountFn(spell_dru_savage_defense_AuraScript::CalculateAmount, EFFECT_0, SPELL_AURA_SCHOOL_ABSORB);
-                 OnEffectAbsorb += AuraEffectAbsorbFn(spell_dru_savage_defense_AuraScript::Absorb, EFFECT_0);
-            }
-        };
-
-        AuraScript* GetAuraScript() const
-        {
-            return new spell_dru_savage_defense_AuraScript();
-        }
-};
-
-class spell_dru_savage_roar : public SpellScriptLoader
-{
-    public:
-        spell_dru_savage_roar() : SpellScriptLoader("spell_dru_savage_roar") { }
-
-        class spell_dru_savage_roar_SpellScript : public SpellScript
-        {
-            PrepareSpellScript(spell_dru_savage_roar_SpellScript);
-
-            SpellCastResult CheckCast()
-            {
-                Unit* caster = GetCaster();
-                if (caster->GetShapeshiftForm() != FORM_CAT)
-                    return SPELL_FAILED_ONLY_SHAPESHIFT;
-
-                return SPELL_CAST_OK;
-            }
-
-            void Register()
-            {
-                OnCheckCast += SpellCheckCastFn(spell_dru_savage_roar_SpellScript::CheckCast);
-            }
-        };
-
-        class spell_dru_savage_roar_AuraScript : public AuraScript
-        {
-            PrepareAuraScript(spell_dru_savage_roar_AuraScript);
-
-            bool Validate(SpellInfo const* /*spell*/)
-            {
-                if (!sSpellMgr->GetSpellInfo(DRUID_SAVAGE_ROAR))
-                    return false;
-                return true;
-            }
-
-            void AfterApply(AuraEffect const* aurEff, AuraEffectHandleModes /*mode*/)
-            {
-                Unit* target = GetTarget();
-                target->CastSpell(target, DRUID_SAVAGE_ROAR, true, NULL, aurEff, GetCasterGUID());
-            }
-
-            void AfterRemove(AuraEffect const* /*aurEff*/, AuraEffectHandleModes /*mode*/)
-            {
-                GetTarget()->RemoveAurasDueToSpell(DRUID_SAVAGE_ROAR);
-            }
-
-            void Register()
-            {
-                AfterEffectApply += AuraEffectApplyFn(spell_dru_savage_roar_AuraScript::AfterApply, EFFECT_1, SPELL_AURA_DUMMY, AURA_EFFECT_HANDLE_REAL);
-                AfterEffectRemove += AuraEffectRemoveFn(spell_dru_savage_roar_AuraScript::AfterRemove, EFFECT_1, SPELL_AURA_DUMMY, AURA_EFFECT_HANDLE_REAL);
-            }
-        };
-
-        SpellScript* GetSpellScript() const
-        {
-            return new spell_dru_savage_roar_SpellScript();
-        }
-
-        AuraScript* GetAuraScript() const
-        {
-            return new spell_dru_savage_roar_AuraScript();
-        }
-};
-
-class spell_dru_starfall_aoe : public SpellScriptLoader
-{
-    public:
-        spell_dru_starfall_aoe() : SpellScriptLoader("spell_dru_starfall_aoe") { }
-
-        class spell_dru_starfall_aoe_SpellScript : public SpellScript
-        {
-            PrepareSpellScript(spell_dru_starfall_aoe_SpellScript);
-
-            void FilterTargets(std::list<WorldObject*>& targets)
-            {
-                targets.remove(GetExplTargetUnit());
-            }
-
-            void Register()
-            {
-                OnObjectAreaTargetSelect += SpellObjectAreaTargetSelectFn(spell_dru_starfall_aoe_SpellScript::FilterTargets, EFFECT_0, TARGET_UNIT_DEST_AREA_ENEMY);
-            }
-        };
-
-        SpellScript* GetSpellScript() const
-        {
-            return new spell_dru_starfall_aoe_SpellScript();
-        }
-};
-
-class spell_dru_starfall_dummy : public SpellScriptLoader
-{
-    public:
-        spell_dru_starfall_dummy() : SpellScriptLoader("spell_dru_starfall_dummy") { }
-
-        class spell_dru_starfall_dummy_SpellScript : public SpellScript
-        {
-            PrepareSpellScript(spell_dru_starfall_dummy_SpellScript);
-
-            void FilterTargets(std::list<WorldObject*>& targets)
-            {
-                Trinity::Containers::RandomResizeList(targets, 2);
-            }
-
-            void HandleDummy(SpellEffIndex /*effIndex*/)
-            {
-<<<<<<< HEAD
-                if (Player* caster = GetCaster()->ToPlayer())
-                    if (caster->GetSkillValue(SKILL_RIDING) >= 375)
-                        amount = 310;
-            }
-
-            void Register()
-            {
-                DoEffectCalcAmount += AuraEffectCalcAmountFn(spell_dru_swift_flight_passive_AuraScript::CalculateAmount, EFFECT_1, SPELL_AURA_MOD_INCREASE_VEHICLE_FLIGHT_SPEED);
-            }
-        };
-
-        AuraScript* GetAuraScript() const
-        {
-            return new spell_dru_swift_flight_passive_AuraScript();
-        }
-};
-
-class spell_dru_starfall_dummy : public SpellScriptLoader
-{
-    public:
-        spell_dru_starfall_dummy() : SpellScriptLoader("spell_dru_starfall_dummy") { }
-
-        class spell_dru_starfall_dummy_SpellScript : public SpellScript
-        {
-            PrepareSpellScript(spell_dru_starfall_dummy_SpellScript);
-
-            void FilterTargets(std::list<WorldObject*>& targets)
-            {
-                Trinity::Containers::RandomResizeList(targets, 2);
-            }
-
-            void HandleDummy(SpellEffIndex /*effIndex*/)
-            {
-=======
->>>>>>> 2e21fa6b
-                Unit* caster = GetCaster();
-                // Shapeshifting into an animal form or mounting cancels the effect
-                if (caster->GetCreatureType() == CREATURE_TYPE_BEAST || caster->IsMounted())
-                {
-                    if (SpellInfo const* spellInfo = GetTriggeringSpell())
-                        caster->RemoveAurasDueToSpell(spellInfo->Id);
-                    return;
-                }
-
-                // Any effect which causes you to lose control of your character will supress the starfall effect.
-                if (caster->HasUnitState(UNIT_STATE_CONTROLLED))
-                    return;
-
-                caster->CastSpell(GetHitUnit(), uint32(GetEffectValue()), true);
-            }
-
-            void Register()
-            {
-                OnObjectAreaTargetSelect += SpellObjectAreaTargetSelectFn(spell_dru_starfall_dummy_SpellScript::FilterTargets, EFFECT_0, TARGET_UNIT_SRC_AREA_ENEMY);
-                OnEffectHitTarget += SpellEffectFn(spell_dru_starfall_dummy_SpellScript::HandleDummy, EFFECT_0, SPELL_EFFECT_DUMMY);
-            }
-        };
-
-        SpellScript* GetSpellScript() const
-        {
-            return new spell_dru_starfall_dummy_SpellScript();
-        }
-};
-
-class spell_dru_survival_instincts : public SpellScriptLoader
-{
-    public:
-        spell_dru_survival_instincts() : SpellScriptLoader("spell_dru_survival_instincts") { }
-
-        class spell_dru_survival_instincts_SpellScript : public SpellScript
-        {
-            PrepareSpellScript(spell_dru_survival_instincts_SpellScript);
-
-            SpellCastResult CheckCast()
-            {
-                Unit* caster = GetCaster();
-                if (!caster->IsInFeralForm())
-                    return SPELL_FAILED_ONLY_SHAPESHIFT;
-
-                return SPELL_CAST_OK;
-            }
-
-            void Register()
-            {
-                OnCheckCast += SpellCheckCastFn(spell_dru_survival_instincts_SpellScript::CheckCast);
-            }
-        };
-
-        class spell_dru_survival_instincts_AuraScript : public AuraScript
-        {
-            PrepareAuraScript(spell_dru_survival_instincts_AuraScript);
-
-            bool Validate(SpellInfo const* /*spell*/)
-            {
-                if (!sSpellMgr->GetSpellInfo(DRUID_SURVIVAL_INSTINCTS))
-                    return false;
-                return true;
-            }
-
-            void AfterApply(AuraEffect const* aurEff, AuraEffectHandleModes /*mode*/)
-            {
-                Unit* target = GetTarget();
-                int32 bp0 = target->CountPctFromMaxHealth(aurEff->GetAmount());
-                target->CastCustomSpell(target, DRUID_SURVIVAL_INSTINCTS, &bp0, NULL, NULL, true);
-            }
-
-            void AfterRemove(AuraEffect const* /*aurEff*/, AuraEffectHandleModes /*mode*/)
-            {
-                GetTarget()->RemoveAurasDueToSpell(DRUID_SURVIVAL_INSTINCTS);
-            }
-
-            void Register()
-            {
-                AfterEffectApply += AuraEffectApplyFn(spell_dru_survival_instincts_AuraScript::AfterApply, EFFECT_0, SPELL_AURA_DUMMY, AURA_EFFECT_HANDLE_CHANGE_AMOUNT_MASK);
-                AfterEffectRemove += AuraEffectRemoveFn(spell_dru_survival_instincts_AuraScript::AfterRemove, EFFECT_0, SPELL_AURA_DUMMY, AURA_EFFECT_HANDLE_CHANGE_AMOUNT_MASK);
-            }
-        };
-
-        SpellScript* GetSpellScript() const
-        {
-            return new spell_dru_survival_instincts_SpellScript();
-        }
-
-        AuraScript* GetAuraScript() const
-        {
-            return new spell_dru_survival_instincts_AuraScript();
-        }
-};
-
-// 40121 - Swift Flight Form (Passive)
-class spell_dru_swift_flight_passive : public SpellScriptLoader
-{
-    public:
-        spell_dru_swift_flight_passive() : SpellScriptLoader("spell_dru_swift_flight_passive") { }
-
-        class spell_dru_swift_flight_passive_AuraScript : public AuraScript
-        {
-            PrepareAuraScript(spell_dru_swift_flight_passive_AuraScript);
-
-            bool Load()
-            {
-                return GetCaster()->GetTypeId() == TYPEID_PLAYER;
-            }
-
-            void CalculateAmount(AuraEffect const* /*aurEff*/, int32 & amount, bool & /*canBeRecalculated*/)
-            {
-                if (Player* caster = GetCaster()->ToPlayer())
-                    if (caster->Has310Flyer(false))
-                        amount = 310;
-            }
-
-            void Register()
-            {
-                DoEffectCalcAmount += AuraEffectCalcAmountFn(spell_dru_swift_flight_passive_AuraScript::CalculateAmount, EFFECT_1, SPELL_AURA_MOD_INCREASE_VEHICLE_FLIGHT_SPEED);
-            }
-        };
-
-        AuraScript* GetAuraScript() const
-        {
-            return new spell_dru_swift_flight_passive_AuraScript();
-        }
-};
-
-class spell_dru_tiger_s_fury : public SpellScriptLoader
-{
-    public:
-        spell_dru_tiger_s_fury() : SpellScriptLoader("spell_dru_tiger_s_fury") { }
-
-        class spell_dru_tiger_s_fury_SpellScript : public SpellScript
-        {
-            PrepareSpellScript(spell_dru_tiger_s_fury_SpellScript);
-
-            void OnHit()
-            {
-                if (AuraEffect const* aurEff = GetHitUnit()->GetAuraEffectOfRankedSpell(SPELL_KING_OF_THE_JUNGLE, EFFECT_1))
-                    GetHitUnit()->CastCustomSpell(SPELL_TIGER_S_FURY_ENERGIZE, SPELLVALUE_BASE_POINT0, aurEff->GetAmount(), GetHitUnit(), true);
-            }
-
-            void Register()
-            {
-                AfterHit += SpellHitFn(spell_dru_tiger_s_fury_SpellScript::OnHit);
-            }
-        };
-
-        SpellScript* GetSpellScript() const
-        {
-            return new spell_dru_tiger_s_fury_SpellScript();
-        }
-};
-
-class spell_dru_t10_restoration_4p_bonus : public SpellScriptLoader
-{
-    public:
-        spell_dru_t10_restoration_4p_bonus() : SpellScriptLoader("spell_dru_t10_restoration_4p_bonus") { }
-
-        class spell_dru_t10_restoration_4p_bonus_SpellScript : public SpellScript
-        {
-            PrepareSpellScript(spell_dru_t10_restoration_4p_bonus_SpellScript);
-
-            bool Load()
-            {
-                return GetCaster()->GetTypeId() == TYPEID_PLAYER;
-            }
-
-            void FilterTargets(std::list<WorldObject*>& targets)
-            {
-                if (!GetCaster()->ToPlayer()->GetGroup())
-                {
-                    targets.clear();
-                    targets.push_back(GetCaster());
-                }
-                else
-                {
-                    targets.remove(GetExplTargetUnit());
-                    std::list<Unit*> tempTargets;
-                    for (std::list<WorldObject*>::const_iterator itr = targets.begin(); itr != targets.end(); ++itr)
-                        if ((*itr)->GetTypeId() == TYPEID_PLAYER && GetCaster()->IsInRaidWith((*itr)->ToUnit()))
-                            tempTargets.push_back((*itr)->ToUnit());
-
-                    if (tempTargets.empty())
-                    {
-                        targets.clear();
-                        FinishCast(SPELL_FAILED_DONT_REPORT);
-                        return;
-                    }
-
-                    Unit* target = Trinity::Containers::SelectRandomContainerElement(tempTargets);
-                    targets.clear();
-                    targets.push_back(target);
-                }
-            }
-
-            void Register()
-            {
-                OnObjectAreaTargetSelect += SpellObjectAreaTargetSelectFn(spell_dru_t10_restoration_4p_bonus_SpellScript::FilterTargets, EFFECT_0, TARGET_UNIT_DEST_AREA_ALLY);
-            }
-        };
-
-        SpellScript* GetSpellScript() const
-        {
-            return new spell_dru_t10_restoration_4p_bonus_SpellScript();
         }
 };
 
@@ -861,6 +270,561 @@
     }
 };
 
+class spell_dru_lifebloom : public SpellScriptLoader
+{
+    public:
+        spell_dru_lifebloom() : SpellScriptLoader("spell_dru_lifebloom") { }
+
+        class spell_dru_lifebloom_AuraScript : public AuraScript
+        {
+            PrepareAuraScript(spell_dru_lifebloom_AuraScript);
+
+            bool Validate(SpellInfo const* /*spell*/)
+            {
+                if (!sSpellMgr->GetSpellInfo(DRUID_LIFEBLOOM_FINAL_HEAL))
+                    return false;
+                if (!sSpellMgr->GetSpellInfo(DRUID_LIFEBLOOM_ENERGIZE))
+                    return false;
+                return true;
+            }
+
+            void AfterRemove(AuraEffect const* aurEff, AuraEffectHandleModes /*mode*/)
+            {
+                // Final heal only on duration end
+                if (GetTargetApplication()->GetRemoveMode() != AURA_REMOVE_BY_EXPIRE)
+                    return;
+
+                // final heal
+                int32 stack = GetStackAmount();
+                int32 healAmount = aurEff->GetAmount();
+                if (Unit* caster = GetCaster())
+                {
+                    healAmount = caster->SpellHealingBonusDone(GetTarget(), GetSpellInfo(), healAmount, HEAL, stack);
+                    healAmount = GetTarget()->SpellHealingBonusTaken(caster, GetSpellInfo(), healAmount, HEAL, stack);
+
+                    GetTarget()->CastCustomSpell(GetTarget(), DRUID_LIFEBLOOM_FINAL_HEAL, &healAmount, NULL, NULL, true, NULL, aurEff, GetCasterGUID());
+
+                    // restore mana
+                    int32 returnMana = CalculatePctU(caster->GetCreateMana(), GetSpellInfo()->ManaCostPercentage) * stack / 2;
+                    caster->CastCustomSpell(caster, DRUID_LIFEBLOOM_ENERGIZE, &returnMana, NULL, NULL, true, NULL, aurEff, GetCasterGUID());
+                    return;
+                }
+
+                GetTarget()->CastCustomSpell(GetTarget(), DRUID_LIFEBLOOM_FINAL_HEAL, &healAmount, NULL, NULL, true, NULL, aurEff, GetCasterGUID());
+            }
+
+            void HandleDispel(DispelInfo* dispelInfo)
+            {
+                if (Unit* target = GetUnitOwner())
+                {
+                    if (AuraEffect const* aurEff = GetEffect(EFFECT_1))
+                    {
+                        // final heal
+                        int32 healAmount = aurEff->GetAmount();
+                        if (Unit* caster = GetCaster())
+                        {
+                            healAmount = caster->SpellHealingBonusDone(target, GetSpellInfo(), healAmount, HEAL, dispelInfo->GetRemovedCharges());
+                            healAmount = target->SpellHealingBonusTaken(caster, GetSpellInfo(), healAmount, HEAL, dispelInfo->GetRemovedCharges());
+                            target->CastCustomSpell(target, DRUID_LIFEBLOOM_FINAL_HEAL, &healAmount, NULL, NULL, true, NULL, NULL, GetCasterGUID());
+
+                            // restore mana
+                            int32 returnMana = CalculatePctU(caster->GetCreateMana(), GetSpellInfo()->ManaCostPercentage) * dispelInfo->GetRemovedCharges() / 2;
+                            caster->CastCustomSpell(caster, DRUID_LIFEBLOOM_ENERGIZE, &returnMana, NULL, NULL, true, NULL, NULL, GetCasterGUID());
+                            return;
+                        }
+
+                        target->CastCustomSpell(target, DRUID_LIFEBLOOM_FINAL_HEAL, &healAmount, NULL, NULL, true, NULL, NULL, GetCasterGUID());
+                    }
+                }
+            }
+
+            void Register()
+            {
+                AfterEffectRemove += AuraEffectRemoveFn(spell_dru_lifebloom_AuraScript::AfterRemove, EFFECT_1, SPELL_AURA_DUMMY, AURA_EFFECT_HANDLE_REAL);
+                AfterDispel += AuraDispelFn(spell_dru_lifebloom_AuraScript::HandleDispel);
+            }
+        };
+
+        AuraScript* GetAuraScript() const
+        {
+            return new spell_dru_lifebloom_AuraScript();
+        }
+};
+
+// 69366 - Moonkin Form passive
+class spell_dru_moonkin_form_passive : public SpellScriptLoader
+{
+    public:
+        spell_dru_moonkin_form_passive() : SpellScriptLoader("spell_dru_moonkin_form_passive") { }
+
+        class spell_dru_moonkin_form_passive_AuraScript : public AuraScript
+        {
+            PrepareAuraScript(spell_dru_moonkin_form_passive_AuraScript);
+
+            uint32 absorbPct;
+
+            bool Load()
+            {
+                absorbPct = GetSpellInfo()->Effects[EFFECT_0].CalcValue(GetCaster());
+                return true;
+            }
+
+            void CalculateAmount(AuraEffect const* /*aurEff*/, int32 & amount, bool & /*canBeRecalculated*/)
+            {
+                // Set absorbtion amount to unlimited
+                amount = -1;
+            }
+
+            void Absorb(AuraEffect* /*aurEff*/, DamageInfo & dmgInfo, uint32 & absorbAmount)
+            {
+                // reduces all damage taken while Stunned in Moonkin Form
+                if (GetTarget()->GetUInt32Value(UNIT_FIELD_FLAGS) & (UNIT_FLAG_STUNNED) && GetTarget()->HasAuraWithMechanic(1<<MECHANIC_STUN))
+                    absorbAmount = CalculatePctN(dmgInfo.GetDamage(), absorbPct);
+            }
+
+            void Register()
+            {
+                 DoEffectCalcAmount += AuraEffectCalcAmountFn(spell_dru_moonkin_form_passive_AuraScript::CalculateAmount, EFFECT_0, SPELL_AURA_SCHOOL_ABSORB);
+                 OnEffectAbsorb += AuraEffectAbsorbFn(spell_dru_moonkin_form_passive_AuraScript::Absorb, EFFECT_0);
+            }
+        };
+
+        AuraScript* GetAuraScript() const
+        {
+            return new spell_dru_moonkin_form_passive_AuraScript();
+        }
+};
+
+class spell_dru_predatory_strikes : public SpellScriptLoader
+{
+    public:
+        spell_dru_predatory_strikes() : SpellScriptLoader("spell_dru_predatory_strikes") { }
+
+        class spell_dru_predatory_strikes_AuraScript : public AuraScript
+        {
+            PrepareAuraScript(spell_dru_predatory_strikes_AuraScript);
+
+            void UpdateAmount(AuraEffect const* /*aurEff*/, AuraEffectHandleModes /*mode*/)
+            {
+                if (Player* target = GetTarget()->ToPlayer())
+                    target->UpdateAttackPowerAndDamage();
+            }
+
+            void Register()
+            {
+                AfterEffectApply += AuraEffectApplyFn(spell_dru_predatory_strikes_AuraScript::UpdateAmount, EFFECT_ALL, SPELL_AURA_DUMMY, AURA_EFFECT_HANDLE_CHANGE_AMOUNT_MASK);
+                AfterEffectRemove += AuraEffectRemoveFn(spell_dru_predatory_strikes_AuraScript::UpdateAmount, EFFECT_ALL, SPELL_AURA_DUMMY, AURA_EFFECT_HANDLE_CHANGE_AMOUNT_MASK);
+            }
+        };
+
+        AuraScript* GetAuraScript() const
+        {
+            return new spell_dru_predatory_strikes_AuraScript();
+        }
+};
+
+// 33851 - Primal Tenacity
+class spell_dru_primal_tenacity : public SpellScriptLoader
+{
+    public:
+        spell_dru_primal_tenacity() : SpellScriptLoader("spell_dru_primal_tenacity") { }
+
+        class spell_dru_primal_tenacity_AuraScript : public AuraScript
+        {
+            PrepareAuraScript(spell_dru_primal_tenacity_AuraScript);
+
+            uint32 absorbPct;
+
+            bool Load()
+            {
+                absorbPct = GetSpellInfo()->Effects[EFFECT_1].CalcValue(GetCaster());
+                return true;
+            }
+
+            void CalculateAmount(AuraEffect const* /*aurEff*/, int32 & amount, bool & /*canBeRecalculated*/)
+            {
+                // Set absorbtion amount to unlimited
+                amount = -1;
+            }
+
+            void Absorb(AuraEffect* /*aurEff*/, DamageInfo & dmgInfo, uint32 & absorbAmount)
+            {
+                // reduces all damage taken while Stunned in Cat Form
+                if (GetTarget()->GetShapeshiftForm() == FORM_CAT && GetTarget()->HasFlag(UNIT_FIELD_FLAGS, UNIT_FLAG_STUNNED) && GetTarget()->HasAuraWithMechanic(1<<MECHANIC_STUN))
+                    absorbAmount = CalculatePctN(dmgInfo.GetDamage(), absorbPct);
+            }
+
+            void Register()
+            {
+                 DoEffectCalcAmount += AuraEffectCalcAmountFn(spell_dru_primal_tenacity_AuraScript::CalculateAmount, EFFECT_1, SPELL_AURA_SCHOOL_ABSORB);
+                 OnEffectAbsorb += AuraEffectAbsorbFn(spell_dru_primal_tenacity_AuraScript::Absorb, EFFECT_1);
+            }
+        };
+
+        AuraScript* GetAuraScript() const
+        {
+            return new spell_dru_primal_tenacity_AuraScript();
+        }
+};
+
+// 62606 - Savage Defense
+class spell_dru_savage_defense : public SpellScriptLoader
+{
+    public:
+        spell_dru_savage_defense() : SpellScriptLoader("spell_dru_savage_defense") { }
+
+        class spell_dru_savage_defense_AuraScript : public AuraScript
+        {
+            PrepareAuraScript(spell_dru_savage_defense_AuraScript);
+
+            uint32 absorbPct;
+
+            bool Load()
+            {
+                absorbPct = GetSpellInfo()->Effects[EFFECT_0].CalcValue(GetCaster());
+                return true;
+            }
+
+            void CalculateAmount(AuraEffect const* /*aurEff*/, int32 & amount, bool & /*canBeRecalculated*/)
+            {
+                // Set absorbtion amount to unlimited
+                amount = -1;
+            }
+
+            void Absorb(AuraEffect* aurEff, DamageInfo & /*dmgInfo*/, uint32 & absorbAmount)
+            {
+                absorbAmount = uint32(CalculatePctN(GetTarget()->GetTotalAttackPowerValue(BASE_ATTACK), absorbPct));
+                aurEff->SetAmount(0);
+            }
+
+            void Register()
+            {
+                 DoEffectCalcAmount += AuraEffectCalcAmountFn(spell_dru_savage_defense_AuraScript::CalculateAmount, EFFECT_0, SPELL_AURA_SCHOOL_ABSORB);
+                 OnEffectAbsorb += AuraEffectAbsorbFn(spell_dru_savage_defense_AuraScript::Absorb, EFFECT_0);
+            }
+        };
+
+        AuraScript* GetAuraScript() const
+        {
+            return new spell_dru_savage_defense_AuraScript();
+        }
+};
+
+class spell_dru_savage_roar : public SpellScriptLoader
+{
+    public:
+        spell_dru_savage_roar() : SpellScriptLoader("spell_dru_savage_roar") { }
+
+        class spell_dru_savage_roar_SpellScript : public SpellScript
+        {
+            PrepareSpellScript(spell_dru_savage_roar_SpellScript);
+
+            SpellCastResult CheckCast()
+            {
+                Unit* caster = GetCaster();
+                if (caster->GetShapeshiftForm() != FORM_CAT)
+                    return SPELL_FAILED_ONLY_SHAPESHIFT;
+
+                return SPELL_CAST_OK;
+            }
+
+            void Register()
+            {
+                OnCheckCast += SpellCheckCastFn(spell_dru_savage_roar_SpellScript::CheckCast);
+            }
+        };
+
+        class spell_dru_savage_roar_AuraScript : public AuraScript
+        {
+            PrepareAuraScript(spell_dru_savage_roar_AuraScript);
+
+            bool Validate(SpellInfo const* /*spell*/)
+            {
+                if (!sSpellMgr->GetSpellInfo(DRUID_SAVAGE_ROAR))
+                    return false;
+                return true;
+            }
+
+            void AfterApply(AuraEffect const* aurEff, AuraEffectHandleModes /*mode*/)
+            {
+                Unit* target = GetTarget();
+                target->CastSpell(target, DRUID_SAVAGE_ROAR, true, NULL, aurEff, GetCasterGUID());
+            }
+
+            void AfterRemove(AuraEffect const* /*aurEff*/, AuraEffectHandleModes /*mode*/)
+            {
+                GetTarget()->RemoveAurasDueToSpell(DRUID_SAVAGE_ROAR);
+            }
+
+            void Register()
+            {
+                AfterEffectApply += AuraEffectApplyFn(spell_dru_savage_roar_AuraScript::AfterApply, EFFECT_1, SPELL_AURA_DUMMY, AURA_EFFECT_HANDLE_REAL);
+                AfterEffectRemove += AuraEffectRemoveFn(spell_dru_savage_roar_AuraScript::AfterRemove, EFFECT_1, SPELL_AURA_DUMMY, AURA_EFFECT_HANDLE_REAL);
+            }
+        };
+
+        SpellScript* GetSpellScript() const
+        {
+            return new spell_dru_savage_roar_SpellScript();
+        }
+
+        AuraScript* GetAuraScript() const
+        {
+            return new spell_dru_savage_roar_AuraScript();
+        }
+};
+
+class spell_dru_starfall_aoe : public SpellScriptLoader
+{
+    public:
+        spell_dru_starfall_aoe() : SpellScriptLoader("spell_dru_starfall_aoe") { }
+
+        class spell_dru_starfall_aoe_SpellScript : public SpellScript
+        {
+            PrepareSpellScript(spell_dru_starfall_aoe_SpellScript);
+
+            void FilterTargets(std::list<WorldObject*>& targets)
+            {
+                targets.remove(GetExplTargetUnit());
+            }
+
+            void Register()
+            {
+                OnObjectAreaTargetSelect += SpellObjectAreaTargetSelectFn(spell_dru_starfall_aoe_SpellScript::FilterTargets, EFFECT_0, TARGET_UNIT_DEST_AREA_ENEMY);
+            }
+        };
+
+        SpellScript* GetSpellScript() const
+        {
+            return new spell_dru_starfall_aoe_SpellScript();
+        }
+};
+
+class spell_dru_starfall_dummy : public SpellScriptLoader
+{
+    public:
+        spell_dru_starfall_dummy() : SpellScriptLoader("spell_dru_starfall_dummy") { }
+
+        class spell_dru_starfall_dummy_SpellScript : public SpellScript
+        {
+            PrepareSpellScript(spell_dru_starfall_dummy_SpellScript);
+
+            void FilterTargets(std::list<WorldObject*>& targets)
+            {
+                Trinity::Containers::RandomResizeList(targets, 2);
+            }
+
+            void HandleDummy(SpellEffIndex /*effIndex*/)
+            {
+                Unit* caster = GetCaster();
+                // Shapeshifting into an animal form or mounting cancels the effect
+                if (caster->GetCreatureType() == CREATURE_TYPE_BEAST || caster->IsMounted())
+                {
+                    if (SpellInfo const* spellInfo = GetTriggeringSpell())
+                        caster->RemoveAurasDueToSpell(spellInfo->Id);
+                    return;
+                }
+
+                // Any effect which causes you to lose control of your character will supress the starfall effect.
+                if (caster->HasUnitState(UNIT_STATE_CONTROLLED))
+                    return;
+
+                caster->CastSpell(GetHitUnit(), uint32(GetEffectValue()), true);
+            }
+
+            void Register()
+            {
+                OnObjectAreaTargetSelect += SpellObjectAreaTargetSelectFn(spell_dru_starfall_dummy_SpellScript::FilterTargets, EFFECT_0, TARGET_UNIT_SRC_AREA_ENEMY);
+                OnEffectHitTarget += SpellEffectFn(spell_dru_starfall_dummy_SpellScript::HandleDummy, EFFECT_0, SPELL_EFFECT_DUMMY);
+            }
+        };
+
+        SpellScript* GetSpellScript() const
+        {
+            return new spell_dru_starfall_dummy_SpellScript();
+        }
+};
+
+class spell_dru_survival_instincts : public SpellScriptLoader
+{
+    public:
+        spell_dru_survival_instincts() : SpellScriptLoader("spell_dru_survival_instincts") { }
+
+        class spell_dru_survival_instincts_SpellScript : public SpellScript
+        {
+            PrepareSpellScript(spell_dru_survival_instincts_SpellScript);
+
+            SpellCastResult CheckCast()
+            {
+                Unit* caster = GetCaster();
+                if (!caster->IsInFeralForm())
+                    return SPELL_FAILED_ONLY_SHAPESHIFT;
+
+                return SPELL_CAST_OK;
+            }
+
+            void Register()
+            {
+                OnCheckCast += SpellCheckCastFn(spell_dru_survival_instincts_SpellScript::CheckCast);
+            }
+        };
+
+        class spell_dru_survival_instincts_AuraScript : public AuraScript
+        {
+            PrepareAuraScript(spell_dru_survival_instincts_AuraScript);
+
+            bool Validate(SpellInfo const* /*spell*/)
+            {
+                if (!sSpellMgr->GetSpellInfo(DRUID_SURVIVAL_INSTINCTS))
+                    return false;
+                return true;
+            }
+
+            void AfterApply(AuraEffect const* aurEff, AuraEffectHandleModes /*mode*/)
+            {
+                Unit* target = GetTarget();
+                int32 bp0 = target->CountPctFromMaxHealth(aurEff->GetAmount());
+                target->CastCustomSpell(target, DRUID_SURVIVAL_INSTINCTS, &bp0, NULL, NULL, true);
+            }
+
+            void AfterRemove(AuraEffect const* /*aurEff*/, AuraEffectHandleModes /*mode*/)
+            {
+                GetTarget()->RemoveAurasDueToSpell(DRUID_SURVIVAL_INSTINCTS);
+            }
+
+            void Register()
+            {
+                AfterEffectApply += AuraEffectApplyFn(spell_dru_survival_instincts_AuraScript::AfterApply, EFFECT_0, SPELL_AURA_DUMMY, AURA_EFFECT_HANDLE_CHANGE_AMOUNT_MASK);
+                AfterEffectRemove += AuraEffectRemoveFn(spell_dru_survival_instincts_AuraScript::AfterRemove, EFFECT_0, SPELL_AURA_DUMMY, AURA_EFFECT_HANDLE_CHANGE_AMOUNT_MASK);
+            }
+        };
+
+        SpellScript* GetSpellScript() const
+        {
+            return new spell_dru_survival_instincts_SpellScript();
+        }
+
+        AuraScript* GetAuraScript() const
+        {
+            return new spell_dru_survival_instincts_AuraScript();
+        }
+};
+
+// 40121 - Swift Flight Form (Passive)
+class spell_dru_swift_flight_passive : public SpellScriptLoader
+{
+    public:
+        spell_dru_swift_flight_passive() : SpellScriptLoader("spell_dru_swift_flight_passive") { }
+
+        class spell_dru_swift_flight_passive_AuraScript : public AuraScript
+        {
+            PrepareAuraScript(spell_dru_swift_flight_passive_AuraScript);
+
+            bool Load()
+            {
+                return GetCaster()->GetTypeId() == TYPEID_PLAYER;
+            }
+
+            void CalculateAmount(AuraEffect const* /*aurEff*/, int32 & amount, bool & /*canBeRecalculated*/)
+            {
+                if (Player* caster = GetCaster()->ToPlayer())
+                    if (caster->GetSkillValue(SKILL_RIDING) >= 375)
+                        amount = 310;
+            }
+
+            void Register()
+            {
+                DoEffectCalcAmount += AuraEffectCalcAmountFn(spell_dru_swift_flight_passive_AuraScript::CalculateAmount, EFFECT_1, SPELL_AURA_MOD_INCREASE_VEHICLE_FLIGHT_SPEED);
+            }
+        };
+
+        AuraScript* GetAuraScript() const
+        {
+            return new spell_dru_swift_flight_passive_AuraScript();
+        }
+};
+
+class spell_dru_tiger_s_fury : public SpellScriptLoader
+{
+    public:
+        spell_dru_tiger_s_fury() : SpellScriptLoader("spell_dru_tiger_s_fury") { }
+
+        class spell_dru_tiger_s_fury_SpellScript : public SpellScript
+        {
+            PrepareSpellScript(spell_dru_tiger_s_fury_SpellScript);
+
+            void OnHit()
+            {
+                if (AuraEffect const* aurEff = GetHitUnit()->GetAuraEffectOfRankedSpell(SPELL_KING_OF_THE_JUNGLE, EFFECT_1))
+                    GetHitUnit()->CastCustomSpell(SPELL_TIGER_S_FURY_ENERGIZE, SPELLVALUE_BASE_POINT0, aurEff->GetAmount(), GetHitUnit(), true);
+            }
+
+            void Register()
+            {
+                AfterHit += SpellHitFn(spell_dru_tiger_s_fury_SpellScript::OnHit);
+            }
+        };
+
+        SpellScript* GetSpellScript() const
+        {
+            return new spell_dru_tiger_s_fury_SpellScript();
+        }
+};
+
+class spell_dru_t10_restoration_4p_bonus : public SpellScriptLoader
+{
+    public:
+        spell_dru_t10_restoration_4p_bonus() : SpellScriptLoader("spell_dru_t10_restoration_4p_bonus") { }
+
+        class spell_dru_t10_restoration_4p_bonus_SpellScript : public SpellScript
+        {
+            PrepareSpellScript(spell_dru_t10_restoration_4p_bonus_SpellScript);
+
+            bool Load()
+            {
+                return GetCaster()->GetTypeId() == TYPEID_PLAYER;
+            }
+
+            void FilterTargets(std::list<WorldObject*>& targets)
+            {
+                if (!GetCaster()->ToPlayer()->GetGroup())
+                {
+                    targets.clear();
+                    targets.push_back(GetCaster());
+                }
+                else
+                {
+                    targets.remove(GetExplTargetUnit());
+                    std::list<Unit*> tempTargets;
+                    for (std::list<WorldObject*>::const_iterator itr = targets.begin(); itr != targets.end(); ++itr)
+                        if ((*itr)->GetTypeId() == TYPEID_PLAYER && GetCaster()->IsInRaidWith((*itr)->ToUnit()))
+                            tempTargets.push_back((*itr)->ToUnit());
+
+                    if (tempTargets.empty())
+                    {
+                        targets.clear();
+                        FinishCast(SPELL_FAILED_DONT_REPORT);
+                        return;
+                    }
+
+                    Unit* target = Trinity::Containers::SelectRandomContainerElement(tempTargets);
+                    targets.clear();
+                    targets.push_back(target);
+                }
+            }
+
+            void Register()
+            {
+                OnObjectAreaTargetSelect += SpellObjectAreaTargetSelectFn(spell_dru_t10_restoration_4p_bonus_SpellScript::FilterTargets, EFFECT_0, TARGET_UNIT_DEST_AREA_ALLY);
+            }
+        };
+
+        SpellScript* GetSpellScript() const
+        {
+            return new spell_dru_t10_restoration_4p_bonus_SpellScript();
+        }
+};
+
 void AddSC_druid_spell_scripts()
 {
     new spell_dru_enrage();
@@ -875,12 +839,8 @@
     new spell_dru_starfall_aoe();
     new spell_dru_starfall_dummy();
     new spell_dru_survival_instincts();
-<<<<<<< HEAD
-    new spell_dru_insect_swarm();
-    new spell_dru_eclipse_energize();
-=======
     new spell_dru_swift_flight_passive();
     new spell_dru_tiger_s_fury();
     new spell_dru_t10_restoration_4p_bonus();
->>>>>>> 2e21fa6b
+    new spell_dru_eclipse_energize();
 }