/*
 * Copyright (C) 2008-2016 TrinityCore <http://www.trinitycore.org/>
 *
 * This program is free software; you can redistribute it and/or modify it
 * under the terms of the GNU General Public License as published by the
 * Free Software Foundation; either version 2 of the License, or (at your
 * option) any later version.
 *
 * This program is distributed in the hope that it will be useful, but WITHOUT
 * ANY WARRANTY; without even the implied warranty of MERCHANTABILITY or
 * FITNESS FOR A PARTICULAR PURPOSE. See the GNU General Public License for
 * more details.
 *
 * You should have received a copy of the GNU General Public License along
 * with this program. If not, see <http://www.gnu.org/licenses/>.
 */

/*
 * Scripts for spells with SPELLFAMILY_DRUID and SPELLFAMILY_GENERIC spells used by druid players.
 * Ordered alphabetically using scriptname.
 * Scriptnames of files in this file should be prefixed with "spell_dru_".
 */

#include "Player.h"
#include "ScriptMgr.h"
#include "SpellScript.h"
#include "SpellAuraEffects.h"
#include "SpellHistory.h"
#include "Containers.h"

enum DruidSpells
{
    SPELL_DRUID_WRATH                       = 5176,
    SPELL_DRUID_STARFIRE                    = 2912,
    SPELL_DRUID_STARSURGE                   = 78674,
    SPELL_DRUID_ECLIPSE_GENERAL_ENERGIZE    = 89265,
    SPELL_DRUID_STARSURGE_ENERGIZE          = 86605,
    SPELL_DRUID_LUNAR_ECLIPSE_MARKER        = 67484, // Will make the yellow arrow on eclipse bar point to the blue side (lunar)
    SPELL_DRUID_SOLAR_ECLIPSE_MARKER        = 67483, // Will make the yellow arrow on eclipse bar point to the yellow side (solar)
    SPELL_DRUID_SOLAR_ECLIPSE               = 48517,
    SPELL_DRUID_LUNAR_ECLIPSE               = 48518,
    SPELL_DRUID_ENRAGE_MOD_DAMAGE           = 51185,
    SPELL_DRUID_ENRAGED_DEFENSE             = 70725,
    SPELL_DRUID_FERAL_CHARGE_BEAR           = 16979,
    SPELL_DRUID_FERAL_CHARGE_CAT            = 49376,
    SPELL_DRUID_GLYPH_OF_INNERVATE          = 54833,
    SPELL_DRUID_GLYPH_OF_STARFIRE           = 54846,
    SPELL_DRUID_GLYPH_OF_TYPHOON            = 62135,
    SPELL_DRUID_IDOL_OF_FERAL_SHADOWS       = 34241,
    SPELL_DRUID_IDOL_OF_WORSHIP             = 60774,
    SPELL_DRUID_INCREASED_MOONFIRE_DURATION = 38414,
    SPELL_DRUID_ITEM_T8_BALANCE_RELIC       = 64950,
    SPELL_DRUID_ITEM_T10_FERAL_4P_BONUS     = 70726,
    SPELL_DRUID_KING_OF_THE_JUNGLE          = 48492,
    SPELL_DRUID_LIFEBLOOM_ENERGIZE          = 64372,
    SPELL_DRUID_LIFEBLOOM_FINAL_HEAL        = 33778,
    SPELL_DRUID_LIVING_SEED_HEAL            = 48503,
    SPELL_DRUID_LIVING_SEED_PROC            = 48504,
    SPELL_DRUID_NATURES_GRACE               = 16880,
    SPELL_DRUID_NATURES_GRACE_TRIGGER       = 16886,
    SPELL_DRUID_SURVIVAL_INSTINCTS          = 50322,
    SPELL_DRUID_SAVAGE_ROAR                 = 62071,
    SPELL_DRUID_STAMPEDE_BAER_RANK_1        = 81016,
    SPELL_DRUID_STAMPEDE_CAT_RANK_1         = 81021,
    SPELL_DRUID_STAMPEDE_CAT_STATE          = 109881,
    SPELL_DRUID_TIGER_S_FURY_ENERGIZE       = 51178
};

// 1850 - Dash
class spell_dru_dash : public SpellScriptLoader
{
    public:
        spell_dru_dash() : SpellScriptLoader("spell_dru_dash") { }

        class spell_dru_dash_AuraScript : public AuraScript
        {
            PrepareAuraScript(spell_dru_dash_AuraScript);

            void CalculateAmount(AuraEffect const* /*aurEff*/, int32& amount, bool& /*canBeRecalculated*/)
            {
                // do not set speed if not in cat form
                if (GetUnitOwner()->GetShapeshiftForm() != FORM_CAT)
                    amount = 0;
            }

            void Register() override
            {
                DoEffectCalcAmount += AuraEffectCalcAmountFn(spell_dru_dash_AuraScript::CalculateAmount, EFFECT_0, SPELL_AURA_MOD_INCREASE_SPEED);
            }
        };

        AuraScript* GetAuraScript() const override
        {
            return new spell_dru_dash_AuraScript();
        }
};

// 48517 - Eclipse (Solar)
// 48518 - Eclipse (Lunar)
class spell_dru_eclipse : public SpellScriptLoader
{
    public:
        spell_dru_eclipse(char const* scriptName) : SpellScriptLoader(scriptName) { }

        class spell_dru_eclipse_AuraScript : public AuraScript
        {
            PrepareAuraScript(spell_dru_eclipse_AuraScript);

            bool Validate(SpellInfo const* /*spellInfo*/) override
            {
                if (!sSpellMgr->GetSpellInfo(SPELL_DRUID_NATURES_GRACE) ||
                    !sSpellMgr->GetSpellInfo(SPELL_DRUID_NATURES_GRACE_TRIGGER))
                    return false;
                return true;
            }

            bool Load() override
            {
                return GetCaster() && GetCaster()->GetTypeId() == TYPEID_PLAYER;
            }

            void ApplyEffect(AuraEffect const* /*aurEff*/, AuraEffectHandleModes /*mode*/)
            {
                Unit* caster = GetCaster();
                if (!caster)
                    return;

                if (caster->ToPlayer()->GetAuraOfRankedSpell(SPELL_DRUID_NATURES_GRACE))
                    caster->ToPlayer()->GetSpellHistory()->ResetCooldown(SPELL_DRUID_NATURES_GRACE_TRIGGER, true);
            }

            void Register() override
            {
                OnEffectApply += AuraEffectApplyFn(spell_dru_eclipse_AuraScript::ApplyEffect, EFFECT_0, SPELL_AURA_MOD_DAMAGE_PERCENT_DONE, AURA_EFFECT_HANDLE_REAL);
            }
        };

        AuraScript* GetAuraScript() const override
        {
            return new spell_dru_eclipse_AuraScript();
        }
};

// 2912, 5176, 78674 - Starfire, Wrath, and Starsurge
class spell_dru_eclipse_energize : public SpellScriptLoader
{
    public:
        spell_dru_eclipse_energize() : SpellScriptLoader("spell_dru_eclipse_energize") { }

        class spell_dru_eclipse_energize_SpellScript : public SpellScript
        {
            PrepareSpellScript(spell_dru_eclipse_energize_SpellScript);

            int32 energizeAmount;

            bool Load() override
            {
                if (GetCaster()->GetTypeId() != TYPEID_PLAYER)
                    return false;

                if (GetCaster()->ToPlayer()->getClass() != CLASS_DRUID)
                    return false;

                energizeAmount = 0;

                return true;
            }

            void HandleEnergize(SpellEffIndex effIndex)
            {
                Player* caster = GetCaster()->ToPlayer();

                // No boomy, no deal.
                if (caster->GetPrimaryTalentTree(caster->GetActiveSpec()) != TALENT_TREE_DRUID_BALANCE)
                    return;

                switch (GetSpellInfo()->Id)
                {
                    case SPELL_DRUID_WRATH:
                    {
                        energizeAmount = -GetSpellInfo()->Effects[effIndex].BasePoints; // -13
                        // If we are set to fill the lunar side or we've just logged in with 0 power..
                        if ((!caster->HasAura(SPELL_DRUID_SOLAR_ECLIPSE_MARKER) && caster->HasAura(SPELL_DRUID_LUNAR_ECLIPSE_MARKER))
                            || caster->GetPower(POWER_ECLIPSE) == 0)
                        {
                            caster->CastCustomSpell(caster, SPELL_DRUID_ECLIPSE_GENERAL_ENERGIZE, &energizeAmount, 0, 0, true);
                            // If the energize was due to 0 power, cast the eclipse marker aura
                            if (!caster->HasAura(SPELL_DRUID_LUNAR_ECLIPSE_MARKER))
                                caster->CastSpell(caster, SPELL_DRUID_LUNAR_ECLIPSE_MARKER, true);
                        }
                        // The energizing effect brought us out of the solar eclipse, remove the aura
                        if (caster->HasAura(SPELL_DRUID_SOLAR_ECLIPSE) && caster->GetPower(POWER_ECLIPSE) <= 0)
                            caster->RemoveAurasDueToSpell(SPELL_DRUID_SOLAR_ECLIPSE);
                        break;
                    }
                    case SPELL_DRUID_STARFIRE:
                    {
                        energizeAmount = GetSpellInfo()->Effects[effIndex].BasePoints; // 20
                        // If we are set to fill the solar side or we've just logged in with 0 power..
                        if ((!caster->HasAura(SPELL_DRUID_LUNAR_ECLIPSE_MARKER) && caster->HasAura(SPELL_DRUID_SOLAR_ECLIPSE_MARKER))
                            || caster->GetPower(POWER_ECLIPSE) == 0)
                        {
                            caster->CastCustomSpell(caster, SPELL_DRUID_ECLIPSE_GENERAL_ENERGIZE, &energizeAmount, 0, 0, true);
                            // If the energize was due to 0 power, cast the eclipse marker aura
                            if (!caster->HasAura(SPELL_DRUID_SOLAR_ECLIPSE_MARKER))
                                caster->CastSpell(caster, SPELL_DRUID_SOLAR_ECLIPSE_MARKER, true);
                        }
                        // The energizing effect brought us out of the lunar eclipse, remove the aura
                        if (caster->HasAura(SPELL_DRUID_LUNAR_ECLIPSE) && caster->GetPower(POWER_ECLIPSE) >= 0)
                            caster->RemoveAura(SPELL_DRUID_LUNAR_ECLIPSE);
                        break;
                    }
                    case SPELL_DRUID_STARSURGE:
                    {
                        // If we are set to fill the solar side or we've just logged in with 0 power (confirmed with sniffs)
                        if ((!caster->HasAura(SPELL_DRUID_LUNAR_ECLIPSE_MARKER) && caster->HasAura(SPELL_DRUID_SOLAR_ECLIPSE_MARKER))
                            || caster->GetPower(POWER_ECLIPSE) == 0)
                        {
                            energizeAmount = GetSpellInfo()->Effects[effIndex].BasePoints; // 15
                            caster->CastCustomSpell(caster, SPELL_DRUID_STARSURGE_ENERGIZE, &energizeAmount, 0, 0, true);

                            // If the energize was due to 0 power, cast the eclipse marker aura
                            if (!caster->HasAura(SPELL_DRUID_SOLAR_ECLIPSE_MARKER))
                                caster->CastSpell(caster, SPELL_DRUID_SOLAR_ECLIPSE_MARKER, true);
                        }
                        else if (!caster->HasAura(SPELL_DRUID_SOLAR_ECLIPSE_MARKER) && caster->HasAura(SPELL_DRUID_LUNAR_ECLIPSE_MARKER))
                        {
                            energizeAmount = -GetSpellInfo()->Effects[effIndex].BasePoints; // -15
                            caster->CastCustomSpell(caster, SPELL_DRUID_STARSURGE_ENERGIZE, &energizeAmount, 0, 0, true);
                        }
                        // The energizing effect brought us out of the lunar eclipse, remove the aura
                        if (caster->HasAura(SPELL_DRUID_LUNAR_ECLIPSE) && caster->GetPower(POWER_ECLIPSE) >= 0)
                            caster->RemoveAura(SPELL_DRUID_LUNAR_ECLIPSE);
                        // The energizing effect brought us out of the solar eclipse, remove the aura
                        else if (caster->HasAura(SPELL_DRUID_SOLAR_ECLIPSE) && caster->GetPower(POWER_ECLIPSE) <= 0)
                            caster->RemoveAura(SPELL_DRUID_SOLAR_ECLIPSE);
                        break;
                    }
                }
            }

            void Register() override
            {
                OnEffectHitTarget += SpellEffectFn(spell_dru_eclipse_energize_SpellScript::HandleEnergize, EFFECT_1, SPELL_EFFECT_DUMMY);
            }
        };

        SpellScript* GetSpellScript() const override
        {
            return new spell_dru_eclipse_energize_SpellScript;
        }
};

// 5229 - Enrage
class spell_dru_enrage : public SpellScriptLoader
{
    public:
        spell_dru_enrage() : SpellScriptLoader("spell_dru_enrage") { }

        class spell_dru_enrage_AuraScript : public AuraScript
        {
            PrepareAuraScript(spell_dru_enrage_AuraScript);

            bool Validate(SpellInfo const* /*spellInfo*/) override
            {
                if (!sSpellMgr->GetSpellInfo(SPELL_DRUID_KING_OF_THE_JUNGLE)
                    || !sSpellMgr->GetSpellInfo(SPELL_DRUID_ENRAGE_MOD_DAMAGE)
                    || !sSpellMgr->GetSpellInfo(SPELL_DRUID_ENRAGED_DEFENSE)
                    || !sSpellMgr->GetSpellInfo(SPELL_DRUID_ITEM_T10_FERAL_4P_BONUS))
                    return false;
                return true;
            }

            void RecalculateBaseArmor()
            {
                Unit::AuraEffectList const& auras = GetTarget()->GetAuraEffectsByType(SPELL_AURA_MOD_BASE_RESISTANCE_PCT);
                for (Unit::AuraEffectList::const_iterator i = auras.begin(); i != auras.end(); ++i)
                {
                    SpellInfo const* spellInfo = (*i)->GetSpellInfo();
                    // Dire- / Bear Form (Passive)
                    if (spellInfo->SpellFamilyName == SPELLFAMILY_DRUID && spellInfo->SpellFamilyFlags.HasFlag(0x0, 0x0, 0x2))
                        (*i)->RecalculateAmount();
                }
            }

            void HandleApply(AuraEffect const* /*aurEff*/, AuraEffectHandleModes /*mode*/)
            {
                Unit* target = GetTarget();
                if (AuraEffect const* aurEff = target->GetAuraEffectOfRankedSpell(SPELL_DRUID_KING_OF_THE_JUNGLE, EFFECT_0))
                    target->CastCustomSpell(SPELL_DRUID_ENRAGE_MOD_DAMAGE, SPELLVALUE_BASE_POINT0, aurEff->GetAmount(), target, true);

                // Item - Druid T10 Feral 4P Bonus
                if (target->HasAura(SPELL_DRUID_ITEM_T10_FERAL_4P_BONUS))
                    target->CastSpell(target, SPELL_DRUID_ENRAGED_DEFENSE, true);

                RecalculateBaseArmor();
            }

            void HandleRemove(AuraEffect const* /*aurEff*/, AuraEffectHandleModes /*mode*/)
            {
                GetTarget()->RemoveAurasDueToSpell(SPELL_DRUID_ENRAGE_MOD_DAMAGE);
                GetTarget()->RemoveAurasDueToSpell(SPELL_DRUID_ENRAGED_DEFENSE);

                RecalculateBaseArmor();
            }

            void Register() override
            {
                AfterEffectApply += AuraEffectApplyFn(spell_dru_enrage_AuraScript::HandleApply, EFFECT_0, SPELL_AURA_PERIODIC_ENERGIZE, AURA_EFFECT_HANDLE_REAL);
                AfterEffectRemove += AuraEffectRemoveFn(spell_dru_enrage_AuraScript::HandleRemove, EFFECT_0, SPELL_AURA_PERIODIC_ENERGIZE, AURA_EFFECT_HANDLE_REAL);
            }
        };

        AuraScript* GetAuraScript() const override
        {
            return new spell_dru_enrage_AuraScript();
        }
};

// 54832 - Glyph of Innervate
class spell_dru_glyph_of_innervate : public SpellScriptLoader
{
    public:
        spell_dru_glyph_of_innervate() : SpellScriptLoader("spell_dru_glyph_of_innervate") { }

        class spell_dru_glyph_of_innervate_AuraScript : public AuraScript
        {
            PrepareAuraScript(spell_dru_glyph_of_innervate_AuraScript);

            bool Validate(SpellInfo const* /*spellInfo*/) override
            {
                if (!sSpellMgr->GetSpellInfo(SPELL_DRUID_GLYPH_OF_INNERVATE))
                    return false;
                return true;
            }

            bool CheckProc(ProcEventInfo& eventInfo)
            {
                // Not proc from self Innervate
                return GetTarget() != eventInfo.GetProcTarget();
            }

            void HandleEffectProc(AuraEffect const* aurEff, ProcEventInfo& /*eventInfo*/)
            {
                PreventDefaultAction();
                GetTarget()->CastSpell(GetTarget(), SPELL_DRUID_GLYPH_OF_INNERVATE, true, NULL, aurEff);
            }

            void Register() override
            {
                DoCheckProc += AuraCheckProcFn(spell_dru_glyph_of_innervate_AuraScript::CheckProc);
                OnEffectProc += AuraEffectProcFn(spell_dru_glyph_of_innervate_AuraScript::HandleEffectProc, EFFECT_0, SPELL_AURA_DUMMY);
            }
        };

        AuraScript* GetAuraScript() const override
        {
            return new spell_dru_glyph_of_innervate_AuraScript();
        }
};

// 54846 - Glyph of Starfire
class spell_dru_glyph_of_starfire : public SpellScriptLoader
{
    public:
        spell_dru_glyph_of_starfire() : SpellScriptLoader("spell_dru_glyph_of_starfire") { }

        class spell_dru_glyph_of_starfire_SpellScript : public SpellScript
        {
            PrepareSpellScript(spell_dru_glyph_of_starfire_SpellScript);

            bool Validate(SpellInfo const* /*spellInfo*/) override
            {
                if (!sSpellMgr->GetSpellInfo(SPELL_DRUID_INCREASED_MOONFIRE_DURATION))
                    return false;
                return true;
            }

            void HandleScriptEffect(SpellEffIndex /*effIndex*/)
            {
                Unit* caster = GetCaster();
                if (Unit* unitTarget = GetHitUnit())
                    if (AuraEffect const* aurEff = unitTarget->GetAuraEffect(SPELL_AURA_PERIODIC_DAMAGE, SPELLFAMILY_DRUID, 0x2, 0, 0, caster->GetGUID()))
                    {
                        Aura* aura = aurEff->GetBase();

                        uint32 countMin = aura->GetMaxDuration();
                        uint32 countMax = aura->GetSpellInfo()->GetMaxDuration() + 9000;
                        if (caster->HasAura(SPELL_DRUID_INCREASED_MOONFIRE_DURATION))
                            countMax += 3000;

                        if (countMin < countMax)
                        {
                            aura->SetDuration(uint32(aura->GetDuration() + 3000));
                            aura->SetMaxDuration(countMin + 3000);
                        }
                    }
            }

            void Register() override
            {
                OnEffectHitTarget += SpellEffectFn(spell_dru_glyph_of_starfire_SpellScript::HandleScriptEffect, EFFECT_0, SPELL_EFFECT_SCRIPT_EFFECT);
            }
        };

        SpellScript* GetSpellScript() const override
        {
            return new spell_dru_glyph_of_starfire_SpellScript();
        }
};

// 54845 - Glyph of Starfire
class spell_dru_glyph_of_starfire_proc : public SpellScriptLoader
{
    public:
        spell_dru_glyph_of_starfire_proc() : SpellScriptLoader("spell_dru_glyph_of_starfire_proc") { }

        class spell_dru_glyph_of_starfire_proc_AuraScript : public AuraScript
        {
            PrepareAuraScript(spell_dru_glyph_of_starfire_proc_AuraScript);

            bool Validate(SpellInfo const* /*spellInfo*/) override
            {
                if (!sSpellMgr->GetSpellInfo(SPELL_DRUID_GLYPH_OF_STARFIRE))
                    return false;
                return true;
            }

            void HandleEffectProc(AuraEffect const* aurEff, ProcEventInfo& eventInfo)
            {
                PreventDefaultAction();
                GetTarget()->CastSpell(eventInfo.GetProcTarget(), SPELL_DRUID_GLYPH_OF_STARFIRE, true, NULL, aurEff);
            }

            void Register() override
            {
                OnEffectProc += AuraEffectProcFn(spell_dru_glyph_of_starfire_proc_AuraScript::HandleEffectProc, EFFECT_0, SPELL_AURA_DUMMY);
            }
        };

        AuraScript* GetAuraScript() const override
        {
            return new spell_dru_glyph_of_starfire_proc_AuraScript();
        }
};

// 34246 - Idol of the Emerald Queen
// 60779 - Idol of Lush Moss
class spell_dru_idol_lifebloom : public SpellScriptLoader
{
    public:
        spell_dru_idol_lifebloom() : SpellScriptLoader("spell_dru_idol_lifebloom") { }

        class spell_dru_idol_lifebloom_AuraScript : public AuraScript
        {
            PrepareAuraScript(spell_dru_idol_lifebloom_AuraScript);

            void HandleEffectCalcSpellMod(AuraEffect const* aurEff, SpellModifier*& spellMod)
            {
                if (!spellMod)
                {
                    spellMod = new SpellModifier(GetAura());
                    spellMod->op = SPELLMOD_DOT;
                    spellMod->type = SPELLMOD_FLAT;
                    spellMod->spellId = GetId();
                    spellMod->mask = GetSpellInfo()->Effects[aurEff->GetEffIndex()].SpellClassMask;
                }
                spellMod->value = aurEff->GetAmount() / 7;
            }

            void Register() override
            {
                DoEffectCalcSpellMod += AuraEffectCalcSpellModFn(spell_dru_idol_lifebloom_AuraScript::HandleEffectCalcSpellMod, EFFECT_0, SPELL_AURA_DUMMY);
            }
        };

        AuraScript* GetAuraScript() const override
        {
            return new spell_dru_idol_lifebloom_AuraScript();
        }
};

// 29166 - Innervate
class spell_dru_innervate : public SpellScriptLoader
{
    public:
        spell_dru_innervate() : SpellScriptLoader("spell_dru_innervate") { }

        class spell_dru_innervate_AuraScript : public AuraScript
        {
            PrepareAuraScript(spell_dru_innervate_AuraScript);

            void CalculateAmount(AuraEffect const* aurEff, int32& amount, bool& /*canBeRecalculated*/)
            {
                if (Unit* caster = GetCaster())
                    amount = int32(CalculatePct(caster->GetCreatePowers(POWER_MANA), amount) / aurEff->GetTotalTicks());
                else
                    amount = 0;
            }

            void Register() override
            {
                DoEffectCalcAmount += AuraEffectCalcAmountFn(spell_dru_innervate_AuraScript::CalculateAmount, EFFECT_0, SPELL_AURA_PERIODIC_ENERGIZE);
            }
        };

        AuraScript* GetAuraScript() const override
        {
            return new spell_dru_innervate_AuraScript();
        }
};

// 5570 - Insect Swarm
class spell_dru_insect_swarm : public SpellScriptLoader
{
    public:
        spell_dru_insect_swarm() : SpellScriptLoader("spell_dru_insect_swarm") { }

        class spell_dru_insect_swarm_AuraScript : public AuraScript
        {
            PrepareAuraScript(spell_dru_insect_swarm_AuraScript);

            void CalculateAmount(AuraEffect const* aurEff, int32 & amount, bool & /*canBeRecalculated*/)
            {
                if (Unit* caster = GetCaster())
                    if (AuraEffect const* relicAurEff = caster->GetAuraEffect(SPELL_DRUID_ITEM_T8_BALANCE_RELIC, EFFECT_0))
                        amount += relicAurEff->GetAmount() / aurEff->GetTotalTicks();
            }

            void Register() override
            {
                 DoEffectCalcAmount += AuraEffectCalcAmountFn(spell_dru_insect_swarm_AuraScript::CalculateAmount, EFFECT_0, SPELL_AURA_PERIODIC_DAMAGE);
            }
        };

        AuraScript* GetAuraScript() const override
        {
            return new spell_dru_insect_swarm_AuraScript();
        }
};

// 33763 - Lifebloom
class spell_dru_lifebloom : public SpellScriptLoader
{
    public:
        spell_dru_lifebloom() : SpellScriptLoader("spell_dru_lifebloom") { }

        class spell_dru_lifebloom_AuraScript : public AuraScript
        {
            PrepareAuraScript(spell_dru_lifebloom_AuraScript);

            bool Validate(SpellInfo const* /*spell*/) override
            {
                if (!sSpellMgr->GetSpellInfo(SPELL_DRUID_LIFEBLOOM_FINAL_HEAL))
                    return false;
                if (!sSpellMgr->GetSpellInfo(SPELL_DRUID_LIFEBLOOM_ENERGIZE))
                    return false;
                return true;
            }

            void AfterRemove(AuraEffect const* aurEff, AuraEffectHandleModes /*mode*/)
            {
                // Final heal only on duration end
                if (GetTargetApplication()->GetRemoveMode() != AURA_REMOVE_BY_EXPIRE)
                    return;

                // final heal
                int32 stack = GetStackAmount();
                int32 healAmount = aurEff->GetAmount();
                if (Unit* caster = GetCaster())
                {
                    healAmount = caster->SpellHealingBonusDone(GetTarget(), GetSpellInfo(), healAmount, HEAL, stack);
                    healAmount = GetTarget()->SpellHealingBonusTaken(caster, GetSpellInfo(), healAmount, HEAL, stack);

                    GetTarget()->CastCustomSpell(GetTarget(), SPELL_DRUID_LIFEBLOOM_FINAL_HEAL, &healAmount, NULL, NULL, true, NULL, aurEff, GetCasterGUID());

                    // restore mana
                    int32 returnMana = CalculatePct(caster->GetCreateMana(), GetSpellInfo()->ManaCostPercentage) * stack / 2;
                    caster->CastCustomSpell(caster, SPELL_DRUID_LIFEBLOOM_ENERGIZE, &returnMana, NULL, NULL, true, NULL, aurEff, GetCasterGUID());
                    return;
                }

                GetTarget()->CastCustomSpell(GetTarget(), SPELL_DRUID_LIFEBLOOM_FINAL_HEAL, &healAmount, NULL, NULL, true, NULL, aurEff, GetCasterGUID());
            }

            void HandleDispel(DispelInfo* dispelInfo)
            {
                if (Unit* target = GetUnitOwner())
                {
                    if (AuraEffect const* aurEff = GetEffect(EFFECT_1))
                    {
                        // final heal
                        int32 healAmount = aurEff->GetAmount();
                        if (Unit* caster = GetCaster())
                        {
                            healAmount = caster->SpellHealingBonusDone(target, GetSpellInfo(), healAmount, HEAL, dispelInfo->GetRemovedCharges());
                            healAmount = target->SpellHealingBonusTaken(caster, GetSpellInfo(), healAmount, HEAL, dispelInfo->GetRemovedCharges());
                            target->CastCustomSpell(target, SPELL_DRUID_LIFEBLOOM_FINAL_HEAL, &healAmount, NULL, NULL, true, NULL, NULL, GetCasterGUID());

                            // restore mana
                            int32 returnMana = CalculatePct(caster->GetCreateMana(), GetSpellInfo()->ManaCostPercentage) * dispelInfo->GetRemovedCharges() / 2;
                            caster->CastCustomSpell(caster, SPELL_DRUID_LIFEBLOOM_ENERGIZE, &returnMana, NULL, NULL, true, NULL, NULL, GetCasterGUID());
                            return;
                        }

                        target->CastCustomSpell(target, SPELL_DRUID_LIFEBLOOM_FINAL_HEAL, &healAmount, NULL, NULL, true, NULL, NULL, GetCasterGUID());
                    }
                }
            }

            void Register() override
            {
                AfterEffectRemove += AuraEffectRemoveFn(spell_dru_lifebloom_AuraScript::AfterRemove, EFFECT_1, SPELL_AURA_DUMMY, AURA_EFFECT_HANDLE_REAL);
                AfterDispel += AuraDispelFn(spell_dru_lifebloom_AuraScript::HandleDispel);
            }
        };

        AuraScript* GetAuraScript() const override
        {
            return new spell_dru_lifebloom_AuraScript();
        }
};

// -48496 - Living Seed
class spell_dru_living_seed : public SpellScriptLoader
{
    public:
        spell_dru_living_seed() : SpellScriptLoader("spell_dru_living_seed") { }

        class spell_dru_living_seed_AuraScript : public AuraScript
        {
            PrepareAuraScript(spell_dru_living_seed_AuraScript);

            bool Validate(SpellInfo const* /*spellInfo*/) override
            {
                if (!sSpellMgr->GetSpellInfo(SPELL_DRUID_LIVING_SEED_PROC))
                    return false;
                return true;
            }

            void HandleProc(AuraEffect const* aurEff, ProcEventInfo& eventInfo)
            {
                PreventDefaultAction();
                int32 amount = CalculatePct(eventInfo.GetHealInfo()->GetHeal(), aurEff->GetAmount());
                GetTarget()->CastCustomSpell(SPELL_DRUID_LIVING_SEED_PROC, SPELLVALUE_BASE_POINT0, amount, eventInfo.GetProcTarget(), true, NULL, aurEff);
            }

            void Register() override
            {
                OnEffectProc += AuraEffectProcFn(spell_dru_living_seed_AuraScript::HandleProc, EFFECT_0, SPELL_AURA_DUMMY);
            }
        };

        AuraScript* GetAuraScript() const override
        {
            return new spell_dru_living_seed_AuraScript();
        }
};

// 48504 - Living Seed (Proc)
class spell_dru_living_seed_proc : public SpellScriptLoader
{
    public:
        spell_dru_living_seed_proc() : SpellScriptLoader("spell_dru_living_seed_proc") { }

        class spell_dru_living_seed_proc_AuraScript : public AuraScript
        {
            PrepareAuraScript(spell_dru_living_seed_proc_AuraScript);

            bool Validate(SpellInfo const* /*spellInfo*/) override
            {
                if (!sSpellMgr->GetSpellInfo(SPELL_DRUID_LIVING_SEED_HEAL))
                    return false;
                return true;
            }

            void HandleProc(AuraEffect const* aurEff, ProcEventInfo& /*eventInfo*/)
            {
                PreventDefaultAction();
                GetTarget()->CastCustomSpell(SPELL_DRUID_LIVING_SEED_HEAL, SPELLVALUE_BASE_POINT0, aurEff->GetAmount(), GetTarget(), true, NULL, aurEff);
            }

            void Register() override
            {
                OnEffectProc += AuraEffectProcFn(spell_dru_living_seed_proc_AuraScript::HandleProc, EFFECT_0, SPELL_AURA_DUMMY);
            }
        };

        AuraScript* GetAuraScript() const override
        {
            return new spell_dru_living_seed_proc_AuraScript();
        }
};

// -16972 - Predatory Strikes
class spell_dru_predatory_strikes : public SpellScriptLoader
{
    public:
        spell_dru_predatory_strikes() : SpellScriptLoader("spell_dru_predatory_strikes") { }

        class spell_dru_predatory_strikes_AuraScript : public AuraScript
        {
            PrepareAuraScript(spell_dru_predatory_strikes_AuraScript);

            void UpdateAmount(AuraEffect const* /*aurEff*/, AuraEffectHandleModes /*mode*/)
            {
                if (Player* target = GetTarget()->ToPlayer())
                    target->UpdateAttackPowerAndDamage();
            }

            void Register() override
            {
                AfterEffectApply += AuraEffectApplyFn(spell_dru_predatory_strikes_AuraScript::UpdateAmount, EFFECT_ALL, SPELL_AURA_DUMMY, AURA_EFFECT_HANDLE_CHANGE_AMOUNT_MASK);
                AfterEffectRemove += AuraEffectRemoveFn(spell_dru_predatory_strikes_AuraScript::UpdateAmount, EFFECT_ALL, SPELL_AURA_DUMMY, AURA_EFFECT_HANDLE_CHANGE_AMOUNT_MASK);
            }
        };

        AuraScript* GetAuraScript() const override
        {
            return new spell_dru_predatory_strikes_AuraScript();
        }
};

// 1079 - Rip
class spell_dru_rip : public SpellScriptLoader
{
    public:
        spell_dru_rip() : SpellScriptLoader("spell_dru_rip") { }

        class spell_dru_rip_AuraScript : public AuraScript
        {
            PrepareAuraScript(spell_dru_rip_AuraScript);

            bool Load() override
            {
                Unit* caster = GetCaster();
                return caster && caster->GetTypeId() == TYPEID_PLAYER;
            }

            void CalculateAmount(AuraEffect const* /*aurEff*/, int32& amount, bool& canBeRecalculated)
            {
                canBeRecalculated = false;

                if (Unit* caster = GetCaster())
                {
                    // 0.01 * $AP * cp
                    uint8 cp = caster->ToPlayer()->GetComboPoints();

                    // Idol of Feral Shadows. Can't be handled as SpellMod due its dependency from CPs
                    if (AuraEffect const* auraEffIdolOfFeralShadows = caster->GetAuraEffect(SPELL_DRUID_IDOL_OF_FERAL_SHADOWS, EFFECT_0))
                        amount += cp * auraEffIdolOfFeralShadows->GetAmount();
                    // Idol of Worship. Can't be handled as SpellMod due its dependency from CPs
                    else if (AuraEffect const* auraEffIdolOfWorship = caster->GetAuraEffect(SPELL_DRUID_IDOL_OF_WORSHIP, EFFECT_0))
                        amount += cp * auraEffIdolOfWorship->GetAmount();

                    amount += int32(CalculatePct(caster->GetTotalAttackPowerValue(BASE_ATTACK), cp));
                }
            }

            void Register() override
            {
                DoEffectCalcAmount += AuraEffectCalcAmountFn(spell_dru_rip_AuraScript::CalculateAmount, EFFECT_0, SPELL_AURA_PERIODIC_DAMAGE);
            }
        };

        AuraScript* GetAuraScript() const override
        {
            return new spell_dru_rip_AuraScript();
        }
};

// 62606 - Savage Defense
class spell_dru_savage_defense : public SpellScriptLoader
{
    public:
        spell_dru_savage_defense() : SpellScriptLoader("spell_dru_savage_defense") { }

        class spell_dru_savage_defense_AuraScript : public AuraScript
        {
            PrepareAuraScript(spell_dru_savage_defense_AuraScript);

        public:
            spell_dru_savage_defense_AuraScript()
            {
                absorbPct = 0;
            }

        private:
            uint32 absorbPct;

            bool Load() override
            {
                absorbPct = GetSpellInfo()->Effects[EFFECT_0].CalcValue(GetCaster());
                return true;
            }

            void CalculateAmount(AuraEffect const* /*aurEff*/, int32 & amount, bool & /*canBeRecalculated*/)
            {
                // Set absorbtion amount to unlimited
                amount = -1;
            }

            void Absorb(AuraEffect* aurEff, DamageInfo & /*dmgInfo*/, uint32 & absorbAmount)
            {
                absorbAmount = uint32(CalculatePct(GetTarget()->GetTotalAttackPowerValue(BASE_ATTACK), absorbPct));
                aurEff->SetAmount(0);
            }

            void Register() override
            {
                 DoEffectCalcAmount += AuraEffectCalcAmountFn(spell_dru_savage_defense_AuraScript::CalculateAmount, EFFECT_0, SPELL_AURA_SCHOOL_ABSORB);
                 OnEffectAbsorb += AuraEffectAbsorbFn(spell_dru_savage_defense_AuraScript::Absorb, EFFECT_0);
            }
        };

        AuraScript* GetAuraScript() const override
        {
            return new spell_dru_savage_defense_AuraScript();
        }
};

// 52610 - Savage Roar
class spell_dru_savage_roar : public SpellScriptLoader
{
    public:
        spell_dru_savage_roar() : SpellScriptLoader("spell_dru_savage_roar") { }

        class spell_dru_savage_roar_SpellScript : public SpellScript
        {
            PrepareSpellScript(spell_dru_savage_roar_SpellScript);

            SpellCastResult CheckCast()
            {
                Unit* caster = GetCaster();
                if (caster->GetShapeshiftForm() != FORM_CAT)
                    return SPELL_FAILED_ONLY_SHAPESHIFT;

                return SPELL_CAST_OK;
            }

            void Register() override
            {
                OnCheckCast += SpellCheckCastFn(spell_dru_savage_roar_SpellScript::CheckCast);
            }
        };

        class spell_dru_savage_roar_AuraScript : public AuraScript
        {
            PrepareAuraScript(spell_dru_savage_roar_AuraScript);

            bool Validate(SpellInfo const* /*spellInfo*/) override
            {
                if (!sSpellMgr->GetSpellInfo(SPELL_DRUID_SAVAGE_ROAR))
                    return false;
                return true;
            }

            void AfterApply(AuraEffect const* aurEff, AuraEffectHandleModes /*mode*/)
            {
                Unit* target = GetTarget();
                target->CastSpell(target, SPELL_DRUID_SAVAGE_ROAR, true, NULL, aurEff, GetCasterGUID());
            }

            void AfterRemove(AuraEffect const* /*aurEff*/, AuraEffectHandleModes /*mode*/)
            {
                GetTarget()->RemoveAurasDueToSpell(SPELL_DRUID_SAVAGE_ROAR);
            }

            void Register() override
            {
                AfterEffectApply += AuraEffectApplyFn(spell_dru_savage_roar_AuraScript::AfterApply, EFFECT_1, SPELL_AURA_DUMMY, AURA_EFFECT_HANDLE_REAL);
                AfterEffectRemove += AuraEffectRemoveFn(spell_dru_savage_roar_AuraScript::AfterRemove, EFFECT_1, SPELL_AURA_DUMMY, AURA_EFFECT_HANDLE_REAL);
            }
        };

        SpellScript* GetSpellScript() const override
        {
            return new spell_dru_savage_roar_SpellScript();
        }

        AuraScript* GetAuraScript() const override
        {
            return new spell_dru_savage_roar_AuraScript();
        }
};

// 50286 - Starfall (Dummy)
class spell_dru_starfall_dummy : public SpellScriptLoader
{
    public:
        spell_dru_starfall_dummy() : SpellScriptLoader("spell_dru_starfall_dummy") { }

        class spell_dru_starfall_dummy_SpellScript : public SpellScript
        {
            PrepareSpellScript(spell_dru_starfall_dummy_SpellScript);

            void FilterTargets(std::list<WorldObject*>& targets)
            {
                Trinity::Containers::RandomResizeList(targets, 2);
            }

            void HandleDummy(SpellEffIndex /*effIndex*/)
            {
                Unit* caster = GetCaster();
                // Shapeshifting into an animal form or mounting cancels the effect
                if (caster->GetCreatureType() == CREATURE_TYPE_BEAST || caster->IsMounted())
                {
                    if (SpellInfo const* spellInfo = GetTriggeringSpell())
                        caster->RemoveAurasDueToSpell(spellInfo->Id);
                    return;
                }

                // Any effect which causes you to lose control of your character will supress the starfall effect.
                if (caster->HasUnitState(UNIT_STATE_CONTROLLED))
                    return;

                caster->CastSpell(GetHitUnit(), uint32(GetEffectValue()), true);
            }

            void Register() override
            {
                OnObjectAreaTargetSelect += SpellObjectAreaTargetSelectFn(spell_dru_starfall_dummy_SpellScript::FilterTargets, EFFECT_0, TARGET_UNIT_SRC_AREA_ENEMY);
                OnEffectHitTarget += SpellEffectFn(spell_dru_starfall_dummy_SpellScript::HandleDummy, EFFECT_0, SPELL_EFFECT_DUMMY);
            }
        };

        SpellScript* GetSpellScript() const override
        {
            return new spell_dru_starfall_dummy_SpellScript();
        }
};

// -78892 - Stampede
class spell_dru_stampede : public SpellScriptLoader
{
    public:
        spell_dru_stampede() : SpellScriptLoader("spell_dru_stampede") { }

        class spell_dru_stampede_AuraScript : public AuraScript
        {
            PrepareAuraScript(spell_dru_stampede_AuraScript);

            bool Validate(SpellInfo const* /*spellInfo*/) override
            {
                if (!sSpellMgr->GetSpellInfo(SPELL_DRUID_STAMPEDE_BAER_RANK_1) ||
                    !sSpellMgr->GetSpellInfo(SPELL_DRUID_STAMPEDE_CAT_RANK_1) ||
                    !sSpellMgr->GetSpellInfo(SPELL_DRUID_STAMPEDE_CAT_STATE) ||
                    !sSpellMgr->GetSpellInfo(SPELL_DRUID_FERAL_CHARGE_CAT) ||
                    !sSpellMgr->GetSpellInfo(SPELL_DRUID_FERAL_CHARGE_BEAR))
                    return false;
                return true;
            }

            void HandleEffectCatProc(AuraEffect const* aurEff, ProcEventInfo& eventInfo)
            {
                PreventDefaultAction();
                if (GetTarget()->GetShapeshiftForm() != FORM_CAT || eventInfo.GetDamageInfo()->GetSpellInfo()->Id != SPELL_DRUID_FERAL_CHARGE_CAT)
                    return;

                GetTarget()->CastSpell(GetTarget(), sSpellMgr->GetSpellWithRank(SPELL_DRUID_STAMPEDE_CAT_RANK_1, GetSpellInfo()->GetRank()), true, NULL, aurEff);
                GetTarget()->CastSpell(GetTarget(), SPELL_DRUID_STAMPEDE_CAT_STATE, true, NULL, aurEff);
            }

            void HandleEffectBearProc(AuraEffect const* aurEff, ProcEventInfo& eventInfo)
            {
                PreventDefaultAction();
                if (GetTarget()->GetShapeshiftForm() != FORM_BEAR || eventInfo.GetDamageInfo()->GetSpellInfo()->Id != SPELL_DRUID_FERAL_CHARGE_BEAR)
                    return;

                GetTarget()->CastSpell(GetTarget(), sSpellMgr->GetSpellWithRank(SPELL_DRUID_STAMPEDE_BAER_RANK_1, GetSpellInfo()->GetRank()), true, NULL, aurEff);
            }

            void Register() override
            {
                OnEffectProc += AuraEffectProcFn(spell_dru_stampede_AuraScript::HandleEffectCatProc, EFFECT_0, SPELL_AURA_DUMMY);
                OnEffectProc += AuraEffectProcFn(spell_dru_stampede_AuraScript::HandleEffectBearProc, EFFECT_1, SPELL_AURA_DUMMY);
            }
        };

        AuraScript* GetAuraScript() const override
        {
            return new spell_dru_stampede_AuraScript();
        }
};

// 61336 - Survival Instincts
class spell_dru_survival_instincts : public SpellScriptLoader
{
    public:
        spell_dru_survival_instincts() : SpellScriptLoader("spell_dru_survival_instincts") { }

        class spell_dru_survival_instincts_SpellScript : public SpellScript
        {
            PrepareSpellScript(spell_dru_survival_instincts_SpellScript);

            SpellCastResult CheckCast()
            {
                Unit* caster = GetCaster();
                if (!caster->IsInFeralForm())
                    return SPELL_FAILED_ONLY_SHAPESHIFT;

                return SPELL_CAST_OK;
            }

            void Register() override
            {
                OnCheckCast += SpellCheckCastFn(spell_dru_survival_instincts_SpellScript::CheckCast);
            }
        };

        class spell_dru_survival_instincts_AuraScript : public AuraScript
        {
            PrepareAuraScript(spell_dru_survival_instincts_AuraScript);

            bool Validate(SpellInfo const* /*spell*/) override
            {
                if (!sSpellMgr->GetSpellInfo(SPELL_DRUID_SURVIVAL_INSTINCTS))
                    return false;
                return true;
            }

            void AfterApply(AuraEffect const* aurEff, AuraEffectHandleModes /*mode*/)
            {
                Unit* target = GetTarget();
                int32 bp0 = target->CountPctFromMaxHealth(aurEff->GetAmount());
                target->CastCustomSpell(target, SPELL_DRUID_SURVIVAL_INSTINCTS, &bp0, NULL, NULL, true);
            }

            void AfterRemove(AuraEffect const* /*aurEff*/, AuraEffectHandleModes /*mode*/)
            {
                GetTarget()->RemoveAurasDueToSpell(SPELL_DRUID_SURVIVAL_INSTINCTS);
            }

            void Register() override
            {
                AfterEffectApply += AuraEffectApplyFn(spell_dru_survival_instincts_AuraScript::AfterApply, EFFECT_0, SPELL_AURA_DUMMY, AURA_EFFECT_HANDLE_CHANGE_AMOUNT_MASK);
                AfterEffectRemove += AuraEffectRemoveFn(spell_dru_survival_instincts_AuraScript::AfterRemove, EFFECT_0, SPELL_AURA_DUMMY, AURA_EFFECT_HANDLE_CHANGE_AMOUNT_MASK);
            }
        };

        SpellScript* GetSpellScript() const override
        {
            return new spell_dru_survival_instincts_SpellScript();
        }

        AuraScript* GetAuraScript() const override
        {
            return new spell_dru_survival_instincts_AuraScript();
        }
};

// 40121 - Swift Flight Form (Passive)
class spell_dru_swift_flight_passive : public SpellScriptLoader
{
    public:
        spell_dru_swift_flight_passive() : SpellScriptLoader("spell_dru_swift_flight_passive") { }

        class spell_dru_swift_flight_passive_AuraScript : public AuraScript
        {
            PrepareAuraScript(spell_dru_swift_flight_passive_AuraScript);

            bool Load() override
            {
                return GetCaster()->GetTypeId() == TYPEID_PLAYER;
            }

            void CalculateAmount(AuraEffect const* /*aurEff*/, int32 & amount, bool & /*canBeRecalculated*/)
            {
                if (Player* caster = GetCaster()->ToPlayer())
                    if (caster->GetSkillValue(SKILL_RIDING) >= 375)
                        amount = 310;
            }

            void Register() override
            {
                DoEffectCalcAmount += AuraEffectCalcAmountFn(spell_dru_swift_flight_passive_AuraScript::CalculateAmount, EFFECT_1, SPELL_AURA_MOD_INCREASE_VEHICLE_FLIGHT_SPEED);
            }
        };

        AuraScript* GetAuraScript() const override
        {
            return new spell_dru_swift_flight_passive_AuraScript();
        }
};

<<<<<<< HEAD
// 5217 - Tiger's Fury
=======
// -33943 - Flight Form
class spell_dru_flight_form : public SpellScriptLoader
{
    public:
        spell_dru_flight_form() : SpellScriptLoader("spell_dru_flight_form") { }

        class spell_dru_flight_form_SpellScript : public SpellScript
        {
            PrepareSpellScript(spell_dru_flight_form_SpellScript);

            SpellCastResult CheckCast()
            {
                Unit* caster = GetCaster();
                if (caster->IsInDisallowedMountForm())
                    return SPELL_FAILED_NOT_SHAPESHIFT;

                return SPELL_CAST_OK;
            }

            void Register() override
            {
                OnCheckCast += SpellCheckCastFn(spell_dru_flight_form_SpellScript::CheckCast);
            }
        };

        SpellScript* GetSpellScript() const override
        {
            return new spell_dru_flight_form_SpellScript();
        }
};

// -5217 - Tiger's Fury
>>>>>>> ae1a5c6c
class spell_dru_tiger_s_fury : public SpellScriptLoader
{
    public:
        spell_dru_tiger_s_fury() : SpellScriptLoader("spell_dru_tiger_s_fury") { }

        class spell_dru_tiger_s_fury_SpellScript : public SpellScript
        {
            PrepareSpellScript(spell_dru_tiger_s_fury_SpellScript);

            void OnHit()
            {
                if (AuraEffect const* aurEff = GetHitUnit()->GetAuraEffectOfRankedSpell(SPELL_DRUID_KING_OF_THE_JUNGLE, EFFECT_1))
                    GetHitUnit()->CastCustomSpell(SPELL_DRUID_TIGER_S_FURY_ENERGIZE, SPELLVALUE_BASE_POINT0, aurEff->GetAmount(), GetHitUnit(), true);
            }

            void Register() override
            {
                AfterHit += SpellHitFn(spell_dru_tiger_s_fury_SpellScript::OnHit);
            }
        };

        SpellScript* GetSpellScript() const override
        {
            return new spell_dru_tiger_s_fury_SpellScript();
        }
};

// 61391 - Typhoon
class spell_dru_typhoon : public SpellScriptLoader
{
    public:
        spell_dru_typhoon() : SpellScriptLoader("spell_dru_typhoon") { }

        class spell_dru_typhoon_SpellScript : public SpellScript
        {
            PrepareSpellScript(spell_dru_typhoon_SpellScript);

            void HandleKnockBack(SpellEffIndex effIndex)
            {
                // Glyph of Typhoon
                if (GetCaster()->HasAura(SPELL_DRUID_GLYPH_OF_TYPHOON))
                    PreventHitDefaultEffect(effIndex);
            }

            void Register() override
            {
                OnEffectHitTarget += SpellEffectFn(spell_dru_typhoon_SpellScript::HandleKnockBack, EFFECT_0, SPELL_EFFECT_KNOCK_BACK);
            }
        };

        SpellScript* GetSpellScript() const override
        {
            return new spell_dru_typhoon_SpellScript();
        }
};

// 70691 - Item T10 Restoration 4P Bonus
class spell_dru_t10_restoration_4p_bonus : public SpellScriptLoader
{
    public:
        spell_dru_t10_restoration_4p_bonus() : SpellScriptLoader("spell_dru_t10_restoration_4p_bonus") { }

        class spell_dru_t10_restoration_4p_bonus_SpellScript : public SpellScript
        {
            PrepareSpellScript(spell_dru_t10_restoration_4p_bonus_SpellScript);

            bool Load() override
            {
                return GetCaster()->GetTypeId() == TYPEID_PLAYER;
            }

            void FilterTargets(std::list<WorldObject*>& targets)
            {
                if (!GetCaster()->ToPlayer()->GetGroup())
                {
                    targets.clear();
                    targets.push_back(GetCaster());
                }
                else
                {
                    targets.remove(GetExplTargetUnit());
                    std::list<Unit*> tempTargets;
                    for (std::list<WorldObject*>::const_iterator itr = targets.begin(); itr != targets.end(); ++itr)
                        if ((*itr)->GetTypeId() == TYPEID_PLAYER && GetCaster()->IsInRaidWith((*itr)->ToUnit()))
                            tempTargets.push_back((*itr)->ToUnit());

                    if (tempTargets.empty())
                    {
                        targets.clear();
                        FinishCast(SPELL_FAILED_DONT_REPORT);
                        return;
                    }

                    Unit* target = Trinity::Containers::SelectRandomContainerElement(tempTargets);
                    targets.clear();
                    targets.push_back(target);
                }
            }

            void Register() override
            {
                OnObjectAreaTargetSelect += SpellObjectAreaTargetSelectFn(spell_dru_t10_restoration_4p_bonus_SpellScript::FilterTargets, EFFECT_0, TARGET_UNIT_DEST_AREA_ALLY);
            }
        };

        SpellScript* GetSpellScript() const override
        {
            return new spell_dru_t10_restoration_4p_bonus_SpellScript();
        }
};

class RaidCheck
{
    public:
        explicit RaidCheck(Unit const* caster) : _caster(caster) { }

        bool operator()(WorldObject* obj) const
        {
            if (Unit* target = obj->ToUnit())
                return !_caster->IsInRaidWith(target);

            return true;
        }

    private:
        Unit const* _caster;
};

// 48438 - Wild Growth
class spell_dru_wild_growth : public SpellScriptLoader
{
    public:
        spell_dru_wild_growth() : SpellScriptLoader("spell_dru_wild_growth") { }

        class spell_dru_wild_growth_SpellScript : public SpellScript
        {
            PrepareSpellScript(spell_dru_wild_growth_SpellScript);

            bool Validate(SpellInfo const* spellInfo) override
            {
                if (spellInfo->Effects[EFFECT_2].IsEffect() || spellInfo->Effects[EFFECT_2].CalcValue() <= 0)
                    return false;
                return true;
            }

            void FilterTargets(std::list<WorldObject*>& targets)
            {
                targets.remove_if(RaidCheck(GetCaster()));

                uint32 const maxTargets = uint32(GetSpellInfo()->Effects[EFFECT_2].CalcValue(GetCaster()));

                if (targets.size() > maxTargets)
                {
                    targets.sort(Trinity::HealthPctOrderPred());
                    targets.resize(maxTargets);
                }

                _targets = targets;
            }

            void SetTargets(std::list<WorldObject*>& targets)
            {
                targets = _targets;
            }

            void Register() override
            {
                OnObjectAreaTargetSelect += SpellObjectAreaTargetSelectFn(spell_dru_wild_growth_SpellScript::FilterTargets, EFFECT_0, TARGET_UNIT_DEST_AREA_ALLY);
                OnObjectAreaTargetSelect += SpellObjectAreaTargetSelectFn(spell_dru_wild_growth_SpellScript::SetTargets, EFFECT_1, TARGET_UNIT_DEST_AREA_ALLY);
            }

        private:
            std::list<WorldObject*> _targets;
        };

        SpellScript* GetSpellScript() const override
        {
            return new spell_dru_wild_growth_SpellScript();
        }
};

void AddSC_druid_spell_scripts()
{
    new spell_dru_dash();
    new spell_dru_eclipse("spell_dru_eclipse_lunar");
    new spell_dru_eclipse("spell_dru_eclipse_solar");
    new spell_dru_eclipse_energize();
    new spell_dru_enrage();
    new spell_dru_glyph_of_innervate();
    new spell_dru_glyph_of_starfire();
    new spell_dru_glyph_of_starfire_proc();
    new spell_dru_idol_lifebloom();
    new spell_dru_innervate();
    new spell_dru_insect_swarm();
    new spell_dru_lifebloom();
    new spell_dru_living_seed();
    new spell_dru_living_seed_proc();
    new spell_dru_predatory_strikes();
    new spell_dru_rip();
    new spell_dru_savage_defense();
    new spell_dru_savage_roar();
    new spell_dru_starfall_dummy();
    new spell_dru_stampede();
    new spell_dru_survival_instincts();
    new spell_dru_swift_flight_passive();
    new spell_dru_flight_form();
    new spell_dru_tiger_s_fury();
    new spell_dru_typhoon();
    new spell_dru_t10_restoration_4p_bonus();
    new spell_dru_wild_growth();
}<|MERGE_RESOLUTION|>--- conflicted
+++ resolved
@@ -1083,9 +1083,6 @@
         }
 };
 
-<<<<<<< HEAD
-// 5217 - Tiger's Fury
-=======
 // -33943 - Flight Form
 class spell_dru_flight_form : public SpellScriptLoader
 {
@@ -1117,8 +1114,7 @@
         }
 };
 
-// -5217 - Tiger's Fury
->>>>>>> ae1a5c6c
+// 5217 - Tiger's Fury
 class spell_dru_tiger_s_fury : public SpellScriptLoader
 {
     public:
