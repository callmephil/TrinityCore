/*
 * Copyright (C) 2008-2013 TrinityCore <http://www.trinitycore.org/>
 *
 * This program is free software; you can redistribute it and/or modify it
 * under the terms of the GNU General Public License as published by the
 * Free Software Foundation; either version 2 of the License, or (at your
 * option) any later version.
 *
 * This program is distributed in the hope that it will be useful, but WITHOUT
 * ANY WARRANTY; without even the implied warranty of MERCHANTABILITY or
 * FITNESS FOR A PARTICULAR PURPOSE. See the GNU General Public License for
 * more details.
 *
 * You should have received a copy of the GNU General Public License along
 * with this program. If not, see <http://www.gnu.org/licenses/>.
 */

/*
 * Scripts for spells with SPELLFAMILY_PALADIN and SPELLFAMILY_GENERIC spells used by paladin players.
 * Ordered alphabetically using scriptname.
 * Scriptnames of files in this file should be prefixed with "spell_pal_".
 */

#include "Player.h"
#include "ScriptMgr.h"
#include "SpellScript.h"
#include "SpellAuraEffects.h"
#include "Group.h"

enum PaladinSpells
{
    SPELL_PALADIN_BEACON_OF_LIGHT_MARKER         = 53563,
    SPELL_PALADIN_BEACON_OF_LIGHT_HEAL           = 53652,
    SPELL_PALADIN_BLESSING_OF_LOWER_CITY_DRUID   = 37878,
    SPELL_PALADIN_BLESSING_OF_LOWER_CITY_PALADIN = 37879,
    SPELL_PALADIN_BLESSING_OF_LOWER_CITY_PRIEST  = 37880,
    SPELL_PALADIN_BLESSING_OF_LOWER_CITY_SHAMAN  = 37881,
    SPELL_PALADIN_DIVINE_PURPOSE_PROC            = 90174,
    SPELL_PALADIN_DIVINE_SACRIFICE               = 64205,
    SPELL_PALADIN_DIVINE_STORM                   = 53385,
    SPELL_PALADIN_DIVINE_STORM_DUMMY             = 54171,
    SPELL_PALADIN_DIVINE_STORM_HEAL              = 54172,
    SPELL_PALADIN_EYE_FOR_AN_EYE_RANK_1          = 9799,
    SPELL_PALADIN_EYE_FOR_AN_EYE_DAMAGE          = 25997,
    SPELL_PALADIN_FORBEARANCE                    = 25771,
    SPELL_PALADIN_GLYPH_OF_SALVATION             = 63225,
    SPELL_PALADIN_HAND_OF_SACRIFICE              = 6940,
    SPELL_PALADIN_HOLY_LIGHT                     = 635,
    SPELL_PALADIN_HOLY_SHOCK_R1                  = 20473,
    SPELL_PALADIN_HOLY_SHOCK_R1_DAMAGE           = 25912,
    SPELL_PALADIN_HOLY_SHOCK_R1_HEALING          = 25914,
    SPELL_PALADIN_IMMUNE_SHIELD_MARKER           = 61988,
    SPELL_PALADIN_ITEM_HEALING_TRANCE            = 37706,
    SPELL_PALADIN_RIGHTEOUS_DEFENSE_TAUNT        = 31790,
    SPELL_PALADIN_SEAL_OF_RIGHTEOUSNESS          = 25742
};

<<<<<<< HEAD
enum MiscSpells
{
    SPELL_GENERIC_ARENA_DAMPENING                = 74410,
    SPELL_GENERIC_BATTLEGROUND_DAMPENING         = 74411
};
/*
=======
    SPELL_PALADIN_SEAL_OF_RIGHTEOUSNESS          = 25742,

    SPELL_PALADIN_CONCENTRACTION_AURA            = 19746,
    SPELL_PALADIN_SANCTIFIED_RETRIBUTION_R1      = 31869,
    SPELL_PALADIN_SWIFT_RETRIBUTION_R1           = 53379,

    SPELL_PALADIN_IMPROVED_CONCENTRACTION_AURA   = 63510,
    SPELL_PALADIN_IMPROVED_DEVOTION_AURA         = 63514,
    SPELL_PALADIN_SANCTIFIED_RETRIBUTION_AURA    = 63531,
    SPELL_PALADIN_AURA_MASTERY_IMMUNE            = 64364,

    SPELL_GENERIC_ARENA_DAMPENING                = 74410,
    SPELL_GENERIC_BATTLEGROUND_DAMPENING         = 74411
};

enum PaladinSpellIcons
{
    PALADIN_ICON_ID_RETRIBUTION_AURA             = 555
};

>>>>>>> 62918e92
// 31850 - Ardent Defender
class spell_pal_ardent_defender : public SpellScriptLoader
{
    public:
        spell_pal_ardent_defender() : SpellScriptLoader("spell_pal_ardent_defender") { }

        class spell_pal_ardent_defender_AuraScript : public AuraScript
        {
            PrepareAuraScript(spell_pal_ardent_defender_AuraScript);

            uint32 absorbPct, healPct;

            enum Spell
            {
                PAL_SPELL_ARDENT_DEFENDER_HEAL = 66235,
            };

            bool Load() OVERRIDE
            {
                healPct = GetSpellInfo()->Effects[EFFECT_1].CalcValue();
                absorbPct = GetSpellInfo()->Effects[EFFECT_0].CalcValue();
                return GetUnitOwner()->GetTypeId() == TYPEID_PLAYER;
            }

            void CalculateAmount(AuraEffect const* aurEff, int32 & amount, bool & canBeRecalculated)
            {
                // Set absorbtion amount to unlimited
                amount = -1;
            }

            void Absorb(AuraEffect* aurEff, DamageInfo & dmgInfo, uint32 & absorbAmount)
            {
                Unit* victim = GetTarget();
                int32 remainingHealth = victim->GetHealth() - dmgInfo.GetDamage();
                uint32 allowedHealth = victim->CountPctFromMaxHealth(35);
                // If damage kills us
                if (remainingHealth <= 0 && !victim->ToPlayer()->HasSpellCooldown(PAL_SPELL_ARDENT_DEFENDER_HEAL))
                {
                    // Cast healing spell, completely avoid damage
                    absorbAmount = dmgInfo.GetDamage();

                    uint32 defenseSkillValue = victim->GetDefenseSkillValue();
                    // Max heal when defense skill denies critical hits from raid bosses
                    // Formula: max defense at level + 140 (raiting from gear)
                    uint32 reqDefForMaxHeal  = victim->getLevel() * 5 + 140;
                    float pctFromDefense = (defenseSkillValue >= reqDefForMaxHeal)
                        ? 1.0f
                        : float(defenseSkillValue) / float(reqDefForMaxHeal);

                    int32 healAmount = int32(victim->CountPctFromMaxHealth(uint32(healPct * pctFromDefense)));
                    victim->CastCustomSpell(victim, PAL_SPELL_ARDENT_DEFENDER_HEAL, &healAmount, NULL, NULL, true, NULL, aurEff);
                    victim->ToPlayer()->AddSpellCooldown(PAL_SPELL_ARDENT_DEFENDER_HEAL, 0, time(NULL) + 120);
                }
                else if (remainingHealth < int32(allowedHealth))
                {
                    // Reduce damage that brings us under 35% (or full damage if we are already under 35%) by x%
                    uint32 damageToReduce = (victim->GetHealth() < allowedHealth)
                        ? dmgInfo.GetDamage()
                        : allowedHealth - remainingHealth;
                    absorbAmount = CalculatePct(damageToReduce, absorbPct);
                }
            }

            void Register() OVERRIDE
            {
                 DoEffectCalcAmount += AuraEffectCalcAmountFn(spell_pal_ardent_defender_AuraScript::CalculateAmount, EFFECT_0, SPELL_AURA_SCHOOL_ABSORB);
                 OnEffectAbsorb += AuraEffectAbsorbFn(spell_pal_ardent_defender_AuraScript::Absorb, EFFECT_0);
            }
        };

        AuraScript* GetAuraScript() const OVERRIDE
        {
            return new spell_pal_ardent_defender_AuraScript();
        }
};
<<<<<<< HEAD
*/
=======

// 31821 - Aura Mastery
class spell_pal_aura_mastery : public SpellScriptLoader
{
    public:
        spell_pal_aura_mastery() : SpellScriptLoader("spell_pal_aura_mastery") { }

        class spell_pal_aura_mastery_AuraScript : public AuraScript
        {
            PrepareAuraScript(spell_pal_aura_mastery_AuraScript);

            bool Validate(SpellInfo const* /*spellInfo*/) OVERRIDE
            {
                if (!sSpellMgr->GetSpellInfo(SPELL_PALADIN_AURA_MASTERY_IMMUNE))
                    return false;
                return true;
            }

            void HandleEffectApply(AuraEffect const* /*aurEff*/, AuraEffectHandleModes /*mode*/)
            {
                GetTarget()->CastSpell(GetTarget(), SPELL_PALADIN_AURA_MASTERY_IMMUNE, true);
            }

            void HandleEffectRemove(AuraEffect const* /*aurEff*/, AuraEffectHandleModes /*mode*/)
            {
                GetTarget()->RemoveOwnedAura(SPELL_PALADIN_AURA_MASTERY_IMMUNE, GetCasterGUID());
            }

            void Register() OVERRIDE
            {
                AfterEffectApply += AuraEffectApplyFn(spell_pal_aura_mastery_AuraScript::HandleEffectApply, EFFECT_0, SPELL_AURA_ADD_PCT_MODIFIER, AURA_EFFECT_HANDLE_REAL);
                AfterEffectRemove += AuraEffectRemoveFn(spell_pal_aura_mastery_AuraScript::HandleEffectRemove, EFFECT_0, SPELL_AURA_ADD_PCT_MODIFIER, AURA_EFFECT_HANDLE_REAL);
            }
        };

        AuraScript* GetAuraScript() const OVERRIDE
        {
            return new spell_pal_aura_mastery_AuraScript();
        }
};

// 64364 - Aura Mastery Immune
class spell_pal_aura_mastery_immune : public SpellScriptLoader
{
    public:
        spell_pal_aura_mastery_immune() : SpellScriptLoader("spell_pal_aura_mastery_immune") { }

        class spell_pal_aura_mastery_immune_AuraScript : public AuraScript
        {
            PrepareAuraScript(spell_pal_aura_mastery_immune_AuraScript);

            bool Validate(SpellInfo const* /*spellInfo*/) OVERRIDE
            {
                if (!sSpellMgr->GetSpellInfo(SPELL_PALADIN_CONCENTRACTION_AURA))
                    return false;
                return true;
            }

            bool CheckAreaTarget(Unit* target)
            {
                return target->HasAura(SPELL_PALADIN_CONCENTRACTION_AURA, GetCasterGUID());
            }

            void Register() OVERRIDE
            {
                DoCheckAreaTarget += AuraCheckAreaTargetFn(spell_pal_aura_mastery_immune_AuraScript::CheckAreaTarget);
            }
        };

        AuraScript* GetAuraScript() const OVERRIDE
        {
            return new spell_pal_aura_mastery_immune_AuraScript();
        }
};

>>>>>>> 62918e92
// 37877 - Blessing of Faith
class spell_pal_blessing_of_faith : public SpellScriptLoader
{
    public:
        spell_pal_blessing_of_faith() : SpellScriptLoader("spell_pal_blessing_of_faith") { }

        class spell_pal_blessing_of_faith_SpellScript : public SpellScript
        {
            PrepareSpellScript(spell_pal_blessing_of_faith_SpellScript);

            bool Validate(SpellInfo const* /*spellInfo*/) OVERRIDE
            {
                if (!sSpellMgr->GetSpellInfo(SPELL_PALADIN_BLESSING_OF_LOWER_CITY_DRUID) || !sSpellMgr->GetSpellInfo(SPELL_PALADIN_BLESSING_OF_LOWER_CITY_PALADIN) || !sSpellMgr->GetSpellInfo(SPELL_PALADIN_BLESSING_OF_LOWER_CITY_PRIEST) || !sSpellMgr->GetSpellInfo(SPELL_PALADIN_BLESSING_OF_LOWER_CITY_SHAMAN))
                    return false;
                return true;
            }

            void HandleDummy(SpellEffIndex /*effIndex*/)
            {
                if (Unit* unitTarget = GetHitUnit())
                {
                    uint32 spell_id = 0;
                    switch (unitTarget->getClass())
                    {
                        case CLASS_DRUID:
                            spell_id = SPELL_PALADIN_BLESSING_OF_LOWER_CITY_DRUID;
                            break;
                        case CLASS_PALADIN:
                            spell_id = SPELL_PALADIN_BLESSING_OF_LOWER_CITY_PALADIN;
                            break;
                        case CLASS_PRIEST:
                            spell_id = SPELL_PALADIN_BLESSING_OF_LOWER_CITY_PRIEST;
                            break;
                        case CLASS_SHAMAN:
                            spell_id = SPELL_PALADIN_BLESSING_OF_LOWER_CITY_SHAMAN;
                            break;
                        default:
                            return; // ignore for non-healing classes
                    }
                    Unit* caster = GetCaster();
                    caster->CastSpell(caster, spell_id, true);
                }
            }

            void Register() OVERRIDE
            {
                OnEffectHitTarget += SpellEffectFn(spell_pal_blessing_of_faith_SpellScript::HandleDummy, EFFECT_0, SPELL_EFFECT_DUMMY);
            }
        };

        SpellScript* GetSpellScript() const OVERRIDE
        {
            return new spell_pal_blessing_of_faith_SpellScript();
        }
};

// 64205 - Divine Sacrifice
class spell_pal_divine_sacrifice : public SpellScriptLoader
{
    public:
        spell_pal_divine_sacrifice() : SpellScriptLoader("spell_pal_divine_sacrifice") { }

        class spell_pal_divine_sacrifice_AuraScript : public AuraScript
        {
            PrepareAuraScript(spell_pal_divine_sacrifice_AuraScript);

            uint32 groupSize, minHpPct;
            int32 remainingAmount;

            bool Load() OVERRIDE
            {

                if (Unit* caster = GetCaster())
                {
                    if (caster->GetTypeId() == TYPEID_PLAYER)
                    {
                        if (caster->ToPlayer()->GetGroup())
                            groupSize = caster->ToPlayer()->GetGroup()->GetMembersCount();
                        else
                            groupSize = 1;
                    }
                    else
                        return false;

                    remainingAmount = (caster->CountPctFromMaxHealth(GetSpellInfo()->Effects[EFFECT_2].CalcValue(caster)) * groupSize);
                    minHpPct = GetSpellInfo()->Effects[EFFECT_1].CalcValue(caster);
                    return true;
                }
                return false;
            }

            void Split(AuraEffect* /*aurEff*/, DamageInfo & /*dmgInfo*/, uint32 & splitAmount)
            {
                remainingAmount -= splitAmount;
                // break when absorbed everything it could, or if the casters hp drops below 20%
                if (Unit* caster = GetCaster())
                    if (remainingAmount <= 0 || (caster->GetHealthPct() < minHpPct))
                        caster->RemoveAura(SPELL_PALADIN_DIVINE_SACRIFICE);
            }

            void Register() OVERRIDE
            {
                OnEffectSplit += AuraEffectSplitFn(spell_pal_divine_sacrifice_AuraScript::Split, EFFECT_0);
            }
        };

        AuraScript* GetAuraScript() const OVERRIDE
        {
            return new spell_pal_divine_sacrifice_AuraScript();
        }
};

// 53651 - Beacon of Light
class spell_pal_beacon_of_light : public SpellScriptLoader
{
    public:
        spell_pal_beacon_of_light() : SpellScriptLoader("spell_pal_beacon_of_light") { }

        class spell_pal_beacon_of_light_AuraScript : public AuraScript
        {
            PrepareAuraScript(spell_pal_beacon_of_light_AuraScript);

            bool Validate(SpellInfo const* /*spellInfo*/) OVERRIDE
            {
                if (!sSpellMgr->GetSpellInfo(SPELL_PALADIN_BEACON_OF_LIGHT_HEAL))
                    return false;
                return true;
            }

            bool CheckProc(ProcEventInfo& eventInfo)
            {
                if (eventInfo.GetActionTarget()->GetAura(SPELL_PALADIN_BEACON_OF_LIGHT_MARKER, GetCasterGUID()))
                    return false;
                return true;
            }

            void HandleProc(AuraEffect const* aurEff, ProcEventInfo& eventInfo)
            {
                PreventDefaultAction();
                int32 heal = eventInfo.GetHealInfo()->GetHeal();

                if (eventInfo.GetDamageInfo()->GetSpellInfo()->Id != SPELL_PALADIN_HOLY_LIGHT)
                    heal = int32(CalculatePct(heal, aurEff->GetAmount()));

                Unit::AuraList const& auras = GetCaster()->GetSingleCastAuras();
                for (Unit::AuraList::const_iterator itr = auras.begin(); itr != auras.end(); ++itr)
                {
                    if ((*itr)->GetId() == SPELL_PALADIN_BEACON_OF_LIGHT_MARKER)
                    {
                        std::list<AuraApplication*> applications;
                        (*itr)->GetApplicationList(applications);
                        if (applications.empty())
                            return;

                        GetCaster()->CastCustomSpell(SPELL_PALADIN_BEACON_OF_LIGHT_HEAL, SPELLVALUE_BASE_POINT0, heal, applications.front()->GetTarget(), true, NULL, aurEff);
                        return;
                    }
                }
            }

            void Register() OVERRIDE
            {
                DoCheckProc += AuraCheckProcFn(spell_pal_beacon_of_light_AuraScript::CheckProc);
                OnEffectProc += AuraEffectProcFn(spell_pal_beacon_of_light_AuraScript::HandleProc, EFFECT_0, SPELL_AURA_DUMMY);
            }
        };

        AuraScript* GetAuraScript() const OVERRIDE
        {
            return new spell_pal_beacon_of_light_AuraScript();
        }
};

// 53385 - Divine Storm
class spell_pal_divine_storm : public SpellScriptLoader
{
    public:
        spell_pal_divine_storm() : SpellScriptLoader("spell_pal_divine_storm") { }

        class spell_pal_divine_storm_SpellScript : public SpellScript
        {
            PrepareSpellScript(spell_pal_divine_storm_SpellScript);

            uint32 healPct;

            bool Validate(SpellInfo const* /*spellInfo*/) OVERRIDE
            {
                if (!sSpellMgr->GetSpellInfo(SPELL_PALADIN_DIVINE_STORM_DUMMY))
                    return false;
                return true;
            }

            bool Load() OVERRIDE
            {
                healPct = GetSpellInfo()->Effects[EFFECT_1].CalcValue(GetCaster());
                return true;
            }

            void TriggerHeal()
            {
                Unit* caster = GetCaster();
                caster->CastCustomSpell(SPELL_PALADIN_DIVINE_STORM_DUMMY, SPELLVALUE_BASE_POINT0, (GetHitDamage() * healPct) / 100, caster, true);
            }

            void Register() OVERRIDE
            {
                AfterHit += SpellHitFn(spell_pal_divine_storm_SpellScript::TriggerHeal);
            }
        };

        SpellScript* GetSpellScript() const OVERRIDE
        {
            return new spell_pal_divine_storm_SpellScript();
        }
};

// 54171 - Divine Storm (Dummy)
class spell_pal_divine_storm_dummy : public SpellScriptLoader
{
    public:
        spell_pal_divine_storm_dummy() : SpellScriptLoader("spell_pal_divine_storm_dummy") { }

        class spell_pal_divine_storm_dummy_SpellScript : public SpellScript
        {
            PrepareSpellScript(spell_pal_divine_storm_dummy_SpellScript);

            bool Validate(SpellInfo const* /*spellInfo*/) OVERRIDE
            {
                if (!sSpellMgr->GetSpellInfo(SPELL_PALADIN_DIVINE_STORM_HEAL))
                    return false;
                return true;
            }

            void CountTargets(std::list<WorldObject*>& targetList)
            {
                _targetCount = targetList.size();
            }

            void HandleDummy(SpellEffIndex /*effIndex*/)
            {
                if (!_targetCount || ! GetHitUnit())
                    return;

                int32 heal = GetEffectValue() / _targetCount;
                GetCaster()->CastCustomSpell(GetHitUnit(), SPELL_PALADIN_DIVINE_STORM_HEAL, &heal, NULL, NULL, true);
            }
        private:
            uint32 _targetCount;

            void Register() OVERRIDE
            {
                OnEffectHitTarget += SpellEffectFn(spell_pal_divine_storm_dummy_SpellScript::HandleDummy, EFFECT_0, SPELL_EFFECT_DUMMY);
                OnObjectAreaTargetSelect += SpellObjectAreaTargetSelectFn(spell_pal_divine_storm_dummy_SpellScript::CountTargets, EFFECT_0, TARGET_UNIT_CASTER_AREA_RAID);
            }
        };

        SpellScript* GetSpellScript() const OVERRIDE
        {
            return new spell_pal_divine_storm_dummy_SpellScript();
        }
};

// 33695 - Exorcism and Holy Wrath Damage
class spell_pal_exorcism_and_holy_wrath_damage : public SpellScriptLoader
{
    public:
        spell_pal_exorcism_and_holy_wrath_damage() : SpellScriptLoader("spell_pal_exorcism_and_holy_wrath_damage") { }

        class spell_pal_exorcism_and_holy_wrath_damage_AuraScript : public AuraScript
        {
            PrepareAuraScript(spell_pal_exorcism_and_holy_wrath_damage_AuraScript);

            void HandleEffectCalcSpellMod(AuraEffect const* aurEff, SpellModifier*& spellMod)
            {
                if (!spellMod)
                {
                    spellMod = new SpellModifier(aurEff->GetBase());
                    spellMod->op = SPELLMOD_DAMAGE;
                    spellMod->type = SPELLMOD_FLAT;
                    spellMod->spellId = GetId();
                    spellMod->mask[1] = 0x200002;
                }

                spellMod->value = aurEff->GetAmount();
            }

            void Register() OVERRIDE
            {
                DoEffectCalcSpellMod += AuraEffectCalcSpellModFn(spell_pal_exorcism_and_holy_wrath_damage_AuraScript::HandleEffectCalcSpellMod, EFFECT_0, SPELL_AURA_DUMMY);
            }
        };

        AuraScript* GetAuraScript() const OVERRIDE
        {
            return new spell_pal_exorcism_and_holy_wrath_damage_AuraScript();
        }
};

// -9799 - Eye for an Eye
class spell_pal_eye_for_an_eye : public SpellScriptLoader
{
    public:
        spell_pal_eye_for_an_eye() : SpellScriptLoader("spell_pal_eye_for_an_eye") { }

        class spell_pal_eye_for_an_eye_AuraScript : public AuraScript
        {
            PrepareAuraScript(spell_pal_eye_for_an_eye_AuraScript);

            bool Validate(SpellInfo const* /*spellInfo*/) OVERRIDE
            {
                if (!sSpellMgr->GetSpellInfo(SPELL_PALADIN_EYE_FOR_AN_EYE_DAMAGE))
                    return false;
                return true;
            }

            void HandleEffectProc(AuraEffect const* aurEff, ProcEventInfo& eventInfo)
            {
                PreventDefaultAction();
                int32 damage = CalculatePct(eventInfo.GetDamageInfo()->GetDamage(), aurEff->GetAmount());
                GetTarget()->CastCustomSpell(SPELL_PALADIN_EYE_FOR_AN_EYE_DAMAGE, SPELLVALUE_BASE_POINT0, damage, eventInfo.GetProcTarget(), true, NULL, aurEff);
            }

            void Register() OVERRIDE
            {
                OnEffectProc += AuraEffectProcFn(spell_pal_eye_for_an_eye_AuraScript::HandleEffectProc, EFFECT_0, m_scriptSpellId == SPELL_PALADIN_EYE_FOR_AN_EYE_RANK_1 ? SPELL_AURA_DUMMY : SPELL_AURA_PROC_TRIGGER_SPELL);
            }
        };

        AuraScript* GetAuraScript() const OVERRIDE
        {
            return new spell_pal_eye_for_an_eye_AuraScript();
        }
};

// 6940 - Hand of Sacrifice
class spell_pal_hand_of_sacrifice : public SpellScriptLoader
{
    public:
        spell_pal_hand_of_sacrifice() : SpellScriptLoader("spell_pal_hand_of_sacrifice") { }

        class spell_pal_hand_of_sacrifice_AuraScript : public AuraScript
        {
            PrepareAuraScript(spell_pal_hand_of_sacrifice_AuraScript);

            int32 remainingAmount;

            bool Load() OVERRIDE
            {
                if (Unit* caster = GetCaster())
                {
                    remainingAmount = caster->GetMaxHealth();
                    return true;
                }
                return false;
            }

            void Split(AuraEffect* /*aurEff*/, DamageInfo & /*dmgInfo*/, uint32 & splitAmount)
            {
                remainingAmount -= splitAmount;

                if (remainingAmount <= 0)
                {
                    GetTarget()->RemoveAura(SPELL_PALADIN_HAND_OF_SACRIFICE);
                }
            }

            void Register() OVERRIDE
            {
                OnEffectSplit += AuraEffectSplitFn(spell_pal_hand_of_sacrifice_AuraScript::Split, EFFECT_0);
            }
        };

        AuraScript* GetAuraScript() const OVERRIDE
        {
            return new spell_pal_hand_of_sacrifice_AuraScript();
        }
};

<<<<<<< HEAD
// 37705 - Healing Discount
class spell_pal_item_healing_discount : public SpellScriptLoader
{
    public:
        spell_pal_item_healing_discount() : SpellScriptLoader("spell_pal_item_healing_discount") { }

        class spell_pal_item_healing_discount_AuraScript : public AuraScript
        {
            PrepareAuraScript(spell_pal_item_healing_discount_AuraScript);

            bool Validate(SpellInfo const* /*spellInfo*/) OVERRIDE
            {
                if (!sSpellMgr->GetSpellInfo(SPELL_PALADIN_ITEM_HEALING_TRANCE))
                    return false;
                return true;
            }

            void OnProc(AuraEffect const* aurEff, ProcEventInfo& /*eventInfo*/)
            {
                PreventDefaultAction();
                GetTarget()->CastSpell(GetTarget(), SPELL_PALADIN_ITEM_HEALING_TRANCE, true, NULL, aurEff);
=======
// 1038 - Hand of Salvation
class spell_pal_hand_of_salvation : public SpellScriptLoader
{
    public:
        spell_pal_hand_of_salvation() : SpellScriptLoader("spell_pal_hand_of_salvation") { }

        class spell_pal_hand_of_salvation_AuraScript : public AuraScript
        {
            PrepareAuraScript(spell_pal_hand_of_salvation_AuraScript);

            void CalculateAmount(AuraEffect const* /*aurEff*/, int32& amount, bool& /*canBeRecalculated*/)
            {
                if (Unit* caster = GetCaster())
                {
                    // Glyph of Salvation
                    if (caster->GetGUID() == GetUnitOwner()->GetGUID())
                        if (AuraEffect const* aurEff = caster->GetAuraEffect(SPELL_PALADIN_GLYPH_OF_SALVATION, EFFECT_0))
                            amount -= aurEff->GetAmount();
                }
>>>>>>> 62918e92
            }

            void Register() OVERRIDE
            {
<<<<<<< HEAD
                OnEffectProc += AuraEffectProcFn(spell_pal_item_healing_discount_AuraScript::OnProc, EFFECT_0, SPELL_AURA_PROC_TRIGGER_SPELL);
=======
                DoEffectCalcAmount += AuraEffectCalcAmountFn(spell_pal_hand_of_salvation_AuraScript::CalculateAmount, EFFECT_1, SPELL_AURA_MOD_DAMAGE_PERCENT_TAKEN);
>>>>>>> 62918e92
            }
        };

        AuraScript* GetAuraScript() const OVERRIDE
        {
<<<<<<< HEAD
            return new spell_pal_item_healing_discount_AuraScript();
        }
};

// 20473 - Holy Shock
=======
            return new spell_pal_hand_of_salvation_AuraScript();
        }
};

// -20473 - Holy Shock
>>>>>>> 62918e92
class spell_pal_holy_shock : public SpellScriptLoader
{
    public:
        spell_pal_holy_shock() : SpellScriptLoader("spell_pal_holy_shock") { }

        class spell_pal_holy_shock_SpellScript : public SpellScript
        {
            PrepareSpellScript(spell_pal_holy_shock_SpellScript);

            bool Validate(SpellInfo const* spellInfo) OVERRIDE
            {
                SpellInfo const* firstRankSpellInfo = sSpellMgr->GetSpellInfo(SPELL_PALADIN_HOLY_SHOCK_R1);
                if (!firstRankSpellInfo)
                    return false;

                // can't use other spell than holy shock due to spell_ranks dependency
                if (!spellInfo->IsRankOf(firstRankSpellInfo))
                    return false;

                uint8 rank = spellInfo->GetRank();
                if (!sSpellMgr->GetSpellWithRank(SPELL_PALADIN_HOLY_SHOCK_R1_DAMAGE, rank, true) || !sSpellMgr->GetSpellWithRank(SPELL_PALADIN_HOLY_SHOCK_R1_HEALING, rank, true))
                    return false;

                return true;
            }

            void HandleDummy(SpellEffIndex /*effIndex*/)
            {
                Unit* caster = GetCaster();
                if (Unit* unitTarget = GetHitUnit())
                {
                    uint8 rank = GetSpellInfo()->GetRank();
                    if (caster->IsFriendlyTo(unitTarget))
                        caster->CastSpell(unitTarget, sSpellMgr->GetSpellWithRank(SPELL_PALADIN_HOLY_SHOCK_R1_HEALING, rank), true);
                    else
                        caster->CastSpell(unitTarget, sSpellMgr->GetSpellWithRank(SPELL_PALADIN_HOLY_SHOCK_R1_DAMAGE, rank), true);
                }
            }

            SpellCastResult CheckCast()
            {
                Unit* caster = GetCaster();
                if (Unit* target = GetExplTargetUnit())
                {
                    if (!caster->IsFriendlyTo(target))
                    {
                        if (!caster->IsValidAttackTarget(target))
                            return SPELL_FAILED_BAD_TARGETS;

                        if (!caster->isInFront(target))
                            return SPELL_FAILED_UNIT_NOT_INFRONT;
                    }
                }
                else
                    return SPELL_FAILED_BAD_TARGETS;
                return SPELL_CAST_OK;
            }

            void Register() OVERRIDE
            {
                OnCheckCast += SpellCheckCastFn(spell_pal_holy_shock_SpellScript::CheckCast);
                OnEffectHitTarget += SpellEffectFn(spell_pal_holy_shock_SpellScript::HandleDummy, EFFECT_0, SPELL_EFFECT_DUMMY);
            }
        };

        SpellScript* GetSpellScript() const OVERRIDE
        {
            return new spell_pal_holy_shock_SpellScript();
        }
};

<<<<<<< HEAD
// 633 - Lay on Hands
=======
// Maybe this is incorrect
// These spells should always be cast on login, regardless of whether the player has the talent or not

// -20254 - Improved Concentration Aura
// -20138 - Improved Devotion Aura
//  31869 - Sanctified Retribution
// -53379 - Swift Retribution
class spell_pal_improved_aura : public SpellScriptLoader
{
    public:
        spell_pal_improved_aura(char const* name, uint32 spellId) : SpellScriptLoader(name), _spellId(spellId) { }

        class spell_pal_improved_aura_AuraScript : public AuraScript
        {
            PrepareAuraScript(spell_pal_improved_aura_AuraScript);

        public:
            spell_pal_improved_aura_AuraScript(uint32 spellId) : AuraScript(), _spellId(spellId) { }

            bool Validate(SpellInfo const* /*spellInfo*/) OVERRIDE
            {
                if (!sSpellMgr->GetSpellInfo(_spellId)
                    || !sSpellMgr->GetSpellInfo(SPELL_PALADIN_SANCTIFIED_RETRIBUTION_R1)
                    || !sSpellMgr->GetSpellInfo(SPELL_PALADIN_SWIFT_RETRIBUTION_R1))
                    return false;
                return true;
            }

            void HandleEffectApply(AuraEffect const* /*aurEff*/, AuraEffectHandleModes /*mode*/)
            {
                Unit* target = GetTarget();
                if (!target->GetOwnedAura(_spellId))
                    target->CastSpell(target, _spellId, true);
            }

            void HandleEffectRemove(AuraEffect const* /*aurEff*/, AuraEffectHandleModes /*mode*/)
            {
                uint32 spellId = GetSpellInfo()->GetFirstRankSpell()->Id;

                if ((spellId == SPELL_PALADIN_SANCTIFIED_RETRIBUTION_R1 && GetTarget()->GetAuraOfRankedSpell(SPELL_PALADIN_SWIFT_RETRIBUTION_R1))
                    || (spellId == SPELL_PALADIN_SWIFT_RETRIBUTION_R1 && GetTarget()->GetAuraOfRankedSpell(SPELL_PALADIN_SANCTIFIED_RETRIBUTION_R1)))
                    return;

                GetTarget()->RemoveOwnedAura(_spellId, GetCasterGUID());
            }

            void Register() OVERRIDE
            {
                AfterEffectApply += AuraEffectApplyFn(spell_pal_improved_aura_AuraScript::HandleEffectApply, EFFECT_FIRST_FOUND, SPELL_AURA_ADD_FLAT_MODIFIER, AURA_EFFECT_HANDLE_REAL);
                AfterEffectRemove += AuraEffectRemoveFn(spell_pal_improved_aura_AuraScript::HandleEffectRemove, EFFECT_FIRST_FOUND, SPELL_AURA_ADD_FLAT_MODIFIER, AURA_EFFECT_HANDLE_REAL);
            }

        private:
            uint32 _spellId;
        };

        AuraScript* GetAuraScript() const OVERRIDE
        {
            return new spell_pal_improved_aura_AuraScript(_spellId);
        }

    private:
        uint32 _spellId;
};

// 63510 - Improved Concentraction Aura (Area Aura)
// 63514 - Improved Devotion Aura (Area Aura)
// 63531 - Sanctified Retribution (Area Aura)
class spell_pal_improved_aura_effect : public SpellScriptLoader
{
    public:
        spell_pal_improved_aura_effect(char const* name) : SpellScriptLoader(name) { }

        class spell_pal_improved_aura_effect_AuraScript : public AuraScript
        {
            PrepareAuraScript(spell_pal_improved_aura_effect_AuraScript);

            bool CheckAreaTarget(Unit* target)
            {
                Unit::AuraApplicationMap& appliedAuras = target->GetAppliedAuras();
                for (Unit::AuraApplicationMap::iterator itr = appliedAuras.begin(); itr != appliedAuras.end(); ++itr)
                {
                    Aura const* aura = itr->second->GetBase();
                    if (aura->GetSpellInfo()->GetSpellSpecific() == SPELL_SPECIFIC_AURA && aura->GetCasterGUID() == GetCasterGUID())
                    {
                        // Not allow for Retribution Aura (prevent stacking) - Retribution Aura Overflow and Retribution Aura has same spell effects
                        if (GetSpellInfo()->Id == SPELL_PALADIN_SANCTIFIED_RETRIBUTION_AURA && aura->GetSpellInfo()->SpellIconID == PALADIN_ICON_ID_RETRIBUTION_AURA)
                            return false;
                        return true;
                    }
                }

                return false;
            }

            void Register() OVERRIDE
            {
                DoCheckAreaTarget += AuraCheckAreaTargetFn(spell_pal_improved_aura_effect_AuraScript::CheckAreaTarget);
            }
        };

        AuraScript* GetAuraScript() const OVERRIDE
        {
            return new spell_pal_improved_aura_effect_AuraScript();
        }
};

// 37705 - Healing Discount
class spell_pal_item_healing_discount : public SpellScriptLoader
{
    public:
        spell_pal_item_healing_discount() : SpellScriptLoader("spell_pal_item_healing_discount") { }

        class spell_pal_item_healing_discount_AuraScript : public AuraScript
        {
            PrepareAuraScript(spell_pal_item_healing_discount_AuraScript);

            bool Validate(SpellInfo const* /*spellInfo*/) OVERRIDE
            {
                if (!sSpellMgr->GetSpellInfo(SPELL_PALADIN_ITEM_HEALING_TRANCE))
                    return false;
                return true;
            }

            void HandleProc(AuraEffect const* aurEff, ProcEventInfo& /*eventInfo*/)
            {
                PreventDefaultAction();
                GetTarget()->CastSpell(GetTarget(), SPELL_PALADIN_ITEM_HEALING_TRANCE, true, NULL, aurEff);
            }

            void Register() OVERRIDE
            {
                OnEffectProc += AuraEffectProcFn(spell_pal_item_healing_discount_AuraScript::HandleProc, EFFECT_0, SPELL_AURA_PROC_TRIGGER_SPELL);
            }
        };

        AuraScript* GetAuraScript() const OVERRIDE
        {
            return new spell_pal_item_healing_discount_AuraScript();
        }
};

// 20425 - Judgement of Command
class spell_pal_judgement_of_command : public SpellScriptLoader
{
    public:
        spell_pal_judgement_of_command() : SpellScriptLoader("spell_pal_judgement_of_command") { }

        class spell_pal_judgement_of_command_SpellScript : public SpellScript
        {
            PrepareSpellScript(spell_pal_judgement_of_command_SpellScript);

            void HandleDummy(SpellEffIndex /*effIndex*/)
            {
                if (Unit* unitTarget = GetHitUnit())
                    if (SpellInfo const* spell_proto = sSpellMgr->GetSpellInfo(GetEffectValue()))
                        GetCaster()->CastSpell(unitTarget, spell_proto, true, NULL);
            }

            void Register() OVERRIDE
            {
                OnEffectHitTarget += SpellEffectFn(spell_pal_judgement_of_command_SpellScript::HandleDummy, EFFECT_0, SPELL_EFFECT_DUMMY);
            }
        };

        SpellScript* GetSpellScript() const OVERRIDE
        {
            return new spell_pal_judgement_of_command_SpellScript();
        }
};

// -633 - Lay on Hands
>>>>>>> 62918e92
class spell_pal_lay_on_hands : public SpellScriptLoader
{
    public:
        spell_pal_lay_on_hands() : SpellScriptLoader("spell_pal_lay_on_hands") { }

        class spell_pal_lay_on_hands_SpellScript : public SpellScript
        {
            PrepareSpellScript(spell_pal_lay_on_hands_SpellScript);

            bool Validate(SpellInfo const* /*spell*/) OVERRIDE
            {
                if (!sSpellMgr->GetSpellInfo(SPELL_PALADIN_FORBEARANCE) ||
                    !sSpellMgr->GetSpellInfo(SPELL_PALADIN_IMMUNE_SHIELD_MARKER))
                    return false;
                return true;
            }

            SpellCastResult CheckCast()
            {
                Unit* caster = GetCaster();
                if (Unit* target = GetExplTargetUnit())
                    if (caster == target)
                        if (target->HasAura(SPELL_PALADIN_FORBEARANCE) ||
                            target->HasAura(SPELL_PALADIN_IMMUNE_SHIELD_MARKER))
                        {
                            return SPELL_FAILED_TARGET_AURASTATE;
                        }

                return SPELL_CAST_OK;
            }

            void HandleScript()
            {
                Unit* caster = GetCaster();
                if (caster == GetHitUnit())
                {
                    caster->CastSpell(caster, SPELL_PALADIN_FORBEARANCE, true);
                    caster->CastSpell(caster, SPELL_PALADIN_IMMUNE_SHIELD_MARKER, true);
                }
            }

            void Register() OVERRIDE
            {
                OnCheckCast += SpellCheckCastFn(spell_pal_lay_on_hands_SpellScript::CheckCast);
                AfterHit += SpellHitFn(spell_pal_lay_on_hands_SpellScript::HandleScript);
            }
        };

        SpellScript* GetSpellScript() const OVERRIDE
        {
            return new spell_pal_lay_on_hands_SpellScript();
        }
};

// 31789 - Righteous Defense
class spell_pal_righteous_defense : public SpellScriptLoader
{
    public:
        spell_pal_righteous_defense() : SpellScriptLoader("spell_pal_righteous_defense") { }

        class spell_pal_righteous_defense_SpellScript : public SpellScript
        {
            PrepareSpellScript(spell_pal_righteous_defense_SpellScript);

            bool Validate(SpellInfo const* /*spellInfo*/) OVERRIDE
            {
                if (!sSpellMgr->GetSpellInfo(SPELL_PALADIN_RIGHTEOUS_DEFENSE_TAUNT))
                    return false;
                return true;
            }

            SpellCastResult CheckCast()
            {
                Unit* caster = GetCaster();
                if (caster->GetTypeId() != TYPEID_PLAYER)
                    return SPELL_FAILED_DONT_REPORT;

                if (Unit* target = GetExplTargetUnit())
                {
                    if (!target->IsFriendlyTo(caster) || target->getAttackers().empty())
                        return SPELL_FAILED_BAD_TARGETS;
                }
                else
                    return SPELL_FAILED_BAD_TARGETS;

                return SPELL_CAST_OK;
            }

            void HandleTriggerSpellLaunch(SpellEffIndex effIndex)
            {
                PreventHitDefaultEffect(effIndex);
            }

            void HandleTriggerSpellHit(SpellEffIndex effIndex)
            {
                PreventHitDefaultEffect(effIndex);
                if (Unit* target = GetHitUnit())
                    GetCaster()->CastSpell(target, SPELL_PALADIN_RIGHTEOUS_DEFENSE_TAUNT, true);
            }

            void Register() OVERRIDE
            {
                OnCheckCast += SpellCheckCastFn(spell_pal_righteous_defense_SpellScript::CheckCast);
                //! WORKAROUND
                //! target select will be executed in hitphase of effect 0
                //! so we must handle trigger spell also in hit phase (default execution in launch phase)
                //! see issue #3718
                OnEffectLaunchTarget += SpellEffectFn(spell_pal_righteous_defense_SpellScript::HandleTriggerSpellLaunch, EFFECT_1, SPELL_EFFECT_TRIGGER_SPELL);
                OnEffectHitTarget += SpellEffectFn(spell_pal_righteous_defense_SpellScript::HandleTriggerSpellHit, EFFECT_1, SPELL_EFFECT_TRIGGER_SPELL);
            }
        };

        SpellScript* GetSpellScript() const OVERRIDE
        {
            return new spell_pal_righteous_defense_SpellScript();
        }
};

// 85285 - Sacred Shield
class spell_pal_sacred_shield : public SpellScriptLoader
{
    public:
        spell_pal_sacred_shield() : SpellScriptLoader("spell_pal_sacred_shield") { }

        class spell_pal_sacred_shield_SpellScript : public SpellScript
        {
            PrepareSpellScript(spell_pal_sacred_shield_SpellScript);

            SpellCastResult CheckCast()
            {
                Unit* caster = GetCaster();
                if (caster->GetTypeId() != TYPEID_PLAYER)
                    return SPELL_FAILED_DONT_REPORT;

                if (!caster->HealthBelowPct(30))
                    return SPELL_FAILED_CANT_DO_THAT_RIGHT_NOW;

                return SPELL_CAST_OK;
            }

            void Register() OVERRIDE
            {
                OnCheckCast += SpellCheckCastFn(spell_pal_sacred_shield_SpellScript::CheckCast);
            }
        };

        SpellScript* GetSpellScript() const OVERRIDE
        {
            return new spell_pal_sacred_shield_SpellScript();
        }
};

// 85256 - Templar's Verdict
/// Updated 4.3.4
class spell_pal_templar_s_verdict : public SpellScriptLoader
{
    public:
        spell_pal_templar_s_verdict() : SpellScriptLoader("spell_pal_templar_s_verdict") { }

        class spell_pal_templar_s_verdict_SpellScript : public SpellScript
        {
            PrepareSpellScript(spell_pal_templar_s_verdict_SpellScript);

            bool Validate (SpellInfo const* /*spellEntry*/)
            {
                if (!sSpellMgr->GetSpellInfo(SPELL_PALADIN_DIVINE_PURPOSE_PROC))
                    return false;

                return true;
            }

            bool Load() OVERRIDE
            {
                if (GetCaster()->GetTypeId() != TYPEID_PLAYER)
                    return false;

                if (GetCaster()->ToPlayer()->getClass() != CLASS_PALADIN)
                    return false;

                return true;
            }

            void ChangeDamage(SpellEffIndex /*effIndex*/)
            {
                Unit* caster = GetCaster();
                int32 damage = GetHitDamage();

                if (caster->HasAura(SPELL_PALADIN_DIVINE_PURPOSE_PROC))
                    damage *= 7.5;  // 7.5*30% = 225%
                else
                {
                    switch (caster->GetPower(POWER_HOLY_POWER))
                    {
                        case 0: // 1 Holy Power
                            damage = damage;
                            break;
                        case 1: // 2 Holy Power
                            damage *= 3;    // 3*30 = 90%
                            break;
                        case 2: // 3 Holy Power
                            damage *= 7.5;  // 7.5*30% = 225%
                            break;
                    }
                }

                SetHitDamage(damage);
            }

            void Register() OVERRIDE
            {
                OnEffectHitTarget += SpellEffectFn(spell_pal_templar_s_verdict_SpellScript::ChangeDamage, EFFECT_0, SPELL_EFFECT_WEAPON_PERCENT_DAMAGE);
            }
        };

        SpellScript* GetSpellScript() const OVERRIDE
        {
            return new spell_pal_templar_s_verdict_SpellScript();
        }
};

// 20154, 21084 - Seal of Righteousness - melee proc dummy (addition ${$MWS*(0.022*$AP+0.044*$SPH)} damage)
class spell_pal_seal_of_righteousness : public SpellScriptLoader
{
    public:
        spell_pal_seal_of_righteousness() : SpellScriptLoader("spell_pal_seal_of_righteousness") { }

        class spell_pal_seal_of_righteousness_AuraScript : public AuraScript
        {
            PrepareAuraScript(spell_pal_seal_of_righteousness_AuraScript);

            bool Validate(SpellInfo const* /*spellInfo*/) OVERRIDE
            {
                if (!sSpellMgr->GetSpellInfo(SPELL_PALADIN_SEAL_OF_RIGHTEOUSNESS))
                    return false;
                return true;
            }

            bool CheckProc(ProcEventInfo& eventInfo)
            {
                return eventInfo.GetProcTarget();
            }

            void HandleProc(AuraEffect const* aurEff, ProcEventInfo& eventInfo)
            {
                PreventDefaultAction();

                float ap = GetTarget()->GetTotalAttackPowerValue(BASE_ATTACK);
                int32 holy = GetTarget()->SpellBaseDamageBonusDone(SPELL_SCHOOL_MASK_HOLY);
                holy += eventInfo.GetProcTarget()->SpellBaseDamageBonusTaken(SPELL_SCHOOL_MASK_HOLY);
                int32 bp = int32((ap * 0.022f + 0.044f * holy) * GetTarget()->GetAttackTime(BASE_ATTACK) / 1000);
                GetTarget()->CastCustomSpell(SPELL_PALADIN_SEAL_OF_RIGHTEOUSNESS, SPELLVALUE_BASE_POINT0, bp, eventInfo.GetProcTarget(), true, NULL, aurEff);
            }

            void Register() OVERRIDE
            {
                DoCheckProc += AuraCheckProcFn(spell_pal_seal_of_righteousness_AuraScript::CheckProc);
                OnEffectProc += AuraEffectProcFn(spell_pal_seal_of_righteousness_AuraScript::HandleProc, EFFECT_0, SPELL_AURA_DUMMY);
            }
        };

        AuraScript* GetAuraScript() const OVERRIDE
        {
            return new spell_pal_seal_of_righteousness_AuraScript();
        }
};


void AddSC_paladin_spell_scripts()
{
<<<<<<< HEAD
    //new spell_pal_ardent_defender();
    new spell_pal_beacon_of_light();
=======
    new spell_pal_ardent_defender();
    new spell_pal_aura_mastery();
    new spell_pal_aura_mastery_immune();
>>>>>>> 62918e92
    new spell_pal_blessing_of_faith();
    new spell_pal_divine_sacrifice();
    new spell_pal_divine_storm();
    new spell_pal_divine_storm_dummy();
    new spell_pal_exorcism_and_holy_wrath_damage();
    new spell_pal_eye_for_an_eye();
    new spell_pal_hand_of_sacrifice();
<<<<<<< HEAD
    new spell_pal_item_healing_discount();
    new spell_pal_holy_shock();
=======
    new spell_pal_hand_of_salvation();
    new spell_pal_holy_shock();
    new spell_pal_improved_aura("spell_pal_improved_concentraction_aura", SPELL_PALADIN_IMPROVED_CONCENTRACTION_AURA);
    new spell_pal_improved_aura("spell_pal_improved_devotion_aura", SPELL_PALADIN_IMPROVED_DEVOTION_AURA);
    new spell_pal_improved_aura("spell_pal_sanctified_retribution", SPELL_PALADIN_SANCTIFIED_RETRIBUTION_AURA);
    new spell_pal_improved_aura("spell_pal_swift_retribution", SPELL_PALADIN_SANCTIFIED_RETRIBUTION_AURA);
    new spell_pal_improved_aura_effect("spell_pal_improved_concentraction_aura_effect");
    new spell_pal_improved_aura_effect("spell_pal_improved_devotion_aura_effect");
    new spell_pal_improved_aura_effect("spell_pal_sanctified_retribution_effect");
    new spell_pal_item_healing_discount();
    new spell_pal_judgement_of_command();
>>>>>>> 62918e92
    new spell_pal_lay_on_hands();
    new spell_pal_righteous_defense();
    new spell_pal_sacred_shield();
    new spell_pal_templar_s_verdict();
    new spell_pal_seal_of_righteousness();
}<|MERGE_RESOLUTION|>--- conflicted
+++ resolved
@@ -29,12 +29,14 @@
 
 enum PaladinSpells
 {
+    SPELL_PALADIN_AURA_MASTERY_IMMUNE            = 64364,
     SPELL_PALADIN_BEACON_OF_LIGHT_MARKER         = 53563,
     SPELL_PALADIN_BEACON_OF_LIGHT_HEAL           = 53652,
     SPELL_PALADIN_BLESSING_OF_LOWER_CITY_DRUID   = 37878,
     SPELL_PALADIN_BLESSING_OF_LOWER_CITY_PALADIN = 37879,
     SPELL_PALADIN_BLESSING_OF_LOWER_CITY_PRIEST  = 37880,
     SPELL_PALADIN_BLESSING_OF_LOWER_CITY_SHAMAN  = 37881,
+    SPELL_PALADIN_CONCENTRACTION_AURA            = 19746,
     SPELL_PALADIN_DIVINE_PURPOSE_PROC            = 90174,
     SPELL_PALADIN_DIVINE_SACRIFICE               = 64205,
     SPELL_PALADIN_DIVINE_STORM                   = 53385,
@@ -50,40 +52,28 @@
     SPELL_PALADIN_HOLY_SHOCK_R1_DAMAGE           = 25912,
     SPELL_PALADIN_HOLY_SHOCK_R1_HEALING          = 25914,
     SPELL_PALADIN_IMMUNE_SHIELD_MARKER           = 61988,
+    SPELL_PALADIN_IMPROVED_CONCENTRACTION_AURA   = 63510,
+    SPELL_PALADIN_IMPROVED_DEVOTION_AURA         = 63514,
     SPELL_PALADIN_ITEM_HEALING_TRANCE            = 37706,
     SPELL_PALADIN_RIGHTEOUS_DEFENSE_TAUNT        = 31790,
-    SPELL_PALADIN_SEAL_OF_RIGHTEOUSNESS          = 25742
-};
-
-<<<<<<< HEAD
+    SPELL_PALADIN_SANCTIFIED_RETRIBUTION_AURA    = 63531,
+    SPELL_PALADIN_SANCTIFIED_RETRIBUTION_R1      = 31869,
+    SPELL_PALADIN_SEAL_OF_RIGHTEOUSNESS          = 25742,
+    SPELL_PALADIN_SWIFT_RETRIBUTION_R1           = 53379
+};
+
 enum MiscSpells
 {
     SPELL_GENERIC_ARENA_DAMPENING                = 74410,
     SPELL_GENERIC_BATTLEGROUND_DAMPENING         = 74411
 };
+
+enum PaladinSpellIcons
+{
+    PALADIN_ICON_ID_RETRIBUTION_AURA             = 555
+};
+
 /*
-=======
-    SPELL_PALADIN_SEAL_OF_RIGHTEOUSNESS          = 25742,
-
-    SPELL_PALADIN_CONCENTRACTION_AURA            = 19746,
-    SPELL_PALADIN_SANCTIFIED_RETRIBUTION_R1      = 31869,
-    SPELL_PALADIN_SWIFT_RETRIBUTION_R1           = 53379,
-
-    SPELL_PALADIN_IMPROVED_CONCENTRACTION_AURA   = 63510,
-    SPELL_PALADIN_IMPROVED_DEVOTION_AURA         = 63514,
-    SPELL_PALADIN_SANCTIFIED_RETRIBUTION_AURA    = 63531,
-    SPELL_PALADIN_AURA_MASTERY_IMMUNE            = 64364,
-
-    SPELL_GENERIC_ARENA_DAMPENING                = 74410,
-    SPELL_GENERIC_BATTLEGROUND_DAMPENING         = 74411
-};
-
-enum PaladinSpellIcons
-{
-    PALADIN_ICON_ID_RETRIBUTION_AURA             = 555
-};
-
->>>>>>> 62918e92
 // 31850 - Ardent Defender
 class spell_pal_ardent_defender : public SpellScriptLoader
 {
@@ -159,9 +149,7 @@
             return new spell_pal_ardent_defender_AuraScript();
         }
 };
-<<<<<<< HEAD
 */
-=======
 
 // 31821 - Aura Mastery
 class spell_pal_aura_mastery : public SpellScriptLoader
@@ -237,7 +225,6 @@
         }
 };
 
->>>>>>> 62918e92
 // 37877 - Blessing of Faith
 class spell_pal_blessing_of_faith : public SpellScriptLoader
 {
@@ -616,29 +603,6 @@
         }
 };
 
-<<<<<<< HEAD
-// 37705 - Healing Discount
-class spell_pal_item_healing_discount : public SpellScriptLoader
-{
-    public:
-        spell_pal_item_healing_discount() : SpellScriptLoader("spell_pal_item_healing_discount") { }
-
-        class spell_pal_item_healing_discount_AuraScript : public AuraScript
-        {
-            PrepareAuraScript(spell_pal_item_healing_discount_AuraScript);
-
-            bool Validate(SpellInfo const* /*spellInfo*/) OVERRIDE
-            {
-                if (!sSpellMgr->GetSpellInfo(SPELL_PALADIN_ITEM_HEALING_TRANCE))
-                    return false;
-                return true;
-            }
-
-            void OnProc(AuraEffect const* aurEff, ProcEventInfo& /*eventInfo*/)
-            {
-                PreventDefaultAction();
-                GetTarget()->CastSpell(GetTarget(), SPELL_PALADIN_ITEM_HEALING_TRANCE, true, NULL, aurEff);
-=======
 // 1038 - Hand of Salvation
 class spell_pal_hand_of_salvation : public SpellScriptLoader
 {
@@ -658,34 +622,21 @@
                         if (AuraEffect const* aurEff = caster->GetAuraEffect(SPELL_PALADIN_GLYPH_OF_SALVATION, EFFECT_0))
                             amount -= aurEff->GetAmount();
                 }
->>>>>>> 62918e92
-            }
-
-            void Register() OVERRIDE
-            {
-<<<<<<< HEAD
-                OnEffectProc += AuraEffectProcFn(spell_pal_item_healing_discount_AuraScript::OnProc, EFFECT_0, SPELL_AURA_PROC_TRIGGER_SPELL);
-=======
+            }
+
+            void Register() OVERRIDE
+            {
                 DoEffectCalcAmount += AuraEffectCalcAmountFn(spell_pal_hand_of_salvation_AuraScript::CalculateAmount, EFFECT_1, SPELL_AURA_MOD_DAMAGE_PERCENT_TAKEN);
->>>>>>> 62918e92
-            }
-        };
-
-        AuraScript* GetAuraScript() const OVERRIDE
-        {
-<<<<<<< HEAD
-            return new spell_pal_item_healing_discount_AuraScript();
+            }
+        };
+
+        AuraScript* GetAuraScript() const OVERRIDE
+        {
+            return new spell_pal_hand_of_salvation_AuraScript();
         }
 };
 
 // 20473 - Holy Shock
-=======
-            return new spell_pal_hand_of_salvation_AuraScript();
-        }
-};
-
-// -20473 - Holy Shock
->>>>>>> 62918e92
 class spell_pal_holy_shock : public SpellScriptLoader
 {
     public:
@@ -757,9 +708,6 @@
         }
 };
 
-<<<<<<< HEAD
-// 633 - Lay on Hands
-=======
 // Maybe this is incorrect
 // These spells should always be cast on login, regardless of whether the player has the talent or not
 
@@ -931,8 +879,7 @@
         }
 };
 
-// -633 - Lay on Hands
->>>>>>> 62918e92
+// 633 - Lay on Hands
 class spell_pal_lay_on_hands : public SpellScriptLoader
 {
     public:
@@ -1202,14 +1149,10 @@
 
 void AddSC_paladin_spell_scripts()
 {
-<<<<<<< HEAD
     //new spell_pal_ardent_defender();
-    new spell_pal_beacon_of_light();
-=======
-    new spell_pal_ardent_defender();
     new spell_pal_aura_mastery();
     new spell_pal_aura_mastery_immune();
->>>>>>> 62918e92
+    new spell_pal_beacon_of_light();
     new spell_pal_blessing_of_faith();
     new spell_pal_divine_sacrifice();
     new spell_pal_divine_storm();
@@ -1217,10 +1160,6 @@
     new spell_pal_exorcism_and_holy_wrath_damage();
     new spell_pal_eye_for_an_eye();
     new spell_pal_hand_of_sacrifice();
-<<<<<<< HEAD
-    new spell_pal_item_healing_discount();
-    new spell_pal_holy_shock();
-=======
     new spell_pal_hand_of_salvation();
     new spell_pal_holy_shock();
     new spell_pal_improved_aura("spell_pal_improved_concentraction_aura", SPELL_PALADIN_IMPROVED_CONCENTRACTION_AURA);
@@ -1232,7 +1171,6 @@
     new spell_pal_improved_aura_effect("spell_pal_sanctified_retribution_effect");
     new spell_pal_item_healing_discount();
     new spell_pal_judgement_of_command();
->>>>>>> 62918e92
     new spell_pal_lay_on_hands();
     new spell_pal_righteous_defense();
     new spell_pal_sacred_shield();
