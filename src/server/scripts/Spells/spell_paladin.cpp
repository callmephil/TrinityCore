--- conflicted
+++ resolved
@@ -46,22 +46,6 @@
     SPELL_PALADIN_EYE_FOR_AN_EYE_RANK_1          = 9799,
     SPELL_PALADIN_EYE_FOR_AN_EYE_DAMAGE          = 25997,
     SPELL_PALADIN_FORBEARANCE                    = 25771,
-<<<<<<< HEAD
-=======
-    SPELL_PALADIN_AVENGING_WRATH_MARKER          = 61987,
-    SPELL_PALADIN_IMMUNE_SHIELD_MARKER           = 61988,
-
-    SPELL_PALADIN_HAND_OF_SACRIFICE              = 6940,
-    SPELL_PALADIN_DIVINE_SACRIFICE               = 64205,
-
-    SPELL_PALADIN_ITEM_HEALING_TRANCE            = 37706,
-
-    SPELL_PALADIN_JUDGEMENT_DAMAGE               = 54158,
-    SPELL_PALADIN_JUDGEMENT_OF_JUSTICE           = 20184,
-    SPELL_PALADIN_JUDGEMENT_OF_LIGHT             = 20185,
-    SPELL_PALADIN_JUDGEMENT_OF_WISDOM            = 20186,
-
->>>>>>> 0d5c10d6
     SPELL_PALADIN_GLYPH_OF_SALVATION             = 63225,
     SPELL_PALADIN_HAND_OF_SACRIFICE              = 6940,
     SPELL_PALADIN_HOLY_LIGHT                     = 635,
@@ -72,6 +56,10 @@
     SPELL_PALADIN_IMPROVED_CONCENTRACTION_AURA   = 63510,
     SPELL_PALADIN_IMPROVED_DEVOTION_AURA         = 63514,
     SPELL_PALADIN_ITEM_HEALING_TRANCE            = 37706,
+    SPELL_PALADIN_JUDGEMENT_DAMAGE               = 54158,
+    SPELL_PALADIN_JUDGEMENT_OF_JUSTICE           = 20184,
+    SPELL_PALADIN_JUDGEMENT_OF_LIGHT             = 20185,
+    SPELL_PALADIN_JUDGEMENT_OF_WISDOM            = 20186,
     SPELL_PALADIN_RIGHTEOUS_DEFENSE_TAUNT        = 31790,
     SPELL_PALADIN_SANCTIFIED_RETRIBUTION_AURA    = 63531,
     SPELL_PALADIN_SANCTIFIED_RETRIBUTION_R1      = 31869,
@@ -842,9 +830,6 @@
         }
 };
 
-<<<<<<< HEAD
-// 633 - Lay on Hands
-=======
 // 53407 - Judgement of Justice
 // 20271 - Judgement of Light
 // 53408 - Judgement of Wisdom
@@ -935,8 +920,7 @@
         }
 };
 
-// -633 - Lay on Hands
->>>>>>> 0d5c10d6
+// 633 - Lay on Hands
 class spell_pal_lay_on_hands : public SpellScriptLoader
 {
     public:
@@ -1224,13 +1208,10 @@
     new spell_pal_improved_aura_effect("spell_pal_improved_devotion_aura_effect");
     new spell_pal_improved_aura_effect("spell_pal_sanctified_retribution_effect");
     new spell_pal_item_healing_discount();
-<<<<<<< HEAD
-=======
     new spell_pal_judgement("spell_pal_judgement_of_justice", SPELL_PALADIN_JUDGEMENT_OF_JUSTICE);
     new spell_pal_judgement("spell_pal_judgement_of_light", SPELL_PALADIN_JUDGEMENT_OF_LIGHT);
     new spell_pal_judgement("spell_pal_judgement_of_wisdom", SPELL_PALADIN_JUDGEMENT_OF_WISDOM);
     new spell_pal_judgement_of_command();
->>>>>>> 0d5c10d6
     new spell_pal_lay_on_hands();
     new spell_pal_righteous_defense();
     new spell_pal_sacred_shield();
