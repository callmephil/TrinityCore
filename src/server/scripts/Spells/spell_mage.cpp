/*
 * Copyright (C) 2008-2018 TrinityCore <https://www.trinitycore.org/>
 *
 * This program is free software; you can redistribute it and/or modify it
 * under the terms of the GNU General Public License as published by the
 * Free Software Foundation; either version 2 of the License, or (at your
 * option) any later version.
 *
 * This program is distributed in the hope that it will be useful, but WITHOUT
 * ANY WARRANTY; without even the implied warranty of MERCHANTABILITY or
 * FITNESS FOR A PARTICULAR PURPOSE. See the GNU General Public License for
 * more details.
 *
 * You should have received a copy of the GNU General Public License along
 * with this program. If not, see <http://www.gnu.org/licenses/>.
 */

/*
 * Scripts for spells with SPELLFAMILY_MAGE and SPELLFAMILY_GENERIC spells used by mage players.
 * Ordered alphabetically using scriptname.
 * Scriptnames of files in this file should be prefixed with "spell_mage_".
 */

#include "ScriptMgr.h"
#include "GridNotifiers.h"
#include "Pet.h"
#include "Player.h"
#include "SpellAuraEffects.h"
#include "SpellHistory.h"
#include "SpellMgr.h"
#include "SpellScript.h"

enum MageSpells
{
    SPELL_MAGE_ARCANE_POTENCY_RANK_1             = 31571,
    SPELL_MAGE_ARCANE_POTENCY_RANK_2             = 31572,
    SPELL_MAGE_ARCANE_POTENCY_TRIGGER_RANK_1     = 57529,
    SPELL_MAGE_ARCANE_POTENCY_TRIGGER_RANK_2     = 57531,

    SPELL_MAGE_ARCANE_BLAST                      = 30451,
    SPELL_MAGE_ARCANE_MISSILES                   = 5143,
    SPELL_MAGE_ARCANE_MISSILES_DAMAGE            = 7268,
    SPELL_MAGE_ARCANE_MISSILES_AURASTATE         = 79808,

    SPELL_MAGE_BLAZING_SPEED                     = 31643,
    SPELL_MAGE_BURNOUT                           = 29077,
    SPELL_MAGE_COLD_SNAP                         = 11958,
    SPELL_MAGE_EARLY_FROST_R1                    = 83049,
    SPELL_MAGE_EARLY_FROST_R2                    = 83050,
    SPELL_MAGE_EARLY_FROST_TRIGGERED_R1          = 83162,
    SPELL_MAGE_EARLY_FROST_TRIGGERED_R2          = 83239,
    SPELL_MAGE_EARLY_FROST_VISUAL                = 94315,
    SPELL_MAGE_FIREBALL                          = 133,
    SPELL_MAGE_FIRE_BLAST                        = 2136,
    SPELL_MAGE_FOCUS_MAGIC_PROC                  = 54648,
    SPELL_MAGE_FROST_NOVA                        = 122,
    SPELL_MAGE_FROST_WARDING_R1                  = 11189,
    SPELL_MAGE_FROST_WARDING_TRIGGERED           = 57776,

    SPELL_MAGE_FLAME_ORB_DUMMY                   = 82731,
    SPELL_MAGE_FLAME_ORB_SUMMON                  = 84765,
    SPELL_MAGE_FLAME_ORB_AOE                     = 82734,
    SPELL_MAGE_FLAME_ORB_BEAM_DUMMY              = 86719,
    SPELL_MAGE_FLAME_ORB_DAMAGE                  = 82739,
    SPELL_MAGE_FLAME_ORB_SELF_SNARE              = 82736,
    SPELL_MAGE_FROSTFIRE_BOLT                    = 44614,
    SPELL_MAGE_FROSTFIRE_ORB_DUMMY               = 92283,
    SPELL_MAGE_FROSTFIRE_ORB_SUMMON              = 84714,
    SPELL_MAGE_FROSTFIRE_ORB_AOE                 = 84718,

    SPELL_MAGE_FROSTFIRE_ORB_DAMAGE              = 95969,
    SPELL_MAGE_FROSTFIRE_ORB_DAMAGE_SLOW         = 84721,

    SPELL_MAGE_FROSTFIRE_BOLT_CHILL_EFFECT       = 44614,

    SPELL_MAGE_HOT_STREAK                        = 44445,
    SPELL_MAGE_HOT_STREAK_TRIGGERED              = 48108,
    SPELL_MAGE_IMPROVED_HOT_STREAK_R1            = 44446,
    SPELL_MAGE_IMPROVED_HOT_STREAK_R2            = 44448,
    SPELL_MAGE_IMPROVED_POLYMORPH_RANK_1         = 11210,
    SPELL_MAGE_IMPROVED_POLYMORPH_STUN_RANK_1    = 83046,
    SPELL_MAGE_IMPROVED_POLYMORPH_MARKER         = 87515,
    SPELL_MAGE_INCANTERS_ABSORBTION_TRIGGERED    = 44413,
    SPELL_MAGE_INCANTERS_ABSORBTION_KNOCKBACK    = 86261,
    SPELL_MAGE_IGNITE                            = 12654,
    SPELL_MAGE_MASTER_OF_ELEMENTS_ENERGIZE       = 29077,
    SPELL_MAGE_PERMAFROST                        = 91394,
    SPELL_MAGE_PYROBLAST                         = 11366,
    SPELL_MAGE_SCORCH                            = 2948,
    SPELL_MAGE_SLOW                              = 31589,
    SPELL_MAGE_SQUIRREL_FORM                     = 32813,
    SPELL_MAGE_GIRAFFE_FORM                      = 32816,
    SPELL_MAGE_SERPENT_FORM                      = 32817,
    SPELL_MAGE_DRAGONHAWK_FORM                   = 32818,
    SPELL_MAGE_WORGEN_FORM                       = 32819,
    SPELL_MAGE_SHEEP_FORM                        = 32820,
    SPELL_MAGE_GLYPH_OF_ETERNAL_WATER            = 70937,
    SPELL_MAGE_SHATTERED_BARRIER                 = 55080,
    SPELL_MAGE_SUMMON_WATER_ELEMENTAL_PERMANENT  = 70908,
    SPELL_MAGE_SUMMON_WATER_ELEMENTAL_TEMPORARY  = 70907,
    SPELL_MAGE_GLYPH_OF_BLAST_WAVE               = 62126,

    SPELL_MAGE_FLAMESTRIKE                       = 2120,

    SPELL_MAGE_CHILLED_R1                        = 12484,
    SPELL_MAGE_CHILLED_R2                        = 12485,

    SPELL_MAGE_CONE_OF_COLD_AURA_R1              = 11190,
    SPELL_MAGE_CONE_OF_COLD_AURA_R2              = 12489,
    SPELL_MAGE_CONE_OF_COLD_TRIGGER_R1           = 83301,
    SPELL_MAGE_CONE_OF_COLD_TRIGGER_R2           = 83302,

    SPELL_MAGE_SHATTERED_BARRIER_R1              = 44745,
    SPELL_MAGE_SHATTERED_BARRIER_R2              = 54787,
    SPELL_MAGE_SHATTERED_BARRIER_FREEZE_R1       = 55080,
    SPELL_MAGE_SHATTERED_BARRIER_FREEZE_R2       = 83073,

    SPELL_MAGE_IMPROVED_MANA_GEM_TRIGGERED       = 83098,

    SPELL_MAGE_RING_OF_FROST_SUMMON              = 82676,
    SPELL_MAGE_RING_OF_FROST_FREEZE              = 82691,
    SPELL_MAGE_RING_OF_FROST_DUMMY               = 91264,

    SPELL_MAGE_FINGERS_OF_FROST                  = 44544,
    SPELL_MAGE_TEMPORAL_DISPLACEMENT             = 80354,
};

enum MageIcons
{
    ICON_MAGE_SHATTER                            = 976,
    ICON_MAGE_IMPROVED_FLAMESTRIKE               = 37,
    ICON_MAGE_IMPROVED_FREEZE                    = 94,
    ICON_MAGE_INCANTER_S_ABSORPTION              = 2941,
    ICON_MAGE_IMPROVED_MANA_GEM                  = 1036,
    ICON_MAGE_EARLY_FROST_SKILL                  = 189,
    ICON_MAGE_EARLY_FROST                        = 2114,
    SPELL_ICON_MAGE_LIVING_BOMB                  = 3000
};

enum MiscSpells
{
    SPELL_HUNTER_INSANITY                        = 95809,
    SPELL_PRIEST_SHADOW_WORD_DEATH               = 32409,
    SPELL_SHAMAN_EXHAUSTION                      = 57723,
    SPELL_SHAMAN_SATED                           = 57724
};

// -31571 - Arcane Potency
class spell_mage_arcane_potency : public SpellScriptLoader
{
    public:
        spell_mage_arcane_potency () : SpellScriptLoader("spell_mage_arcane_potency") { }

        class spell_mage_arcane_potency_AuraScript : public AuraScript
        {
            PrepareAuraScript(spell_mage_arcane_potency_AuraScript);

            bool Validate(SpellInfo const* /*spellInfo*/) override
            {
                return ValidateSpellInfo(
                {
                    SPELL_MAGE_ARCANE_POTENCY_RANK_1,
                    SPELL_MAGE_ARCANE_POTENCY_RANK_2,
                    SPELL_MAGE_ARCANE_POTENCY_TRIGGER_RANK_1,
                    SPELL_MAGE_ARCANE_POTENCY_TRIGGER_RANK_2
                });
            }

            void HandleProc(AuraEffect const* aurEff, ProcEventInfo& /*eventInfo*/)
            {
                PreventDefaultAction();
                uint32 spellId = 0;

                if (GetSpellInfo()->Id == SPELL_MAGE_ARCANE_POTENCY_RANK_1)
                    spellId = SPELL_MAGE_ARCANE_POTENCY_TRIGGER_RANK_1;
                else if (GetSpellInfo()->Id == SPELL_MAGE_ARCANE_POTENCY_RANK_2)
                    spellId = SPELL_MAGE_ARCANE_POTENCY_TRIGGER_RANK_2;
                if (!spellId)
                    return;

                GetTarget()->CastSpell(GetTarget(), spellId, true, nullptr, aurEff);

            }

            void Register() override
            {
                OnEffectProc += AuraEffectProcFn(spell_mage_arcane_potency_AuraScript::HandleProc, EFFECT_0, SPELL_AURA_DUMMY);
            }
        };

        AuraScript* GetAuraScript() const override
        {
            return new spell_mage_arcane_potency_AuraScript();
        }
};

enum MageSpellIcons
{
    SPELL_ICON_MAGE_SHATTERED_BARRIER = 2945
};

// 11113 - Blast Wave
class spell_mage_blast_wave : public SpellScriptLoader
{
    public:
        spell_mage_blast_wave() : SpellScriptLoader("spell_mage_blast_wave") { }

        class spell_mage_blast_wave_SpellScript : public SpellScript
        {
            PrepareSpellScript(spell_mage_blast_wave_SpellScript);

            bool Validate(SpellInfo const* /*spellInfo*/) override
            {
                return ValidateSpellInfo({ SPELL_MAGE_FLAMESTRIKE });
            }

            void CountTargets(std::list<WorldObject*>& targetList)
            {
                _targetCount = targetList.size();
            }

            void HandleImprovedFlamestrike()
            {
                if (_targetCount >= 2)
                    if (AuraEffect* aurEff = GetCaster()->GetAuraEffect(SPELL_AURA_DUMMY, SPELLFAMILY_MAGE, ICON_MAGE_IMPROVED_FLAMESTRIKE, EFFECT_0))
                        if (roll_chance_i(aurEff->GetAmount()))
                        {
                            float x, y, z;
                            WorldLocation const* loc = GetExplTargetDest();
                            if (!loc)
                                return;

                            loc->GetPosition(x, y, z);
                            GetCaster()->CastSpell(x, y, z, SPELL_MAGE_FLAMESTRIKE, true);
                        }
            }

            void Register() override
            {
                OnObjectAreaTargetSelect += SpellObjectAreaTargetSelectFn(spell_mage_blast_wave_SpellScript::CountTargets, EFFECT_0, TARGET_UNIT_DEST_AREA_ENEMY);
                AfterCast += SpellCastFn(spell_mage_blast_wave_SpellScript::HandleImprovedFlamestrike);
            }

            uint32 _targetCount = 0;
        };

        SpellScript* GetSpellScript() const override
        {
            return new spell_mage_blast_wave_SpellScript();
        }
};

// -31641 - Blazing Speed
class spell_mage_blazing_speed : public SpellScriptLoader
{
    public:
        spell_mage_blazing_speed() : SpellScriptLoader("spell_mage_blazing_speed") { }

        class spell_mage_blazing_speed_AuraScript : public AuraScript
        {
            PrepareAuraScript(spell_mage_blazing_speed_AuraScript);

            bool Validate(SpellInfo const* /*spellInfo*/) override
            {
                return ValidateSpellInfo({ SPELL_MAGE_BLAZING_SPEED });
            }

            void OnProc(AuraEffect const* aurEff, ProcEventInfo& /*eventInfo*/)
            {
                PreventDefaultAction();
                GetTarget()->CastSpell(GetTarget(), SPELL_MAGE_BLAZING_SPEED, true, nullptr, aurEff);
            }

            void Register() override
            {
                OnEffectProc += AuraEffectProcFn(spell_mage_blazing_speed_AuraScript::OnProc, EFFECT_0, SPELL_AURA_PROC_TRIGGER_SPELL);
            }
        };

        AuraScript* GetAuraScript() const override
        {
            return new spell_mage_blazing_speed_AuraScript();
        }
};

// 42208 - Blizzard
/// Updated 4.3.4
class spell_mage_blizzard : public SpellScriptLoader
{
   public:
       spell_mage_blizzard() : SpellScriptLoader("spell_mage_blizzard") { }

       class spell_mage_blizzard_SpellScript : public SpellScript
       {
           PrepareSpellScript(spell_mage_blizzard_SpellScript);

           bool Validate(SpellInfo const* /*spellInfo*/) override
           {
               return ValidateSpellInfo(
                {
                    SPELL_MAGE_CHILLED_R1,
                    SPELL_MAGE_CHILLED_R2
                });
           }

           void AddChillEffect(SpellEffIndex /*effIndex*/)
           {
               Unit* caster = GetCaster();
               if (Unit* unitTarget = GetHitUnit())
               {
                   if (caster->IsScriptOverriden(GetSpellInfo(), 836))
                       caster->CastSpell(unitTarget, SPELL_MAGE_CHILLED_R1, true);
                   else if (caster->IsScriptOverriden(GetSpellInfo(), 988))
                       caster->CastSpell(unitTarget, SPELL_MAGE_CHILLED_R2, true);
               }
           }

           void Register() override
           {
               OnEffectHitTarget += SpellEffectFn(spell_mage_blizzard_SpellScript::AddChillEffect, EFFECT_0, SPELL_EFFECT_SCHOOL_DAMAGE);
           }
       };

       SpellScript* GetSpellScript() const override
       {
           return new spell_mage_blizzard_SpellScript();
       }
};

// 11958 - Cold Snap
class spell_mage_cold_snap : public SpellScriptLoader
{
    public:
        spell_mage_cold_snap() : SpellScriptLoader("spell_mage_cold_snap") { }

        class spell_mage_cold_snap_SpellScript : public SpellScript
        {
            PrepareSpellScript(spell_mage_cold_snap_SpellScript);

            bool Load() override
            {
                return GetCaster()->GetTypeId() == TYPEID_PLAYER;
            }

            void HandleDummy(SpellEffIndex /*effIndex*/)
            {
                GetCaster()->GetSpellHistory()->ResetCooldowns([](SpellHistory::CooldownStorageType::iterator itr) -> bool
                {
                    SpellInfo const* spellInfo = sSpellMgr->AssertSpellInfo(itr->first);
                    return spellInfo->SpellFamilyName == SPELLFAMILY_MAGE && (spellInfo->GetSchoolMask() & SPELL_SCHOOL_MASK_FROST) &&
                        spellInfo->Id != SPELL_MAGE_COLD_SNAP && spellInfo->GetRecoveryTime() > 0;
                }, true);
            }

            void Register() override
            {
                OnEffectHit += SpellEffectFn(spell_mage_cold_snap_SpellScript::HandleDummy, EFFECT_0, SPELL_EFFECT_DUMMY);
            }
        };

        SpellScript* GetSpellScript() const override
        {
            return new spell_mage_cold_snap_SpellScript();
        }
};

// 120 - Cone of Cold
/// Updated 4.3.4
class spell_mage_cone_of_cold : public SpellScriptLoader
{
    public:
        spell_mage_cone_of_cold() : SpellScriptLoader("spell_mage_cone_of_cold") { }

        class spell_mage_cone_of_cold_SpellScript : public SpellScript
        {
            PrepareSpellScript(spell_mage_cone_of_cold_SpellScript);

            void HandleConeOfColdScript(SpellEffIndex /*effIndex*/)
            {
                Unit* caster = GetCaster();
                if (Unit* unitTarget = GetHitUnit())
                {
                    if (caster->HasAura(SPELL_MAGE_CONE_OF_COLD_AURA_R1)) // Improved Cone of Cold Rank 1
                        unitTarget->CastSpell(unitTarget, SPELL_MAGE_CONE_OF_COLD_TRIGGER_R1, true);
                    else if (caster->HasAura(SPELL_MAGE_CONE_OF_COLD_AURA_R2)) // Improved Cone of Cold Rank 2
                        unitTarget->CastSpell(unitTarget, SPELL_MAGE_CONE_OF_COLD_TRIGGER_R2, true);
                }
            }

            void Register() override
            {
                OnEffectHitTarget += SpellEffectFn(spell_mage_cone_of_cold_SpellScript::HandleConeOfColdScript, EFFECT_0, SPELL_EFFECT_APPLY_AURA);
            }
        };

        SpellScript* GetSpellScript() const override
        {
            return new spell_mage_cone_of_cold_SpellScript();
        }
};

// 42955 Conjure Refreshment
/// Updated 4.3.4
struct ConjureRefreshmentData
{
    uint32 minLevel;
    uint32 maxLevel;
    uint32 spellId;
};

ConjureRefreshmentData const _conjureData[] =
{
    { 33, 43, 92739 },
    { 44, 53, 92799 },
    { 54, 63, 92802 },
    { 64, 73, 92805 },
    { 74, 79, 74625 },
    { 80, 84, 92822 },
    { 85, 85, 92727 }
};
uint8 const MAX_CONJURE_REFRESHMENT_SPELLS = std::extent<decltype(_conjureData)>::value;

// 42955 - Conjure Refreshment
class spell_mage_conjure_refreshment : public SpellScriptLoader
{
    public:
        spell_mage_conjure_refreshment() : SpellScriptLoader("spell_mage_conjure_refreshment") { }

        class spell_mage_conjure_refreshment_SpellScript : public SpellScript
        {
            PrepareSpellScript(spell_mage_conjure_refreshment_SpellScript);

            bool Validate(SpellInfo const* /*spellInfo*/) override
            {
                for (uint8 i = 0; i < MAX_CONJURE_REFRESHMENT_SPELLS; ++i)
                    if (!ValidateSpellInfo({ _conjureData[i].spellId }))
                        return false;
                return true;
            }

            bool Load() override
            {
                if (GetCaster()->GetTypeId() != TYPEID_PLAYER)
                    return false;
                return true;
            }

            void HandleDummy(SpellEffIndex /*effIndex*/)
            {
                uint8 level = GetHitUnit()->getLevel();
                for (uint8 i = 0; i < MAX_CONJURE_REFRESHMENT_SPELLS; ++i)
                {
                    ConjureRefreshmentData const& spellData = _conjureData[i];
                    if (level < spellData.minLevel || level > spellData.maxLevel)
                        continue;
                    GetHitUnit()->CastSpell(GetHitUnit(), spellData.spellId);
                    break;
                }
            }

            void Register() override
            {
                OnEffectHitTarget += SpellEffectFn(spell_mage_conjure_refreshment_SpellScript::HandleDummy, EFFECT_0, SPELL_EFFECT_DUMMY);
            }
        };

        SpellScript* GetSpellScript() const override
        {
            return new spell_mage_conjure_refreshment_SpellScript();
        }
};

// -31661 - Dragon's Breath
class spell_mage_dragon_breath : public AuraScript
{
    PrepareAuraScript(spell_mage_dragon_breath);

    bool CheckProc(ProcEventInfo& eventInfo)
    {
        // Dont proc with Living Bomb explosion
        SpellInfo const* spellInfo = eventInfo.GetSpellInfo();
        if (spellInfo && spellInfo->SpellIconID == SPELL_ICON_MAGE_LIVING_BOMB && spellInfo->SpellFamilyName == SPELLFAMILY_MAGE)
            return false;
        return true;
    }

    void Register() override
    {
        DoCheckProc += AuraCheckProcFn(spell_mage_dragon_breath::CheckProc);
    }
};

// 543  - Fire War
class spell_mage_fire_frost_ward : public SpellScriptLoader
{
    public:
        spell_mage_fire_frost_ward() : SpellScriptLoader("spell_mage_fire_frost_ward") { }

        class spell_mage_fire_frost_ward_AuraScript : public AuraScript
        {
            PrepareAuraScript(spell_mage_fire_frost_ward_AuraScript);

            bool Validate(SpellInfo const* /*spellInfo*/) override
            {
                return ValidateSpellInfo({ SPELL_MAGE_FROST_WARDING_TRIGGERED, SPELL_MAGE_FROST_WARDING_R1 });
            }

            void CalculateAmount(AuraEffect const* /*aurEff*/, int32& amount, bool& canBeRecalculated)
            {
                canBeRecalculated = false;
                if (Unit* caster = GetCaster())
                {
                    // +80.68% from sp bonus
                    float bonus = 0.8068f;

                    bonus *= caster->SpellBaseHealingBonusDone(GetSpellInfo()->GetSchoolMask());

                    amount += int32(bonus);
                }
            }

            void Absorb(AuraEffect* aurEff, DamageInfo& dmgInfo, uint32& absorbAmount)
            {
                Unit* target = GetTarget();
                if (AuraEffect* talentAurEff = target->GetAuraEffectOfRankedSpell(SPELL_MAGE_FROST_WARDING_R1, EFFECT_0))
                {
                    int32 chance = talentAurEff->GetSpellInfo()->Effects[EFFECT_1].CalcValue(); // SPELL_EFFECT_DUMMY with NO_TARGET

                    if (roll_chance_i(chance))
                    {
                        int32 bp = dmgInfo.GetDamage();
                        dmgInfo.AbsorbDamage(bp);
                        target->CastCustomSpell(target, SPELL_MAGE_FROST_WARDING_TRIGGERED, &bp, nullptr, nullptr, true, nullptr, aurEff);
                        absorbAmount = 0;
                        PreventDefaultAction();
                    }
                }
            }

            void Register() override
            {
                DoEffectCalcAmount += AuraEffectCalcAmountFn(spell_mage_fire_frost_ward_AuraScript::CalculateAmount, EFFECT_0, SPELL_AURA_SCHOOL_ABSORB);
                OnEffectAbsorb += AuraEffectAbsorbFn(spell_mage_fire_frost_ward_AuraScript::Absorb, EFFECT_0);
            }
        };

        AuraScript* GetAuraScript() const override
        {
            return new spell_mage_fire_frost_ward_AuraScript();
        }
};

// 54646 - Focus Magic
class spell_mage_focus_magic : public SpellScriptLoader
{
    public:
        spell_mage_focus_magic() : SpellScriptLoader("spell_mage_focus_magic") { }

        class spell_mage_focus_magic_AuraScript : public AuraScript
        {
            PrepareAuraScript(spell_mage_focus_magic_AuraScript);

            bool Validate(SpellInfo const* /*spellInfo*/) override
            {
                return ValidateSpellInfo({ SPELL_MAGE_FOCUS_MAGIC_PROC });
            }

            bool CheckProc(ProcEventInfo& /*eventInfo*/)
            {
                _procTarget = GetCaster();
                return _procTarget && _procTarget->IsAlive();
            }

            void HandleProc(AuraEffect const* aurEff, ProcEventInfo& /*eventInfo*/)
            {
                PreventDefaultAction();
                GetTarget()->CastSpell(_procTarget, SPELL_MAGE_FOCUS_MAGIC_PROC, true, nullptr, aurEff);
            }

            void Register() override
            {
                DoCheckProc += AuraCheckProcFn(spell_mage_focus_magic_AuraScript::CheckProc);
                OnEffectProc += AuraEffectProcFn(spell_mage_focus_magic_AuraScript::HandleProc, EFFECT_0, SPELL_AURA_MOD_SPELL_CRIT_CHANCE);
            }

            Unit* _procTarget = nullptr;
        };

        AuraScript* GetAuraScript() const override
        {
            return new spell_mage_focus_magic_AuraScript();
        }
};

// 116 - Frostbolt
/// Updated 4.3.4
class spell_mage_frostbolt : public SpellScriptLoader
{
   public:
       spell_mage_frostbolt() : SpellScriptLoader("spell_mage_frostbolt") { }

       class spell_mage_frostbolt_SpellScript : public SpellScript
       {
           PrepareSpellScript(spell_mage_frostbolt_SpellScript);

           bool Validate(SpellInfo const* /*spellInfo*/) override
           {
               return ValidateSpellInfo(
               {
                    SPELL_MAGE_EARLY_FROST_R1,
                    SPELL_MAGE_EARLY_FROST_R2,
                    SPELL_MAGE_EARLY_FROST_TRIGGERED_R1,
                    SPELL_MAGE_EARLY_FROST_TRIGGERED_R2,
                    SPELL_MAGE_EARLY_FROST_VISUAL
               });
           }

           void HandleEarlyFrost()
           {
               if (Unit* caster = GetCaster())
               {
                   if (AuraEffect* aurEff = caster->GetAuraEffect(SPELL_AURA_ADD_FLAT_MODIFIER, SPELLFAMILY_MAGE, ICON_MAGE_EARLY_FROST_SKILL, 0))
                   {
                       if (!caster->GetAuraEffect(SPELL_AURA_ADD_FLAT_MODIFIER, SPELLFAMILY_MAGE, ICON_MAGE_EARLY_FROST, 0))
                       {
                           if (aurEff->GetId() == SPELL_MAGE_EARLY_FROST_R1)
                               caster->CastSpell(caster, SPELL_MAGE_EARLY_FROST_TRIGGERED_R1, true);
                           else if (aurEff->GetId() == SPELL_MAGE_EARLY_FROST_R2)
                               caster->CastSpell(caster, SPELL_MAGE_EARLY_FROST_TRIGGERED_R2, true);

                           caster->RemoveAurasDueToSpell(SPELL_MAGE_EARLY_FROST_VISUAL);
                       }
                   }
               }
           }

           void RecalculateDamage(SpellEffIndex /*effIndex*/)
           {
               if (GetHitUnit() && GetHitUnit()->HasAuraState(AURA_STATE_FROZEN, GetSpellInfo(), GetCaster()))
               {
                   if (AuraEffect* aurEff = GetCaster()->GetAuraEffect(SPELL_AURA_DUMMY, SPELLFAMILY_MAGE, ICON_MAGE_SHATTER, EFFECT_1))
                   {
                       int32 damage = GetHitDamage();
                       AddPct(damage, aurEff->GetAmount());
                       SetHitDamage(damage);
                   }
               }
           }

           void Register() override
           {
               OnCast += SpellCastFn(spell_mage_frostbolt_SpellScript::HandleEarlyFrost);
               OnEffectHitTarget += SpellEffectFn(spell_mage_frostbolt_SpellScript::RecalculateDamage, EFFECT_1, SPELL_EFFECT_SCHOOL_DAMAGE);
           }
       };

       SpellScript* GetSpellScript() const
       {
           return new spell_mage_frostbolt_SpellScript();
       }
};

// 56372 - Glyph of Ice Block
class spell_mage_glyph_of_ice_block : public SpellScriptLoader
{
    public:
        spell_mage_glyph_of_ice_block() : SpellScriptLoader("spell_mage_glyph_of_ice_block") { }

        class spell_mage_glyph_of_ice_block_AuraScript : public AuraScript
        {
            PrepareAuraScript(spell_mage_glyph_of_ice_block_AuraScript);

            bool Validate(SpellInfo const* /*spellInfo*/) override
            {
                return ValidateSpellInfo({ SPELL_MAGE_FROST_NOVA });
            }

            bool CheckProc(ProcEventInfo& /*eventInfo*/)
            {
                return GetTarget()->GetTypeId() == TYPEID_PLAYER;
            }

            void HandleEffectProc(AuraEffect const* /*aurEff*/, ProcEventInfo& /*eventInfo*/)
            {
                PreventDefaultAction();
                // Remove Frost Nova cooldown
                GetTarget()->ToPlayer()->GetSpellHistory()->ResetCooldown(SPELL_MAGE_FROST_NOVA, true);
            }

            void Register() override
            {
                DoCheckProc += AuraCheckProcFn(spell_mage_glyph_of_ice_block_AuraScript::CheckProc);
                OnEffectProc += AuraEffectProcFn(spell_mage_glyph_of_ice_block_AuraScript::HandleEffectProc, EFFECT_0, SPELL_AURA_DUMMY);
            }
        };

        AuraScript* GetAuraScript() const override
        {
            return new spell_mage_glyph_of_ice_block_AuraScript();
        }
};

// 56374 - Glyph of Icy Veins
class spell_mage_glyph_of_icy_veins : public SpellScriptLoader
{
    public:
        spell_mage_glyph_of_icy_veins() : SpellScriptLoader("spell_mage_glyph_of_icy_veins") { }

        class spell_mage_glyph_of_icy_veins_AuraScript : public AuraScript
        {
            PrepareAuraScript(spell_mage_glyph_of_icy_veins_AuraScript);

            void HandleEffectProc(AuraEffect const* /*aurEff*/, ProcEventInfo& /*eventInfo*/)
            {
                PreventDefaultAction();

                GetTarget()->RemoveAurasByType(SPELL_AURA_HASTE_SPELLS, ObjectGuid::Empty, 0, true, false);
                GetTarget()->RemoveAurasByType(SPELL_AURA_MOD_DECREASE_SPEED);
            }

            void Register() override
            {
                OnEffectProc += AuraEffectProcFn(spell_mage_glyph_of_icy_veins_AuraScript::HandleEffectProc, EFFECT_0, SPELL_AURA_DUMMY);
            }
        };

        AuraScript* GetAuraScript() const override
        {
            return new spell_mage_glyph_of_icy_veins_AuraScript();
        }
};

// 56375 - Glyph of Polymorph
class spell_mage_glyph_of_polymorph : public SpellScriptLoader
{
    public:
        spell_mage_glyph_of_polymorph() : SpellScriptLoader("spell_mage_glyph_of_polymorph") { }

        class spell_mage_glyph_of_polymorph_AuraScript : public AuraScript
        {
            PrepareAuraScript(spell_mage_glyph_of_polymorph_AuraScript);

            bool Validate(SpellInfo const* /*spellInfo*/) override
            {
                return ValidateSpellInfo({ SPELL_PRIEST_SHADOW_WORD_DEATH });
            }

            void HandleEffectProc(AuraEffect const* /*aurEff*/, ProcEventInfo& eventInfo)
            {
                PreventDefaultAction();
                Unit* target = eventInfo.GetProcTarget();

                target->RemoveAurasByType(SPELL_AURA_PERIODIC_DAMAGE, ObjectGuid::Empty, target->GetAura(SPELL_PRIEST_SHADOW_WORD_DEATH)); // SW:D shall not be removed.
                target->RemoveAurasByType(SPELL_AURA_PERIODIC_DAMAGE_PERCENT);
                target->RemoveAurasByType(SPELL_AURA_PERIODIC_LEECH);
            }

            void Register() override
            {
                OnEffectProc += AuraEffectProcFn(spell_mage_glyph_of_polymorph_AuraScript::HandleEffectProc, EFFECT_0, SPELL_AURA_DUMMY);
            }
        };

        AuraScript* GetAuraScript() const override
        {
            return new spell_mage_glyph_of_polymorph_AuraScript();
        }
};

// 44457 - Living Bomb
class spell_mage_living_bomb : public SpellScriptLoader
{
    public:
        spell_mage_living_bomb() : SpellScriptLoader("spell_mage_living_bomb") { }

        class spell_mage_living_bomb_AuraScript : public AuraScript
        {
            PrepareAuraScript(spell_mage_living_bomb_AuraScript);

            bool Validate(SpellInfo const* spellInfo) override
            {
                return ValidateSpellInfo({ uint32(spellInfo->Effects[EFFECT_1].CalcValue()) });
            }

            void AfterRemove(AuraEffect const* aurEff, AuraEffectHandleModes /*mode*/)
            {
                AuraRemoveMode removeMode = GetTargetApplication()->GetRemoveMode();
                if (removeMode != AURA_REMOVE_BY_ENEMY_SPELL && removeMode != AURA_REMOVE_BY_EXPIRE)
                    return;

                if (Unit* caster = GetCaster())
                    caster->CastSpell(GetTarget(), uint32(aurEff->GetAmount()), true, nullptr, aurEff);
            }

            void Register() override
            {
                AfterEffectRemove += AuraEffectRemoveFn(spell_mage_living_bomb_AuraScript::AfterRemove, EFFECT_1, SPELL_AURA_DUMMY, AURA_EFFECT_HANDLE_REAL);
            }
        };

        AuraScript* GetAuraScript() const override
        {
            return new spell_mage_living_bomb_AuraScript();
        }
};

// 11426 - Ice Barrier
/// Updated 4.3.4
class spell_mage_ice_barrier : public SpellScriptLoader
{
   public:
       spell_mage_ice_barrier() : SpellScriptLoader("spell_mage_ice_barrier") { }

       class spell_mage_ice_barrier_AuraScript : public AuraScript
       {
           PrepareAuraScript(spell_mage_ice_barrier_AuraScript);

           void CalculateAmount(AuraEffect const* /*aurEff*/, int32& amount, bool& canBeRecalculated)
           {
               canBeRecalculated = false;
               if (Unit* caster = GetCaster())
                   amount += int32(0.87f * caster->SpellBaseHealingBonusDone(GetSpellInfo()->GetSchoolMask()));
           }

           void AfterRemove(AuraEffect const* /*aurEff*/, AuraEffectHandleModes /*mode*/)
           {
               if (GetTargetApplication()->GetRemoveMode() != AURA_REMOVE_BY_ENEMY_SPELL)
                   return;

               if (GetTarget()->HasAura(SPELL_MAGE_SHATTERED_BARRIER_R1))
                   GetTarget()->CastSpell(GetTarget(), SPELL_MAGE_SHATTERED_BARRIER_FREEZE_R1, true);
               else if (GetTarget()->HasAura(SPELL_MAGE_SHATTERED_BARRIER_R2))
                   GetTarget()->CastSpell(GetTarget(), SPELL_MAGE_SHATTERED_BARRIER_FREEZE_R2, true);
           }

           void Register() override
           {
                DoEffectCalcAmount += AuraEffectCalcAmountFn(spell_mage_ice_barrier_AuraScript::CalculateAmount, EFFECT_0, SPELL_AURA_SCHOOL_ABSORB);
                AfterEffectRemove += AuraEffectRemoveFn(spell_mage_ice_barrier_AuraScript::AfterRemove, EFFECT_0, SPELL_AURA_SCHOOL_ABSORB, AURA_EFFECT_HANDLE_REAL);
                AfterEffectRemove += AuraEffectRemoveFn(spell_mage_ice_barrier_AuraScript::AfterRemove, EFFECT_0, SPELL_AURA_SCHOOL_ABSORB, AURA_EFFECT_HANDLE_REAL);
           }
       };

       AuraScript* GetAuraScript() const override
       {
           return new spell_mage_ice_barrier_AuraScript();
       }
};

// -11119 - Ignite
class spell_mage_ignite : public SpellScriptLoader
{
    public:
        spell_mage_ignite() : SpellScriptLoader("spell_mage_ignite") { }

        class spell_mage_ignite_AuraScript : public AuraScript
        {
            PrepareAuraScript(spell_mage_ignite_AuraScript);

            bool Validate(SpellInfo const* /*spellInfo*/) override
            {
                return ValidateSpellInfo({ SPELL_MAGE_IGNITE });
            }

            bool CheckProc(ProcEventInfo& eventInfo)
            {
                return eventInfo.GetProcTarget() != nullptr;
            }

            void HandleProc(AuraEffect const* aurEff, ProcEventInfo& eventInfo)
            {
                PreventDefaultAction();

                SpellInfo const* igniteDot = sSpellMgr->AssertSpellInfo(SPELL_MAGE_IGNITE);
                int32 pct = 8 * GetSpellInfo()->GetRank();

                int32 amount = int32(CalculatePct(eventInfo.GetDamageInfo()->GetDamage(), pct) / igniteDot->GetMaxTicks());
                amount += eventInfo.GetProcTarget()->GetRemainingPeriodicAmount(eventInfo.GetActor()->GetGUID(), SPELL_MAGE_IGNITE, SPELL_AURA_PERIODIC_DAMAGE);
                GetTarget()->CastCustomSpell(SPELL_MAGE_IGNITE, SPELLVALUE_BASE_POINT0, amount, eventInfo.GetProcTarget(), true, nullptr, aurEff);
            }

            void Register() override
            {
                DoCheckProc += AuraCheckProcFn(spell_mage_ignite_AuraScript::CheckProc);
                OnEffectProc += AuraEffectProcFn(spell_mage_ignite_AuraScript::HandleProc, EFFECT_0, SPELL_AURA_DUMMY);
            }
        };

        AuraScript* GetAuraScript() const override
        {
            return new spell_mage_ignite_AuraScript();
        }
};

// 543 - Mage Ward
/// Updated 4.3.4
class spell_mage_mage_ward : public SpellScriptLoader
{
   public:
       spell_mage_mage_ward() : SpellScriptLoader("spell_mage_mage_ward") { }

       class spell_mage_mage_ward_AuraScript : public AuraScript
       {
           PrepareAuraScript(spell_mage_mage_ward_AuraScript);

           void CalculateAmount(AuraEffect const* /*aurEff*/, int32& amount, bool& canBeRecalculated)
           {
               canBeRecalculated = false;
               if (Unit* caster = GetCaster())
               {
                   // 80,7% of the spellpower as bonus
                   float bonus = 0.807f * caster->SpellBaseDamageBonusDone(GetSpellInfo()->GetSchoolMask());
                   amount += int32(bonus);
               }
           }

           void HandleAbsorb(AuraEffect* /*aurEff*/, DamageInfo & /*dmgInfo*/, uint32 & absorbAmount)
           {
               if (AuraEffect* aurEff = GetTarget()->GetAuraEffect(SPELL_AURA_DUMMY, SPELLFAMILY_GENERIC, ICON_MAGE_INCANTER_S_ABSORPTION, EFFECT_0))
               {
                   int32 bp = CalculatePct(absorbAmount, aurEff->GetAmount());
                   GetTarget()->CastCustomSpell(GetTarget(), SPELL_MAGE_INCANTERS_ABSORBTION_TRIGGERED, &bp, nullptr, nullptr, true);
               }
           }

            void Register() override
           {
                DoEffectCalcAmount += AuraEffectCalcAmountFn(spell_mage_mage_ward_AuraScript::CalculateAmount, EFFECT_0, SPELL_AURA_SCHOOL_ABSORB);
                AfterEffectAbsorb += AuraEffectAbsorbFn(spell_mage_mage_ward_AuraScript::HandleAbsorb, EFFECT_0);
           }
       };

        AuraScript* GetAuraScript() const override
       {
           return new spell_mage_mage_ward_AuraScript();
       }
};

// 1463 - Mana Shield
/// Updated 4.3.4
class spell_mage_mana_shield : public SpellScriptLoader
{
    public:
       spell_mage_mana_shield() : SpellScriptLoader("spell_mage_mana_shield") { }

       class spell_mage_mana_shield_AuraScript : public AuraScript
       {
           PrepareAuraScript(spell_mage_mana_shield_AuraScript);

           bool Validate(SpellInfo const* /*spellInfo*/) override
           {
               return ValidateSpellInfo(
               {
                   SPELL_MAGE_INCANTERS_ABSORBTION_TRIGGERED,
                   SPELL_MAGE_INCANTERS_ABSORBTION_KNOCKBACK
               });
           }

           void CalculateAmount(AuraEffect const* /*aurEff*/, int32& amount, bool& canBeRecalculated)
           {
               canBeRecalculated = false;
               if (Unit* caster = GetCaster())
               {
                   // 87% of the spellpower as bonus
                   float bonus = 0.807f * caster->SpellBaseDamageBonusDone(GetSpellInfo()->GetSchoolMask());
                   amount += int32(bonus);
               }
           }

           void HandleAbsorb(AuraEffect* /*aurEff*/, DamageInfo & /*dmgInfo*/, uint32 & absorbAmount)
           {
               if (AuraEffect* aurEff = GetTarget()->GetAuraEffect(SPELL_AURA_DUMMY, SPELLFAMILY_GENERIC, ICON_MAGE_INCANTER_S_ABSORPTION, EFFECT_0))
               {
                   int32 bp = CalculatePct(absorbAmount, aurEff->GetAmount());
                   GetTarget()->CastCustomSpell(GetTarget(), SPELL_MAGE_INCANTERS_ABSORBTION_TRIGGERED, &bp, nullptr, nullptr, true);
               }
           }

           void AfterRemove(AuraEffect const* /*aurEff*/, AuraEffectHandleModes /*mode*/)
           {
               if (AuraEffect* aurEff = GetTarget()->GetAuraEffect(SPELL_AURA_DUMMY, SPELLFAMILY_GENERIC, ICON_MAGE_INCANTER_S_ABSORPTION, EFFECT_0))
                   if (GetTargetApplication()->GetRemoveMode() == AURA_REMOVE_BY_ENEMY_SPELL)
                       GetTarget()->CastSpell(GetTarget(), SPELL_MAGE_INCANTERS_ABSORBTION_KNOCKBACK, true);
           }

           void Register() override
           {
                DoEffectCalcAmount += AuraEffectCalcAmountFn(spell_mage_mana_shield_AuraScript::CalculateAmount, EFFECT_0, SPELL_AURA_MANA_SHIELD);
                AfterEffectManaShield += AuraEffectManaShieldFn(spell_mage_mana_shield_AuraScript::HandleAbsorb, EFFECT_0);
                AfterEffectRemove += AuraEffectRemoveFn(spell_mage_mana_shield_AuraScript::AfterRemove, EFFECT_0, SPELL_AURA_MANA_SHIELD, AURA_EFFECT_HANDLE_REAL);
           }
       };

        AuraScript* GetAuraScript() const override
       {
           return new spell_mage_mana_shield_AuraScript();
       }
};

// -29074 - Master of Elements
class spell_mage_master_of_elements : public SpellScriptLoader
{
    public:
        spell_mage_master_of_elements() : SpellScriptLoader("spell_mage_master_of_elements") { }

        class spell_mage_master_of_elements_AuraScript : public AuraScript
        {
            PrepareAuraScript(spell_mage_master_of_elements_AuraScript);

            bool Validate(SpellInfo const* /*spellInfo*/) override
            {
                return ValidateSpellInfo({ SPELL_MAGE_MASTER_OF_ELEMENTS_ENERGIZE });
            }

            bool CheckProc(ProcEventInfo& eventInfo)
            {
                return eventInfo.GetDamageInfo()->GetSpellInfo() != nullptr;
            }

            void HandleProc(AuraEffect const* aurEff, ProcEventInfo& eventInfo)
            {
                PreventDefaultAction();

                int32 mana = int32(eventInfo.GetDamageInfo()->GetSpellInfo()->CalcPowerCost(GetTarget(), eventInfo.GetDamageInfo()->GetSchoolMask()));
                mana = CalculatePct(mana, aurEff->GetAmount());

                if (mana > 0)
                    GetTarget()->CastCustomSpell(SPELL_MAGE_MASTER_OF_ELEMENTS_ENERGIZE, SPELLVALUE_BASE_POINT0, mana, GetTarget(), true, nullptr, aurEff);
            }

            void Register() override
            {
                DoCheckProc += AuraCheckProcFn(spell_mage_master_of_elements_AuraScript::CheckProc);
                OnEffectProc += AuraEffectProcFn(spell_mage_master_of_elements_AuraScript::HandleProc, EFFECT_0, SPELL_AURA_DUMMY);
            }
        };

        AuraScript* GetAuraScript() const override
        {
            return new spell_mage_master_of_elements_AuraScript();
        }
};

// 86181 - Nether Vortex
class spell_mage_nether_vortex : public SpellScriptLoader
{
    public:
        spell_mage_nether_vortex() : SpellScriptLoader("spell_mage_nether_vortex") { }

        class spell_mage_nether_vortex_AuraScript : public AuraScript
        {
            PrepareAuraScript(spell_mage_nether_vortex_AuraScript);

            bool Validate(SpellInfo const* /*spellInfo*/) override
            {
                return ValidateSpellInfo(
                {
                    SPELL_MAGE_SLOW,
                    SPELL_MAGE_ARCANE_BLAST
                });
            }

            bool DoCheck(ProcEventInfo& eventInfo)
            {
                if (eventInfo.GetProcSpell()->GetSpellInfo()->Id != SPELL_MAGE_ARCANE_BLAST)
                    return false;

                if (Aura* aura = eventInfo.GetProcTarget()->GetAura(SPELL_MAGE_SLOW))
                    if (aura->GetCasterGUID() != GetTarget()->GetGUID())
                        return false;

                return true;
            }

            void HandleEffectProc(AuraEffect const* aurEff, ProcEventInfo& eventInfo)
            {
                PreventDefaultAction();
                GetTarget()->CastSpell(eventInfo.GetProcTarget(), SPELL_MAGE_SLOW, true, nullptr, aurEff);
            }

            void Register() override
            {
                DoCheckProc += AuraCheckProcFn(spell_mage_nether_vortex_AuraScript::DoCheck);
                OnEffectProc += AuraEffectProcFn(spell_mage_nether_vortex_AuraScript::HandleEffectProc, EFFECT_0, SPELL_AURA_DUMMY);
            }
        };

        AuraScript* GetAuraScript() const override
        {
            return new spell_mage_nether_vortex_AuraScript();
        }
};

// -11175 - Permafrost
class spell_mage_permafrost : public SpellScriptLoader
{
    public:
        spell_mage_permafrost() : SpellScriptLoader("spell_mage_permafrost") { }

        class spell_mage_permafrost_AuraScript : public AuraScript
        {
            PrepareAuraScript(spell_mage_permafrost_AuraScript);

            bool Validate(SpellInfo const* /*spellInfo*/) override
            {
                return ValidateSpellInfo({ SPELL_MAGE_PERMAFROST });
            }

            bool DoCheck(ProcEventInfo& eventInfo)
            {
                return GetTarget()->GetGuardianPet() && eventInfo.GetDamageInfo()->GetDamage();
            }

            void HandleEffectProc(AuraEffect const* aurEff, ProcEventInfo& eventInfo)
            {
                PreventDefaultAction();

                int32 heal = int32(CalculatePct(eventInfo.GetDamageInfo()->GetDamage(), aurEff->GetAmount()));
                GetTarget()->CastCustomSpell(SPELL_MAGE_PERMAFROST, SPELLVALUE_BASE_POINT0, heal, (Unit*)nullptr, true, nullptr, aurEff);
            }

            void Register() override
            {
                DoCheckProc += AuraCheckProcFn(spell_mage_permafrost_AuraScript::DoCheck);
                OnEffectProc += AuraEffectProcFn(spell_mage_permafrost_AuraScript::HandleEffectProc, EFFECT_0, SPELL_AURA_DUMMY);
            }
        };

        AuraScript* GetAuraScript() const override
        {
            return new spell_mage_permafrost_AuraScript();
        }
};

// 118 - Polymorph
class spell_mage_polymorph : public SpellScriptLoader
{
    public:
        spell_mage_polymorph() : SpellScriptLoader("spell_mage_polymorph") { }

        class spell_mage_polymorph_AuraScript : public AuraScript
        {
            PrepareAuraScript(spell_mage_polymorph_AuraScript);

            bool Validate(SpellInfo const* /*spellInfo*/) override
            {
                return ValidateSpellInfo(
                {
                    SPELL_MAGE_IMPROVED_POLYMORPH_RANK_1,
                    SPELL_MAGE_IMPROVED_POLYMORPH_STUN_RANK_1,
                    SPELL_MAGE_IMPROVED_POLYMORPH_MARKER
                });
            }

            bool Load() override
            {
                _caster = nullptr;
                return true;
            }

            bool DoCheck(ProcEventInfo& eventInfo)
            {
                _caster = GetCaster();
                return _caster && eventInfo.GetDamageInfo();
            }

            void HandleEffectProc(AuraEffect const* aurEff, ProcEventInfo& /*eventInfo*/)
            {
                PreventDefaultAction();
                // Improved Polymorph
                if (AuraEffect const* improvedPolymorph = _caster->GetAuraEffectOfRankedSpell(SPELL_MAGE_IMPROVED_POLYMORPH_RANK_1, EFFECT_0))
                {
                    if (_caster->HasAura(SPELL_MAGE_IMPROVED_POLYMORPH_MARKER))
                        return;

                    GetTarget()->CastSpell(GetTarget(), sSpellMgr->GetSpellWithRank(SPELL_MAGE_IMPROVED_POLYMORPH_STUN_RANK_1, improvedPolymorph->GetSpellInfo()->GetRank()), true, nullptr, aurEff);
                    _caster->CastSpell(_caster, SPELL_MAGE_IMPROVED_POLYMORPH_MARKER, true, nullptr, aurEff);
                }
            }

            void Register() override
            {
                DoCheckProc += AuraCheckProcFn(spell_mage_polymorph_AuraScript::DoCheck);
                OnEffectProc += AuraEffectProcFn(spell_mage_polymorph_AuraScript::HandleEffectProc, EFFECT_0, SPELL_AURA_MOD_CONFUSE);
            }

        private:
            Unit* _caster = nullptr;
        };

        AuraScript* GetAuraScript() const override
        {
            return new spell_mage_polymorph_AuraScript();
        }
};

enum SilvermoonPolymorph
{
    NPC_AUROSALIA       = 18744
};

/// @todo move out of here and rename - not a mage spell
// 32826 - Polymorph (Visual)
class spell_mage_polymorph_cast_visual : public SpellScriptLoader
{
    public:
        spell_mage_polymorph_cast_visual() : SpellScriptLoader("spell_mage_polymorph_visual") { }

        class spell_mage_polymorph_cast_visual_SpellScript : public SpellScript
        {
            PrepareSpellScript(spell_mage_polymorph_cast_visual_SpellScript);

            static const uint32 PolymorhForms[6];

            bool Validate(SpellInfo const* /*spellInfo*/) override
            {
                // check if spell ids exist in dbc
                return ValidateSpellInfo(PolymorhForms);
            }

            void HandleDummy(SpellEffIndex /*effIndex*/)
            {
                if (Unit* target = GetCaster()->FindNearestCreature(NPC_AUROSALIA, 30.0f))
                    if (target->GetTypeId() == TYPEID_UNIT)
                        target->CastSpell(target, PolymorhForms[urand(0, 5)], true);
            }

            void Register() override
            {
                // add dummy effect spell handler to Polymorph visual
                OnEffectHitTarget += SpellEffectFn(spell_mage_polymorph_cast_visual_SpellScript::HandleDummy, EFFECT_0, SPELL_EFFECT_DUMMY);
            }
        };

        SpellScript* GetSpellScript() const override
        {
            return new spell_mage_polymorph_cast_visual_SpellScript();
        }
};

uint32 const spell_mage_polymorph_cast_visual::spell_mage_polymorph_cast_visual_SpellScript::PolymorhForms[6] =
{
    SPELL_MAGE_SQUIRREL_FORM,
    SPELL_MAGE_GIRAFFE_FORM,
    SPELL_MAGE_SERPENT_FORM,
    SPELL_MAGE_DRAGONHAWK_FORM,
    SPELL_MAGE_WORGEN_FORM,
    SPELL_MAGE_SHEEP_FORM
};

// 5405  - Replenish Mana (Mana Gem)
/// Updated 4.3.4
class spell_mage_replenish_mana : public SpellScriptLoader
{
   public:
       spell_mage_replenish_mana() : SpellScriptLoader("spell_mage_replenish_mana") { }

       class spell_mage_replenish_mana_SpellScript : public SpellScript
       {
           PrepareSpellScript(spell_mage_replenish_mana_SpellScript);

           bool Validate(SpellInfo const* /*spellInfo*/) override
           {
               return ValidateSpellInfo({ SPELL_MAGE_IMPROVED_MANA_GEM_TRIGGERED });
           }

           void HandleImprovedManaGem()
           {
               if (AuraEffect* aurEff = GetCaster()->GetAuraEffect(SPELL_AURA_DUMMY, SPELLFAMILY_MAGE, ICON_MAGE_IMPROVED_MANA_GEM, EFFECT_0))
               {
                   int32 bp = CalculatePct(GetCaster()->GetMaxPower(POWER_MANA), aurEff->GetAmount());
                   GetCaster()->CastCustomSpell(GetCaster(), SPELL_MAGE_IMPROVED_MANA_GEM_TRIGGERED, &bp, &bp, nullptr, true);
               }
           }

           void Register() override
           {
               AfterCast += SpellCastFn(spell_mage_replenish_mana_SpellScript::HandleImprovedManaGem);
           }
       };

       SpellScript* GetSpellScript() const override
       {
           return new spell_mage_replenish_mana_SpellScript();
       }
};

// 82676 - Ring of Frost
/// Updated 4.3.4
class spell_mage_ring_of_frost : public SpellScriptLoader
{
    public:
        spell_mage_ring_of_frost() : SpellScriptLoader("spell_mage_ring_of_frost") { }

        class spell_mage_ring_of_frost_AuraScript : public AuraScript
        {
            PrepareAuraScript(spell_mage_ring_of_frost_AuraScript);

            bool Validate(SpellInfo const* /*spellInfo*/) override
            {
                return ValidateSpellInfo(
                {
                    SPELL_MAGE_RING_OF_FROST_SUMMON,
                    SPELL_MAGE_RING_OF_FROST_FREEZE,
                    SPELL_MAGE_RING_OF_FROST_DUMMY
                });
            }

            bool Load() override
            {
                ringOfFrost = nullptr;
                return true;
            }

            void HandleEffectPeriodic(AuraEffect const* /*aurEff*/)
            {
                if (ringOfFrost)
                    if (GetMaxDuration() - (int32)ringOfFrost->GetTimer() >= sSpellMgr->GetSpellInfo(SPELL_MAGE_RING_OF_FROST_DUMMY)->GetDuration())
                        GetTarget()->CastSpell(ringOfFrost->GetPositionX(), ringOfFrost->GetPositionY(), ringOfFrost->GetPositionZ(), SPELL_MAGE_RING_OF_FROST_FREEZE, true);
            }

            void Apply(AuraEffect const* /*aurEff*/, AuraEffectHandleModes /*mode*/)
            {
                std::list<Creature*> MinionList;
                GetTarget()->GetAllMinionsByEntry(MinionList, GetSpellInfo()->Effects[EFFECT_0].MiscValue);

                // Get the last summoned RoF, save it and despawn older ones
                for (std::list<Creature*>::iterator itr = MinionList.begin(); itr != MinionList.end(); itr++)
                {
                    TempSummon* summon = (*itr)->ToTempSummon();

                    if (ringOfFrost && summon)
                    {
                        if (summon->GetTimer() > ringOfFrost->GetTimer())
                        {
                            ringOfFrost->DespawnOrUnsummon();
                            ringOfFrost = summon;
                        }
                        else
                            summon->DespawnOrUnsummon();
                    }
                    else if (summon)
                        ringOfFrost = summon;
                }
            }

            TempSummon* ringOfFrost;

            void Register() override
            {
                 OnEffectPeriodic += AuraEffectPeriodicFn(spell_mage_ring_of_frost_AuraScript::HandleEffectPeriodic, EFFECT_1, SPELL_AURA_PERIODIC_TRIGGER_SPELL);
                 OnEffectApply += AuraEffectApplyFn(spell_mage_ring_of_frost_AuraScript::Apply, EFFECT_1, SPELL_AURA_PERIODIC_TRIGGER_SPELL, AURA_EFFECT_HANDLE_REAL_OR_REAPPLY_MASK);
            }
        };

        AuraScript* GetAuraScript() const override
        {
            return new spell_mage_ring_of_frost_AuraScript();
        }
};

// 82691 - Ring of Frost (freeze efect)
/// Updated 4.3.4
class spell_mage_ring_of_frost_freeze : public SpellScriptLoader
{
    public:
        spell_mage_ring_of_frost_freeze() : SpellScriptLoader("spell_mage_ring_of_frost_freeze") { }

        class spell_mage_ring_of_frost_freeze_SpellScript : public SpellScript
        {
            PrepareSpellScript(spell_mage_ring_of_frost_freeze_SpellScript);

            bool Validate(SpellInfo const* /*spellInfo*/) override
            {
                return ValidateSpellInfo({ SPELL_MAGE_RING_OF_FROST_SUMMON, SPELL_MAGE_RING_OF_FROST_FREEZE });
            }

            void FilterTargets(std::list<WorldObject*>& targets)
            {
                float outRadius = sSpellMgr->GetSpellInfo(SPELL_MAGE_RING_OF_FROST_SUMMON)->Effects[EFFECT_0].CalcRadius();
                float inRadius  = 4.7f;

                for (std::list<WorldObject*>::iterator itr = targets.begin(); itr != targets.end(); ++itr)
                    if (Unit* unit = (*itr)->ToUnit())
                        if (unit->HasAura(SPELL_MAGE_RING_OF_FROST_DUMMY) || unit->HasAura(SPELL_MAGE_RING_OF_FROST_FREEZE) || unit->GetExactDist(GetExplTargetDest()) > outRadius || unit->GetExactDist(GetExplTargetDest()) < inRadius)
                            targets.erase(itr--);
            }

            void Register() override
            {
                OnObjectAreaTargetSelect += SpellObjectAreaTargetSelectFn(spell_mage_ring_of_frost_freeze_SpellScript::FilterTargets, EFFECT_0, TARGET_UNIT_DEST_AREA_ENEMY);
            }
        };

        SpellScript* GetSpellScript() const override
        {
            return new spell_mage_ring_of_frost_freeze_SpellScript();
        }

        class spell_mage_ring_of_frost_freeze_AuraScript : public AuraScript
        {
            PrepareAuraScript(spell_mage_ring_of_frost_freeze_AuraScript);

            bool Validate(SpellInfo const* /*spellInfo*/) override
            {
                return ValidateSpellInfo({ SPELL_MAGE_RING_OF_FROST_DUMMY });
            }

            void OnRemove(AuraEffect const* /*aurEff*/, AuraEffectHandleModes /*mode*/)
            {
                if (GetTargetApplication()->GetRemoveMode() != AURA_REMOVE_BY_EXPIRE)
                    if (GetCaster())
                        GetCaster()->CastSpell(GetTarget(), SPELL_MAGE_RING_OF_FROST_DUMMY, true);
            }

            void Register() override
            {
                AfterEffectRemove += AuraEffectRemoveFn(spell_mage_ring_of_frost_freeze_AuraScript::OnRemove, EFFECT_0, SPELL_AURA_MOD_STUN, AURA_EFFECT_HANDLE_REAL);
            }
        };

        AuraScript* GetAuraScript() const override
        {
            return new spell_mage_ring_of_frost_freeze_AuraScript();
        }
};

// 80353 - Time Warp
class spell_mage_time_warp : public SpellScriptLoader
{
    public:
        spell_mage_time_warp() : SpellScriptLoader("spell_mage_time_warp") { }

        class spell_mage_time_warp_SpellScript : public SpellScript
        {
            PrepareSpellScript(spell_mage_time_warp_SpellScript);

            bool Validate(SpellInfo const* /*spellInfo*/) override
            {
                return ValidateSpellInfo(
                {
                    SPELL_MAGE_TEMPORAL_DISPLACEMENT,
                    SPELL_HUNTER_INSANITY,
                    SPELL_SHAMAN_EXHAUSTION,
                    SPELL_SHAMAN_SATED
                });
            }

            void RemoveInvalidTargets(std::list<WorldObject*>& targets)
            {
                targets.remove_if(Trinity::UnitAuraCheck(true, SPELL_MAGE_TEMPORAL_DISPLACEMENT));
                targets.remove_if(Trinity::UnitAuraCheck(true, SPELL_HUNTER_INSANITY));
                targets.remove_if(Trinity::UnitAuraCheck(true, SPELL_SHAMAN_EXHAUSTION));
                targets.remove_if(Trinity::UnitAuraCheck(true, SPELL_SHAMAN_SATED));
            }

            void ApplyDebuff()
            {
                if (Unit* target = GetHitUnit())
                    target->CastSpell(target, SPELL_MAGE_TEMPORAL_DISPLACEMENT, true);
            }

            void Register() override
            {
                OnObjectAreaTargetSelect += SpellObjectAreaTargetSelectFn(spell_mage_time_warp_SpellScript::RemoveInvalidTargets, EFFECT_ALL, TARGET_UNIT_CASTER_AREA_RAID);
                AfterHit += SpellHitFn(spell_mage_time_warp_SpellScript::ApplyDebuff);
            }
        };

        SpellScript* GetSpellScript() const override
        {
            return new spell_mage_time_warp_SpellScript();
        }
};

// 33395 Water Elemental's Freeze
/// Updated 4.3.4
class spell_mage_water_elemental_freeze : public SpellScriptLoader
{
   public:
       spell_mage_water_elemental_freeze() : SpellScriptLoader("spell_mage_water_elemental_freeze") { }

       class spell_mage_water_elemental_freeze_SpellScript : public SpellScript
       {
           PrepareSpellScript(spell_mage_water_elemental_freeze_SpellScript);

           bool Validate(SpellInfo const* /*spellInfo*/) override
           {
               return ValidateSpellInfo({ SPELL_MAGE_FINGERS_OF_FROST });
           }

           void CountTargets(std::list<WorldObject*>& targetList)
           {
               _didHit = !targetList.empty();
           }

           void HandleImprovedFreeze()
           {
               if (!_didHit)
                   return;

               Unit* owner = GetCaster()->GetOwner();
               if (!owner)
                   return;

               if (AuraEffect* aurEff = owner->GetAuraEffect(SPELL_AURA_DUMMY, SPELLFAMILY_MAGE, ICON_MAGE_IMPROVED_FREEZE, EFFECT_0))
               {
                   if (roll_chance_i(aurEff->GetAmount()))
                       owner->CastCustomSpell(SPELL_MAGE_FINGERS_OF_FROST, SPELLVALUE_AURA_STACK, 2, owner, true);
               }
           }

           void Register() override
           {
               OnObjectAreaTargetSelect += SpellObjectAreaTargetSelectFn(spell_mage_water_elemental_freeze_SpellScript::CountTargets, EFFECT_0, TARGET_UNIT_DEST_AREA_ENEMY);
               AfterCast += SpellCastFn(spell_mage_water_elemental_freeze_SpellScript::HandleImprovedFreeze);
           }

       private:
           bool _didHit;
       };

       SpellScript* GetSpellScript() const override
       {
           return new spell_mage_water_elemental_freeze_SpellScript();
       }
};

// 79683 Arcane Missiles!
class spell_mage_arcane_missiles_trigger : public SpellScriptLoader
{
public:
    spell_mage_arcane_missiles_trigger() : SpellScriptLoader("spell_mage_arcane_missiles_trigger") { }

    class spell_mage_arcane_missiles_trigger_AuraScript : public AuraScript
    {
        PrepareAuraScript(spell_mage_arcane_missiles_trigger_AuraScript);

        bool Load() override
        {
            return GetCaster()->GetTypeId() == TYPEID_PLAYER;
        }

        bool Validate(SpellInfo const* /*spellInfo*/) override
        {
            return ValidateSpellInfo({ SPELL_MAGE_ARCANE_MISSILES_AURASTATE });
        }

        void HandleProc(AuraEffect const* /*aurEff*/, ProcEventInfo& /*eventInfo*/)
        {
            PreventDefaultAction();
        }

        void OnApply(AuraEffect const* /*aurEff*/, AuraEffectHandleModes /*mode*/)
        {
            GetCaster()->CastSpell(GetCaster(), SPELL_MAGE_ARCANE_MISSILES_AURASTATE, true);
        }

        void OnRemove(AuraEffect const* /*aurEff*/, AuraEffectHandleModes /*mode*/)
        {
            GetCaster()->RemoveAura(SPELL_MAGE_ARCANE_MISSILES_AURASTATE);
        }

        void Register() override
        {
            OnEffectProc += AuraEffectProcFn(spell_mage_arcane_missiles_trigger_AuraScript::HandleProc, EFFECT_0, SPELL_AURA_DUMMY);
            AfterEffectApply += AuraEffectApplyFn(spell_mage_arcane_missiles_trigger_AuraScript::OnApply, EFFECT_0, SPELL_AURA_DUMMY, AURA_EFFECT_HANDLE_REAL);
            AfterEffectRemove += AuraEffectRemoveFn(spell_mage_arcane_missiles_trigger_AuraScript::OnRemove, EFFECT_0, SPELL_AURA_DUMMY, AURA_EFFECT_HANDLE_REAL);
        }
    };

    AuraScript* GetAuraScript() const override
    {
        return new spell_mage_arcane_missiles_trigger_AuraScript();
    }
};

// 79684 Offensive State (DND)
class spell_mage_offensive_state_dnd : public SpellScriptLoader
{
public:
    spell_mage_offensive_state_dnd() : SpellScriptLoader("spell_mage_offensive_state_dnd") { }

    class spell_mage_offensive_state_dnd_AuraScript : public AuraScript
    {
        PrepareAuraScript(spell_mage_offensive_state_dnd_AuraScript);

        bool Load() override
        {
            return GetCaster()->GetTypeId() == TYPEID_PLAYER;
        }

        bool Validate(SpellInfo const* /*spellInfo*/) override
        {
            return ValidateSpellInfo(
<<<<<<< HEAD
                {
                    SPELL_MAGE_ARCANE_MISSILES,
                    SPELL_MAGE_ARCANE_MISSILES_DAMAGE,
                    SPELL_MAGE_ARCANE_BLAST,
                    SPELL_MAGE_HOT_STREAK
                });
=======
            {
                SPELL_MAGE_ARCANE_MISSILES,
                SPELL_MAGE_ARCANE_MISSILES_DAMAGE,
                SPELL_MAGE_ARCANE_BLAST
            });
            
>>>>>>> ad07191b
        }

        bool CheckProc(ProcEventInfo& eventInfo)
        {
            // Hot Streak will no longer allow Arcane Missiles to proc
            if (GetCaster()->HasAura(SPELL_MAGE_HOT_STREAK))
                return false;

            // Don't proc when caster does not know Arcane Missiles
            if (Player* playerCaster = GetCaster()->ToPlayer())
                if (!playerCaster->HasSpell(SPELL_MAGE_ARCANE_MISSILES))
                    return false;

            // Don't proc Arcane Missiles from triggered Missiles
            if (eventInfo.GetProcSpell()->GetSpellInfo()->Id == SPELL_MAGE_ARCANE_MISSILES_DAMAGE)
                return false;

            return roll_chance_i(40);
        }

        void Register() override
        {
            DoCheckProc += AuraCheckProcFn(spell_mage_offensive_state_dnd_AuraScript::CheckProc);
        }
    };

    AuraScript* GetAuraScript() const override
    {
        return new spell_mage_offensive_state_dnd_AuraScript();
    }
};

class spell_mage_early_frost : public SpellScriptLoader
{
public:
    spell_mage_early_frost() : SpellScriptLoader("spell_mage_early_frost") { }

    class spell_mage_early_frost_AuraScript : public AuraScript
    {
        PrepareAuraScript(spell_mage_early_frost_AuraScript);

        bool Validate(SpellInfo const* /*spellInfo*/) override
        {
            return ValidateSpellInfo({ SPELL_MAGE_EARLY_FROST_VISUAL });
        }

        void AfterRemove(AuraEffect const* aurEff, AuraEffectHandleModes /*mode*/)
        {
            if (Unit* caster = GetCaster())
                caster->CastSpell(caster, SPELL_MAGE_EARLY_FROST_VISUAL , true, nullptr, aurEff);
        }

        void Register() override
        {
            AfterEffectRemove += AuraEffectRemoveFn(spell_mage_early_frost_AuraScript::AfterRemove, EFFECT_0, SPELL_AURA_ADD_FLAT_MODIFIER, AURA_EFFECT_HANDLE_REAL);
        }
    };

    AuraScript* GetAuraScript() const override
    {
        return new spell_mage_early_frost_AuraScript();
    }
};

// 82731 - Flame Orb
class spell_mage_flame_orb: public SpellScriptLoader
{
    public:
        spell_mage_flame_orb() : SpellScriptLoader("spell_mage_flame_orb") { }

        class spell_mage_flame_orb_SpellScript : public SpellScript
        {
            PrepareSpellScript(spell_mage_flame_orb_SpellScript);

            bool Validate(SpellInfo const* /*spellInfo*/) override
            {
                return ValidateSpellInfo(
                    {
                        SPELL_MAGE_FLAME_ORB_DUMMY,
                        SPELL_MAGE_FROSTFIRE_ORB_DUMMY,
                        SPELL_MAGE_FLAME_ORB_SUMMON,
                        SPELL_MAGE_FROSTFIRE_ORB_SUMMON
                    });
            }

            bool Load() override
            {
                dummySpellId = GetSpellInfo()->Id;
                return true;
            }

            void HandleDummy(SpellEffIndex /*effIndex*/)
            {
                if (Unit* caster = GetCaster())
                {
                    switch (dummySpellId)
                    {
                        case SPELL_MAGE_FLAME_ORB_DUMMY:
                            caster->CastSpell(caster, SPELL_MAGE_FLAME_ORB_SUMMON, true);
                            break;
                        case SPELL_MAGE_FROSTFIRE_ORB_DUMMY:
                            caster->CastSpell(caster, SPELL_MAGE_FROSTFIRE_ORB_SUMMON, true);
                            break;
                        default:
                            break;
                    }
                }
            }

            void Register() override
            {
                OnEffectHitTarget += SpellEffectFn(spell_mage_flame_orb_SpellScript::HandleDummy, EFFECT_0, SPELL_EFFECT_DUMMY);
            }

        private:
            uint32 dummySpellId;
        };

        SpellScript* GetSpellScript() const override
        {
            return new spell_mage_flame_orb_SpellScript();
        }
};

// 82734 - Flame Orb dummy AOE
class spell_mage_flame_orb_aoe_dummy: public SpellScriptLoader
{
    public:
        spell_mage_flame_orb_aoe_dummy() : SpellScriptLoader("spell_mage_flame_orb_aoe_dummy") { }

        class spell_mage_flame_orb_aoe_dummy_SpellScript : public SpellScript
        {
            PrepareSpellScript(spell_mage_flame_orb_aoe_dummy_SpellScript);

            bool Validate(SpellInfo const* /*spellInfo*/) override
            {
                return ValidateSpellInfo(
                    {
                        SPELL_MAGE_FLAME_ORB_AOE,
                        SPELL_MAGE_FROSTFIRE_ORB_AOE,
                        SPELL_MAGE_FLAME_ORB_BEAM_DUMMY,
                        SPELL_MAGE_FROSTFIRE_ORB_DAMAGE,
                        SPELL_MAGE_FROSTFIRE_ORB_DAMAGE_SLOW,
                        SPELL_MAGE_FLAME_ORB_DAMAGE,
                        SPELL_MAGE_FLAME_ORB_SELF_SNARE
                    });
            }

            bool Load() override
            {
                dummySpellId = GetSpellInfo()->Id;
                return true;
            }

            void FilterTargets(std::list<WorldObject*>& targets)
            {
                if (targets.empty())
                    return;

                targets.sort(Trinity::ObjectDistanceOrderPred(GetCaster(), true));
                targets.resize(1);
            }

            void HandleDummy(SpellEffIndex /*effIndex*/)
            {
                if (TempSummon* caster = GetCaster()->ToTempSummon())
                    if (Unit* summoner = caster->GetSummoner())
                        if (Unit* target = GetHitUnit())
                        {
                            switch (dummySpellId)
                            {
                                case SPELL_MAGE_FLAME_ORB_AOE:
                                    caster->CastSpell(caster, SPELL_MAGE_FLAME_ORB_SELF_SNARE, true);
                                    caster->CastSpell(target, SPELL_MAGE_FLAME_ORB_BEAM_DUMMY, true);
                                    summoner->CastSpell(target, SPELL_MAGE_FLAME_ORB_DAMAGE, true);
                                    break;
                                case SPELL_MAGE_FROSTFIRE_ORB_AOE:
                                    caster->CastSpell(caster, SPELL_MAGE_FLAME_ORB_SELF_SNARE, true);
                                    caster->CastSpell(caster, SPELL_MAGE_FLAME_ORB_BEAM_DUMMY, true);
                                    // summoner->CastSpell(target, target->HasAura(SPELL_MAGE_FROSTFIRE_BOLT_CHILL_EFFECT) ? SPELL_MAGE_FROSTFIRE_ORB_DAMAGE_SLOW : SPELL_MAGE_FROSTFIRE_ORB_DAMAGE, true);
                                    break;
                                default:
                                    break;
                            }
                        }
            }

            void Register() override
            {
                OnObjectAreaTargetSelect += SpellObjectAreaTargetSelectFn(spell_mage_flame_orb_aoe_dummy_SpellScript::FilterTargets, EFFECT_0, TARGET_UNIT_DEST_AREA_ENEMY);
                OnEffectHitTarget += SpellEffectFn(spell_mage_flame_orb_aoe_dummy_SpellScript::HandleDummy, EFFECT_0, SPELL_EFFECT_DUMMY);
            }

        private:
            uint32 dummySpellId;
        };

        SpellScript* GetSpellScript() const override
        {
            return new spell_mage_flame_orb_aoe_dummy_SpellScript();
        }
};

// 44445 - Hot Streak
class spell_mage_hot_streak : public SpellScriptLoader
{
    public:
        spell_mage_hot_streak() : SpellScriptLoader("spell_mage_hot_streak") { }

        class spell_mage_hot_streak_AuraScript : public AuraScript
        {
            PrepareAuraScript(spell_mage_hot_streak_AuraScript);

            bool Load() override
            {
                return GetCaster()->GetTypeId() == TYPEID_PLAYER;
            }

            bool Validate(SpellInfo const* /*spellInfo*/) override
            {
                return ValidateSpellInfo(
                    {
                        SPELL_MAGE_HOT_STREAK_TRIGGERED,
                        SPELL_MAGE_IMPROVED_HOT_STREAK_R1,
                        SPELL_MAGE_IMPROVED_HOT_STREAK_R2,
                        SPELL_MAGE_FIREBALL,
                        SPELL_MAGE_PYROBLAST,
                        SPELL_MAGE_FIRE_BLAST,
                        SPELL_MAGE_FROSTFIRE_BOLT,
                        SPELL_MAGE_SCORCH
                    });
            }

            bool CheckProc(ProcEventInfo& eventInfo)
            {
                if (Unit* caster = GetCaster())
                    if (roll_chance_i(GetSpellInfo()->Effects[EFFECT_0].BasePoints)
                        && !caster->HasAura(SPELL_MAGE_IMPROVED_HOT_STREAK_R1)
                        && !caster->HasAura(SPELL_MAGE_IMPROVED_HOT_STREAK_R2))
                        switch (eventInfo.GetSpellInfo()->Id)
                        {
                            case SPELL_MAGE_FIREBALL:
                            case SPELL_MAGE_PYROBLAST:
                            case SPELL_MAGE_FIRE_BLAST:
                            case SPELL_MAGE_FROSTFIRE_BOLT:
                            case SPELL_MAGE_SCORCH:
                                return true;
                            default:
                                return false;
                        }

                return false;
            }

            void HandleProc(AuraEffect const* aurEff, ProcEventInfo& /*eventInfo*/)
            {
                PreventDefaultAction();
                GetCaster()->CastSpell(GetCaster(), SPELL_MAGE_HOT_STREAK_TRIGGERED, true, nullptr, aurEff);
            }

            void Register() override
            {
                DoCheckProc += AuraCheckProcFn(spell_mage_hot_streak_AuraScript::CheckProc);
                OnEffectProc += AuraEffectProcFn(spell_mage_hot_streak_AuraScript::HandleProc, EFFECT_0, SPELL_AURA_DUMMY);
            }
        };

        AuraScript* GetAuraScript() const override
        {
            return new spell_mage_hot_streak_AuraScript();
        }
};

// -44446 - Improved Hot Streak
class spell_mage_improved_hot_streak : public SpellScriptLoader
{
    public:
        spell_mage_improved_hot_streak() : SpellScriptLoader("spell_mage_improved_hot_streak") { }

        class spell_mage_improved_hot_streak_AuraScript : public AuraScript
        {
            PrepareAuraScript(spell_mage_improved_hot_streak_AuraScript);

            uint8 criticalStrikesCounter;

            bool Load() override
            {
                criticalStrikesCounter = 0;
                return GetCaster()->GetTypeId() == TYPEID_PLAYER;
            }

            bool Validate(SpellInfo const* /*spellInfo*/) override
            {
                return ValidateSpellInfo(
                    {
                        SPELL_MAGE_HOT_STREAK_TRIGGERED,
                        SPELL_MAGE_FIREBALL,
                        SPELL_MAGE_PYROBLAST,
                        SPELL_MAGE_FIRE_BLAST,
                        SPELL_MAGE_FROSTFIRE_BOLT,
                        SPELL_MAGE_SCORCH
                    });
            }

            bool CheckProc(ProcEventInfo& eventInfo)
            {
                switch (eventInfo.GetSpellInfo()->Id)
                {
                    case SPELL_MAGE_FIREBALL:
                    case SPELL_MAGE_PYROBLAST:
                    case SPELL_MAGE_FIRE_BLAST:
                    case SPELL_MAGE_FROSTFIRE_BOLT:
                    case SPELL_MAGE_SCORCH:
                        if (eventInfo.GetDamageInfo()->GetHitMask() & PROC_HIT_CRITICAL)
                            criticalStrikesCounter++;
                        else
                            criticalStrikesCounter = 0;

                        if (criticalStrikesCounter == 2)
                        {
                            criticalStrikesCounter = 0;
                            return roll_chance_i(GetSpellInfo()->Effects[EFFECT_0].BasePoints);
                        }
                }
                return false;
            }

            void HandleProc(AuraEffect const* aurEff, ProcEventInfo& /*eventInfo*/)
            {
                PreventDefaultAction();
                GetCaster()->CastSpell(GetCaster(), SPELL_MAGE_HOT_STREAK_TRIGGERED, true, nullptr, aurEff);
            }

            void Register() override
            {
                DoCheckProc += AuraCheckProcFn(spell_mage_improved_hot_streak_AuraScript::CheckProc);
                OnEffectProc += AuraEffectProcFn(spell_mage_improved_hot_streak_AuraScript::HandleProc, EFFECT_0, SPELL_AURA_DUMMY);
            }
        };

        AuraScript* GetAuraScript() const override
        {
            return new spell_mage_improved_hot_streak_AuraScript();
        }
};

// 92315 - Pyroblast!
class spell_mage_pyroblast : public SpellScriptLoader
{
    public:
        spell_mage_pyroblast() : SpellScriptLoader("spell_mage_pyroblast") { }

        class spell_mage_pyroblast_SpellScript : public SpellScript
        {
            PrepareSpellScript(spell_mage_pyroblast_SpellScript);

            bool Validate(SpellInfo const* /*spellInfo*/) override
            {
                return ValidateSpellInfo(
                    {
                        SPELL_MAGE_HOT_STREAK_TRIGGERED,
                        SPELL_MAGE_PYROBLAST
                    });
            }

            void HandleHotStreak(SpellEffIndex /*effIndex*/)
            {
                GetCaster()->RemoveAurasDueToSpell(SPELL_MAGE_HOT_STREAK_TRIGGERED);
            }

            void HandleDamage(SpellEffIndex /*effIndex*/)
            {
                // Copy the spellpower coefficient from the original pyroblast spell
                if (SpellInfo const* spell = sSpellMgr->GetSpellInfo(SPELL_MAGE_PYROBLAST))
                {
                    int32 damage = GetEffectValue();
                    if (Unit* target = GetHitUnit())
                    {
                        damage = GetCaster()->SpellDamageBonusDone(target, spell, uint32(damage), SPELL_DIRECT_DAMAGE, EFFECT_0);
                        damage = target->SpellDamageBonusTaken(GetCaster(), spell, uint32(damage), SPELL_DIRECT_DAMAGE);
                    }
                    SetHitDamage(damage);
                }
            }

            void ApplyDotBonus()
            {
                if (Unit* target = GetHitUnit())
                    if (Unit* caster = GetCaster())
                        if (SpellInfo const* spell = sSpellMgr->GetSpellInfo(SPELL_MAGE_PYROBLAST))
                            if (Aura* aura = target->GetAura(GetSpellInfo()->Id))
                                aura->GetEffect(EFFECT_1)->SetBonusAmount(caster->SpellDamageBonusDone(target, spell, 0, DOT, EFFECT_1));
            }

            void Register() override
            {
                OnEffectLaunch += SpellEffectFn(spell_mage_pyroblast_SpellScript::HandleHotStreak, EFFECT_0, SPELL_EFFECT_SCHOOL_DAMAGE);
                OnEffectHitTarget += SpellEffectFn(spell_mage_pyroblast_SpellScript::HandleDamage, EFFECT_0, SPELL_EFFECT_SCHOOL_DAMAGE);
                AfterHit += SpellHitFn(spell_mage_pyroblast_SpellScript::ApplyDotBonus);
            }
        };

        SpellScript* GetSpellScript() const override
        {
            return new spell_mage_pyroblast_SpellScript();
        }
};

void AddSC_mage_spell_scripts()
{
    new spell_mage_arcane_potency();
    new spell_mage_blast_wave();
    new spell_mage_blazing_speed();
    new spell_mage_blizzard();
    new spell_mage_cold_snap();
    new spell_mage_cone_of_cold();
    new spell_mage_conjure_refreshment();
    RegisterAuraScript(spell_mage_dragon_breath);
    new spell_mage_early_frost();
    new spell_mage_fire_frost_ward();
    new spell_mage_flame_orb();
    new spell_mage_flame_orb_aoe_dummy();
    new spell_mage_focus_magic();
    new spell_mage_frostbolt();
    new spell_mage_hot_streak();
    new spell_mage_ice_barrier();
    new spell_mage_ignite();
    new spell_mage_improved_hot_streak();
    new spell_mage_glyph_of_ice_block();
    new spell_mage_glyph_of_icy_veins();
    new spell_mage_glyph_of_polymorph();
    new spell_mage_living_bomb();
    new spell_mage_mage_ward();
    new spell_mage_mana_shield();
    new spell_mage_master_of_elements();
    new spell_mage_nether_vortex();
    new spell_mage_permafrost();
    new spell_mage_polymorph();
    new spell_mage_polymorph_cast_visual();
    new spell_mage_pyroblast();
    new spell_mage_replenish_mana();
    new spell_mage_ring_of_frost();
    new spell_mage_ring_of_frost_freeze();
    new spell_mage_time_warp();
    new spell_mage_water_elemental_freeze();
    new spell_mage_arcane_missiles_trigger();
    new spell_mage_offensive_state_dnd();
}<|MERGE_RESOLUTION|>--- conflicted
+++ resolved
@@ -1593,21 +1593,12 @@
         bool Validate(SpellInfo const* /*spellInfo*/) override
         {
             return ValidateSpellInfo(
-<<<<<<< HEAD
                 {
                     SPELL_MAGE_ARCANE_MISSILES,
                     SPELL_MAGE_ARCANE_MISSILES_DAMAGE,
                     SPELL_MAGE_ARCANE_BLAST,
                     SPELL_MAGE_HOT_STREAK
                 });
-=======
-            {
-                SPELL_MAGE_ARCANE_MISSILES,
-                SPELL_MAGE_ARCANE_MISSILES_DAMAGE,
-                SPELL_MAGE_ARCANE_BLAST
-            });
-            
->>>>>>> ad07191b
         }
 
         bool CheckProc(ProcEventInfo& eventInfo)
