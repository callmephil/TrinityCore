/*
 * Copyright (C) 2008-2013 TrinityCore <http://www.trinitycore.org/>
 *
 * This program is free software; you can redistribute it and/or modify it
 * under the terms of the GNU General Public License as published by the
 * Free Software Foundation; either version 2 of the License, or (at your
 * option) any later version.
 *
 * This program is distributed in the hope that it will be useful, but WITHOUT
 * ANY WARRANTY; without even the implied warranty of MERCHANTABILITY or
 * FITNESS FOR A PARTICULAR PURPOSE. See the GNU General Public License for
 * more details.
 *
 * You should have received a copy of the GNU General Public License along
 * with this program. If not, see <http://www.gnu.org/licenses/>.
 */

/*
 * Scripts for spells with SPELLFAMILY_MAGE and SPELLFAMILY_GENERIC spells used by mage players.
 * Ordered alphabetically using scriptname.
 * Scriptnames of files in this file should be prefixed with "spell_mage_".
 */

#include "Player.h"
#include "ScriptMgr.h"
#include "SpellScript.h"
#include "SpellAuraEffects.h"

enum MageSpells
{
    SPELL_MAGE_COLD_SNAP                         = 11958,
    SPELL_MAGE_FROST_WARDING_R1                  = 28332,
    SPELL_MAGE_FROST_WARDING_TRIGGERED           = 57776,
    SPELL_MAGE_INCANTERS_ABSORBTION_R1           = 44394,
    SPELL_MAGE_INCANTERS_ABSORBTION_TRIGGERED    = 44413,
    SPELL_MAGE_SQUIRREL_FORM                     = 32813,
    SPELL_MAGE_GIRAFFE_FORM                      = 32816,
    SPELL_MAGE_SERPENT_FORM                      = 32817,
    SPELL_MAGE_DRAGONHAWK_FORM                   = 32818,
    SPELL_MAGE_WORGEN_FORM                       = 32819,
    SPELL_MAGE_SHEEP_FORM                        = 32820,
    SPELL_MAGE_GLYPH_OF_ETERNAL_WATER            = 70937,
    SPELL_MAGE_SUMMON_WATER_ELEMENTAL_PERMANENT  = 70908,
    SPELL_MAGE_SUMMON_WATER_ELEMENTAL_TEMPORARY  = 70907,
    SPELL_MAGE_GLYPH_OF_BLAST_WAVE               = 62126,
    SPELL_MAGE_CONJURE_REFRESHMENT               = 42955,
    SPELL_MAGE_FLAMESTRIKE                       = 2120,
    SPELL_MAGE_CHILLED_R1                        = 12484,
    SPELL_MAGE_CHILLED_R2                        = 12485,
    SPELL_MAGE_INCANTER_S_ABSORPTION_TRIGGERED   = 44413,
    SPELL_MAGE_INCANTER_S_ABSORPTION_KNOCKBACK   = 86261,
    SPELL_MAGE_IMPROVED_MANA_GEM_TRIGGERED       = 83098,
    SPELL_MAGE_SHATTERED_BARRIER_R1              = 44745,
    SPELL_MAGE_SHATTERED_BARRIER_R2              = 54787,
    SPELL_MAGE_SHATTERED_BARRIER_FREEZE_R1       = 55080,
    SPELL_MAGE_SHATTERED_BARRIER_FREEZE_R2       = 83073,
    SPELL_MAGE_FINGERS_OF_FROST                  = 44544,
};

enum MageIcons
{
    ICON_MAGE_SHATTER                       = 976,
    ICON_MAGE_IMPROVED_FLAMESTRIKE          = 37,
    ICON_MAGE_IMPROVED_FREEZE               = 94,
    ICON_MAGE_INCANTER_S_ABSORPTION         = 2941,
    ICON_MAGE_IMPROVED_MANA_GEM             = 1036,
};

// -11113 - Blast Wave
class spell_mage_blast_wave : public SpellScriptLoader
{
    public:
        spell_mage_blast_wave() : SpellScriptLoader("spell_mage_blast_wave") { }

        class spell_mage_blast_wave_SpellScript : public SpellScript
        {
            PrepareSpellScript(spell_mage_blast_wave_SpellScript);

            bool Validate(SpellInfo const* /*spellInfo*/)
            {
                if (!sSpellMgr->GetSpellInfo(SPELL_MAGE_FLAMESTRIKE))
                    return false;
                return true;
            }

            void CountTargets(std::list<WorldObject*>& targetList)
            {
                _targetCount = targetList.size();
            }

            void HandleImprovedFlamestrike()
            {
                if (_targetCount >= 2)
                    if (AuraEffect* aurEff = GetCaster()->GetAuraEffect(SPELL_AURA_DUMMY, SPELLFAMILY_MAGE, ICON_MAGE_IMPROVED_FLAMESTRIKE, EFFECT_0))
                        if (roll_chance_i(aurEff->GetAmount()))
                        {
                            float x, y, z;
                            WorldLocation const* loc = GetExplTargetDest();
                            if (!loc)
                                return;

                            loc->GetPosition(x, y, z);
                            GetCaster()->CastSpell(x, y, z, SPELL_MAGE_FLAMESTRIKE, true);
                        }
            }

            void Register()
            {
                OnObjectAreaTargetSelect += SpellObjectAreaTargetSelectFn(spell_mage_blast_wave_SpellScript::CountTargets, EFFECT_0, TARGET_UNIT_DEST_AREA_ENEMY);
                AfterCast += SpellCastFn(spell_mage_blast_wave_SpellScript::HandleImprovedFlamestrike);
            }

        private:
            uint32 _targetCount;
        };

        SpellScript* GetSpellScript() const
        {
            return new spell_mage_blast_wave_SpellScript();
        }
};

// 11958 - Cold Snap
class spell_mage_cold_snap : public SpellScriptLoader
{
    public:
        spell_mage_cold_snap() : SpellScriptLoader("spell_mage_cold_snap") { }

        class spell_mage_cold_snap_SpellScript : public SpellScript
        {
            PrepareSpellScript(spell_mage_cold_snap_SpellScript);

            bool Load()
            {
                return GetCaster()->GetTypeId() == TYPEID_PLAYER;
            }

            void HandleDummy(SpellEffIndex /*effIndex*/)
            {
                Player* caster = GetCaster()->ToPlayer();
                // immediately finishes the cooldown on Frost spells
                const SpellCooldowns& cm = caster->GetSpellCooldownMap();
                for (SpellCooldowns::const_iterator itr = cm.begin(); itr != cm.end();)
                {
                    SpellInfo const* spellInfo = sSpellMgr->GetSpellInfo(itr->first);

                    if (spellInfo->SpellFamilyName == SPELLFAMILY_MAGE &&
                        (spellInfo->GetSchoolMask() & SPELL_SCHOOL_MASK_FROST) &&
                        spellInfo->Id != SPELL_MAGE_COLD_SNAP && spellInfo->GetRecoveryTime() > 0)
                    {
                        caster->RemoveSpellCooldown((itr++)->first, true);
                    }
                    else
                        ++itr;
                }
            }

            void Register()
            {
                OnEffectHit += SpellEffectFn(spell_mage_cold_snap_SpellScript::HandleDummy, EFFECT_0, SPELL_EFFECT_DUMMY);
            }
        };

        SpellScript* GetSpellScript() const
        {
            return new spell_mage_cold_snap_SpellScript();
        }
};

// -543, -6143 - Frost Warding
class spell_mage_frost_warding_trigger : public SpellScriptLoader
{
    public:
        spell_mage_frost_warding_trigger() : SpellScriptLoader("spell_mage_frost_warding_trigger") { }

        class spell_mage_frost_warding_trigger_AuraScript : public AuraScript
        {
            PrepareAuraScript(spell_mage_frost_warding_trigger_AuraScript);

            bool Validate(SpellInfo const* /*spellInfo*/)
            {
                if (!sSpellMgr->GetSpellInfo(SPELL_MAGE_FROST_WARDING_TRIGGERED) || !sSpellMgr->GetSpellInfo(SPELL_MAGE_FROST_WARDING_R1))
                    return false;
                return true;
            }

            void Absorb(AuraEffect* aurEff, DamageInfo & dmgInfo, uint32 & absorbAmount)
            {
                Unit* target = GetTarget();
                if (AuraEffect* talentAurEff = target->GetAuraEffectOfRankedSpell(SPELL_MAGE_FROST_WARDING_R1, EFFECT_0))
                {
                    int32 chance = talentAurEff->GetSpellInfo()->Effects[EFFECT_1].CalcValue();

                    if (roll_chance_i(chance))
                    {
                        int32 bp = dmgInfo.GetDamage();
                        dmgInfo.AbsorbDamage(bp);
                        target->CastCustomSpell(target, SPELL_MAGE_FROST_WARDING_TRIGGERED, &bp, NULL, NULL, true, NULL, aurEff);
                        absorbAmount = 0;
                        PreventDefaultAction();
                    }
                }
            }

            void Register()
            {
                 OnEffectAbsorb += AuraEffectAbsorbFn(spell_mage_frost_warding_trigger_AuraScript::Absorb, EFFECT_0);
            }
        };

        AuraScript* GetAuraScript() const
        {
            return new spell_mage_frost_warding_trigger_AuraScript();
        }
};

class spell_mage_living_bomb : public SpellScriptLoader
{
    public:
<<<<<<< HEAD
        spell_mage_living_bomb() : SpellScriptLoader("spell_mage_living_bomb") { }
=======

        bool Validate(SpellInfo const* /*spellInfo*/)
        {
            return sSpellMgr->GetSpellInfo(SPELL_MAGE_INCANTERS_ABSORBTION_TRIGGERED)
                && sSpellMgr->GetSpellInfo(SPELL_MAGE_INCANTERS_ABSORBTION_R1);
        }
>>>>>>> 80265725

        class spell_mage_living_bomb_AuraScript : public AuraScript
        {
            PrepareAuraScript(spell_mage_living_bomb_AuraScript);

            bool Validate(SpellInfo const* spell)
            {
                if (!sSpellMgr->GetSpellInfo(uint32(spell->Effects[EFFECT_1].CalcValue())))
                    return false;
                return true;
            }

<<<<<<< HEAD
            void AfterRemove(AuraEffect const* aurEff, AuraEffectHandleModes /*mode*/)
            {
                AuraRemoveMode removeMode = GetTargetApplication()->GetRemoveMode();
                if (removeMode != AURA_REMOVE_BY_ENEMY_SPELL && removeMode != AURA_REMOVE_BY_EXPIRE)
                    return;

                if (Unit* caster = GetCaster())
                    caster->CastSpell(GetTarget(), uint32(aurEff->GetAmount()), true, NULL, aurEff);
            }

            void Register()
            {
                AfterEffectRemove += AuraEffectRemoveFn(spell_mage_living_bomb_AuraScript::AfterRemove, EFFECT_1, SPELL_AURA_DUMMY, AURA_EFFECT_HANDLE_REAL);
            }
        };

        AuraScript* GetAuraScript() const
        {
            return new spell_mage_living_bomb_AuraScript();
        }
};

enum ConeOfColdSpells
{
    SPELL_CONE_OF_COLD_AURA_R1      = 11190, // Improved Cone of Cold Rank 1 aura
    SPELL_CONE_OF_COLD_AURA_R2      = 12489, // Improved Cone of Cold Rank 2 aura
    SPELL_CONE_OF_COLD_TRIGGER_R1   = 83301, // Improved Cone of Cold Rank 1 Trigger
    SPELL_CONE_OF_COLD_TRIGGER_R2   = 83302, // Improved Cone of Cold Rank 2 Trigger
};

// 120 Cone of Cold
/// Updated 4.3.4
class spell_mage_cone_of_cold : public SpellScriptLoader
{
public:
    spell_mage_cone_of_cold() : SpellScriptLoader("spell_mage_cone_of_cold") { }

    class spell_mage_cone_of_cold_SpellScript : public SpellScript
    {
        PrepareSpellScript(spell_mage_cone_of_cold_SpellScript);

        void HandleConeOfColdScript(SpellEffIndex /*effIndex*/)
        {
            Unit* caster = GetCaster();
            if (Unit* unitTarget = GetHitUnit())
            {
                if (caster->HasAura(SPELL_CONE_OF_COLD_AURA_R1)) // Improved Cone of Cold Rank 1
                    unitTarget->CastSpell(unitTarget, SPELL_CONE_OF_COLD_TRIGGER_R1, true);
                else if (caster->HasAura(SPELL_CONE_OF_COLD_AURA_R2)) // Improved Cone of Cold Rank 2
                        unitTarget->CastSpell(unitTarget, SPELL_CONE_OF_COLD_TRIGGER_R2, true);
            }
        }
=======
// -543, -6143, -11426 - Incanter's Absorption
class spell_mage_incanters_absorbtion_absorb : public SpellScriptLoader
{
    public:
        spell_mage_incanters_absorbtion_absorb() : SpellScriptLoader("spell_mage_incanters_absorbtion_absorb") { }

        class spell_mage_incanters_absorbtion_absorb_AuraScript : public spell_mage_incanters_absorbtion_base_AuraScript
        {
            PrepareAuraScript(spell_mage_incanters_absorbtion_absorb_AuraScript);

            void Register()
            {
                 AfterEffectAbsorb += AuraEffectAbsorbFn(spell_mage_incanters_absorbtion_absorb_AuraScript::Trigger, EFFECT_0);
            }
        };

        AuraScript* GetAuraScript() const
        {
            return new spell_mage_incanters_absorbtion_absorb_AuraScript();
        }
};

// -1463 - Incanter's Absorption
class spell_mage_incanters_absorbtion_manashield : public SpellScriptLoader
{
    public:
        spell_mage_incanters_absorbtion_manashield() : SpellScriptLoader("spell_mage_incanters_absorbtion_manashield") { }

        class spell_mage_incanters_absorbtion_manashield_AuraScript : public spell_mage_incanters_absorbtion_base_AuraScript
        {
            PrepareAuraScript(spell_mage_incanters_absorbtion_manashield_AuraScript);
>>>>>>> 80265725

            void Register()
            {
                 AfterEffectManaShield += AuraEffectManaShieldFn(spell_mage_incanters_absorbtion_manashield_AuraScript::Trigger, EFFECT_0);
            }
        };

        AuraScript* GetAuraScript() const
        {
<<<<<<< HEAD
            OnEffectHitTarget += SpellEffectFn(spell_mage_cone_of_cold_SpellScript::HandleConeOfColdScript, EFFECT_0, SPELL_EFFECT_APPLY_AURA);
        }
    };

    SpellScript* GetSpellScript() const
    {
        return new spell_mage_cone_of_cold_SpellScript();
    }
};

// 42955 Conjure Refreshment
/// Updated 4.3.4
struct ConjureRefreshmentData
{
    uint32 minLevel;
    uint32 maxLevel;
    uint32 spellId;
};

uint8 const MAX_CONJURE_REFRESHMENT_SPELLS = 7;
const ConjureRefreshmentData _conjureData[MAX_CONJURE_REFRESHMENT_SPELLS] =
{
    { 33, 43, 92739 },
    { 44, 53, 92799 },
    { 54, 63, 92802 },
    { 64, 73, 92805 },
    { 74, 79, 74625 },
    { 80, 84, 92822 },
    { 85, 85, 92727 }
};

class spell_mage_conjure_refreshment : public SpellScriptLoader
=======
            return new spell_mage_incanters_absorbtion_manashield_AuraScript();
        }
};

// -44457 - Living Bomb
class spell_mage_living_bomb : public SpellScriptLoader
>>>>>>> 80265725
{
    public:
        spell_mage_conjure_refreshment() : SpellScriptLoader("spell_mage_conjure_refreshment") { }

        class spell_mage_conjure_refreshment_SpellScript : public SpellScript
        {
            PrepareSpellScript(spell_mage_conjure_refreshment_SpellScript);

            bool Validate(SpellInfo const* /*spellEntry*/)
            {
                for (uint8 i = 0; i < MAX_CONJURE_REFRESHMENT_SPELLS; ++i)
                    if (!sSpellMgr->GetSpellInfo(_conjureData[i].spellId))
                        return false;
                return true;
            }

            bool Load()
            {
                if (GetCaster()->GetTypeId() != TYPEID_PLAYER)
                    return false;
                return true;
            }

            void HandleDummy(SpellEffIndex /*effIndex*/)
            {
                uint8 level = GetHitUnit()->getLevel();
                for (uint8 i = 0; i < MAX_CONJURE_REFRESHMENT_SPELLS; ++i)
                {
                    ConjureRefreshmentData const& spellData = _conjureData[i];
                    if (level < spellData.minLevel || level > spellData.maxLevel)
                        continue;
                    GetHitUnit()->CastSpell(GetHitUnit(), spellData.spellId);
                    break;
                }
            }

            void Register()
            {
                OnEffectHitTarget += SpellEffectFn(spell_mage_conjure_refreshment_SpellScript::HandleDummy, EFFECT_0, SPELL_EFFECT_DUMMY);
            }
        };

        SpellScript* GetSpellScript() const
        {
            return new spell_mage_conjure_refreshment_SpellScript();
        }
};

<<<<<<< HEAD
// 42208 Blizzard
/// Updated 4.3.4
class spell_mage_blizzard : public SpellScriptLoader
{
   public:
       spell_mage_blizzard() : SpellScriptLoader("spell_mage_blizzard") { } 

       class spell_mage_blizzard_SpellScript : public SpellScript
       {
           PrepareSpellScript(spell_mage_blizzard_SpellScript);

           bool Validate(SpellInfo const* /*spellEntry*/)
           {
               if (!sSpellMgr->GetSpellInfo(SPELL_MAGE_CHILLED_R1))
                   return false;
               if (!sSpellMgr->GetSpellInfo(SPELL_MAGE_CHILLED_R2))
                   return false;
               return true;
           }

           void AddChillEffect(SpellEffIndex /*effIndex*/)
           {
               Unit* caster = GetCaster();
               if (Unit* unitTarget = GetHitUnit())
               {
                   if (caster->IsScriptOverriden(GetSpellInfo(), 836))
                       caster->CastSpell(unitTarget, SPELL_MAGE_CHILLED_R1, true);
                   else if (caster->IsScriptOverriden(GetSpellInfo(), 988))
                       caster->CastSpell(unitTarget, SPELL_MAGE_CHILLED_R2, true);
               }
           }

           void Register()
           {
               OnEffectHitTarget += SpellEffectFn(spell_mage_blizzard_SpellScript::AddChillEffect, EFFECT_0, SPELL_EFFECT_SCHOOL_DAMAGE);
           }
       };

       SpellScript *GetSpellScript() const
       {
           return new spell_mage_blizzard_SpellScript();
       }
};

// 116 Frostbolt
/// Updated 4.3.4
class spell_mage_frostbolt : public SpellScriptLoader
{
   public:
       spell_mage_frostbolt() : SpellScriptLoader("spell_mage_frostbolt") { } 

       class spell_mage_frostbolt_SpellScript : public SpellScript
       {
           PrepareSpellScript(spell_mage_frostbolt_SpellScript);

           void RecalculateDamage(SpellEffIndex /*effIndex*/)
           {
               if (GetHitUnit() && GetHitUnit()->HasAuraState(AURA_STATE_FROZEN, GetSpellInfo(), GetCaster()))
               {
                   if (AuraEffect* aurEff = GetCaster()->GetAuraEffect(SPELL_AURA_DUMMY, SPELLFAMILY_MAGE, ICON_MAGE_SHATTER, EFFECT_1))
                   {
                       int32 damage = GetHitDamage();
                       AddPct(damage, aurEff->GetAmount());
                       SetHitDamage(damage);
                   }
               }
           }

           void Register()
           {
               OnEffectHitTarget += SpellEffectFn(spell_mage_frostbolt_SpellScript::RecalculateDamage, EFFECT_1, SPELL_EFFECT_SCHOOL_DAMAGE);
           }
       };

       SpellScript *GetSpellScript() const
       {
           return new spell_mage_frostbolt_SpellScript();
       }
};

// 11426 Ice Barrier
/// Updated 4.3.4
class spell_mage_ice_barrier : public SpellScriptLoader
{
   public:
       spell_mage_ice_barrier() : SpellScriptLoader("spell_mage_ice_barrier") { }

       class spell_mage_ice_barrier_AuraScript : public AuraScript
       {
           PrepareAuraScript(spell_mage_ice_barrier_AuraScript);

           void AfterRemove(AuraEffect const* aurEff, AuraEffectHandleModes /*mode*/)
           {
               if (GetTargetApplication()->GetRemoveMode() != AURA_REMOVE_BY_ENEMY_SPELL)
                   return;

               if (GetTarget()->HasAura(SPELL_MAGE_SHATTERED_BARRIER_R1))
                   GetTarget()->CastSpell(GetTarget(), SPELL_MAGE_SHATTERED_BARRIER_FREEZE_R1, true);
               else if (GetTarget()->HasAura(SPELL_MAGE_SHATTERED_BARRIER_R2))
                   GetTarget()->CastSpell(GetTarget(), SPELL_MAGE_SHATTERED_BARRIER_FREEZE_R2, true);
           }

           void Register()
           {
                AfterEffectRemove += AuraEffectRemoveFn(spell_mage_ice_barrier_AuraScript::AfterRemove, EFFECT_0, SPELL_AURA_SCHOOL_ABSORB, AURA_EFFECT_HANDLE_REAL);
           }
       };

       AuraScript* GetAuraScript() const
       {
           return new spell_mage_ice_barrier_AuraScript();
       }
};

// 1463 Mana Shield
/// Updated 4.3.4
class spell_mage_mana_shield : public SpellScriptLoader
{
   public:
       spell_mage_mana_shield() : SpellScriptLoader("spell_mage_mana_shield") { }

       class spell_mage_mana_shield_AuraScript : public AuraScript
       {
           PrepareAuraScript(spell_mage_mana_shield_AuraScript);

           void HandleAbsorb(AuraEffect* aurEff, DamageInfo & /*dmgInfo*/, uint32 & absorbAmount)
           {
               if (AuraEffect* aurEff = GetTarget()->GetAuraEffect(SPELL_AURA_DUMMY, SPELLFAMILY_GENERIC, ICON_MAGE_INCANTER_S_ABSORPTION, EFFECT_0))
               {
                   int32 bp = CalculatePct(absorbAmount, aurEff->GetAmount());
                   GetTarget()->CastCustomSpell(GetTarget(), SPELL_MAGE_INCANTER_S_ABSORPTION_TRIGGERED, &bp, NULL, NULL, true);
               }
           }

           void AfterRemove(AuraEffect const* aurEff, AuraEffectHandleModes /*mode*/)
           {
               if (GetTargetApplication()->GetRemoveMode() == AURA_REMOVE_BY_ENEMY_SPELL)
                   GetTarget()->CastSpell(GetTarget(), SPELL_MAGE_INCANTER_S_ABSORPTION_KNOCKBACK, true);
           }

           void Register()
           {
                AfterEffectManaShield += AuraEffectManaShieldFn(spell_mage_mana_shield_AuraScript::HandleAbsorb, EFFECT_0);
                AfterEffectRemove += AuraEffectRemoveFn(spell_mage_mana_shield_AuraScript::AfterRemove, EFFECT_0, SPELL_AURA_MANA_SHIELD, AURA_EFFECT_HANDLE_REAL);
           }
       };

       AuraScript* GetAuraScript() const
       {
           return new spell_mage_mana_shield_AuraScript();
       }
};

// 543 Mage Ward
/// Updated 4.3.4
class spell_mage_mage_ward : public SpellScriptLoader
{
   public:
       spell_mage_mage_ward() : SpellScriptLoader("spell_mage_mage_ward") { }

       class spell_mage_mage_ward_AuraScript : public AuraScript
       {
           PrepareAuraScript(spell_mage_mage_ward_AuraScript);

           void HandleAbsorb(AuraEffect* aurEff, DamageInfo & /*dmgInfo*/, uint32 & absorbAmount)
           {
               if (AuraEffect* aurEff = GetTarget()->GetAuraEffect(SPELL_AURA_DUMMY, SPELLFAMILY_GENERIC, ICON_MAGE_INCANTER_S_ABSORPTION, EFFECT_0))
               {
                   int32 bp = CalculatePct(absorbAmount, aurEff->GetAmount());
                   GetTarget()->CastCustomSpell(GetTarget(), SPELL_MAGE_INCANTER_S_ABSORPTION_TRIGGERED, &bp, NULL, NULL, true);
               }
           }

           void Register()
           {
               AfterEffectAbsorb += AuraEffectAbsorbFn(spell_mage_mage_ward_AuraScript::HandleAbsorb, EFFECT_0);
           }
       };

       AuraScript* GetAuraScript() const
       {
           return new spell_mage_mage_ward_AuraScript();
       }
};

// 5405 Replenish Mana (Mana Gem)
/// Updated 4.3.4
class spell_mage_replenish_mana : public SpellScriptLoader
{
   public:
       spell_mage_replenish_mana() : SpellScriptLoader("spell_mage_replenish_mana") { }

       class spell_mage_replenish_mana_SpellScript : public SpellScript
       {
           PrepareSpellScript(spell_mage_replenish_mana_SpellScript);

           bool Validate(SpellInfo const* /*spellEntry*/)
           {
               if (!sSpellMgr->GetSpellInfo(SPELL_MAGE_IMPROVED_MANA_GEM_TRIGGERED))
                   return false;
               return true;
           }

           void HandleImprovedManaGem()
           {
               if (AuraEffect* aurEff = GetCaster()->GetAuraEffect(SPELL_AURA_DUMMY, SPELLFAMILY_MAGE, ICON_MAGE_IMPROVED_MANA_GEM, EFFECT_0))
               {
                   int32 bp = CalculatePct(GetCaster()->GetMaxPower(POWER_MANA), aurEff->GetAmount());
                   GetCaster()->CastCustomSpell(GetCaster(), SPELL_MAGE_IMPROVED_MANA_GEM_TRIGGERED, &bp, &bp, NULL, true);
               }
           }

           void Register()
           {
               AfterCast += SpellCastFn(spell_mage_replenish_mana_SpellScript::HandleImprovedManaGem);
           }
       };

       SpellScript* GetSpellScript() const
       {
           return new spell_mage_replenish_mana_SpellScript();
       }
};

// 33395 Water Elemental's Freeze
/// Updated 4.3.4
class spell_mage_water_elemental_freeze : public SpellScriptLoader
{
   public:
       spell_mage_water_elemental_freeze() : SpellScriptLoader("spell_mage_water_elemental_freeze") { }

       class spell_mage_water_elemental_freeze_SpellScript : public SpellScript
       {
           PrepareSpellScript(spell_mage_water_elemental_freeze_SpellScript);

           bool Validate(SpellInfo const* /*spellEntry*/)
           {
               if (!sSpellMgr->GetSpellInfo(SPELL_MAGE_FINGERS_OF_FROST))
                   return false;
               return true;
           }

           void CountTargets(std::list<WorldObject*>& targetList)
           {
               _didHit = !targetList.empty();
           }

           void HandleImprovedFreeze()
           {
               if (!_didHit)
                   return;

               Unit* owner = GetCaster()->GetOwner();
               if (!owner)
                   return;

               if (AuraEffect* aurEff = owner->GetAuraEffect(SPELL_AURA_DUMMY, SPELLFAMILY_MAGE, ICON_MAGE_IMPROVED_FREEZE, EFFECT_0))
               {
                   if (roll_chance_i(aurEff->GetAmount()))
                       owner->CastCustomSpell(SPELL_MAGE_FINGERS_OF_FROST, SPELLVALUE_AURA_STACK, 2, owner, true);
               }
           }

           void Register()
           {
               OnObjectAreaTargetSelect += SpellObjectAreaTargetSelectFn(spell_mage_water_elemental_freeze_SpellScript::CountTargets, EFFECT_0, TARGET_UNIT_DEST_AREA_ENEMY);
               AfterCast += SpellCastFn(spell_mage_water_elemental_freeze_SpellScript::HandleImprovedFreeze);
           }

       private:
           bool _didHit;
       };

       SpellScript* GetSpellScript() const
       {
           return new spell_mage_water_elemental_freeze_SpellScript();
       }
=======
enum SilvermoonPolymorph
{
    NPC_AUROSALIA   = 18744,
};

// TODO: move out of here and rename - not a mage spell
// 32826 - Polymorph (Visual)
class spell_mage_polymorph_cast_visual : public SpellScriptLoader
{
    public:
        spell_mage_polymorph_cast_visual() : SpellScriptLoader("spell_mage_polymorph_visual") { }

        class spell_mage_polymorph_cast_visual_SpellScript : public SpellScript
        {
            PrepareSpellScript(spell_mage_polymorph_cast_visual_SpellScript);

            static const uint32 PolymorhForms[6];

            bool Validate(SpellInfo const* /*spellInfo*/)
            {
                // check if spell ids exist in dbc
                for (uint32 i = 0; i < 6; ++i)
                    if (!sSpellMgr->GetSpellInfo(PolymorhForms[i]))
                        return false;
                return true;
            }

            void HandleDummy(SpellEffIndex /*effIndex*/)
            {
                if (Unit* target = GetCaster()->FindNearestCreature(NPC_AUROSALIA, 30.0f))
                    if (target->GetTypeId() == TYPEID_UNIT)
                        target->CastSpell(target, PolymorhForms[urand(0, 5)], true);
            }

            void Register()
            {
                OnEffectHitTarget += SpellEffectFn(spell_mage_polymorph_cast_visual_SpellScript::HandleDummy, EFFECT_0, SPELL_EFFECT_DUMMY);
            }
        };

        SpellScript* GetSpellScript() const
        {
            return new spell_mage_polymorph_cast_visual_SpellScript();
        }
};

const uint32 spell_mage_polymorph_cast_visual::spell_mage_polymorph_cast_visual_SpellScript::PolymorhForms[6] =
{
    SPELL_MAGE_SQUIRREL_FORM,
    SPELL_MAGE_GIRAFFE_FORM,
    SPELL_MAGE_SERPENT_FORM,
    SPELL_MAGE_DRAGONHAWK_FORM,
    SPELL_MAGE_WORGEN_FORM,
    SPELL_MAGE_SHEEP_FORM
};

// 31687 - Summon Water Elemental
class spell_mage_summon_water_elemental : public SpellScriptLoader
{
    public:
        spell_mage_summon_water_elemental() : SpellScriptLoader("spell_mage_summon_water_elemental") { }

        class spell_mage_summon_water_elemental_SpellScript : public SpellScript
        {
            PrepareSpellScript(spell_mage_summon_water_elemental_SpellScript);

            bool Validate(SpellInfo const* /*spellInfo*/)
            {
                if (!sSpellMgr->GetSpellInfo(SPELL_MAGE_GLYPH_OF_ETERNAL_WATER) || !sSpellMgr->GetSpellInfo(SPELL_MAGE_SUMMON_WATER_ELEMENTAL_TEMPORARY) || !sSpellMgr->GetSpellInfo(SPELL_MAGE_SUMMON_WATER_ELEMENTAL_PERMANENT))
                    return false;
                return true;
            }

            void HandleDummy(SpellEffIndex /*effIndex*/)
            {
                Unit* caster = GetCaster();
                // Glyph of Eternal Water
                if (caster->HasAura(SPELL_MAGE_GLYPH_OF_ETERNAL_WATER))
                    caster->CastSpell(caster, SPELL_MAGE_SUMMON_WATER_ELEMENTAL_PERMANENT, true);
                else
                    caster->CastSpell(caster, SPELL_MAGE_SUMMON_WATER_ELEMENTAL_TEMPORARY, true);
            }

            void Register()
            {
                OnEffectHit += SpellEffectFn(spell_mage_summon_water_elemental_SpellScript::HandleDummy, EFFECT_0, SPELL_EFFECT_DUMMY);
            }
        };

        SpellScript* GetSpellScript() const
        {
            return new spell_mage_summon_water_elemental_SpellScript();
        }
>>>>>>> 80265725
};

void AddSC_mage_spell_scripts()
{
    new spell_mage_blast_wave();
    new spell_mage_cold_snap();
    new spell_mage_cone_of_cold();
    new spell_mage_conjure_refreshment();
    new spell_mage_frost_warding_trigger();
<<<<<<< HEAD
    new spell_mage_polymorph_cast_visual();
    new spell_mage_summon_water_elemental();
    new spell_mage_living_bomb();
    new spell_mage_blizzard();
    new spell_mage_frostbolt();
    new spell_mage_ice_barrier();
    new spell_mage_mana_shield();
    new spell_mage_mage_ward();
    new spell_mage_replenish_mana();
    new spell_mage_water_elemental_freeze();
=======
    new spell_mage_incanters_absorbtion_absorb();
    new spell_mage_incanters_absorbtion_manashield();
    new spell_mage_living_bomb();
    new spell_mage_polymorph_cast_visual();
    new spell_mage_summon_water_elemental();
>>>>>>> 80265725
}<|MERGE_RESOLUTION|>--- conflicted
+++ resolved
@@ -29,10 +29,6 @@
 enum MageSpells
 {
     SPELL_MAGE_COLD_SNAP                         = 11958,
-    SPELL_MAGE_FROST_WARDING_R1                  = 28332,
-    SPELL_MAGE_FROST_WARDING_TRIGGERED           = 57776,
-    SPELL_MAGE_INCANTERS_ABSORBTION_R1           = 44394,
-    SPELL_MAGE_INCANTERS_ABSORBTION_TRIGGERED    = 44413,
     SPELL_MAGE_SQUIRREL_FORM                     = 32813,
     SPELL_MAGE_GIRAFFE_FORM                      = 32816,
     SPELL_MAGE_SERPENT_FORM                      = 32817,
@@ -66,7 +62,6 @@
     ICON_MAGE_IMPROVED_MANA_GEM             = 1036,
 };
 
-// -11113 - Blast Wave
 class spell_mage_blast_wave : public SpellScriptLoader
 {
     public:
@@ -120,7 +115,6 @@
         }
 };
 
-// 11958 - Cold Snap
 class spell_mage_cold_snap : public SpellScriptLoader
 {
     public:
@@ -167,7 +161,102 @@
         }
 };
 
-// -543, -6143 - Frost Warding
+enum SilvermoonPolymorph
+{
+    NPC_AUROSALIA   = 18744,
+};
+
+// TODO: move out of here and rename - not a mage spell
+class spell_mage_polymorph_cast_visual : public SpellScriptLoader
+{
+    public:
+        spell_mage_polymorph_cast_visual() : SpellScriptLoader("spell_mage_polymorph_visual") { }
+
+        class spell_mage_polymorph_cast_visual_SpellScript : public SpellScript
+        {
+            PrepareSpellScript(spell_mage_polymorph_cast_visual_SpellScript);
+
+            static const uint32 PolymorhForms[6];
+
+            bool Validate(SpellInfo const* /*spellEntry*/)
+            {
+                // check if spell ids exist in dbc
+                for (uint32 i = 0; i < 6; i++)
+                    if (!sSpellMgr->GetSpellInfo(PolymorhForms[i]))
+                        return false;
+                return true;
+            }
+
+            void HandleDummy(SpellEffIndex /*effIndex*/)
+            {
+                if (Unit* target = GetCaster()->FindNearestCreature(NPC_AUROSALIA, 30.0f))
+                    if (target->GetTypeId() == TYPEID_UNIT)
+                        target->CastSpell(target, PolymorhForms[urand(0, 5)], true);
+            }
+
+            void Register()
+            {
+                // add dummy effect spell handler to Polymorph visual
+                OnEffectHitTarget += SpellEffectFn(spell_mage_polymorph_cast_visual_SpellScript::HandleDummy, EFFECT_0, SPELL_EFFECT_DUMMY);
+            }
+        };
+
+        SpellScript* GetSpellScript() const
+        {
+            return new spell_mage_polymorph_cast_visual_SpellScript();
+        }
+};
+
+const uint32 spell_mage_polymorph_cast_visual::spell_mage_polymorph_cast_visual_SpellScript::PolymorhForms[6] =
+{
+    SPELL_MAGE_SQUIRREL_FORM,
+    SPELL_MAGE_GIRAFFE_FORM,
+    SPELL_MAGE_SERPENT_FORM,
+    SPELL_MAGE_DRAGONHAWK_FORM,
+    SPELL_MAGE_WORGEN_FORM,
+    SPELL_MAGE_SHEEP_FORM
+};
+
+class spell_mage_summon_water_elemental : public SpellScriptLoader
+{
+    public:
+        spell_mage_summon_water_elemental() : SpellScriptLoader("spell_mage_summon_water_elemental") { }
+
+        class spell_mage_summon_water_elemental_SpellScript : public SpellScript
+        {
+            PrepareSpellScript(spell_mage_summon_water_elemental_SpellScript);
+
+            bool Validate(SpellInfo const* /*spellEntry*/)
+            {
+                if (!sSpellMgr->GetSpellInfo(SPELL_MAGE_GLYPH_OF_ETERNAL_WATER) || !sSpellMgr->GetSpellInfo(SPELL_MAGE_SUMMON_WATER_ELEMENTAL_TEMPORARY) || !sSpellMgr->GetSpellInfo(SPELL_MAGE_SUMMON_WATER_ELEMENTAL_PERMANENT))
+                    return false;
+                return true;
+            }
+
+            void HandleDummy(SpellEffIndex /*effIndex*/)
+            {
+                Unit* caster = GetCaster();
+                // Glyph of Eternal Water
+                if (caster->HasAura(SPELL_MAGE_GLYPH_OF_ETERNAL_WATER))
+                    caster->CastSpell(caster, SPELL_MAGE_SUMMON_WATER_ELEMENTAL_PERMANENT, true);
+                else
+                    caster->CastSpell(caster, SPELL_MAGE_SUMMON_WATER_ELEMENTAL_TEMPORARY, true);
+            }
+
+            void Register()
+            {
+                // add dummy effect spell handler to Summon Water Elemental
+                OnEffectHit += SpellEffectFn(spell_mage_summon_water_elemental_SpellScript::HandleDummy, EFFECT_0, SPELL_EFFECT_DUMMY);
+            }
+        };
+
+        SpellScript* GetSpellScript() const
+        {
+            return new spell_mage_summon_water_elemental_SpellScript();
+        }
+};
+
+// Frost Warding
 class spell_mage_frost_warding_trigger : public SpellScriptLoader
 {
     public:
@@ -177,7 +266,13 @@
         {
             PrepareAuraScript(spell_mage_frost_warding_trigger_AuraScript);
 
-            bool Validate(SpellInfo const* /*spellInfo*/)
+            enum Spells
+            {
+                SPELL_MAGE_FROST_WARDING_TRIGGERED = 57776,
+                SPELL_MAGE_FROST_WARDING_R1 = 28332,
+            };
+
+            bool Validate(SpellInfo const* /*spellEntry*/)
             {
                 if (!sSpellMgr->GetSpellInfo(SPELL_MAGE_FROST_WARDING_TRIGGERED) || !sSpellMgr->GetSpellInfo(SPELL_MAGE_FROST_WARDING_R1))
                     return false;
@@ -217,16 +312,7 @@
 class spell_mage_living_bomb : public SpellScriptLoader
 {
     public:
-<<<<<<< HEAD
         spell_mage_living_bomb() : SpellScriptLoader("spell_mage_living_bomb") { }
-=======
-
-        bool Validate(SpellInfo const* /*spellInfo*/)
-        {
-            return sSpellMgr->GetSpellInfo(SPELL_MAGE_INCANTERS_ABSORBTION_TRIGGERED)
-                && sSpellMgr->GetSpellInfo(SPELL_MAGE_INCANTERS_ABSORBTION_R1);
-        }
->>>>>>> 80265725
 
         class spell_mage_living_bomb_AuraScript : public AuraScript
         {
@@ -239,7 +325,6 @@
                 return true;
             }
 
-<<<<<<< HEAD
             void AfterRemove(AuraEffect const* aurEff, AuraEffectHandleModes /*mode*/)
             {
                 AuraRemoveMode removeMode = GetTargetApplication()->GetRemoveMode();
@@ -292,49 +377,9 @@
                         unitTarget->CastSpell(unitTarget, SPELL_CONE_OF_COLD_TRIGGER_R2, true);
             }
         }
-=======
-// -543, -6143, -11426 - Incanter's Absorption
-class spell_mage_incanters_absorbtion_absorb : public SpellScriptLoader
-{
-    public:
-        spell_mage_incanters_absorbtion_absorb() : SpellScriptLoader("spell_mage_incanters_absorbtion_absorb") { }
-
-        class spell_mage_incanters_absorbtion_absorb_AuraScript : public spell_mage_incanters_absorbtion_base_AuraScript
-        {
-            PrepareAuraScript(spell_mage_incanters_absorbtion_absorb_AuraScript);
-
-            void Register()
-            {
-                 AfterEffectAbsorb += AuraEffectAbsorbFn(spell_mage_incanters_absorbtion_absorb_AuraScript::Trigger, EFFECT_0);
-            }
-        };
-
-        AuraScript* GetAuraScript() const
-        {
-            return new spell_mage_incanters_absorbtion_absorb_AuraScript();
-        }
-};
-
-// -1463 - Incanter's Absorption
-class spell_mage_incanters_absorbtion_manashield : public SpellScriptLoader
-{
-    public:
-        spell_mage_incanters_absorbtion_manashield() : SpellScriptLoader("spell_mage_incanters_absorbtion_manashield") { }
-
-        class spell_mage_incanters_absorbtion_manashield_AuraScript : public spell_mage_incanters_absorbtion_base_AuraScript
-        {
-            PrepareAuraScript(spell_mage_incanters_absorbtion_manashield_AuraScript);
->>>>>>> 80265725
-
-            void Register()
-            {
-                 AfterEffectManaShield += AuraEffectManaShieldFn(spell_mage_incanters_absorbtion_manashield_AuraScript::Trigger, EFFECT_0);
-            }
-        };
-
-        AuraScript* GetAuraScript() const
-        {
-<<<<<<< HEAD
+
+        void Register()
+        {
             OnEffectHitTarget += SpellEffectFn(spell_mage_cone_of_cold_SpellScript::HandleConeOfColdScript, EFFECT_0, SPELL_EFFECT_APPLY_AURA);
         }
     };
@@ -367,14 +412,6 @@
 };
 
 class spell_mage_conjure_refreshment : public SpellScriptLoader
-=======
-            return new spell_mage_incanters_absorbtion_manashield_AuraScript();
-        }
-};
-
-// -44457 - Living Bomb
-class spell_mage_living_bomb : public SpellScriptLoader
->>>>>>> 80265725
 {
     public:
         spell_mage_conjure_refreshment() : SpellScriptLoader("spell_mage_conjure_refreshment") { }
@@ -423,7 +460,6 @@
         }
 };
 
-<<<<<<< HEAD
 // 42208 Blizzard
 /// Updated 4.3.4
 class spell_mage_blizzard : public SpellScriptLoader
@@ -515,7 +551,7 @@
        {
            PrepareAuraScript(spell_mage_ice_barrier_AuraScript);
 
-           void AfterRemove(AuraEffect const* aurEff, AuraEffectHandleModes /*mode*/)
+           void AfterRemove(AuraEffect const* /*aurEff*/, AuraEffectHandleModes /*mode*/)
            {
                if (GetTargetApplication()->GetRemoveMode() != AURA_REMOVE_BY_ENEMY_SPELL)
                    return;
@@ -549,7 +585,7 @@
        {
            PrepareAuraScript(spell_mage_mana_shield_AuraScript);
 
-           void HandleAbsorb(AuraEffect* aurEff, DamageInfo & /*dmgInfo*/, uint32 & absorbAmount)
+           void HandleAbsorb(AuraEffect* /*aurEff*/, DamageInfo & /*dmgInfo*/, uint32 & absorbAmount)
            {
                if (AuraEffect* aurEff = GetTarget()->GetAuraEffect(SPELL_AURA_DUMMY, SPELLFAMILY_GENERIC, ICON_MAGE_INCANTER_S_ABSORPTION, EFFECT_0))
                {
@@ -558,7 +594,7 @@
                }
            }
 
-           void AfterRemove(AuraEffect const* aurEff, AuraEffectHandleModes /*mode*/)
+           void AfterRemove(AuraEffect const* /*aurEff*/, AuraEffectHandleModes /*mode*/)
            {
                if (GetTargetApplication()->GetRemoveMode() == AURA_REMOVE_BY_ENEMY_SPELL)
                    GetTarget()->CastSpell(GetTarget(), SPELL_MAGE_INCANTER_S_ABSORPTION_KNOCKBACK, true);
@@ -588,7 +624,7 @@
        {
            PrepareAuraScript(spell_mage_mage_ward_AuraScript);
 
-           void HandleAbsorb(AuraEffect* aurEff, DamageInfo & /*dmgInfo*/, uint32 & absorbAmount)
+           void HandleAbsorb(AuraEffect* /*aurEff*/, DamageInfo & /*dmgInfo*/, uint32 & absorbAmount)
            {
                if (AuraEffect* aurEff = GetTarget()->GetAuraEffect(SPELL_AURA_DUMMY, SPELLFAMILY_GENERIC, ICON_MAGE_INCANTER_S_ABSORPTION, EFFECT_0))
                {
@@ -701,101 +737,6 @@
        {
            return new spell_mage_water_elemental_freeze_SpellScript();
        }
-=======
-enum SilvermoonPolymorph
-{
-    NPC_AUROSALIA   = 18744,
-};
-
-// TODO: move out of here and rename - not a mage spell
-// 32826 - Polymorph (Visual)
-class spell_mage_polymorph_cast_visual : public SpellScriptLoader
-{
-    public:
-        spell_mage_polymorph_cast_visual() : SpellScriptLoader("spell_mage_polymorph_visual") { }
-
-        class spell_mage_polymorph_cast_visual_SpellScript : public SpellScript
-        {
-            PrepareSpellScript(spell_mage_polymorph_cast_visual_SpellScript);
-
-            static const uint32 PolymorhForms[6];
-
-            bool Validate(SpellInfo const* /*spellInfo*/)
-            {
-                // check if spell ids exist in dbc
-                for (uint32 i = 0; i < 6; ++i)
-                    if (!sSpellMgr->GetSpellInfo(PolymorhForms[i]))
-                        return false;
-                return true;
-            }
-
-            void HandleDummy(SpellEffIndex /*effIndex*/)
-            {
-                if (Unit* target = GetCaster()->FindNearestCreature(NPC_AUROSALIA, 30.0f))
-                    if (target->GetTypeId() == TYPEID_UNIT)
-                        target->CastSpell(target, PolymorhForms[urand(0, 5)], true);
-            }
-
-            void Register()
-            {
-                OnEffectHitTarget += SpellEffectFn(spell_mage_polymorph_cast_visual_SpellScript::HandleDummy, EFFECT_0, SPELL_EFFECT_DUMMY);
-            }
-        };
-
-        SpellScript* GetSpellScript() const
-        {
-            return new spell_mage_polymorph_cast_visual_SpellScript();
-        }
-};
-
-const uint32 spell_mage_polymorph_cast_visual::spell_mage_polymorph_cast_visual_SpellScript::PolymorhForms[6] =
-{
-    SPELL_MAGE_SQUIRREL_FORM,
-    SPELL_MAGE_GIRAFFE_FORM,
-    SPELL_MAGE_SERPENT_FORM,
-    SPELL_MAGE_DRAGONHAWK_FORM,
-    SPELL_MAGE_WORGEN_FORM,
-    SPELL_MAGE_SHEEP_FORM
-};
-
-// 31687 - Summon Water Elemental
-class spell_mage_summon_water_elemental : public SpellScriptLoader
-{
-    public:
-        spell_mage_summon_water_elemental() : SpellScriptLoader("spell_mage_summon_water_elemental") { }
-
-        class spell_mage_summon_water_elemental_SpellScript : public SpellScript
-        {
-            PrepareSpellScript(spell_mage_summon_water_elemental_SpellScript);
-
-            bool Validate(SpellInfo const* /*spellInfo*/)
-            {
-                if (!sSpellMgr->GetSpellInfo(SPELL_MAGE_GLYPH_OF_ETERNAL_WATER) || !sSpellMgr->GetSpellInfo(SPELL_MAGE_SUMMON_WATER_ELEMENTAL_TEMPORARY) || !sSpellMgr->GetSpellInfo(SPELL_MAGE_SUMMON_WATER_ELEMENTAL_PERMANENT))
-                    return false;
-                return true;
-            }
-
-            void HandleDummy(SpellEffIndex /*effIndex*/)
-            {
-                Unit* caster = GetCaster();
-                // Glyph of Eternal Water
-                if (caster->HasAura(SPELL_MAGE_GLYPH_OF_ETERNAL_WATER))
-                    caster->CastSpell(caster, SPELL_MAGE_SUMMON_WATER_ELEMENTAL_PERMANENT, true);
-                else
-                    caster->CastSpell(caster, SPELL_MAGE_SUMMON_WATER_ELEMENTAL_TEMPORARY, true);
-            }
-
-            void Register()
-            {
-                OnEffectHit += SpellEffectFn(spell_mage_summon_water_elemental_SpellScript::HandleDummy, EFFECT_0, SPELL_EFFECT_DUMMY);
-            }
-        };
-
-        SpellScript* GetSpellScript() const
-        {
-            return new spell_mage_summon_water_elemental_SpellScript();
-        }
->>>>>>> 80265725
 };
 
 void AddSC_mage_spell_scripts()
@@ -805,7 +746,6 @@
     new spell_mage_cone_of_cold();
     new spell_mage_conjure_refreshment();
     new spell_mage_frost_warding_trigger();
-<<<<<<< HEAD
     new spell_mage_polymorph_cast_visual();
     new spell_mage_summon_water_elemental();
     new spell_mage_living_bomb();
@@ -816,11 +756,4 @@
     new spell_mage_mage_ward();
     new spell_mage_replenish_mana();
     new spell_mage_water_elemental_freeze();
-=======
-    new spell_mage_incanters_absorbtion_absorb();
-    new spell_mage_incanters_absorbtion_manashield();
-    new spell_mage_living_bomb();
-    new spell_mage_polymorph_cast_visual();
-    new spell_mage_summon_water_elemental();
->>>>>>> 80265725
 }