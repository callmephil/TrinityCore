/*
 * Copyright (C) 2008-2013 TrinityCore <http://www.trinitycore.org/>
 *
 * This program is free software; you can redistribute it and/or modify it
 * under the terms of the GNU General Public License as published by the
 * Free Software Foundation; either version 2 of the License, or (at your
 * option) any later version.
 *
 * This program is distributed in the hope that it will be useful, but WITHOUT
 * ANY WARRANTY; without even the implied warranty of MERCHANTABILITY or
 * FITNESS FOR A PARTICULAR PURPOSE. See the GNU General Public License for
 * more details.
 *
 * You should have received a copy of the GNU General Public License along
 * with this program. If not, see <http://www.gnu.org/licenses/>.
 */

/*
 * Scripts for spells with SPELLFAMILY_MAGE and SPELLFAMILY_GENERIC spells used by mage players.
 * Ordered alphabetically using scriptname.
 * Scriptnames of files in this file should be prefixed with "spell_mage_".
 */

#include "Player.h"
#include "ScriptMgr.h"
#include "SpellScript.h"
#include "SpellAuraEffects.h"

enum MageSpells
{
<<<<<<< HEAD
    SPELL_MAGE_FLAMESTRIKE                       = 2120,

    SPELL_MAGE_CHILLED_R1                        = 12484,
    SPELL_MAGE_CHILLED_R2                        = 12485,

    SPELL_MAGE_COLD_SNAP                         = 11958,

    SPELL_MAGE_CONE_OF_COLD_AURA_R1              = 11190,
    SPELL_MAGE_CONE_OF_COLD_AURA_R2              = 12489,
    SPELL_MAGE_CONE_OF_COLD_TRIGGER_R1           = 83301,
    SPELL_MAGE_CONE_OF_COLD_TRIGGER_R2           = 83302,

    SPELL_MAGE_FROST_WARDING_R1                  = 28332,
    SPELL_MAGE_FROST_WARDING_TRIGGERED           = 57776,

    SPELL_MAGE_SHATTERED_BARRIER_R1              = 44745,
    SPELL_MAGE_SHATTERED_BARRIER_R2              = 54787,
    SPELL_MAGE_SHATTERED_BARRIER_FREEZE_R1       = 55080,
    SPELL_MAGE_SHATTERED_BARRIER_FREEZE_R2       = 83073,

    SPELL_MAGE_INCANTER_S_ABSORPTION_TRIGGERED   = 44413,
    SPELL_MAGE_INCANTER_S_ABSORPTION_KNOCKBACK   = 86261,

=======
    SPELL_MAGE_BURNOUT                           = 29077,
    SPELL_MAGE_COLD_SNAP                         = 11958,
    SPELL_MAGE_FOCUS_MAGIC_PROC                  = 54648,
    SPELL_MAGE_FROST_WARDING_R1                  = 11189,
    SPELL_MAGE_FROST_WARDING_TRIGGERED           = 57776,
    SPELL_MAGE_INCANTERS_ABSORBTION_R1           = 44394,
    SPELL_MAGE_INCANTERS_ABSORBTION_TRIGGERED    = 44413,
    SPELL_MAGE_IGNITE                            = 12654,
    SPELL_MAGE_MASTER_OF_ELEMENTS_ENERGIZE       = 29077,
>>>>>>> da080ac4
    SPELL_MAGE_SQUIRREL_FORM                     = 32813,
    SPELL_MAGE_GIRAFFE_FORM                      = 32816,
    SPELL_MAGE_SERPENT_FORM                      = 32817,
    SPELL_MAGE_DRAGONHAWK_FORM                   = 32818,
    SPELL_MAGE_WORGEN_FORM                       = 32819,
    SPELL_MAGE_SHEEP_FORM                        = 32820,

    SPELL_MAGE_IMPROVED_MANA_GEM_TRIGGERED       = 83098,

    SPELL_MAGE_GLYPH_OF_ETERNAL_WATER            = 70937,
    SPELL_MAGE_SUMMON_WATER_ELEMENTAL_PERMANENT  = 70908,
    SPELL_MAGE_SUMMON_WATER_ELEMENTAL_TEMPORARY  = 70907,

    SPELL_MAGE_FINGERS_OF_FROST                  = 44544
};

enum MageIcons
{
    ICON_MAGE_SHATTER                            = 976,
    ICON_MAGE_IMPROVED_FLAMESTRIKE               = 37,
    ICON_MAGE_IMPROVED_FREEZE                    = 94,
    ICON_MAGE_INCANTER_S_ABSORPTION              = 2941,
    ICON_MAGE_IMPROVED_MANA_GEM                  = 1036
};

<<<<<<< HEAD
// 11113 - Blast Wave
=======
// Incanter's Absorbtion
class spell_mage_incanters_absorbtion_base_AuraScript : public AuraScript
{
    public:
        bool Validate(SpellInfo const* /*spellInfo*/)
        {
            if (!sSpellMgr->GetSpellInfo(SPELL_MAGE_INCANTERS_ABSORBTION_TRIGGERED))
                return false;
            if (!sSpellMgr->GetSpellInfo(SPELL_MAGE_INCANTERS_ABSORBTION_R1))
                return false;
            return true;
        }

        void Trigger(AuraEffect* aurEff, DamageInfo& /*dmgInfo*/, uint32& absorbAmount)
        {
            Unit* target = GetTarget();

            if (AuraEffect* talentAurEff = target->GetAuraEffectOfRankedSpell(SPELL_MAGE_INCANTERS_ABSORBTION_R1, EFFECT_0))
            {
                int32 bp = CalculatePct(absorbAmount, talentAurEff->GetAmount());
                target->CastCustomSpell(target, SPELL_MAGE_INCANTERS_ABSORBTION_TRIGGERED, &bp, NULL, NULL, true, NULL, aurEff);
            }
        }
};

// -11113 - Blast Wave
>>>>>>> da080ac4
class spell_mage_blast_wave : public SpellScriptLoader
{
    public:
        spell_mage_blast_wave() : SpellScriptLoader("spell_mage_blast_wave") { }

        class spell_mage_blast_wave_SpellScript : public SpellScript
        {
            PrepareSpellScript(spell_mage_blast_wave_SpellScript);

            bool Validate(SpellInfo const* /*spellInfo*/)
            {
                if (!sSpellMgr->GetSpellInfo(SPELL_MAGE_FLAMESTRIKE))
                    return false;
                return true;
            }

            void CountTargets(std::list<WorldObject*>& targetList)
            {
                _targetCount = targetList.size();
            }

            void HandleImprovedFlamestrike()
            {
                if (_targetCount >= 2)
                    if (AuraEffect* aurEff = GetCaster()->GetAuraEffect(SPELL_AURA_DUMMY, SPELLFAMILY_MAGE, ICON_MAGE_IMPROVED_FLAMESTRIKE, EFFECT_0))
                        if (roll_chance_i(aurEff->GetAmount()))
                        {
                            float x, y, z;
                            WorldLocation const* loc = GetExplTargetDest();
                            if (!loc)
                                return;

                            loc->GetPosition(x, y, z);
                            GetCaster()->CastSpell(x, y, z, SPELL_MAGE_FLAMESTRIKE, true);
                        }
            }

            void Register()
            {
                OnObjectAreaTargetSelect += SpellObjectAreaTargetSelectFn(spell_mage_blast_wave_SpellScript::CountTargets, EFFECT_0, TARGET_UNIT_DEST_AREA_ENEMY);
                AfterCast += SpellCastFn(spell_mage_blast_wave_SpellScript::HandleImprovedFlamestrike);
            }

        private:
            uint32 _targetCount;
        };

        SpellScript* GetSpellScript() const
        {
            return new spell_mage_blast_wave_SpellScript();
        }
};

<<<<<<< HEAD
// 42208 - Blizzard
/// Updated 4.3.4
class spell_mage_blizzard : public SpellScriptLoader
{
   public:
       spell_mage_blizzard() : SpellScriptLoader("spell_mage_blizzard") { }

       class spell_mage_blizzard_SpellScript : public SpellScript
       {
           PrepareSpellScript(spell_mage_blizzard_SpellScript);

           bool Validate(SpellInfo const* /*spellInfo*/)
           {
               if (!sSpellMgr->GetSpellInfo(SPELL_MAGE_CHILLED_R1))
                   return false;
               if (!sSpellMgr->GetSpellInfo(SPELL_MAGE_CHILLED_R2))
                   return false;
               return true;
           }

           void AddChillEffect(SpellEffIndex /*effIndex*/)
           {
               Unit* caster = GetCaster();
               if (Unit* unitTarget = GetHitUnit())
               {
                   if (caster->IsScriptOverriden(GetSpellInfo(), 836))
                       caster->CastSpell(unitTarget, SPELL_MAGE_CHILLED_R1, true);
                   else if (caster->IsScriptOverriden(GetSpellInfo(), 988))
                       caster->CastSpell(unitTarget, SPELL_MAGE_CHILLED_R2, true);
               }
           }

           void Register()
           {
               OnEffectHitTarget += SpellEffectFn(spell_mage_blizzard_SpellScript::AddChillEffect, EFFECT_0, SPELL_EFFECT_SCHOOL_DAMAGE);
           }
       };

       SpellScript* GetSpellScript() const
       {
           return new spell_mage_blizzard_SpellScript();
       }
=======
// -44449 - Burnout
class spell_mage_burnout : public SpellScriptLoader
{
    public:
        spell_mage_burnout() : SpellScriptLoader("spell_mage_burnout") { }

        class spell_mage_burnout_AuraScript : public AuraScript
        {
            PrepareAuraScript(spell_mage_burnout_AuraScript);

            bool Validate(SpellInfo const* /*spellInfo*/)
            {
                if (!sSpellMgr->GetSpellInfo(SPELL_MAGE_BURNOUT))
                    return false;
                return true;
            }

            bool CheckProc(ProcEventInfo& eventInfo)
            {
                return eventInfo.GetDamageInfo()->GetSpellInfo(); // eventInfo.GetSpellInfo()
            }

            void HandleProc(AuraEffect const* aurEff, ProcEventInfo& eventInfo)
            {
                PreventDefaultAction();

                int32 mana = int32(eventInfo.GetDamageInfo()->GetSpellInfo()->CalcPowerCost(GetTarget(), eventInfo.GetDamageInfo()->GetSchoolMask()));
                mana = CalculatePct(mana, aurEff->GetAmount());

                GetTarget()->CastCustomSpell(SPELL_MAGE_BURNOUT, SPELLVALUE_BASE_POINT0, mana, GetTarget(), true, NULL, aurEff);
            }

            void Register()
            {
                DoCheckProc += AuraCheckProcFn(spell_mage_burnout_AuraScript::CheckProc);
                OnEffectProc += AuraEffectProcFn(spell_mage_burnout_AuraScript::HandleProc, EFFECT_1, SPELL_AURA_DUMMY);
            }
        };

        AuraScript* GetAuraScript() const
        {
            return new spell_mage_burnout_AuraScript();
        }
>>>>>>> da080ac4
};

// 11958 - Cold Snap
class spell_mage_cold_snap : public SpellScriptLoader
{
    public:
        spell_mage_cold_snap() : SpellScriptLoader("spell_mage_cold_snap") { }

        class spell_mage_cold_snap_SpellScript : public SpellScript
        {
            PrepareSpellScript(spell_mage_cold_snap_SpellScript);

            bool Load()
            {
                return GetCaster()->GetTypeId() == TYPEID_PLAYER;
            }

            void HandleDummy(SpellEffIndex /*effIndex*/)
            {
                Player* caster = GetCaster()->ToPlayer();
                // immediately finishes the cooldown on Frost spells
                const SpellCooldowns& cm = caster->GetSpellCooldownMap();
                for (SpellCooldowns::const_iterator itr = cm.begin(); itr != cm.end();)
                {
                    SpellInfo const* spellInfo = sSpellMgr->GetSpellInfo(itr->first);

                    if (spellInfo->SpellFamilyName == SPELLFAMILY_MAGE &&
                        (spellInfo->GetSchoolMask() & SPELL_SCHOOL_MASK_FROST) &&
                        spellInfo->Id != SPELL_MAGE_COLD_SNAP && spellInfo->GetRecoveryTime() > 0)
                    {
                        caster->RemoveSpellCooldown((itr++)->first, true);
                    }
                    else
                        ++itr;
                }
            }

            void Register()
            {
                OnEffectHit += SpellEffectFn(spell_mage_cold_snap_SpellScript::HandleDummy, EFFECT_0, SPELL_EFFECT_DUMMY);
            }
        };

        SpellScript* GetSpellScript() const
        {
            return new spell_mage_cold_snap_SpellScript();
        }
};

<<<<<<< HEAD
// 120 - Cone of Cold
/// Updated 4.3.4
class spell_mage_cone_of_cold : public SpellScriptLoader
{
    public:
        spell_mage_cone_of_cold() : SpellScriptLoader("spell_mage_cone_of_cold") { }

        class spell_mage_cone_of_cold_SpellScript : public SpellScript
        {
            PrepareSpellScript(spell_mage_cone_of_cold_SpellScript);

            void HandleConeOfColdScript(SpellEffIndex /*effIndex*/)
=======
// -543  - Fire Ward
// -6143 - Frost Ward
class spell_mage_fire_frost_ward : public SpellScriptLoader
{
    public:
        spell_mage_fire_frost_ward() : SpellScriptLoader("spell_mage_fire_frost_ward") { }

        class spell_mage_fire_frost_ward_AuraScript : public spell_mage_incanters_absorbtion_base_AuraScript
        {
            PrepareAuraScript(spell_mage_fire_frost_ward_AuraScript);

            bool Validate(SpellInfo const* /*spellInfo*/)
            {
                if (!sSpellMgr->GetSpellInfo(SPELL_MAGE_FROST_WARDING_TRIGGERED))
                    return false;
                if (!sSpellMgr->GetSpellInfo(SPELL_MAGE_FROST_WARDING_R1))
                    return false;
                return true;
            }

            void CalculateAmount(AuraEffect const* /*aurEff*/, int32& amount, bool& canBeRecalculated)
            {
                canBeRecalculated = false;
                if (Unit* caster = GetCaster())
                {
                    // +80.68% from sp bonus
                    float bonus = 0.8068f;

                    bonus *= caster->SpellBaseHealingBonusDone(GetSpellInfo()->GetSchoolMask());
                    bonus *= caster->CalculateLevelPenalty(GetSpellInfo());

                    amount += int32(bonus);
                }
            }

            void Absorb(AuraEffect* aurEff, DamageInfo& dmgInfo, uint32& absorbAmount)
>>>>>>> da080ac4
            {
                Unit* caster = GetCaster();
                if (Unit* unitTarget = GetHitUnit())
                {
<<<<<<< HEAD
                    if (caster->HasAura(SPELL_MAGE_CONE_OF_COLD_AURA_R1)) // Improved Cone of Cold Rank 1
                        unitTarget->CastSpell(unitTarget, SPELL_MAGE_CONE_OF_COLD_TRIGGER_R1, true);
                    else if (caster->HasAura(SPELL_MAGE_CONE_OF_COLD_AURA_R2)) // Improved Cone of Cold Rank 2
                        unitTarget->CastSpell(unitTarget, SPELL_MAGE_CONE_OF_COLD_TRIGGER_R2, true);
=======
                    int32 chance = talentAurEff->GetSpellInfo()->Effects[EFFECT_1].CalcValue(); // SPELL_EFFECT_DUMMY with NO_TARGET

                    if (roll_chance_i(chance))
                    {
                        int32 bp = dmgInfo.GetDamage();
                        dmgInfo.AbsorbDamage(bp);
                        target->CastCustomSpell(target, SPELL_MAGE_FROST_WARDING_TRIGGERED, &bp, NULL, NULL, true, NULL, aurEff);
                        absorbAmount = 0;
                        PreventDefaultAction();
                    }
>>>>>>> da080ac4
                }
            }

            void Register()
            {
<<<<<<< HEAD
                OnEffectHitTarget += SpellEffectFn(spell_mage_cone_of_cold_SpellScript::HandleConeOfColdScript, EFFECT_0, SPELL_EFFECT_APPLY_AURA);
=======
                DoEffectCalcAmount += AuraEffectCalcAmountFn(spell_mage_fire_frost_ward_AuraScript::CalculateAmount, EFFECT_0, SPELL_AURA_SCHOOL_ABSORB);
                OnEffectAbsorb += AuraEffectAbsorbFn(spell_mage_fire_frost_ward_AuraScript::Absorb, EFFECT_0);
                AfterEffectAbsorb += AuraEffectAbsorbFn(spell_mage_fire_frost_ward_AuraScript::Trigger, EFFECT_0);
>>>>>>> da080ac4
            }
        };

        SpellScript* GetSpellScript() const
        {
<<<<<<< HEAD
            return new spell_mage_cone_of_cold_SpellScript();
        }
};

// 42955 Conjure Refreshment
/// Updated 4.3.4
struct ConjureRefreshmentData
{
    uint32 minLevel;
    uint32 maxLevel;
    uint32 spellId;
};

uint8 const MAX_CONJURE_REFRESHMENT_SPELLS = 7;
ConjureRefreshmentData const _conjureData[MAX_CONJURE_REFRESHMENT_SPELLS] =
{
    { 33, 43, 92739 },
    { 44, 53, 92799 },
    { 54, 63, 92802 },
    { 64, 73, 92805 },
    { 74, 79, 74625 },
    { 80, 84, 92822 },
    { 85, 85, 92727 }
};

// 42955 - Conjure Refreshment
class spell_mage_conjure_refreshment : public SpellScriptLoader
{
    public:
        spell_mage_conjure_refreshment() : SpellScriptLoader("spell_mage_conjure_refreshment") { }

        class spell_mage_conjure_refreshment_SpellScript : public SpellScript
        {
            PrepareSpellScript(spell_mage_conjure_refreshment_SpellScript);

            bool Validate(SpellInfo const* /*spellInfo*/)
            {
                for (uint8 i = 0; i < MAX_CONJURE_REFRESHMENT_SPELLS; ++i)
                    if (!sSpellMgr->GetSpellInfo(_conjureData[i].spellId))
                        return false;
                return true;
            }

            bool Load()
            {
                if (GetCaster()->GetTypeId() != TYPEID_PLAYER)
                    return false;
                return true;
            }

            void HandleDummy(SpellEffIndex /*effIndex*/)
            {
                uint8 level = GetHitUnit()->getLevel();
                for (uint8 i = 0; i < MAX_CONJURE_REFRESHMENT_SPELLS; ++i)
                {
                    ConjureRefreshmentData const& spellData = _conjureData[i];
                    if (level < spellData.minLevel || level > spellData.maxLevel)
                        continue;
                    GetHitUnit()->CastSpell(GetHitUnit(), spellData.spellId);
                    break;
=======
            return new spell_mage_fire_frost_ward_AuraScript();
        }
};

// 54646 - Focus Magic
class spell_mage_focus_magic : public SpellScriptLoader
{
    public:
        spell_mage_focus_magic() : SpellScriptLoader("spell_mage_focus_magic") { }

        class spell_mage_focus_magic_AuraScript : public AuraScript
        {
            PrepareAuraScript(spell_mage_focus_magic_AuraScript);

            bool Validate(SpellInfo const* /*spellInfo*/)
            {
                if (!sSpellMgr->GetSpellInfo(SPELL_MAGE_FOCUS_MAGIC_PROC))
                    return false;
                return true;
            }

            bool Load()
            {
                _procTarget = NULL;
                return true;
            }

            bool CheckProc(ProcEventInfo& /*eventInfo*/)
            {
                _procTarget = GetCaster();
                return _procTarget && _procTarget->isAlive();
            }

            void HandleProc(AuraEffect const* aurEff, ProcEventInfo& /*eventInfo*/)
            {
                PreventDefaultAction();
                GetTarget()->CastSpell(_procTarget, SPELL_MAGE_FOCUS_MAGIC_PROC, true, NULL, aurEff);
            }

            void Register()
            {
                DoCheckProc += AuraCheckProcFn(spell_mage_focus_magic_AuraScript::CheckProc);
                OnEffectProc += AuraEffectProcFn(spell_mage_focus_magic_AuraScript::HandleProc, EFFECT_0, SPELL_AURA_MOD_SPELL_CRIT_CHANCE);
            }

        private:
            Unit* _procTarget;
        };

        AuraScript* GetAuraScript() const
        {
            return new spell_mage_focus_magic_AuraScript();
        }
};

// -11426 - Ice Barrier
class spell_mage_ice_barrier : public SpellScriptLoader
{
    public:
        spell_mage_ice_barrier() : SpellScriptLoader("spell_mage_ice_barrier") { }

        class spell_mage_ice_barrier_AuraScript : public spell_mage_incanters_absorbtion_base_AuraScript
        {
            PrepareAuraScript(spell_mage_ice_barrier_AuraScript);

            void CalculateAmount(AuraEffect const* aurEff, int32& amount, bool& canBeRecalculated)
            {
                canBeRecalculated = false;
                if (Unit* caster = GetCaster())
                {
                    // +80.68% from sp bonus
                    float bonus = 0.8068f;

                    bonus *= caster->SpellBaseHealingBonusDone(GetSpellInfo()->GetSchoolMask());

                    // Glyph of Ice Barrier: its weird having a SPELLMOD_ALL_EFFECTS here but its blizzards doing :)
                    // Glyph of Ice Barrier is only applied at the spell damage bonus because it was already applied to the base value in CalculateSpellDamage
                    bonus = caster->ApplyEffectModifiers(GetSpellInfo(), aurEff->GetEffIndex(), bonus);

                    bonus *= caster->CalculateLevelPenalty(GetSpellInfo());

                    amount += int32(bonus);
>>>>>>> da080ac4
                }
            }

            void Register()
            {
<<<<<<< HEAD
                OnEffectHitTarget += SpellEffectFn(spell_mage_conjure_refreshment_SpellScript::HandleDummy, EFFECT_0, SPELL_EFFECT_DUMMY);
=======
                DoEffectCalcAmount += AuraEffectCalcAmountFn(spell_mage_ice_barrier_AuraScript::CalculateAmount, EFFECT_0, SPELL_AURA_SCHOOL_ABSORB);
                AfterEffectAbsorb += AuraEffectAbsorbFn(spell_mage_ice_barrier_AuraScript::Trigger, EFFECT_0);
>>>>>>> da080ac4
            }
        };

        SpellScript* GetSpellScript() const
        {
<<<<<<< HEAD
            return new spell_mage_conjure_refreshment_SpellScript();
        }
};

// -6143, -543 - Frost Warding
class spell_mage_frost_warding_trigger : public SpellScriptLoader
{
    public:
        spell_mage_frost_warding_trigger() : SpellScriptLoader("spell_mage_frost_warding_trigger") { }

        class spell_mage_frost_warding_trigger_AuraScript : public AuraScript
        {
            PrepareAuraScript(spell_mage_frost_warding_trigger_AuraScript);

            bool Validate(SpellInfo const* /*spellInfo*/)
            {
                if (!sSpellMgr->GetSpellInfo(SPELL_MAGE_FROST_WARDING_TRIGGERED) || !sSpellMgr->GetSpellInfo(SPELL_MAGE_FROST_WARDING_R1))
=======
            return new spell_mage_ice_barrier_AuraScript();
        }
};

// -11119 - Ignite
class spell_mage_ignite : public SpellScriptLoader
{
    public:
        spell_mage_ignite() : SpellScriptLoader("spell_mage_ignite") { }

        class spell_mage_ignite_AuraScript : public AuraScript
        {
            PrepareAuraScript(spell_mage_ignite_AuraScript);

            bool Validate(SpellInfo const* /*spellInfo*/)
            {
                if (!sSpellMgr->GetSpellInfo(SPELL_MAGE_IGNITE))
>>>>>>> da080ac4
                    return false;
                return true;
            }

<<<<<<< HEAD
            void Absorb(AuraEffect* aurEff, DamageInfo & dmgInfo, uint32 & absorbAmount)
            {
                Unit* target = GetTarget();
                if (AuraEffect* talentAurEff = target->GetAuraEffectOfRankedSpell(SPELL_MAGE_FROST_WARDING_R1, EFFECT_0))
                {
                    int32 chance = talentAurEff->GetSpellInfo()->Effects[EFFECT_1].CalcValue();

                    if (roll_chance_i(chance))
                    {
                        int32 bp = dmgInfo.GetDamage();
                        dmgInfo.AbsorbDamage(bp);
                        target->CastCustomSpell(target, SPELL_MAGE_FROST_WARDING_TRIGGERED, &bp, NULL, NULL, true, NULL, aurEff);
                        absorbAmount = 0;
                        PreventDefaultAction();
                    }
                }
=======
            bool CheckProc(ProcEventInfo& eventInfo)
            {
                return eventInfo.GetProcTarget();
            }

            void HandleProc(AuraEffect const* aurEff, ProcEventInfo& eventInfo)
            {
                PreventDefaultAction();

                SpellInfo const* igniteDot = sSpellMgr->GetSpellInfo(SPELL_MAGE_IGNITE);
                int32 pct = 8 * GetSpellInfo()->GetRank();

                int32 amount = int32(CalculatePct(eventInfo.GetDamageInfo()->GetDamage(), pct) / igniteDot->GetMaxTicks());
                amount += eventInfo.GetProcTarget()->GetRemainingPeriodicAmount(eventInfo.GetActor()->GetGUID(), SPELL_MAGE_IGNITE, SPELL_AURA_PERIODIC_DAMAGE);
                GetTarget()->CastCustomSpell(SPELL_MAGE_IGNITE, SPELLVALUE_BASE_POINT0, amount, eventInfo.GetProcTarget(), true, NULL, aurEff);
>>>>>>> da080ac4
            }

            void Register()
            {
<<<<<<< HEAD
                 OnEffectAbsorb += AuraEffectAbsorbFn(spell_mage_frost_warding_trigger_AuraScript::Absorb, EFFECT_0);
=======
                DoCheckProc += AuraCheckProcFn(spell_mage_ignite_AuraScript::CheckProc);
                OnEffectProc += AuraEffectProcFn(spell_mage_ignite_AuraScript::HandleProc, EFFECT_0, SPELL_AURA_DUMMY);
>>>>>>> da080ac4
            }
        };

        AuraScript* GetAuraScript() const
        {
<<<<<<< HEAD
            return new spell_mage_frost_warding_trigger_AuraScript();
=======
            return new spell_mage_ignite_AuraScript();
>>>>>>> da080ac4
        }
};

// 116 - Frostbolt
/// Updated 4.3.4
class spell_mage_frostbolt : public SpellScriptLoader
{
   public:
       spell_mage_frostbolt() : SpellScriptLoader("spell_mage_frostbolt") { }

       class spell_mage_frostbolt_SpellScript : public SpellScript
       {
           PrepareSpellScript(spell_mage_frostbolt_SpellScript);

           void RecalculateDamage(SpellEffIndex /*effIndex*/)
           {
               if (GetHitUnit() && GetHitUnit()->HasAuraState(AURA_STATE_FROZEN, GetSpellInfo(), GetCaster()))
               {
                   if (AuraEffect* aurEff = GetCaster()->GetAuraEffect(SPELL_AURA_DUMMY, SPELLFAMILY_MAGE, ICON_MAGE_SHATTER, EFFECT_1))
                   {
                       int32 damage = GetHitDamage();
                       AddPct(damage, aurEff->GetAmount());
                       SetHitDamage(damage);
                   }
               }
           }

           void Register()
           {
               OnEffectHitTarget += SpellEffectFn(spell_mage_frostbolt_SpellScript::RecalculateDamage, EFFECT_1, SPELL_EFFECT_SCHOOL_DAMAGE);
           }
       };

       SpellScript* GetSpellScript() const
       {
           return new spell_mage_frostbolt_SpellScript();
       }
};

// -44457 - Living Bomb
class spell_mage_living_bomb : public SpellScriptLoader
{
    public:
        spell_mage_living_bomb() : SpellScriptLoader("spell_mage_living_bomb") { }

        class spell_mage_living_bomb_AuraScript : public AuraScript
        {
            PrepareAuraScript(spell_mage_living_bomb_AuraScript);

            bool Validate(SpellInfo const* spellInfo)
            {
                if (!sSpellMgr->GetSpellInfo(uint32(spellInfo->Effects[EFFECT_1].CalcValue())))
                    return false;
                return true;
            }

            void AfterRemove(AuraEffect const* aurEff, AuraEffectHandleModes /*mode*/)
            {
                AuraRemoveMode removeMode = GetTargetApplication()->GetRemoveMode();
                if (removeMode != AURA_REMOVE_BY_ENEMY_SPELL && removeMode != AURA_REMOVE_BY_EXPIRE)
                    return;

                if (Unit* caster = GetCaster())
                    caster->CastSpell(GetTarget(), uint32(aurEff->GetAmount()), true, NULL, aurEff);
            }

            void Register()
            {
                AfterEffectRemove += AuraEffectRemoveFn(spell_mage_living_bomb_AuraScript::AfterRemove, EFFECT_1, SPELL_AURA_DUMMY, AURA_EFFECT_HANDLE_REAL);
            }
        };

        AuraScript* GetAuraScript() const
        {
            return new spell_mage_living_bomb_AuraScript();
        }
};

<<<<<<< HEAD
// 11426 - Ice Barrier
/// Updated 4.3.4
class spell_mage_ice_barrier : public SpellScriptLoader
{
   public:
       spell_mage_ice_barrier() : SpellScriptLoader("spell_mage_ice_barrier") { }

       class spell_mage_ice_barrier_AuraScript : public AuraScript
       {
           PrepareAuraScript(spell_mage_ice_barrier_AuraScript);

           void AfterRemove(AuraEffect const* /*aurEff*/, AuraEffectHandleModes /*mode*/)
           {
               if (GetTargetApplication()->GetRemoveMode() != AURA_REMOVE_BY_ENEMY_SPELL)
                   return;

               if (GetTarget()->HasAura(SPELL_MAGE_SHATTERED_BARRIER_R1))
                   GetTarget()->CastSpell(GetTarget(), SPELL_MAGE_SHATTERED_BARRIER_FREEZE_R1, true);
               else if (GetTarget()->HasAura(SPELL_MAGE_SHATTERED_BARRIER_R2))
                   GetTarget()->CastSpell(GetTarget(), SPELL_MAGE_SHATTERED_BARRIER_FREEZE_R2, true);
           }

           void Register()
           {
                AfterEffectRemove += AuraEffectRemoveFn(spell_mage_ice_barrier_AuraScript::AfterRemove, EFFECT_0, SPELL_AURA_SCHOOL_ABSORB, AURA_EFFECT_HANDLE_REAL);
           }
       };

       AuraScript* GetAuraScript() const
       {
           return new spell_mage_ice_barrier_AuraScript();
       }
};

// 1463 - Mana Shield
/// Updated 4.3.4
class spell_mage_mana_shield : public SpellScriptLoader
{
    public:
       spell_mage_mana_shield() : SpellScriptLoader("spell_mage_mana_shield") { }

       class spell_mage_mana_shield_AuraScript : public AuraScript
       {
           PrepareAuraScript(spell_mage_mana_shield_AuraScript);

           void HandleAbsorb(AuraEffect* /*aurEff*/, DamageInfo & /*dmgInfo*/, uint32 & absorbAmount)
           {
               if (AuraEffect* aurEff = GetTarget()->GetAuraEffect(SPELL_AURA_DUMMY, SPELLFAMILY_GENERIC, ICON_MAGE_INCANTER_S_ABSORPTION, EFFECT_0))
               {
                   int32 bp = CalculatePct(absorbAmount, aurEff->GetAmount());
                   GetTarget()->CastCustomSpell(GetTarget(), SPELL_MAGE_INCANTER_S_ABSORPTION_TRIGGERED, &bp, NULL, NULL, true);
               }
           }

           void AfterRemove(AuraEffect const* /*aurEff*/, AuraEffectHandleModes /*mode*/)
           {
               if (GetTargetApplication()->GetRemoveMode() == AURA_REMOVE_BY_ENEMY_SPELL)
                   GetTarget()->CastSpell(GetTarget(), SPELL_MAGE_INCANTER_S_ABSORPTION_KNOCKBACK, true);
           }

           void Register()
           {
                AfterEffectManaShield += AuraEffectManaShieldFn(spell_mage_mana_shield_AuraScript::HandleAbsorb, EFFECT_0);
                AfterEffectRemove += AuraEffectRemoveFn(spell_mage_mana_shield_AuraScript::AfterRemove, EFFECT_0, SPELL_AURA_MANA_SHIELD, AURA_EFFECT_HANDLE_REAL);
           }
       };

       AuraScript* GetAuraScript() const
       {
           return new spell_mage_mana_shield_AuraScript();
       }
};

// 543 - Mage Ward
/// Updated 4.3.4
class spell_mage_mage_ward : public SpellScriptLoader
{
   public:
       spell_mage_mage_ward() : SpellScriptLoader("spell_mage_mage_ward") { }

       class spell_mage_mage_ward_AuraScript : public AuraScript
       {
           PrepareAuraScript(spell_mage_mage_ward_AuraScript);

           void HandleAbsorb(AuraEffect* /*aurEff*/, DamageInfo & /*dmgInfo*/, uint32 & absorbAmount)
           {
               if (AuraEffect* aurEff = GetTarget()->GetAuraEffect(SPELL_AURA_DUMMY, SPELLFAMILY_GENERIC, ICON_MAGE_INCANTER_S_ABSORPTION, EFFECT_0))
               {
                   int32 bp = CalculatePct(absorbAmount, aurEff->GetAmount());
                   GetTarget()->CastCustomSpell(GetTarget(), SPELL_MAGE_INCANTER_S_ABSORPTION_TRIGGERED, &bp, NULL, NULL, true);
               }
           }

           void Register()
           {
               AfterEffectAbsorb += AuraEffectAbsorbFn(spell_mage_mage_ward_AuraScript::HandleAbsorb, EFFECT_0);
           }
       };

       AuraScript* GetAuraScript() const
       {
           return new spell_mage_mage_ward_AuraScript();
       }
=======
// -1463 - Mana Shield
class spell_mage_mana_shield : public SpellScriptLoader
{
    public:
        spell_mage_mana_shield() : SpellScriptLoader("spell_mage_mana_shield") { }

        class spell_mage_mana_shield_AuraScript : public spell_mage_incanters_absorbtion_base_AuraScript
        {
            PrepareAuraScript(spell_mage_mana_shield_AuraScript);

            void CalculateAmount(AuraEffect const* /*aurEff*/, int32& amount, bool& canBeRecalculated)
            {
                canBeRecalculated = false;
                if (Unit* caster = GetCaster())
                {
                    // +80.53% from sp bonus
                    float bonus = 0.8053f;

                    bonus *= caster->SpellBaseHealingBonusDone(GetSpellInfo()->GetSchoolMask());
                    bonus *= caster->CalculateLevelPenalty(GetSpellInfo());

                    amount += int32(bonus);
                }
            }

            void Register()
            {
                DoEffectCalcAmount += AuraEffectCalcAmountFn(spell_mage_mana_shield_AuraScript::CalculateAmount, EFFECT_0, SPELL_AURA_MANA_SHIELD);
                AfterEffectManaShield += AuraEffectManaShieldFn(spell_mage_mana_shield_AuraScript::Trigger, EFFECT_0);
            }
        };

        AuraScript* GetAuraScript() const
        {
            return new spell_mage_mana_shield_AuraScript();
        }
};

// -29074 - Master of Elements
class spell_mage_master_of_elements : public SpellScriptLoader
{
    public:
        spell_mage_master_of_elements() : SpellScriptLoader("spell_mage_master_of_elements") { }

        class spell_mage_master_of_elements_AuraScript : public AuraScript
        {
            PrepareAuraScript(spell_mage_master_of_elements_AuraScript);

            bool Validate(SpellInfo const* /*spellInfo*/)
            {
                if (!sSpellMgr->GetSpellInfo(SPELL_MAGE_MASTER_OF_ELEMENTS_ENERGIZE))
                    return false;
                return true;
            }

            bool CheckProc(ProcEventInfo& eventInfo)
            {
                return eventInfo.GetDamageInfo()->GetSpellInfo(); // eventInfo.GetSpellInfo()
            }

            void HandleProc(AuraEffect const* aurEff, ProcEventInfo& eventInfo)
            {
                PreventDefaultAction();

                int32 mana = int32(eventInfo.GetDamageInfo()->GetSpellInfo()->CalcPowerCost(GetTarget(), eventInfo.GetDamageInfo()->GetSchoolMask()));
                mana = CalculatePct(mana, aurEff->GetAmount());

                if (mana > 0)
                    GetTarget()->CastCustomSpell(SPELL_MAGE_MASTER_OF_ELEMENTS_ENERGIZE, SPELLVALUE_BASE_POINT0, mana, GetTarget(), true, NULL, aurEff);
            }

            void Register()
            {
                DoCheckProc += AuraCheckProcFn(spell_mage_master_of_elements_AuraScript::CheckProc);
                OnEffectProc += AuraEffectProcFn(spell_mage_master_of_elements_AuraScript::HandleProc, EFFECT_0, SPELL_AURA_DUMMY);
            }
        };

        AuraScript* GetAuraScript() const
        {
            return new spell_mage_master_of_elements_AuraScript();
        }
>>>>>>> da080ac4
};

enum SilvermoonPolymorph
{
    NPC_AUROSALIA       = 18744
};

// TODO: move out of here and rename - not a mage spell
class spell_mage_polymorph_cast_visual : public SpellScriptLoader
{
    public:
        spell_mage_polymorph_cast_visual() : SpellScriptLoader("spell_mage_polymorph_visual") { }

        class spell_mage_polymorph_cast_visual_SpellScript : public SpellScript
        {
            PrepareSpellScript(spell_mage_polymorph_cast_visual_SpellScript);

            static const uint32 PolymorhForms[6];

            bool Validate(SpellInfo const* /*spellInfo*/)
            {
                // check if spell ids exist in dbc
                for (uint32 i = 0; i < 6; i++)
                    if (!sSpellMgr->GetSpellInfo(PolymorhForms[i]))
                        return false;
                return true;
            }

            void HandleDummy(SpellEffIndex /*effIndex*/)
            {
                if (Unit* target = GetCaster()->FindNearestCreature(NPC_AUROSALIA, 30.0f))
                    if (target->GetTypeId() == TYPEID_UNIT)
                        target->CastSpell(target, PolymorhForms[urand(0, 5)], true);
            }

            void Register()
            {
                // add dummy effect spell handler to Polymorph visual
                OnEffectHitTarget += SpellEffectFn(spell_mage_polymorph_cast_visual_SpellScript::HandleDummy, EFFECT_0, SPELL_EFFECT_DUMMY);
            }
        };

        SpellScript* GetSpellScript() const
        {
            return new spell_mage_polymorph_cast_visual_SpellScript();
        }
};

uint32 const spell_mage_polymorph_cast_visual::spell_mage_polymorph_cast_visual_SpellScript::PolymorhForms[6] =
{
    SPELL_MAGE_SQUIRREL_FORM,
    SPELL_MAGE_GIRAFFE_FORM,
    SPELL_MAGE_SERPENT_FORM,
    SPELL_MAGE_DRAGONHAWK_FORM,
    SPELL_MAGE_WORGEN_FORM,
    SPELL_MAGE_SHEEP_FORM
};

// 5405  - Replenish Mana (Mana Gem)
/// Updated 4.3.4
class spell_mage_replenish_mana : public SpellScriptLoader
{
   public:
       spell_mage_replenish_mana() : SpellScriptLoader("spell_mage_replenish_mana") { }

       class spell_mage_replenish_mana_SpellScript : public SpellScript
       {
           PrepareSpellScript(spell_mage_replenish_mana_SpellScript);

           bool Validate(SpellInfo const* /*spellInfo*/)
           {
               if (!sSpellMgr->GetSpellInfo(SPELL_MAGE_IMPROVED_MANA_GEM_TRIGGERED))
                   return false;
               return true;
           }

           void HandleImprovedManaGem()
           {
               if (AuraEffect* aurEff = GetCaster()->GetAuraEffect(SPELL_AURA_DUMMY, SPELLFAMILY_MAGE, ICON_MAGE_IMPROVED_MANA_GEM, EFFECT_0))
               {
                   int32 bp = CalculatePct(GetCaster()->GetMaxPower(POWER_MANA), aurEff->GetAmount());
                   GetCaster()->CastCustomSpell(GetCaster(), SPELL_MAGE_IMPROVED_MANA_GEM_TRIGGERED, &bp, &bp, NULL, true);
               }
           }

           void Register()
           {
               AfterCast += SpellCastFn(spell_mage_replenish_mana_SpellScript::HandleImprovedManaGem);
           }
       };

       SpellScript* GetSpellScript() const
       {
           return new spell_mage_replenish_mana_SpellScript();
       }
};

// 31687 - Summon Water Elemental
class spell_mage_summon_water_elemental : public SpellScriptLoader
{
    public:
        spell_mage_summon_water_elemental() : SpellScriptLoader("spell_mage_summon_water_elemental") { }

        class spell_mage_summon_water_elemental_SpellScript : public SpellScript
        {
            PrepareSpellScript(spell_mage_summon_water_elemental_SpellScript);

            bool Validate(SpellInfo const* /*spellInfo*/)
            {
                if (!sSpellMgr->GetSpellInfo(SPELL_MAGE_GLYPH_OF_ETERNAL_WATER) || !sSpellMgr->GetSpellInfo(SPELL_MAGE_SUMMON_WATER_ELEMENTAL_TEMPORARY) || !sSpellMgr->GetSpellInfo(SPELL_MAGE_SUMMON_WATER_ELEMENTAL_PERMANENT))
                    return false;
                return true;
            }

            void HandleDummy(SpellEffIndex /*effIndex*/)
            {
                Unit* caster = GetCaster();
                // Glyph of Eternal Water
                if (caster->HasAura(SPELL_MAGE_GLYPH_OF_ETERNAL_WATER))
                    caster->CastSpell(caster, SPELL_MAGE_SUMMON_WATER_ELEMENTAL_PERMANENT, true);
                else
                    caster->CastSpell(caster, SPELL_MAGE_SUMMON_WATER_ELEMENTAL_TEMPORARY, true);
            }

            void Register()
            {
                // add dummy effect spell handler to Summon Water Elemental
                OnEffectHit += SpellEffectFn(spell_mage_summon_water_elemental_SpellScript::HandleDummy, EFFECT_0, SPELL_EFFECT_DUMMY);
            }
        };

        SpellScript* GetSpellScript() const
        {
            return new spell_mage_summon_water_elemental_SpellScript();
        }
};

// 33395 Water Elemental's Freeze
/// Updated 4.3.4
class spell_mage_water_elemental_freeze : public SpellScriptLoader
{
   public:
       spell_mage_water_elemental_freeze() : SpellScriptLoader("spell_mage_water_elemental_freeze") { }

       class spell_mage_water_elemental_freeze_SpellScript : public SpellScript
       {
           PrepareSpellScript(spell_mage_water_elemental_freeze_SpellScript);

           bool Validate(SpellInfo const* /*spellInfo*/)
           {
               if (!sSpellMgr->GetSpellInfo(SPELL_MAGE_FINGERS_OF_FROST))
                   return false;
               return true;
           }

           void CountTargets(std::list<WorldObject*>& targetList)
           {
               _didHit = !targetList.empty();
           }

           void HandleImprovedFreeze()
           {
               if (!_didHit)
                   return;

               Unit* owner = GetCaster()->GetOwner();
               if (!owner)
                   return;

               if (AuraEffect* aurEff = owner->GetAuraEffect(SPELL_AURA_DUMMY, SPELLFAMILY_MAGE, ICON_MAGE_IMPROVED_FREEZE, EFFECT_0))
               {
                   if (roll_chance_i(aurEff->GetAmount()))
                       owner->CastCustomSpell(SPELL_MAGE_FINGERS_OF_FROST, SPELLVALUE_AURA_STACK, 2, owner, true);
               }
           }

           void Register()
           {
               OnObjectAreaTargetSelect += SpellObjectAreaTargetSelectFn(spell_mage_water_elemental_freeze_SpellScript::CountTargets, EFFECT_0, TARGET_UNIT_DEST_AREA_ENEMY);
               AfterCast += SpellCastFn(spell_mage_water_elemental_freeze_SpellScript::HandleImprovedFreeze);
           }

       private:
           bool _didHit;
       };

       SpellScript* GetSpellScript() const
       {
           return new spell_mage_water_elemental_freeze_SpellScript();
       }
};

void AddSC_mage_spell_scripts()
{
    new spell_mage_blast_wave();
<<<<<<< HEAD
    new spell_mage_blizzard();
    new spell_mage_cold_snap();
    new spell_mage_cone_of_cold();
    new spell_mage_conjure_refreshment();
    new spell_mage_frost_warding_trigger();
    new spell_mage_frostbolt();
    new spell_mage_living_bomb();
    new spell_mage_ice_barrier();
    new spell_mage_mana_shield();
    new spell_mage_mage_ward();
=======
    new spell_mage_burnout();
    new spell_mage_cold_snap();
    new spell_mage_fire_frost_ward();
    new spell_mage_focus_magic();
    new spell_mage_ice_barrier();
    new spell_mage_ignite();
    new spell_mage_living_bomb();
    new spell_mage_mana_shield();
    new spell_mage_master_of_elements();
>>>>>>> da080ac4
    new spell_mage_polymorph_cast_visual();
    new spell_mage_replenish_mana();
    new spell_mage_summon_water_elemental();
    new spell_mage_water_elemental_freeze();
}<|MERGE_RESOLUTION|>--- conflicted
+++ resolved
@@ -28,31 +28,6 @@
 
 enum MageSpells
 {
-<<<<<<< HEAD
-    SPELL_MAGE_FLAMESTRIKE                       = 2120,
-
-    SPELL_MAGE_CHILLED_R1                        = 12484,
-    SPELL_MAGE_CHILLED_R2                        = 12485,
-
-    SPELL_MAGE_COLD_SNAP                         = 11958,
-
-    SPELL_MAGE_CONE_OF_COLD_AURA_R1              = 11190,
-    SPELL_MAGE_CONE_OF_COLD_AURA_R2              = 12489,
-    SPELL_MAGE_CONE_OF_COLD_TRIGGER_R1           = 83301,
-    SPELL_MAGE_CONE_OF_COLD_TRIGGER_R2           = 83302,
-
-    SPELL_MAGE_FROST_WARDING_R1                  = 28332,
-    SPELL_MAGE_FROST_WARDING_TRIGGERED           = 57776,
-
-    SPELL_MAGE_SHATTERED_BARRIER_R1              = 44745,
-    SPELL_MAGE_SHATTERED_BARRIER_R2              = 54787,
-    SPELL_MAGE_SHATTERED_BARRIER_FREEZE_R1       = 55080,
-    SPELL_MAGE_SHATTERED_BARRIER_FREEZE_R2       = 83073,
-
-    SPELL_MAGE_INCANTER_S_ABSORPTION_TRIGGERED   = 44413,
-    SPELL_MAGE_INCANTER_S_ABSORPTION_KNOCKBACK   = 86261,
-
-=======
     SPELL_MAGE_BURNOUT                           = 29077,
     SPELL_MAGE_COLD_SNAP                         = 11958,
     SPELL_MAGE_FOCUS_MAGIC_PROC                  = 54648,
@@ -62,19 +37,33 @@
     SPELL_MAGE_INCANTERS_ABSORBTION_TRIGGERED    = 44413,
     SPELL_MAGE_IGNITE                            = 12654,
     SPELL_MAGE_MASTER_OF_ELEMENTS_ENERGIZE       = 29077,
->>>>>>> da080ac4
     SPELL_MAGE_SQUIRREL_FORM                     = 32813,
     SPELL_MAGE_GIRAFFE_FORM                      = 32816,
     SPELL_MAGE_SERPENT_FORM                      = 32817,
     SPELL_MAGE_DRAGONHAWK_FORM                   = 32818,
     SPELL_MAGE_WORGEN_FORM                       = 32819,
     SPELL_MAGE_SHEEP_FORM                        = 32820,
-
-    SPELL_MAGE_IMPROVED_MANA_GEM_TRIGGERED       = 83098,
-
     SPELL_MAGE_GLYPH_OF_ETERNAL_WATER            = 70937,
     SPELL_MAGE_SUMMON_WATER_ELEMENTAL_PERMANENT  = 70908,
     SPELL_MAGE_SUMMON_WATER_ELEMENTAL_TEMPORARY  = 70907,
+    SPELL_MAGE_GLYPH_OF_BLAST_WAVE               = 62126,
+
+    SPELL_MAGE_FLAMESTRIKE                       = 2120,
+
+    SPELL_MAGE_CHILLED_R1                        = 12484,
+    SPELL_MAGE_CHILLED_R2                        = 12485,
+
+    SPELL_MAGE_CONE_OF_COLD_AURA_R1              = 11190,
+    SPELL_MAGE_CONE_OF_COLD_AURA_R2              = 12489,
+    SPELL_MAGE_CONE_OF_COLD_TRIGGER_R1           = 83301,
+    SPELL_MAGE_CONE_OF_COLD_TRIGGER_R2           = 83302,
+
+    SPELL_MAGE_SHATTERED_BARRIER_R1              = 44745,
+    SPELL_MAGE_SHATTERED_BARRIER_R2              = 54787,
+    SPELL_MAGE_SHATTERED_BARRIER_FREEZE_R1       = 55080,
+    SPELL_MAGE_SHATTERED_BARRIER_FREEZE_R2       = 83073,
+
+    SPELL_MAGE_IMPROVED_MANA_GEM_TRIGGERED       = 83098,
 
     SPELL_MAGE_FINGERS_OF_FROST                  = 44544
 };
@@ -88,9 +77,6 @@
     ICON_MAGE_IMPROVED_MANA_GEM                  = 1036
 };
 
-<<<<<<< HEAD
-// 11113 - Blast Wave
-=======
 // Incanter's Absorbtion
 class spell_mage_incanters_absorbtion_base_AuraScript : public AuraScript
 {
@@ -116,8 +102,7 @@
         }
 };
 
-// -11113 - Blast Wave
->>>>>>> da080ac4
+// 11113 - Blast Wave
 class spell_mage_blast_wave : public SpellScriptLoader
 {
     public:
@@ -171,7 +156,51 @@
         }
 };
 
-<<<<<<< HEAD
+// -44449 - Burnout
+class spell_mage_burnout : public SpellScriptLoader
+{
+    public:
+        spell_mage_burnout() : SpellScriptLoader("spell_mage_burnout") { }
+
+        class spell_mage_burnout_AuraScript : public AuraScript
+        {
+            PrepareAuraScript(spell_mage_burnout_AuraScript);
+
+            bool Validate(SpellInfo const* /*spellInfo*/)
+            {
+                if (!sSpellMgr->GetSpellInfo(SPELL_MAGE_BURNOUT))
+                    return false;
+                return true;
+            }
+
+            bool CheckProc(ProcEventInfo& eventInfo)
+            {
+                return eventInfo.GetDamageInfo()->GetSpellInfo(); // eventInfo.GetSpellInfo()
+            }
+
+            void HandleProc(AuraEffect const* aurEff, ProcEventInfo& eventInfo)
+            {
+                PreventDefaultAction();
+
+                int32 mana = int32(eventInfo.GetDamageInfo()->GetSpellInfo()->CalcPowerCost(GetTarget(), eventInfo.GetDamageInfo()->GetSchoolMask()));
+                mana = CalculatePct(mana, aurEff->GetAmount());
+
+                GetTarget()->CastCustomSpell(SPELL_MAGE_BURNOUT, SPELLVALUE_BASE_POINT0, mana, GetTarget(), true, NULL, aurEff);
+            }
+
+            void Register()
+            {
+                DoCheckProc += AuraCheckProcFn(spell_mage_burnout_AuraScript::CheckProc);
+                OnEffectProc += AuraEffectProcFn(spell_mage_burnout_AuraScript::HandleProc, EFFECT_1, SPELL_AURA_DUMMY);
+            }
+        };
+
+        AuraScript* GetAuraScript() const
+        {
+            return new spell_mage_burnout_AuraScript();
+        }
+};
+
 // 42208 - Blizzard
 /// Updated 4.3.4
 class spell_mage_blizzard : public SpellScriptLoader
@@ -214,51 +243,6 @@
        {
            return new spell_mage_blizzard_SpellScript();
        }
-=======
-// -44449 - Burnout
-class spell_mage_burnout : public SpellScriptLoader
-{
-    public:
-        spell_mage_burnout() : SpellScriptLoader("spell_mage_burnout") { }
-
-        class spell_mage_burnout_AuraScript : public AuraScript
-        {
-            PrepareAuraScript(spell_mage_burnout_AuraScript);
-
-            bool Validate(SpellInfo const* /*spellInfo*/)
-            {
-                if (!sSpellMgr->GetSpellInfo(SPELL_MAGE_BURNOUT))
-                    return false;
-                return true;
-            }
-
-            bool CheckProc(ProcEventInfo& eventInfo)
-            {
-                return eventInfo.GetDamageInfo()->GetSpellInfo(); // eventInfo.GetSpellInfo()
-            }
-
-            void HandleProc(AuraEffect const* aurEff, ProcEventInfo& eventInfo)
-            {
-                PreventDefaultAction();
-
-                int32 mana = int32(eventInfo.GetDamageInfo()->GetSpellInfo()->CalcPowerCost(GetTarget(), eventInfo.GetDamageInfo()->GetSchoolMask()));
-                mana = CalculatePct(mana, aurEff->GetAmount());
-
-                GetTarget()->CastCustomSpell(SPELL_MAGE_BURNOUT, SPELLVALUE_BASE_POINT0, mana, GetTarget(), true, NULL, aurEff);
-            }
-
-            void Register()
-            {
-                DoCheckProc += AuraCheckProcFn(spell_mage_burnout_AuraScript::CheckProc);
-                OnEffectProc += AuraEffectProcFn(spell_mage_burnout_AuraScript::HandleProc, EFFECT_1, SPELL_AURA_DUMMY);
-            }
-        };
-
-        AuraScript* GetAuraScript() const
-        {
-            return new spell_mage_burnout_AuraScript();
-        }
->>>>>>> da080ac4
 };
 
 // 11958 - Cold Snap
@@ -308,7 +292,6 @@
         }
 };
 
-<<<<<<< HEAD
 // 120 - Cone of Cold
 /// Updated 4.3.4
 class spell_mage_cone_of_cold : public SpellScriptLoader
@@ -321,83 +304,25 @@
             PrepareSpellScript(spell_mage_cone_of_cold_SpellScript);
 
             void HandleConeOfColdScript(SpellEffIndex /*effIndex*/)
-=======
-// -543  - Fire Ward
-// -6143 - Frost Ward
-class spell_mage_fire_frost_ward : public SpellScriptLoader
-{
-    public:
-        spell_mage_fire_frost_ward() : SpellScriptLoader("spell_mage_fire_frost_ward") { }
-
-        class spell_mage_fire_frost_ward_AuraScript : public spell_mage_incanters_absorbtion_base_AuraScript
-        {
-            PrepareAuraScript(spell_mage_fire_frost_ward_AuraScript);
-
-            bool Validate(SpellInfo const* /*spellInfo*/)
-            {
-                if (!sSpellMgr->GetSpellInfo(SPELL_MAGE_FROST_WARDING_TRIGGERED))
-                    return false;
-                if (!sSpellMgr->GetSpellInfo(SPELL_MAGE_FROST_WARDING_R1))
-                    return false;
-                return true;
-            }
-
-            void CalculateAmount(AuraEffect const* /*aurEff*/, int32& amount, bool& canBeRecalculated)
-            {
-                canBeRecalculated = false;
-                if (Unit* caster = GetCaster())
-                {
-                    // +80.68% from sp bonus
-                    float bonus = 0.8068f;
-
-                    bonus *= caster->SpellBaseHealingBonusDone(GetSpellInfo()->GetSchoolMask());
-                    bonus *= caster->CalculateLevelPenalty(GetSpellInfo());
-
-                    amount += int32(bonus);
-                }
-            }
-
-            void Absorb(AuraEffect* aurEff, DamageInfo& dmgInfo, uint32& absorbAmount)
->>>>>>> da080ac4
             {
                 Unit* caster = GetCaster();
                 if (Unit* unitTarget = GetHitUnit())
                 {
-<<<<<<< HEAD
                     if (caster->HasAura(SPELL_MAGE_CONE_OF_COLD_AURA_R1)) // Improved Cone of Cold Rank 1
                         unitTarget->CastSpell(unitTarget, SPELL_MAGE_CONE_OF_COLD_TRIGGER_R1, true);
                     else if (caster->HasAura(SPELL_MAGE_CONE_OF_COLD_AURA_R2)) // Improved Cone of Cold Rank 2
                         unitTarget->CastSpell(unitTarget, SPELL_MAGE_CONE_OF_COLD_TRIGGER_R2, true);
-=======
-                    int32 chance = talentAurEff->GetSpellInfo()->Effects[EFFECT_1].CalcValue(); // SPELL_EFFECT_DUMMY with NO_TARGET
-
-                    if (roll_chance_i(chance))
-                    {
-                        int32 bp = dmgInfo.GetDamage();
-                        dmgInfo.AbsorbDamage(bp);
-                        target->CastCustomSpell(target, SPELL_MAGE_FROST_WARDING_TRIGGERED, &bp, NULL, NULL, true, NULL, aurEff);
-                        absorbAmount = 0;
-                        PreventDefaultAction();
-                    }
->>>>>>> da080ac4
                 }
             }
 
             void Register()
             {
-<<<<<<< HEAD
                 OnEffectHitTarget += SpellEffectFn(spell_mage_cone_of_cold_SpellScript::HandleConeOfColdScript, EFFECT_0, SPELL_EFFECT_APPLY_AURA);
-=======
-                DoEffectCalcAmount += AuraEffectCalcAmountFn(spell_mage_fire_frost_ward_AuraScript::CalculateAmount, EFFECT_0, SPELL_AURA_SCHOOL_ABSORB);
-                OnEffectAbsorb += AuraEffectAbsorbFn(spell_mage_fire_frost_ward_AuraScript::Absorb, EFFECT_0);
-                AfterEffectAbsorb += AuraEffectAbsorbFn(spell_mage_fire_frost_ward_AuraScript::Trigger, EFFECT_0);
->>>>>>> da080ac4
             }
         };
 
         SpellScript* GetSpellScript() const
         {
-<<<<<<< HEAD
             return new spell_mage_cone_of_cold_SpellScript();
         }
 };
@@ -458,73 +383,42 @@
                         continue;
                     GetHitUnit()->CastSpell(GetHitUnit(), spellData.spellId);
                     break;
-=======
-            return new spell_mage_fire_frost_ward_AuraScript();
-        }
-};
-
-// 54646 - Focus Magic
-class spell_mage_focus_magic : public SpellScriptLoader
-{
-    public:
-        spell_mage_focus_magic() : SpellScriptLoader("spell_mage_focus_magic") { }
-
-        class spell_mage_focus_magic_AuraScript : public AuraScript
-        {
-            PrepareAuraScript(spell_mage_focus_magic_AuraScript);
+                }
+            }
+
+            void Register()
+            {
+                OnEffectHitTarget += SpellEffectFn(spell_mage_conjure_refreshment_SpellScript::HandleDummy, EFFECT_0, SPELL_EFFECT_DUMMY);
+            }
+        };
+
+        SpellScript* GetSpellScript() const
+        {
+            return new spell_mage_conjure_refreshment_SpellScript();
+        }
+};
+
+// -543  - Fire Ward
+// -6143 - Frost Ward
+class spell_mage_fire_frost_ward : public SpellScriptLoader
+{
+    public:
+        spell_mage_fire_frost_ward() : SpellScriptLoader("spell_mage_fire_frost_ward") { }
+
+        class spell_mage_fire_frost_ward_AuraScript : public spell_mage_incanters_absorbtion_base_AuraScript
+        {
+            PrepareAuraScript(spell_mage_fire_frost_ward_AuraScript);
 
             bool Validate(SpellInfo const* /*spellInfo*/)
             {
-                if (!sSpellMgr->GetSpellInfo(SPELL_MAGE_FOCUS_MAGIC_PROC))
+                if (!sSpellMgr->GetSpellInfo(SPELL_MAGE_FROST_WARDING_TRIGGERED))
                     return false;
-                return true;
-            }
-
-            bool Load()
-            {
-                _procTarget = NULL;
-                return true;
-            }
-
-            bool CheckProc(ProcEventInfo& /*eventInfo*/)
-            {
-                _procTarget = GetCaster();
-                return _procTarget && _procTarget->isAlive();
-            }
-
-            void HandleProc(AuraEffect const* aurEff, ProcEventInfo& /*eventInfo*/)
-            {
-                PreventDefaultAction();
-                GetTarget()->CastSpell(_procTarget, SPELL_MAGE_FOCUS_MAGIC_PROC, true, NULL, aurEff);
-            }
-
-            void Register()
-            {
-                DoCheckProc += AuraCheckProcFn(spell_mage_focus_magic_AuraScript::CheckProc);
-                OnEffectProc += AuraEffectProcFn(spell_mage_focus_magic_AuraScript::HandleProc, EFFECT_0, SPELL_AURA_MOD_SPELL_CRIT_CHANCE);
-            }
-
-        private:
-            Unit* _procTarget;
-        };
-
-        AuraScript* GetAuraScript() const
-        {
-            return new spell_mage_focus_magic_AuraScript();
-        }
-};
-
-// -11426 - Ice Barrier
-class spell_mage_ice_barrier : public SpellScriptLoader
-{
-    public:
-        spell_mage_ice_barrier() : SpellScriptLoader("spell_mage_ice_barrier") { }
-
-        class spell_mage_ice_barrier_AuraScript : public spell_mage_incanters_absorbtion_base_AuraScript
-        {
-            PrepareAuraScript(spell_mage_ice_barrier_AuraScript);
-
-            void CalculateAmount(AuraEffect const* aurEff, int32& amount, bool& canBeRecalculated)
+                if (!sSpellMgr->GetSpellInfo(SPELL_MAGE_FROST_WARDING_R1))
+                    return false;
+                return true;
+            }
+
+            void CalculateAmount(AuraEffect const* /*aurEff*/, int32& amount, bool& canBeRecalculated)
             {
                 canBeRecalculated = false;
                 if (Unit* caster = GetCaster())
@@ -533,79 +427,18 @@
                     float bonus = 0.8068f;
 
                     bonus *= caster->SpellBaseHealingBonusDone(GetSpellInfo()->GetSchoolMask());
-
-                    // Glyph of Ice Barrier: its weird having a SPELLMOD_ALL_EFFECTS here but its blizzards doing :)
-                    // Glyph of Ice Barrier is only applied at the spell damage bonus because it was already applied to the base value in CalculateSpellDamage
-                    bonus = caster->ApplyEffectModifiers(GetSpellInfo(), aurEff->GetEffIndex(), bonus);
-
                     bonus *= caster->CalculateLevelPenalty(GetSpellInfo());
 
                     amount += int32(bonus);
->>>>>>> da080ac4
                 }
             }
 
-            void Register()
-            {
-<<<<<<< HEAD
-                OnEffectHitTarget += SpellEffectFn(spell_mage_conjure_refreshment_SpellScript::HandleDummy, EFFECT_0, SPELL_EFFECT_DUMMY);
-=======
-                DoEffectCalcAmount += AuraEffectCalcAmountFn(spell_mage_ice_barrier_AuraScript::CalculateAmount, EFFECT_0, SPELL_AURA_SCHOOL_ABSORB);
-                AfterEffectAbsorb += AuraEffectAbsorbFn(spell_mage_ice_barrier_AuraScript::Trigger, EFFECT_0);
->>>>>>> da080ac4
-            }
-        };
-
-        SpellScript* GetSpellScript() const
-        {
-<<<<<<< HEAD
-            return new spell_mage_conjure_refreshment_SpellScript();
-        }
-};
-
-// -6143, -543 - Frost Warding
-class spell_mage_frost_warding_trigger : public SpellScriptLoader
-{
-    public:
-        spell_mage_frost_warding_trigger() : SpellScriptLoader("spell_mage_frost_warding_trigger") { }
-
-        class spell_mage_frost_warding_trigger_AuraScript : public AuraScript
-        {
-            PrepareAuraScript(spell_mage_frost_warding_trigger_AuraScript);
-
-            bool Validate(SpellInfo const* /*spellInfo*/)
-            {
-                if (!sSpellMgr->GetSpellInfo(SPELL_MAGE_FROST_WARDING_TRIGGERED) || !sSpellMgr->GetSpellInfo(SPELL_MAGE_FROST_WARDING_R1))
-=======
-            return new spell_mage_ice_barrier_AuraScript();
-        }
-};
-
-// -11119 - Ignite
-class spell_mage_ignite : public SpellScriptLoader
-{
-    public:
-        spell_mage_ignite() : SpellScriptLoader("spell_mage_ignite") { }
-
-        class spell_mage_ignite_AuraScript : public AuraScript
-        {
-            PrepareAuraScript(spell_mage_ignite_AuraScript);
-
-            bool Validate(SpellInfo const* /*spellInfo*/)
-            {
-                if (!sSpellMgr->GetSpellInfo(SPELL_MAGE_IGNITE))
->>>>>>> da080ac4
-                    return false;
-                return true;
-            }
-
-<<<<<<< HEAD
-            void Absorb(AuraEffect* aurEff, DamageInfo & dmgInfo, uint32 & absorbAmount)
+            void Absorb(AuraEffect* aurEff, DamageInfo& dmgInfo, uint32& absorbAmount)
             {
                 Unit* target = GetTarget();
                 if (AuraEffect* talentAurEff = target->GetAuraEffectOfRankedSpell(SPELL_MAGE_FROST_WARDING_R1, EFFECT_0))
                 {
-                    int32 chance = talentAurEff->GetSpellInfo()->Effects[EFFECT_1].CalcValue();
+                    int32 chance = talentAurEff->GetSpellInfo()->Effects[EFFECT_1].CalcValue(); // SPELL_EFFECT_DUMMY with NO_TARGET
 
                     if (roll_chance_i(chance))
                     {
@@ -616,43 +449,70 @@
                         PreventDefaultAction();
                     }
                 }
-=======
-            bool CheckProc(ProcEventInfo& eventInfo)
-            {
-                return eventInfo.GetProcTarget();
-            }
-
-            void HandleProc(AuraEffect const* aurEff, ProcEventInfo& eventInfo)
+            }
+
+            void Register()
+            {
+                DoEffectCalcAmount += AuraEffectCalcAmountFn(spell_mage_fire_frost_ward_AuraScript::CalculateAmount, EFFECT_0, SPELL_AURA_SCHOOL_ABSORB);
+                OnEffectAbsorb += AuraEffectAbsorbFn(spell_mage_fire_frost_ward_AuraScript::Absorb, EFFECT_0);
+                AfterEffectAbsorb += AuraEffectAbsorbFn(spell_mage_fire_frost_ward_AuraScript::Trigger, EFFECT_0);
+            }
+        };
+
+        AuraScript* GetAuraScript() const
+        {
+            return new spell_mage_fire_frost_ward_AuraScript();
+        }
+};
+
+// 54646 - Focus Magic
+class spell_mage_focus_magic : public SpellScriptLoader
+{
+    public:
+        spell_mage_focus_magic() : SpellScriptLoader("spell_mage_focus_magic") { }
+
+        class spell_mage_focus_magic_AuraScript : public AuraScript
+        {
+            PrepareAuraScript(spell_mage_focus_magic_AuraScript);
+
+            bool Validate(SpellInfo const* /*spellInfo*/)
+            {
+                if (!sSpellMgr->GetSpellInfo(SPELL_MAGE_FOCUS_MAGIC_PROC))
+                    return false;
+                return true;
+            }
+
+            bool Load()
+            {
+                _procTarget = NULL;
+                return true;
+            }
+
+            bool CheckProc(ProcEventInfo& /*eventInfo*/)
+            {
+                _procTarget = GetCaster();
+                return _procTarget && _procTarget->isAlive();
+            }
+
+            void HandleProc(AuraEffect const* aurEff, ProcEventInfo& /*eventInfo*/)
             {
                 PreventDefaultAction();
-
-                SpellInfo const* igniteDot = sSpellMgr->GetSpellInfo(SPELL_MAGE_IGNITE);
-                int32 pct = 8 * GetSpellInfo()->GetRank();
-
-                int32 amount = int32(CalculatePct(eventInfo.GetDamageInfo()->GetDamage(), pct) / igniteDot->GetMaxTicks());
-                amount += eventInfo.GetProcTarget()->GetRemainingPeriodicAmount(eventInfo.GetActor()->GetGUID(), SPELL_MAGE_IGNITE, SPELL_AURA_PERIODIC_DAMAGE);
-                GetTarget()->CastCustomSpell(SPELL_MAGE_IGNITE, SPELLVALUE_BASE_POINT0, amount, eventInfo.GetProcTarget(), true, NULL, aurEff);
->>>>>>> da080ac4
-            }
-
-            void Register()
-            {
-<<<<<<< HEAD
-                 OnEffectAbsorb += AuraEffectAbsorbFn(spell_mage_frost_warding_trigger_AuraScript::Absorb, EFFECT_0);
-=======
-                DoCheckProc += AuraCheckProcFn(spell_mage_ignite_AuraScript::CheckProc);
-                OnEffectProc += AuraEffectProcFn(spell_mage_ignite_AuraScript::HandleProc, EFFECT_0, SPELL_AURA_DUMMY);
->>>>>>> da080ac4
-            }
+                GetTarget()->CastSpell(_procTarget, SPELL_MAGE_FOCUS_MAGIC_PROC, true, NULL, aurEff);
+            }
+
+            void Register()
+            {
+                DoCheckProc += AuraCheckProcFn(spell_mage_focus_magic_AuraScript::CheckProc);
+                OnEffectProc += AuraEffectProcFn(spell_mage_focus_magic_AuraScript::HandleProc, EFFECT_0, SPELL_AURA_MOD_SPELL_CRIT_CHANCE);
+            }
+
+        private:
+            Unit* _procTarget;
         };
 
         AuraScript* GetAuraScript() const
         {
-<<<<<<< HEAD
-            return new spell_mage_frost_warding_trigger_AuraScript();
-=======
-            return new spell_mage_ignite_AuraScript();
->>>>>>> da080ac4
+            return new spell_mage_focus_magic_AuraScript();
         }
 };
 
@@ -731,7 +591,6 @@
         }
 };
 
-<<<<<<< HEAD
 // 11426 - Ice Barrier
 /// Updated 4.3.4
 class spell_mage_ice_barrier : public SpellScriptLoader
@@ -766,16 +625,63 @@
        }
 };
 
-// 1463 - Mana Shield
+// -11119 - Ignite
+class spell_mage_ignite : public SpellScriptLoader
+{
+    public:
+        spell_mage_ignite() : SpellScriptLoader("spell_mage_ignite") { }
+
+        class spell_mage_ignite_AuraScript : public AuraScript
+        {
+            PrepareAuraScript(spell_mage_ignite_AuraScript);
+
+            bool Validate(SpellInfo const* /*spellInfo*/)
+            {
+                if (!sSpellMgr->GetSpellInfo(SPELL_MAGE_IGNITE))
+                    return false;
+                return true;
+            }
+
+            bool CheckProc(ProcEventInfo& eventInfo)
+            {
+                return eventInfo.GetProcTarget();
+            }
+
+            void HandleProc(AuraEffect const* aurEff, ProcEventInfo& eventInfo)
+            {
+                PreventDefaultAction();
+
+                SpellInfo const* igniteDot = sSpellMgr->GetSpellInfo(SPELL_MAGE_IGNITE);
+                int32 pct = 8 * GetSpellInfo()->GetRank();
+
+                int32 amount = int32(CalculatePct(eventInfo.GetDamageInfo()->GetDamage(), pct) / igniteDot->GetMaxTicks());
+                amount += eventInfo.GetProcTarget()->GetRemainingPeriodicAmount(eventInfo.GetActor()->GetGUID(), SPELL_MAGE_IGNITE, SPELL_AURA_PERIODIC_DAMAGE);
+                GetTarget()->CastCustomSpell(SPELL_MAGE_IGNITE, SPELLVALUE_BASE_POINT0, amount, eventInfo.GetProcTarget(), true, NULL, aurEff);
+            }
+
+            void Register()
+            {
+                DoCheckProc += AuraCheckProcFn(spell_mage_ignite_AuraScript::CheckProc);
+                OnEffectProc += AuraEffectProcFn(spell_mage_ignite_AuraScript::HandleProc, EFFECT_0, SPELL_AURA_DUMMY);
+            }
+        };
+
+        AuraScript* GetAuraScript() const
+        {
+            return new spell_mage_ignite_AuraScript();
+        }
+};
+
+// 543 - Mage Ward
 /// Updated 4.3.4
-class spell_mage_mana_shield : public SpellScriptLoader
-{
-    public:
-       spell_mage_mana_shield() : SpellScriptLoader("spell_mage_mana_shield") { }
-
-       class spell_mage_mana_shield_AuraScript : public AuraScript
-       {
-           PrepareAuraScript(spell_mage_mana_shield_AuraScript);
+class spell_mage_mage_ward : public SpellScriptLoader
+{
+   public:
+       spell_mage_mage_ward() : SpellScriptLoader("spell_mage_mage_ward") { }
+
+       class spell_mage_mage_ward_AuraScript : public AuraScript
+       {
+           PrepareAuraScript(spell_mage_mage_ward_AuraScript);
 
            void HandleAbsorb(AuraEffect* /*aurEff*/, DamageInfo & /*dmgInfo*/, uint32 & absorbAmount)
            {
@@ -786,35 +692,28 @@
                }
            }
 
-           void AfterRemove(AuraEffect const* /*aurEff*/, AuraEffectHandleModes /*mode*/)
-           {
-               if (GetTargetApplication()->GetRemoveMode() == AURA_REMOVE_BY_ENEMY_SPELL)
-                   GetTarget()->CastSpell(GetTarget(), SPELL_MAGE_INCANTER_S_ABSORPTION_KNOCKBACK, true);
-           }
-
            void Register()
            {
-                AfterEffectManaShield += AuraEffectManaShieldFn(spell_mage_mana_shield_AuraScript::HandleAbsorb, EFFECT_0);
-                AfterEffectRemove += AuraEffectRemoveFn(spell_mage_mana_shield_AuraScript::AfterRemove, EFFECT_0, SPELL_AURA_MANA_SHIELD, AURA_EFFECT_HANDLE_REAL);
+               AfterEffectAbsorb += AuraEffectAbsorbFn(spell_mage_mage_ward_AuraScript::HandleAbsorb, EFFECT_0);
            }
        };
 
        AuraScript* GetAuraScript() const
        {
-           return new spell_mage_mana_shield_AuraScript();
+           return new spell_mage_mage_ward_AuraScript();
        }
 };
 
-// 543 - Mage Ward
+// 1463 - Mana Shield
 /// Updated 4.3.4
-class spell_mage_mage_ward : public SpellScriptLoader
-{
-   public:
-       spell_mage_mage_ward() : SpellScriptLoader("spell_mage_mage_ward") { }
-
-       class spell_mage_mage_ward_AuraScript : public AuraScript
-       {
-           PrepareAuraScript(spell_mage_mage_ward_AuraScript);
+class spell_mage_mana_shield : public SpellScriptLoader
+{
+    public:
+       spell_mage_mana_shield() : SpellScriptLoader("spell_mage_mana_shield") { }
+
+       class spell_mage_mana_shield_AuraScript : public AuraScript
+       {
+           PrepareAuraScript(spell_mage_mana_shield_AuraScript);
 
            void HandleAbsorb(AuraEffect* /*aurEff*/, DamageInfo & /*dmgInfo*/, uint32 & absorbAmount)
            {
@@ -825,53 +724,23 @@
                }
            }
 
+           void AfterRemove(AuraEffect const* /*aurEff*/, AuraEffectHandleModes /*mode*/)
+           {
+               if (GetTargetApplication()->GetRemoveMode() == AURA_REMOVE_BY_ENEMY_SPELL)
+                   GetTarget()->CastSpell(GetTarget(), SPELL_MAGE_INCANTER_S_ABSORPTION_KNOCKBACK, true);
+           }
+
            void Register()
            {
-               AfterEffectAbsorb += AuraEffectAbsorbFn(spell_mage_mage_ward_AuraScript::HandleAbsorb, EFFECT_0);
+                AfterEffectManaShield += AuraEffectManaShieldFn(spell_mage_mana_shield_AuraScript::HandleAbsorb, EFFECT_0);
+                AfterEffectRemove += AuraEffectRemoveFn(spell_mage_mana_shield_AuraScript::AfterRemove, EFFECT_0, SPELL_AURA_MANA_SHIELD, AURA_EFFECT_HANDLE_REAL);
            }
        };
 
        AuraScript* GetAuraScript() const
        {
-           return new spell_mage_mage_ward_AuraScript();
+           return new spell_mage_mana_shield_AuraScript();
        }
-=======
-// -1463 - Mana Shield
-class spell_mage_mana_shield : public SpellScriptLoader
-{
-    public:
-        spell_mage_mana_shield() : SpellScriptLoader("spell_mage_mana_shield") { }
-
-        class spell_mage_mana_shield_AuraScript : public spell_mage_incanters_absorbtion_base_AuraScript
-        {
-            PrepareAuraScript(spell_mage_mana_shield_AuraScript);
-
-            void CalculateAmount(AuraEffect const* /*aurEff*/, int32& amount, bool& canBeRecalculated)
-            {
-                canBeRecalculated = false;
-                if (Unit* caster = GetCaster())
-                {
-                    // +80.53% from sp bonus
-                    float bonus = 0.8053f;
-
-                    bonus *= caster->SpellBaseHealingBonusDone(GetSpellInfo()->GetSchoolMask());
-                    bonus *= caster->CalculateLevelPenalty(GetSpellInfo());
-
-                    amount += int32(bonus);
-                }
-            }
-
-            void Register()
-            {
-                DoEffectCalcAmount += AuraEffectCalcAmountFn(spell_mage_mana_shield_AuraScript::CalculateAmount, EFFECT_0, SPELL_AURA_MANA_SHIELD);
-                AfterEffectManaShield += AuraEffectManaShieldFn(spell_mage_mana_shield_AuraScript::Trigger, EFFECT_0);
-            }
-        };
-
-        AuraScript* GetAuraScript() const
-        {
-            return new spell_mage_mana_shield_AuraScript();
-        }
 };
 
 // -29074 - Master of Elements
@@ -918,7 +787,6 @@
         {
             return new spell_mage_master_of_elements_AuraScript();
         }
->>>>>>> da080ac4
 };
 
 enum SilvermoonPolymorph
@@ -1114,28 +982,20 @@
 void AddSC_mage_spell_scripts()
 {
     new spell_mage_blast_wave();
-<<<<<<< HEAD
     new spell_mage_blizzard();
+    new spell_mage_burnout();
     new spell_mage_cold_snap();
     new spell_mage_cone_of_cold();
     new spell_mage_conjure_refreshment();
-    new spell_mage_frost_warding_trigger();
-    new spell_mage_frostbolt();
-    new spell_mage_living_bomb();
-    new spell_mage_ice_barrier();
-    new spell_mage_mana_shield();
-    new spell_mage_mage_ward();
-=======
-    new spell_mage_burnout();
-    new spell_mage_cold_snap();
     new spell_mage_fire_frost_ward();
     new spell_mage_focus_magic();
+    new spell_mage_frostbolt();
     new spell_mage_ice_barrier();
     new spell_mage_ignite();
     new spell_mage_living_bomb();
+    new spell_mage_mage_ward();
     new spell_mage_mana_shield();
     new spell_mage_master_of_elements();
->>>>>>> da080ac4
     new spell_mage_polymorph_cast_visual();
     new spell_mage_replenish_mana();
     new spell_mage_summon_water_elemental();
