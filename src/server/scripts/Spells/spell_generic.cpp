/*
 * Copyright (C) 2008-2018 TrinityCore <https://www.trinitycore.org/>
 *
 * This program is free software; you can redistribute it and/or modify it
 * under the terms of the GNU General Public License as published by the
 * Free Software Foundation; either version 2 of the License, or (at your
 * option) any later version.
 *
 * This program is distributed in the hope that it will be useful, but WITHOUT
 * ANY WARRANTY; without even the implied warranty of MERCHANTABILITY or
 * FITNESS FOR A PARTICULAR PURPOSE. See the GNU General Public License for
 * more details.
 *
 * You should have received a copy of the GNU General Public License along
 * with this program. If not, see <http://www.gnu.org/licenses/>.
 */

/*
 * Scripts for spells with SPELLFAMILY_GENERIC which cannot be included in AI script file
 * of creature using it or can't be bound to any player class.
 * Ordered alphabetically using scriptname.
 * Scriptnames of files in this file should be prefixed with "spell_gen_"
 */

#include "ScriptMgr.h"
#include "Battleground.h"
#include "CellImpl.h"
#include "DBCStores.h"
#include "GameTime.h"
#include "GridNotifiersImpl.h"
#include "Group.h"
#include "InstanceScript.h"
#include "Item.h"
#include "LFGMgr.h"
#include "Log.h"
#include "Pet.h"
#include "ReputationMgr.h"
#include "SkillDiscovery.h"
#include "SpellAuraEffects.h"
#include "SpellHistory.h"
#include "SpellMgr.h"
#include "SpellScript.h"
#include "Vehicle.h"

class spell_gen_absorb0_hitlimit1 : public SpellScriptLoader
{
    public:
        spell_gen_absorb0_hitlimit1() : SpellScriptLoader("spell_gen_absorb0_hitlimit1") { }

        class spell_gen_absorb0_hitlimit1_AuraScript : public AuraScript
        {
            PrepareAuraScript(spell_gen_absorb0_hitlimit1_AuraScript);

        public:
            spell_gen_absorb0_hitlimit1_AuraScript()
            {
                limit = 0;
            }

        private:
            uint32 limit;

            bool Load() override
            {
                // Max absorb stored in 1 dummy effect
                limit = GetSpellInfo()->Effects[EFFECT_1].CalcValue();
                return true;
            }

            void Absorb(AuraEffect* /*aurEff*/, DamageInfo& /*dmgInfo*/, uint32& absorbAmount)
            {
                absorbAmount = std::min(limit, absorbAmount);
            }

            void Register() override
            {
                OnEffectAbsorb += AuraEffectAbsorbFn(spell_gen_absorb0_hitlimit1_AuraScript::Absorb, EFFECT_0);
            }
        };

        AuraScript* GetAuraScript() const override
        {
            return new spell_gen_absorb0_hitlimit1_AuraScript();
        }
};

// 28764 - Adaptive Warding (Frostfire Regalia Set)
enum AdaptiveWarding
{
    SPELL_GEN_ADAPTIVE_WARDING_FIRE     = 28765,
    SPELL_GEN_ADAPTIVE_WARDING_NATURE   = 28768,
    SPELL_GEN_ADAPTIVE_WARDING_FROST    = 28766,
    SPELL_GEN_ADAPTIVE_WARDING_SHADOW   = 28769,
    SPELL_GEN_ADAPTIVE_WARDING_ARCANE   = 28770
};

class spell_gen_adaptive_warding : public SpellScriptLoader
{
    public:
        spell_gen_adaptive_warding() : SpellScriptLoader("spell_gen_adaptive_warding") { }

        class spell_gen_adaptive_warding_AuraScript : public AuraScript
        {
            PrepareAuraScript(spell_gen_adaptive_warding_AuraScript);

            bool Validate(SpellInfo const* /*spellInfo*/) override
            {
                return ValidateSpellInfo(
                {
                    SPELL_GEN_ADAPTIVE_WARDING_FIRE,
                    SPELL_GEN_ADAPTIVE_WARDING_NATURE,
                    SPELL_GEN_ADAPTIVE_WARDING_FROST,
                    SPELL_GEN_ADAPTIVE_WARDING_SHADOW,
                    SPELL_GEN_ADAPTIVE_WARDING_ARCANE
                });
            }

            bool CheckProc(ProcEventInfo& eventInfo)
            {
                DamageInfo* damageInfo = eventInfo.GetDamageInfo();
                if (!damageInfo || !damageInfo->GetSpellInfo())
                    return false;

                // find Mage Armor
                if (!GetTarget()->GetAuraEffect(SPELL_AURA_MOD_MANA_REGEN_INTERRUPT, SPELLFAMILY_MAGE, 0x10000000, 0x0, 0x0))
                    return false;

                switch (GetFirstSchoolInMask(eventInfo.GetSchoolMask()))
                {
                    case SPELL_SCHOOL_NORMAL:
                    case SPELL_SCHOOL_HOLY:
                        return false;
                    default:
                        break;
                }
                return true;
            }

            void HandleProc(AuraEffect const* aurEff, ProcEventInfo& eventInfo)
            {
                PreventDefaultAction();

                uint32 spellId = 0;
                switch (GetFirstSchoolInMask(eventInfo.GetSchoolMask()))
                {
                    case SPELL_SCHOOL_FIRE:
                        spellId = SPELL_GEN_ADAPTIVE_WARDING_FIRE;
                        break;
                    case SPELL_SCHOOL_NATURE:
                        spellId = SPELL_GEN_ADAPTIVE_WARDING_NATURE;
                        break;
                    case SPELL_SCHOOL_FROST:
                        spellId = SPELL_GEN_ADAPTIVE_WARDING_FROST;
                        break;
                    case SPELL_SCHOOL_SHADOW:
                        spellId = SPELL_GEN_ADAPTIVE_WARDING_SHADOW;
                        break;
                    case SPELL_SCHOOL_ARCANE:
                        spellId = SPELL_GEN_ADAPTIVE_WARDING_ARCANE;
                        break;
                    default:
                        return;
                }
                GetTarget()->CastSpell(GetTarget(), spellId, true, nullptr, aurEff);
            }

            void Register() override
            {
                DoCheckProc += AuraCheckProcFn(spell_gen_adaptive_warding_AuraScript::CheckProc);
                OnEffectProc += AuraEffectProcFn(spell_gen_adaptive_warding_AuraScript::HandleProc, EFFECT_0, SPELL_AURA_DUMMY);
            }
        };

        AuraScript* GetAuraScript() const override
        {
            return new spell_gen_adaptive_warding_AuraScript();
        }
};

enum AlchemistStone
{
    ALCHEMIST_STONE_HEAL      = 21399,
    ALCHEMIST_STONE_MANA      = 21400,
};

// 17619 - Alchemist Stone
class spell_gen_alchemist_stone : public SpellScriptLoader
{
    public:
        spell_gen_alchemist_stone() : SpellScriptLoader("spell_gen_alchemist_stone") { }

        class spell_gen_alchemist_stone_AuraScript : public AuraScript
        {
            PrepareAuraScript(spell_gen_alchemist_stone_AuraScript);

            bool Validate(SpellInfo const* /*spellInfo*/) override
            {
                return ValidateSpellInfo({ ALCHEMIST_STONE_HEAL, ALCHEMIST_STONE_MANA });
            }

            bool CheckProc(ProcEventInfo& eventInfo)
            {
                return eventInfo.GetDamageInfo()->GetSpellInfo()->SpellFamilyName == SPELLFAMILY_POTION;
            }

            void HandleProc(AuraEffect const* aurEff, ProcEventInfo& eventInfo)
            {
                PreventDefaultAction();

                uint32 spellId = 0;
                int32 bp = int32(eventInfo.GetDamageInfo()->GetDamage() * 0.4f);

                if (eventInfo.GetDamageInfo()->GetSpellInfo()->HasEffect(SPELL_EFFECT_HEAL))
                    spellId = ALCHEMIST_STONE_HEAL;
                else if (eventInfo.GetDamageInfo()->GetSpellInfo()->HasEffect(SPELL_EFFECT_ENERGIZE))
                    spellId = ALCHEMIST_STONE_MANA;

                if (!spellId)
                    return;

                GetTarget()->CastCustomSpell(spellId, SPELLVALUE_BASE_POINT0, bp, GetTarget(), true, nullptr, aurEff);
            }


            void Register() override
            {
                DoCheckProc += AuraCheckProcFn(spell_gen_alchemist_stone_AuraScript::CheckProc);
                OnEffectProc += AuraEffectProcFn(spell_gen_alchemist_stone_AuraScript::HandleProc, EFFECT_0, SPELL_AURA_DUMMY);
            }
        };

        AuraScript* GetAuraScript() const override
        {
            return new spell_gen_alchemist_stone_AuraScript();
        }
};

class spell_gen_allow_cast_from_item_only : public SpellScriptLoader
{
    public:
        spell_gen_allow_cast_from_item_only() : SpellScriptLoader("spell_gen_allow_cast_from_item_only") { }

        class spell_gen_allow_cast_from_item_only_SpellScript : public SpellScript
        {
            PrepareSpellScript(spell_gen_allow_cast_from_item_only_SpellScript);

            SpellCastResult CheckRequirement()
            {
                if (!GetCastItem())
                    return SPELL_FAILED_CANT_DO_THAT_RIGHT_NOW;
                return SPELL_CAST_OK;
            }

            void Register() override
            {
                OnCheckCast += SpellCheckCastFn(spell_gen_allow_cast_from_item_only_SpellScript::CheckRequirement);
            }
        };

        SpellScript* GetSpellScript() const override
        {
            return new spell_gen_allow_cast_from_item_only_SpellScript();
        }
};

enum AnimalBloodPoolSpell
{
    SPELL_ANIMAL_BLOOD      = 46221,
    SPELL_SPAWN_BLOOD_POOL  = 63471
};

class spell_gen_animal_blood : public SpellScriptLoader
{
    public:
        spell_gen_animal_blood() : SpellScriptLoader("spell_gen_animal_blood") { }

        class spell_gen_animal_blood_AuraScript : public AuraScript
        {
            PrepareAuraScript(spell_gen_animal_blood_AuraScript);

            bool Validate(SpellInfo const* /*spellInfo*/) override
            {
                return ValidateSpellInfo({ SPELL_SPAWN_BLOOD_POOL });
            }

            void OnApply(AuraEffect const* /*aurEff*/, AuraEffectHandleModes /*mode*/)
            {
                // Remove all auras with spell id 46221, except the one currently being applied
                while (Aura* aur = GetUnitOwner()->GetOwnedAura(SPELL_ANIMAL_BLOOD, ObjectGuid::Empty, ObjectGuid::Empty, 0, GetAura()))
                    GetUnitOwner()->RemoveOwnedAura(aur);
            }

            void OnRemove(AuraEffect const* /*aurEff*/, AuraEffectHandleModes /*mode*/)
            {
                if (Unit* owner = GetUnitOwner())
                    if (owner->IsInWater())
                        owner->CastSpell(owner, SPELL_SPAWN_BLOOD_POOL, true);
            }

            void Register() override
            {
                AfterEffectApply += AuraEffectRemoveFn(spell_gen_animal_blood_AuraScript::OnApply, EFFECT_0, SPELL_AURA_PERIODIC_TRIGGER_SPELL, AURA_EFFECT_HANDLE_REAL);
                AfterEffectRemove += AuraEffectRemoveFn(spell_gen_animal_blood_AuraScript::OnRemove, EFFECT_0, SPELL_AURA_PERIODIC_TRIGGER_SPELL, AURA_EFFECT_HANDLE_REAL);
            }
        };

        AuraScript* GetAuraScript() const override
        {
            return new spell_gen_animal_blood_AuraScript();
        }
};

// 41337 Aura of Anger
class spell_gen_aura_of_anger : public SpellScriptLoader
{
    public:
        spell_gen_aura_of_anger() : SpellScriptLoader("spell_gen_aura_of_anger") { }

        class spell_gen_aura_of_anger_AuraScript : public AuraScript
        {
            PrepareAuraScript(spell_gen_aura_of_anger_AuraScript);

            void HandleEffectPeriodicUpdate(AuraEffect* aurEff)
            {
                if (AuraEffect* aurEff1 = aurEff->GetBase()->GetEffect(EFFECT_1))
                    aurEff1->ChangeAmount(aurEff1->GetAmount() + 5);
                aurEff->SetAmount(100 * aurEff->GetTickNumber());
            }

            void Register() override
            {
                OnEffectUpdatePeriodic += AuraEffectUpdatePeriodicFn(spell_gen_aura_of_anger_AuraScript::HandleEffectPeriodicUpdate, EFFECT_0, SPELL_AURA_PERIODIC_DAMAGE);
            }
        };

        AuraScript* GetAuraScript() const override
        {
            return new spell_gen_aura_of_anger_AuraScript();
        }
};

enum ServiceUniform
{
    // Spells
    SPELL_SERVICE_UNIFORM       = 71450,

    // Models
    MODEL_GOBLIN_MALE           = 31002,
    MODEL_GOBLIN_FEMALE         = 31003
};

class spell_gen_aura_service_uniform : public SpellScriptLoader
{
    public:
        spell_gen_aura_service_uniform() : SpellScriptLoader("spell_gen_aura_service_uniform") { }

        class spell_gen_aura_service_uniform_AuraScript : public AuraScript
        {
            PrepareAuraScript(spell_gen_aura_service_uniform_AuraScript);

            bool Validate(SpellInfo const* /*spellInfo*/) override
            {
                return ValidateSpellInfo({ SPELL_SERVICE_UNIFORM });
            }

            void OnApply(AuraEffect const* /*aurEff*/, AuraEffectHandleModes /*mode*/)
            {
                // Apply model goblin
                Unit* target = GetTarget();
                if (target->GetTypeId() == TYPEID_PLAYER)
                {
                    if (target->getGender() == GENDER_MALE)
                        target->SetDisplayId(MODEL_GOBLIN_MALE);
                    else
                        target->SetDisplayId(MODEL_GOBLIN_FEMALE);
                }
            }

            void OnRemove(AuraEffect const* /*aurEff*/, AuraEffectHandleModes /*mode*/)
            {
                Unit* target = GetTarget();
                if (target->GetTypeId() == TYPEID_PLAYER)
                    target->RestoreDisplayId();
            }

            void Register() override
            {
                AfterEffectApply += AuraEffectRemoveFn(spell_gen_aura_service_uniform_AuraScript::OnApply, EFFECT_0, SPELL_AURA_TRANSFORM, AURA_EFFECT_HANDLE_REAL);
                AfterEffectRemove += AuraEffectRemoveFn(spell_gen_aura_service_uniform_AuraScript::OnRemove, EFFECT_0, SPELL_AURA_TRANSFORM, AURA_EFFECT_HANDLE_REAL);
            }
        };

        AuraScript* GetAuraScript() const override
        {
            return new spell_gen_aura_service_uniform_AuraScript();
        }
};

class spell_gen_av_drekthar_presence : public SpellScriptLoader
{
    public:
        spell_gen_av_drekthar_presence() : SpellScriptLoader("spell_gen_av_drekthar_presence") { }

        class spell_gen_av_drekthar_presence_AuraScript : public AuraScript
        {
            PrepareAuraScript(spell_gen_av_drekthar_presence_AuraScript);

            bool CheckAreaTarget(Unit* target)
            {
                switch (target->GetEntry())
                {
                    // alliance
                    case 14762: // Dun Baldar North Marshal
                    case 14763: // Dun Baldar South Marshal
                    case 14764: // Icewing Marshal
                    case 14765: // Stonehearth Marshal
                    case 11948: // Vandar Stormspike
                    // horde
                    case 14772: // East Frostwolf Warmaster
                    case 14776: // Tower Point Warmaster
                    case 14773: // Iceblood Warmaster
                    case 14777: // West Frostwolf Warmaster
                    case 11946: // Drek'thar
                        return true;
                    default:
                        return false;
                }
            }

            void Register() override
            {
                DoCheckAreaTarget += AuraCheckAreaTargetFn(spell_gen_av_drekthar_presence_AuraScript::CheckAreaTarget);
            }
        };

        AuraScript* GetAuraScript() const override
        {
            return new spell_gen_av_drekthar_presence_AuraScript();
        }
};

enum GenericBandage
{
    SPELL_RECENTLY_BANDAGED     = 11196
};

class spell_gen_bandage : public SpellScriptLoader
{
    public:
        spell_gen_bandage() : SpellScriptLoader("spell_gen_bandage") { }

        class spell_gen_bandage_SpellScript : public SpellScript
        {
            PrepareSpellScript(spell_gen_bandage_SpellScript);

            bool Validate(SpellInfo const* /*spellInfo*/) override
            {
                return ValidateSpellInfo({ SPELL_RECENTLY_BANDAGED });
            }

            SpellCastResult CheckCast()
            {
                if (Unit* target = GetExplTargetUnit())
                {
                    if (target->HasAura(SPELL_RECENTLY_BANDAGED))
                        return SPELL_FAILED_TARGET_AURASTATE;
                }
                return SPELL_CAST_OK;
            }

            void HandleScript()
            {
                if (Unit* target = GetHitUnit())
                    GetCaster()->CastSpell(target, SPELL_RECENTLY_BANDAGED, true);
            }

            void Register() override
            {
                OnCheckCast += SpellCheckCastFn(spell_gen_bandage_SpellScript::CheckCast);
                AfterHit += SpellHitFn(spell_gen_bandage_SpellScript::HandleScript);
            }
        };

        SpellScript* GetSpellScript() const override
        {
            return new spell_gen_bandage_SpellScript();
        }
};

// Blood Reserve - 64568
enum BloodReserve
{
    SPELL_GEN_BLOOD_RESERVE_AURA = 64568,
    SPELL_GEN_BLOOD_RESERVE_HEAL = 64569
};

class spell_gen_blood_reserve : public SpellScriptLoader
{
    public:
        spell_gen_blood_reserve() : SpellScriptLoader("spell_gen_blood_reserve") { }

        class spell_gen_blood_reserve_AuraScript : public AuraScript
        {
            PrepareAuraScript(spell_gen_blood_reserve_AuraScript);

            bool Validate(SpellInfo const* /*spellInfo*/) override
            {
                return ValidateSpellInfo({ SPELL_GEN_BLOOD_RESERVE_HEAL });
            }

            bool CheckProc(ProcEventInfo& eventInfo)
            {
                if (DamageInfo* dmgInfo = eventInfo.GetDamageInfo())
                    if (Unit* caster = eventInfo.GetActionTarget())
                        if (caster->HealthBelowPctDamaged(35, dmgInfo->GetDamage()))
                            return true;

                return false;
            }

            void HandleProc(AuraEffect const* aurEff, ProcEventInfo& eventInfo)
            {
                PreventDefaultAction();

                Unit* caster = eventInfo.GetActionTarget();
                caster->CastCustomSpell(SPELL_GEN_BLOOD_RESERVE_HEAL, SPELLVALUE_BASE_POINT0, aurEff->GetAmount(), caster, TRIGGERED_FULL_MASK, nullptr, aurEff);
                caster->RemoveAura(SPELL_GEN_BLOOD_RESERVE_AURA);
            }

            void Register() override
            {
                DoCheckProc += AuraCheckProcFn(spell_gen_blood_reserve_AuraScript::CheckProc);
                OnEffectProc += AuraEffectProcFn(spell_gen_blood_reserve_AuraScript::HandleProc, EFFECT_0, SPELL_AURA_PROC_TRIGGER_SPELL);
            }
        };

        AuraScript* GetAuraScript() const override
        {
            return new spell_gen_blood_reserve_AuraScript();
        }
};

// Blade Warding - 64440
enum BladeWarding
{
    SPELL_GEN_BLADE_WARDING_TRIGGERED = 64442
};

class spell_gen_blade_warding : public SpellScriptLoader
{
    public:
        spell_gen_blade_warding() : SpellScriptLoader("spell_gen_blade_warding") { }

        class spell_gen_blade_warding_AuraScript : public AuraScript
        {
            PrepareAuraScript(spell_gen_blade_warding_AuraScript);

            bool Validate(SpellInfo const* /*spellInfo*/) override
            {
                return ValidateSpellInfo({ SPELL_GEN_BLADE_WARDING_TRIGGERED });
            }

            void HandleProc(AuraEffect const* aurEff, ProcEventInfo& eventInfo)
            {
                PreventDefaultAction();

                Unit* caster = eventInfo.GetActionTarget();
                SpellInfo const* spellInfo = sSpellMgr->AssertSpellInfo(SPELL_GEN_BLADE_WARDING_TRIGGERED);

                uint8 stacks = GetStackAmount();
                int32 bp = 0;

                for (uint8 i = 0; i < stacks; ++i)
                    bp += spellInfo->Effects[EFFECT_0].CalcValue(caster);

                caster->CastCustomSpell(SPELL_GEN_BLADE_WARDING_TRIGGERED, SPELLVALUE_BASE_POINT0, bp, eventInfo.GetActor(), TRIGGERED_FULL_MASK, nullptr, aurEff);
            }

            void Register() override
            {
                OnEffectProc += AuraEffectProcFn(spell_gen_blade_warding_AuraScript::HandleProc, EFFECT_1, SPELL_AURA_PROC_TRIGGER_SPELL);
            }
        };

        AuraScript* GetAuraScript() const override
        {
            return new spell_gen_blade_warding_AuraScript();
        }
};

enum Bonked
{
    SPELL_BONKED            = 62991,
    SPELL_FOAM_SWORD_DEFEAT = 62994,
    SPELL_ON_GUARD          = 62972
};

class spell_gen_bonked : public SpellScriptLoader
{
    public:
        spell_gen_bonked() : SpellScriptLoader("spell_gen_bonked") { }

        class spell_gen_bonked_SpellScript : public SpellScript
        {
            PrepareSpellScript(spell_gen_bonked_SpellScript);

            void HandleScript(SpellEffIndex /*effIndex*/)
            {
                if (Player* target = GetHitPlayer())
                {
                    Aura const* aura = GetHitAura();
                    if (!(aura && aura->GetStackAmount() == 3))
                        return;

                    target->CastSpell(target, SPELL_FOAM_SWORD_DEFEAT, true);
                    target->RemoveAurasDueToSpell(SPELL_BONKED);

                    if (Aura const* auraOnGuard = target->GetAura(SPELL_ON_GUARD))
                    {
                        if (Item* item = target->GetItemByGuid(auraOnGuard->GetCastItemGUID()))
                            target->DestroyItemCount(item->GetEntry(), 1, true);
                    }
                }
            }

            void Register() override
            {
                OnEffectHitTarget += SpellEffectFn(spell_gen_bonked_SpellScript::HandleScript, EFFECT_1, SPELL_EFFECT_SCRIPT_EFFECT);
            }
        };

        SpellScript* GetSpellScript() const override
        {
            return new spell_gen_bonked_SpellScript();
        }
};

/* DOCUMENTATION: Break-Shield spells
    Break-Shield spells can be classified in three groups:

        - Spells on vehicle bar used by players:
            + EFFECT_0: SCRIPT_EFFECT
            + EFFECT_1: NONE
            + EFFECT_2: NONE
        - Spells cast by players triggered by script:
            + EFFECT_0: SCHOOL_DAMAGE
            + EFFECT_1: SCRIPT_EFFECT
            + EFFECT_2: FORCE_CAST
        - Spells cast by NPCs on players:
            + EFFECT_0: SCHOOL_DAMAGE
            + EFFECT_1: SCRIPT_EFFECT
            + EFFECT_2: NONE

    In the following script we handle the SCRIPT_EFFECT for effIndex EFFECT_0 and EFFECT_1.
        - When handling EFFECT_0 we're in the "Spells on vehicle bar used by players" case
          and we'll trigger "Spells cast by players triggered by script"
        - When handling EFFECT_1 we're in the "Spells cast by players triggered by script"
          or "Spells cast by NPCs on players" so we'll search for the first defend layer and drop it.
*/

enum BreakShieldSpells
{
    SPELL_BREAK_SHIELD_DAMAGE_2K                 = 62626,
    SPELL_BREAK_SHIELD_DAMAGE_10K                = 64590,

    SPELL_BREAK_SHIELD_TRIGGER_FACTION_MOUNTS    = 62575, // Also on ToC5 mounts
    SPELL_BREAK_SHIELD_TRIGGER_CAMPAING_WARHORSE = 64595,
    SPELL_BREAK_SHIELD_TRIGGER_UNK               = 66480
};

class spell_gen_break_shield: public SpellScriptLoader
{
    public:
        spell_gen_break_shield(char const* name) : SpellScriptLoader(name) { }

        class spell_gen_break_shield_SpellScript : public SpellScript
        {
            PrepareSpellScript(spell_gen_break_shield_SpellScript);

            void HandleScriptEffect(SpellEffIndex effIndex)
            {
                Unit* target = GetHitUnit();

                switch (effIndex)
                {
                    case EFFECT_0: // On spells wich trigger the damaging spell (and also the visual)
                    {
                        uint32 spellId;

                        switch (GetSpellInfo()->Id)
                        {
                            case SPELL_BREAK_SHIELD_TRIGGER_UNK:
                            case SPELL_BREAK_SHIELD_TRIGGER_CAMPAING_WARHORSE:
                                spellId = SPELL_BREAK_SHIELD_DAMAGE_10K;
                                break;
                            case SPELL_BREAK_SHIELD_TRIGGER_FACTION_MOUNTS:
                                spellId = SPELL_BREAK_SHIELD_DAMAGE_2K;
                                break;
                            default:
                                return;
                        }

                        if (Unit* rider = GetCaster()->GetCharmer())
                            rider->CastSpell(target, spellId, false);
                        else
                            GetCaster()->CastSpell(target, spellId, false);
                        break;
                    }
                    case EFFECT_1: // On damaging spells, for removing a defend layer
                    {
                        Unit::AuraApplicationMap const& auras = target->GetAppliedAuras();
                        for (Unit::AuraApplicationMap::const_iterator itr = auras.begin(); itr != auras.end(); ++itr)
                        {
                            if (Aura* aura = itr->second->GetBase())
                            {
                                SpellInfo const* auraInfo = aura->GetSpellInfo();
                                if (auraInfo && auraInfo->SpellIconID == 2007 && aura->HasEffectType(SPELL_AURA_MOD_DAMAGE_PERCENT_TAKEN))
                                {
                                    aura->ModStackAmount(-1, AURA_REMOVE_BY_ENEMY_SPELL);
                                    // Remove dummys from rider (Necessary for updating visual shields)
                                    if (Unit* rider = target->GetCharmer())
                                        if (Aura* defend = rider->GetAura(aura->GetId()))
                                            defend->ModStackAmount(-1, AURA_REMOVE_BY_ENEMY_SPELL);
                                    break;
                                }
                            }
                        }
                        break;
                    }
                    default:
                        break;
                }
            }

            void Register() override
            {
                OnEffectHitTarget += SpellEffectFn(spell_gen_break_shield_SpellScript::HandleScriptEffect, EFFECT_FIRST_FOUND, SPELL_EFFECT_SCRIPT_EFFECT);
            }
        };

        SpellScript* GetSpellScript() const override
        {
            return new spell_gen_break_shield_SpellScript();
        }
};

// 46394 Brutallus Burn
class spell_gen_burn_brutallus : public SpellScriptLoader
{
    public:
        spell_gen_burn_brutallus() : SpellScriptLoader("spell_gen_burn_brutallus") { }

        class spell_gen_burn_brutallus_AuraScript : public AuraScript
        {
            PrepareAuraScript(spell_gen_burn_brutallus_AuraScript);

            void HandleEffectPeriodicUpdate(AuraEffect* aurEff)
            {
                if (aurEff->GetTickNumber() % 11 == 0)
                    aurEff->SetAmount(aurEff->GetAmount() * 2);
            }

            void Register() override
            {
                OnEffectUpdatePeriodic += AuraEffectUpdatePeriodicFn(spell_gen_burn_brutallus_AuraScript::HandleEffectPeriodicUpdate, EFFECT_0, SPELL_AURA_PERIODIC_DAMAGE);
            }
        };

        AuraScript* GetAuraScript() const override
        {
            return new spell_gen_burn_brutallus_AuraScript();
        }
};

// 48750 - Burning Depths Necrolyte Image
class spell_gen_burning_depths_necrolyte_image : public SpellScriptLoader
{
    public:
        spell_gen_burning_depths_necrolyte_image() : SpellScriptLoader("spell_gen_burning_depths_necrolyte_image") { }

        class spell_gen_burning_depths_necrolyte_image_AuraScript : public AuraScript
        {
            PrepareAuraScript(spell_gen_burning_depths_necrolyte_image_AuraScript);

            bool Validate(SpellInfo const* spellInfo) override
            {
                return ValidateSpellInfo({ uint32(spellInfo->Effects[EFFECT_2].CalcValue()) });
            }

            void HandleApply(AuraEffect const* /*aurEff*/, AuraEffectHandleModes /*mode*/)
            {
                if (Unit* caster = GetCaster())
                    caster->CastSpell(GetTarget(), uint32(GetSpellInfo()->Effects[EFFECT_2].CalcValue()));
            }

            void HandleRemove(AuraEffect const* /*aurEff*/, AuraEffectHandleModes /*mode*/)
            {
                GetTarget()->RemoveAurasDueToSpell(uint32(GetSpellInfo()->Effects[EFFECT_2].CalcValue()), GetCasterGUID());
            }

            void Register() override
            {
                AfterEffectApply += AuraEffectApplyFn(spell_gen_burning_depths_necrolyte_image_AuraScript::HandleApply, EFFECT_0, SPELL_AURA_TRANSFORM, AURA_EFFECT_HANDLE_REAL);
                AfterEffectRemove += AuraEffectRemoveFn(spell_gen_burning_depths_necrolyte_image_AuraScript::HandleRemove, EFFECT_0, SPELL_AURA_TRANSFORM, AURA_EFFECT_HANDLE_REAL);
            }
        };

        AuraScript* GetAuraScript() const override
        {
            return new spell_gen_burning_depths_necrolyte_image_AuraScript();
        }
};

enum CannibalizeSpells
{
    SPELL_CANNIBALIZE_TRIGGERED = 20578
};

class spell_gen_cannibalize : public SpellScriptLoader
{
    public:
        spell_gen_cannibalize() : SpellScriptLoader("spell_gen_cannibalize") { }

        class spell_gen_cannibalize_SpellScript : public SpellScript
        {
            PrepareSpellScript(spell_gen_cannibalize_SpellScript);

            bool Validate(SpellInfo const* /*spellInfo*/) override
            {
                return ValidateSpellInfo({ SPELL_CANNIBALIZE_TRIGGERED });
            }

            SpellCastResult CheckIfCorpseNear()
            {
                Unit* caster = GetCaster();
                float max_range = GetSpellInfo()->GetMaxRange(false);
                WorldObject* result = nullptr;
                // search for nearby enemy corpse in range
                Trinity::AnyDeadUnitSpellTargetInRangeCheck check(caster, max_range, GetSpellInfo(), TARGET_CHECK_ENEMY);
                Trinity::WorldObjectSearcher<Trinity::AnyDeadUnitSpellTargetInRangeCheck> searcher(caster, result, check);
                Cell::VisitWorldObjects(caster, searcher, max_range);
                if (!result)
                    Cell::VisitGridObjects(caster, searcher, max_range);
                if (!result)
                    return SPELL_FAILED_NO_EDIBLE_CORPSES;
                return SPELL_CAST_OK;
            }

            void HandleDummy(SpellEffIndex /*effIndex*/)
            {
                GetCaster()->CastSpell(GetCaster(), SPELL_CANNIBALIZE_TRIGGERED, false);
            }

            void Register() override
            {
                OnEffectHit += SpellEffectFn(spell_gen_cannibalize_SpellScript::HandleDummy, EFFECT_0, SPELL_EFFECT_DUMMY);
                OnCheckCast += SpellCheckCastFn(spell_gen_cannibalize_SpellScript::CheckIfCorpseNear);
            }
        };

        SpellScript* GetSpellScript() const override
        {
            return new spell_gen_cannibalize_SpellScript();
        }
};

enum ChaosBlast
{
    SPELL_CHAOS_BLAST   = 37675
};

class spell_gen_chaos_blast : public SpellScriptLoader
{
    public:
        spell_gen_chaos_blast() : SpellScriptLoader("spell_gen_chaos_blast") { }

        class spell_gen_chaos_blast_SpellScript : public SpellScript
        {
            PrepareSpellScript(spell_gen_chaos_blast_SpellScript);

            bool Validate(SpellInfo const* /*spellInfo*/) override
            {
                return ValidateSpellInfo({ SPELL_CHAOS_BLAST });
            }
            void HandleDummy(SpellEffIndex /* effIndex */)
            {
                int32 basepoints0 = 100;
                Unit* caster = GetCaster();
                if (Unit* target = GetHitUnit())
                    caster->CastCustomSpell(target, SPELL_CHAOS_BLAST, &basepoints0, nullptr, nullptr, true);
            }

            void Register() override
            {
                OnEffectHitTarget += SpellEffectFn(spell_gen_chaos_blast_SpellScript::HandleDummy, EFFECT_0, SPELL_EFFECT_DUMMY);
            }
        };

        SpellScript* GetSpellScript() const override
        {
            return new spell_gen_chaos_blast_SpellScript();
        }
};

enum Clone
{
    SPELL_CLONE_ME                              = 45204,
    SPELL_NIGHTMARE_FIGMENT_MIRROR_IMAGE        = 57528
};

// 5138 - Drain Mana
// 8129 - Mana Burn
class spell_gen_clear_fear_poly : public SpellScript
{
    PrepareSpellScript(spell_gen_clear_fear_poly);

    void HandleAfterHit()
    {
        if (Unit* unitTarget = GetHitUnit())
            unitTarget->RemoveAurasWithMechanic((1 << MECHANIC_FEAR) | (1 << MECHANIC_POLYMORPH));
    }

    void Register() override
    {
        AfterHit += SpellHitFn(spell_gen_clear_fear_poly::HandleAfterHit);
    }
};

class spell_gen_clone : public SpellScriptLoader
{
    public:
        spell_gen_clone() : SpellScriptLoader("spell_gen_clone") { }

        class spell_gen_clone_SpellScript : public SpellScript
        {
            PrepareSpellScript(spell_gen_clone_SpellScript);

            void HandleScriptEffect(SpellEffIndex effIndex)
            {
                PreventHitDefaultEffect(effIndex);
                GetHitUnit()->CastSpell(GetCaster(), uint32(GetEffectValue()), true);
            }

            void Register() override
            {
                switch (m_scriptSpellId)
                {
                    case SPELL_CLONE_ME:
                        OnEffectHitTarget += SpellEffectFn(spell_gen_clone_SpellScript::HandleScriptEffect, EFFECT_2, SPELL_EFFECT_SCRIPT_EFFECT);
                        break;
                    case SPELL_NIGHTMARE_FIGMENT_MIRROR_IMAGE:
                        OnEffectHitTarget += SpellEffectFn(spell_gen_clone_SpellScript::HandleScriptEffect, EFFECT_1, SPELL_EFFECT_DUMMY);
                        OnEffectHitTarget += SpellEffectFn(spell_gen_clone_SpellScript::HandleScriptEffect, EFFECT_2, SPELL_EFFECT_DUMMY);
                        break;
                    default:
                        OnEffectHitTarget += SpellEffectFn(spell_gen_clone_SpellScript::HandleScriptEffect, EFFECT_1, SPELL_EFFECT_SCRIPT_EFFECT);
                        OnEffectHitTarget += SpellEffectFn(spell_gen_clone_SpellScript::HandleScriptEffect, EFFECT_2, SPELL_EFFECT_SCRIPT_EFFECT);
                        break;
                }
            }
        };

        SpellScript* GetSpellScript() const override
        {
            return new spell_gen_clone_SpellScript();
        }
};

enum CloneWeaponSpells
{
    SPELL_COPY_WEAPON_AURA       = 41054,
    SPELL_COPY_WEAPON_2_AURA     = 63418,
    SPELL_COPY_WEAPON_3_AURA     = 69893,

    SPELL_COPY_OFFHAND_AURA      = 45205,
    SPELL_COPY_OFFHAND_2_AURA    = 69896,

    SPELL_COPY_RANGED_AURA       = 57594
};

class spell_gen_clone_weapon : public SpellScriptLoader
{
    public:
        spell_gen_clone_weapon() : SpellScriptLoader("spell_gen_clone_weapon") { }

        class spell_gen_clone_weapon_SpellScript : public SpellScript
        {
            PrepareSpellScript(spell_gen_clone_weapon_SpellScript);

            void HandleScriptEffect(SpellEffIndex effIndex)
            {
                PreventHitDefaultEffect(effIndex);
                GetHitUnit()->CastSpell(GetCaster(), uint32(GetEffectValue()), true);
            }

            void Register() override
            {
                OnEffectHitTarget += SpellEffectFn(spell_gen_clone_weapon_SpellScript::HandleScriptEffect, EFFECT_0, SPELL_EFFECT_SCRIPT_EFFECT);
            }
        };

        SpellScript* GetSpellScript() const override
        {
            return new spell_gen_clone_weapon_SpellScript();
        }
};

class spell_gen_clone_weapon_aura : public SpellScriptLoader
{
    public:
        spell_gen_clone_weapon_aura() : SpellScriptLoader("spell_gen_clone_weapon_aura") { }

        class spell_gen_clone_weapon_auraScript : public AuraScript
        {
            PrepareAuraScript(spell_gen_clone_weapon_auraScript);

            bool Validate(SpellInfo const* /*spellInfo*/) override
            {
                return ValidateSpellInfo(
                {
                    SPELL_COPY_WEAPON_AURA,
                    SPELL_COPY_WEAPON_2_AURA,
                    SPELL_COPY_WEAPON_3_AURA,
                    SPELL_COPY_OFFHAND_AURA,
                    SPELL_COPY_OFFHAND_2_AURA,
                    SPELL_COPY_RANGED_AURA
                });
            }

            void OnApply(AuraEffect const* /*aurEff*/, AuraEffectHandleModes /*mode*/)
            {
                Unit* caster = GetCaster();
                Unit* target = GetTarget();
                if (!caster)
                    return;

                switch (GetSpellInfo()->Id)
                {
                    case SPELL_COPY_WEAPON_AURA:
                    case SPELL_COPY_WEAPON_2_AURA:
                    case SPELL_COPY_WEAPON_3_AURA:
                    {
                        prevItem = target->GetUInt32Value(UNIT_VIRTUAL_ITEM_SLOT_ID);

                        if (Player* player = caster->ToPlayer())
                        {
                            if (Item* mainItem = player->GetItemByPos(INVENTORY_SLOT_BAG_0, EQUIPMENT_SLOT_MAINHAND))
                                target->SetUInt32Value(UNIT_VIRTUAL_ITEM_SLOT_ID, mainItem->GetEntry());
                        }
                        else
                            target->SetUInt32Value(UNIT_VIRTUAL_ITEM_SLOT_ID, caster->GetUInt32Value(UNIT_VIRTUAL_ITEM_SLOT_ID));
                        break;
                    }
                    case SPELL_COPY_OFFHAND_AURA:
                    case SPELL_COPY_OFFHAND_2_AURA:
                    {
                        prevItem = target->GetUInt32Value(UNIT_VIRTUAL_ITEM_SLOT_ID) + 1;

                        if (Player* player = caster->ToPlayer())
                        {
                            if (Item* offItem = player->GetItemByPos(INVENTORY_SLOT_BAG_0, EQUIPMENT_SLOT_OFFHAND))
                                target->SetUInt32Value(UNIT_VIRTUAL_ITEM_SLOT_ID + 1, offItem->GetEntry());
                        }
                        else
                            target->SetUInt32Value(UNIT_VIRTUAL_ITEM_SLOT_ID + 1, caster->GetUInt32Value(UNIT_VIRTUAL_ITEM_SLOT_ID + 1));
                        break;
                    }
                    case SPELL_COPY_RANGED_AURA:
                    {
                        prevItem = target->GetUInt32Value(UNIT_VIRTUAL_ITEM_SLOT_ID) + 2;

                        if (Player* player = caster->ToPlayer())
                        {
                            if (Item* rangedItem = player->GetItemByPos(INVENTORY_SLOT_BAG_0, EQUIPMENT_SLOT_RANGED))
                                target->SetUInt32Value(UNIT_VIRTUAL_ITEM_SLOT_ID + 2, rangedItem->GetEntry());
                        }
                        else
                            target->SetUInt32Value(UNIT_VIRTUAL_ITEM_SLOT_ID + 2, caster->GetUInt32Value(UNIT_VIRTUAL_ITEM_SLOT_ID + 2));
                        break;
                    }
                    default:
                        break;
                }
            }

            void OnRemove(AuraEffect const* /*aurEff*/, AuraEffectHandleModes /*mode*/)
            {
                Unit* target = GetTarget();

                switch (GetSpellInfo()->Id)
                {
                    case SPELL_COPY_WEAPON_AURA:
                    case SPELL_COPY_WEAPON_2_AURA:
                    case SPELL_COPY_WEAPON_3_AURA:
                        target->SetUInt32Value(UNIT_VIRTUAL_ITEM_SLOT_ID, prevItem);
                        break;
                    case SPELL_COPY_OFFHAND_AURA:
                    case SPELL_COPY_OFFHAND_2_AURA:
                        target->SetUInt32Value(UNIT_VIRTUAL_ITEM_SLOT_ID + 1, prevItem);
                        break;
                    case SPELL_COPY_RANGED_AURA:
                        target->SetUInt32Value(UNIT_VIRTUAL_ITEM_SLOT_ID + 2, prevItem);
                        break;
                    default:
                        break;
                }
            }

            void Register() override
            {
                OnEffectApply += AuraEffectApplyFn(spell_gen_clone_weapon_auraScript::OnApply, EFFECT_0, SPELL_AURA_PERIODIC_DUMMY, AURA_EFFECT_HANDLE_REAL_OR_REAPPLY_MASK);
                OnEffectRemove += AuraEffectRemoveFn(spell_gen_clone_weapon_auraScript::OnRemove, EFFECT_0, SPELL_AURA_PERIODIC_DUMMY, AURA_EFFECT_HANDLE_REAL_OR_REAPPLY_MASK);
            }

            uint32 prevItem = 0;
        };

        AuraScript* GetAuraScript() const override
        {
            return new spell_gen_clone_weapon_auraScript();
        }
};

class spell_gen_count_pct_from_max_hp : public SpellScriptLoader
{
    public:
        spell_gen_count_pct_from_max_hp(char const* name, int32 damagePct = 0) : SpellScriptLoader(name), _damagePct(damagePct) { }

        class spell_gen_count_pct_from_max_hp_SpellScript : public SpellScript
        {
            PrepareSpellScript(spell_gen_count_pct_from_max_hp_SpellScript);

        public:
            spell_gen_count_pct_from_max_hp_SpellScript(int32 damagePct) : SpellScript(), _damagePct(damagePct) { }

            void RecalculateDamage()
            {
                if (!_damagePct)
                    _damagePct = GetHitDamage();

                SetHitDamage(GetHitUnit()->CountPctFromMaxHealth(_damagePct));
            }

            void Register() override
            {
                OnHit += SpellHitFn(spell_gen_count_pct_from_max_hp_SpellScript::RecalculateDamage);
            }

        private:
            int32 _damagePct;
        };

        SpellScript* GetSpellScript() const override
        {
            return new spell_gen_count_pct_from_max_hp_SpellScript(_damagePct);
        }

    private:
        int32 _damagePct;
};

// 63845 - Create Lance
enum CreateLanceSpells
{
    SPELL_CREATE_LANCE_ALLIANCE = 63914,
    SPELL_CREATE_LANCE_HORDE    = 63919
};

class spell_gen_create_lance : public SpellScriptLoader
{
    public:
        spell_gen_create_lance() : SpellScriptLoader("spell_gen_create_lance") { }

        class spell_gen_create_lance_SpellScript : public SpellScript
        {
            PrepareSpellScript(spell_gen_create_lance_SpellScript);

            bool Validate(SpellInfo const* /*spellInfo*/) override
            {
                return ValidateSpellInfo(
                {
                    SPELL_CREATE_LANCE_ALLIANCE,
                    SPELL_CREATE_LANCE_HORDE
                });
            }

            void HandleScript(SpellEffIndex effIndex)
            {
                PreventHitDefaultEffect(effIndex);

                if (Player* target = GetHitPlayer())
                {
                    if (target->GetTeam() == ALLIANCE)
                        GetCaster()->CastSpell(target, SPELL_CREATE_LANCE_ALLIANCE, true);
                    else
                        GetCaster()->CastSpell(target, SPELL_CREATE_LANCE_HORDE, true);
                }
            }

            void Register() override
            {
                OnEffectHitTarget += SpellEffectFn(spell_gen_create_lance_SpellScript::HandleScript, EFFECT_0, SPELL_EFFECT_SCRIPT_EFFECT);
            }
        };

        SpellScript* GetSpellScript() const override
        {
            return new spell_gen_create_lance_SpellScript();
        }
};

class spell_gen_creature_permanent_feign_death : public SpellScriptLoader
{
    public:
        spell_gen_creature_permanent_feign_death() : SpellScriptLoader("spell_gen_creature_permanent_feign_death") { }

        class spell_gen_creature_permanent_feign_death_AuraScript : public AuraScript
        {
            PrepareAuraScript(spell_gen_creature_permanent_feign_death_AuraScript);

            void HandleEffectApply(AuraEffect const* /*aurEff*/, AuraEffectHandleModes /*mode*/)
            {
                Unit* target = GetTarget();
                target->SetFlag(UNIT_DYNAMIC_FLAGS, UNIT_DYNFLAG_DEAD);
                target->SetFlag(UNIT_FIELD_FLAGS_2, UNIT_FLAG2_FEIGN_DEATH);

                if (target->GetTypeId() == TYPEID_UNIT)
                    target->ToCreature()->SetReactState(REACT_PASSIVE);
            }

            void OnRemove(AuraEffect const* /*aurEff*/, AuraEffectHandleModes /*mode*/)
            {
                Unit* target = GetTarget();
                target->RemoveFlag(UNIT_DYNAMIC_FLAGS, UNIT_DYNFLAG_DEAD);
                target->RemoveFlag(UNIT_FIELD_FLAGS_2, UNIT_FLAG2_FEIGN_DEATH);
            }

            void Register() override
            {
                OnEffectApply += AuraEffectApplyFn(spell_gen_creature_permanent_feign_death_AuraScript::HandleEffectApply, EFFECT_0, SPELL_AURA_DUMMY, AURA_EFFECT_HANDLE_REAL);
                OnEffectRemove += AuraEffectRemoveFn(spell_gen_creature_permanent_feign_death_AuraScript::OnRemove, EFFECT_0, SPELL_AURA_DUMMY, AURA_EFFECT_HANDLE_REAL);
            }
        };

        AuraScript* GetAuraScript() const override
        {
            return new spell_gen_creature_permanent_feign_death_AuraScript();
        }
};

enum DalaranDisguiseSpells
{
    SPELL_SUNREAVER_DISGUISE_TRIGGER       = 69672,
    SPELL_SUNREAVER_DISGUISE_FEMALE        = 70973,
    SPELL_SUNREAVER_DISGUISE_MALE          = 70974,

    SPELL_SILVER_COVENANT_DISGUISE_TRIGGER = 69673,
    SPELL_SILVER_COVENANT_DISGUISE_FEMALE  = 70971,
    SPELL_SILVER_COVENANT_DISGUISE_MALE    = 70972
};

class spell_gen_dalaran_disguise : public SpellScriptLoader
{
    public:
        spell_gen_dalaran_disguise(char const* name) : SpellScriptLoader(name) { }

        class spell_gen_dalaran_disguise_SpellScript : public SpellScript
        {
            PrepareSpellScript(spell_gen_dalaran_disguise_SpellScript);

                        bool Validate(SpellInfo const* spellInfo) override
            {
                switch (spellInfo->Id)
                {
                    case SPELL_SUNREAVER_DISGUISE_TRIGGER:
                        return ValidateSpellInfo(
                        {
                            SPELL_SUNREAVER_DISGUISE_FEMALE,
                            SPELL_SUNREAVER_DISGUISE_MALE
                        });
                    case SPELL_SILVER_COVENANT_DISGUISE_TRIGGER:
                        return ValidateSpellInfo(
                        {
                            SPELL_SILVER_COVENANT_DISGUISE_FEMALE,
                            SPELL_SILVER_COVENANT_DISGUISE_MALE
                        });
                    default:
                        break;
                }

                return false;
            }

            void HandleScript(SpellEffIndex /*effIndex*/)
            {
                if (Player* player = GetHitPlayer())
                {
                    uint8 gender = player->getGender();

                    uint32 spellId = GetSpellInfo()->Id;

                    switch (spellId)
                    {
                        case SPELL_SUNREAVER_DISGUISE_TRIGGER:
                            spellId = gender ? SPELL_SUNREAVER_DISGUISE_FEMALE : SPELL_SUNREAVER_DISGUISE_MALE;
                            break;
                        case SPELL_SILVER_COVENANT_DISGUISE_TRIGGER:
                            spellId = gender ? SPELL_SILVER_COVENANT_DISGUISE_FEMALE : SPELL_SILVER_COVENANT_DISGUISE_MALE;
                            break;
                        default:
                            break;
                    }

                    GetCaster()->CastSpell(player, spellId, true);
                }
            }

            void Register() override
            {
                OnEffectHitTarget += SpellEffectFn(spell_gen_dalaran_disguise_SpellScript::HandleScript, EFFECT_0, SPELL_EFFECT_SCRIPT_EFFECT);
            }
        };

        SpellScript* GetSpellScript() const override
        {
            return new spell_gen_dalaran_disguise_SpellScript();
        }
};

class spell_gen_decay_over_time : public SpellScriptLoader
{
    public:
        spell_gen_decay_over_time(char const* name) : SpellScriptLoader(name) { }

        SpellScript* GetSpellScript() const override
        {
            return new spell_gen_decay_over_time_SpellScript();
        }

    private:
        class spell_gen_decay_over_time_SpellScript : public SpellScript
        {
            PrepareSpellScript(spell_gen_decay_over_time_SpellScript);

            void ModAuraStack()
            {
                if (Aura* aur = GetHitAura())
                    aur->SetStackAmount(static_cast<uint8>(GetSpellInfo()->StackAmount));
            }

            void Register() override
            {
                AfterHit += SpellHitFn(spell_gen_decay_over_time_SpellScript::ModAuraStack);
            }
        };

    protected:
        class spell_gen_decay_over_time_AuraScript : public AuraScript
        {
            protected:
                PrepareAuraScript(spell_gen_decay_over_time_AuraScript);

                bool CheckProc(ProcEventInfo& eventInfo)
                {
                    return (eventInfo.GetSpellInfo() == GetSpellInfo());
                }

                void Decay(ProcEventInfo& /*eventInfo*/)
                {
                    PreventDefaultAction();
                    ModStackAmount(-1);
                }

                void Register() override
                {
                    DoCheckProc += AuraCheckProcFn(spell_gen_decay_over_time_AuraScript::CheckProc);
                    OnProc += AuraProcFn(spell_gen_decay_over_time_AuraScript::Decay);
                }

                ~spell_gen_decay_over_time_AuraScript() = default;
        };

        ~spell_gen_decay_over_time() = default;
};

enum FungalDecay
{
    // found in sniffs, there is no duration entry we can possibly use
    AURA_DURATION = 12600
};

// 32065 - Fungal Decay
class spell_gen_decay_over_time_fungal_decay : public spell_gen_decay_over_time
{
    public:
        spell_gen_decay_over_time_fungal_decay() : spell_gen_decay_over_time("spell_gen_decay_over_time_fungal_decay") { }

        class spell_gen_decay_over_time_fungal_decay_AuraScript : public spell_gen_decay_over_time_AuraScript
        {
            PrepareAuraScript(spell_gen_decay_over_time_fungal_decay_AuraScript);

            void ModDuration(AuraEffect const* /*aurEff*/, AuraEffectHandleModes /*mode*/)
            {
                // only on actual reapply, not on stack decay
                if (GetDuration() == GetMaxDuration())
                {
                    SetMaxDuration(AURA_DURATION);
                    SetDuration(AURA_DURATION);
                }
            }

            void Register() override
            {
                spell_gen_decay_over_time_AuraScript::Register();
                OnEffectApply += AuraEffectApplyFn(spell_gen_decay_over_time_fungal_decay_AuraScript::ModDuration, EFFECT_0, SPELL_AURA_MOD_DECREASE_SPEED, AURA_EFFECT_HANDLE_REAL_OR_REAPPLY_MASK);
            }
        };

        AuraScript* GetAuraScript() const override
        {
            return new spell_gen_decay_over_time_fungal_decay_AuraScript();
        }
};

// 36659 - Tail Sting
class spell_gen_decay_over_time_tail_sting : public spell_gen_decay_over_time
{
    public:
        spell_gen_decay_over_time_tail_sting() : spell_gen_decay_over_time("spell_gen_decay_over_time_tail_sting") { }

        class spell_gen_decay_over_time_tail_sting_AuraScript : public spell_gen_decay_over_time_AuraScript
        {
            PrepareAuraScript(spell_gen_decay_over_time_tail_sting_AuraScript);
        };

        AuraScript* GetAuraScript() const override
        {
            return new spell_gen_decay_over_time_tail_sting_AuraScript();
        }
};

enum DefendVisuals
{
    SPELL_VISUAL_SHIELD_1 = 63130,
    SPELL_VISUAL_SHIELD_2 = 63131,
    SPELL_VISUAL_SHIELD_3 = 63132
};

class spell_gen_defend : public SpellScriptLoader
{
    public:
        spell_gen_defend() : SpellScriptLoader("spell_gen_defend") { }

        class spell_gen_defend_AuraScript : public AuraScript
        {
            PrepareAuraScript(spell_gen_defend_AuraScript);

            bool Validate(SpellInfo const* /*spellInfo*/) override
            {
                return ValidateSpellInfo(
                {
                    SPELL_VISUAL_SHIELD_1,
                    SPELL_VISUAL_SHIELD_2,
                    SPELL_VISUAL_SHIELD_3
                });
            }

            void RefreshVisualShields(AuraEffect const* aurEff, AuraEffectHandleModes /*mode*/)
            {
                if (GetCaster())
                {
                    Unit* target = GetTarget();

                    for (uint8 i = 0; i < GetSpellInfo()->StackAmount; ++i)
                        target->RemoveAurasDueToSpell(SPELL_VISUAL_SHIELD_1 + i);

                    target->CastSpell(target, SPELL_VISUAL_SHIELD_1 + GetAura()->GetStackAmount() - 1, true, nullptr, aurEff);
                }
                else
                    GetTarget()->RemoveAurasDueToSpell(GetId());
            }

            void RemoveVisualShields(AuraEffect const* /*aurEff*/, AuraEffectHandleModes /*mode*/)
            {
                for (uint8 i = 0; i < GetSpellInfo()->StackAmount; ++i)
                    GetTarget()->RemoveAurasDueToSpell(SPELL_VISUAL_SHIELD_1 + i);
            }

            void RemoveDummyFromDriver(AuraEffect const* /*aurEff*/, AuraEffectHandleModes /*mode*/)
            {
                if (Unit* caster = GetCaster())
                    if (TempSummon* vehicle = caster->ToTempSummon())
                        if (Unit* rider = vehicle->GetSummoner())
                            rider->RemoveAurasDueToSpell(GetId());
            }

            void Register() override
            {
                SpellInfo const* spell = sSpellMgr->AssertSpellInfo(m_scriptSpellId);

                // Defend spells cast by NPCs (add visuals)
                if (spell->Effects[EFFECT_0].ApplyAuraName == SPELL_AURA_MOD_DAMAGE_PERCENT_TAKEN)
                {
                    AfterEffectApply += AuraEffectApplyFn(spell_gen_defend_AuraScript::RefreshVisualShields, EFFECT_0, SPELL_AURA_MOD_DAMAGE_PERCENT_TAKEN, AURA_EFFECT_HANDLE_REAL_OR_REAPPLY_MASK);
                    OnEffectRemove += AuraEffectRemoveFn(spell_gen_defend_AuraScript::RemoveVisualShields, EFFECT_0, SPELL_AURA_MOD_DAMAGE_PERCENT_TAKEN, AURA_EFFECT_HANDLE_CHANGE_AMOUNT_MASK);
                }

                // Remove Defend spell from player when he dismounts
                if (spell->Effects[EFFECT_2].ApplyAuraName == SPELL_AURA_MOD_DAMAGE_PERCENT_TAKEN)
                    OnEffectRemove += AuraEffectRemoveFn(spell_gen_defend_AuraScript::RemoveDummyFromDriver, EFFECT_2, SPELL_AURA_MOD_DAMAGE_PERCENT_TAKEN, AURA_EFFECT_HANDLE_REAL);

                // Defend spells cast by players (add/remove visuals)
                if (spell->Effects[EFFECT_1].ApplyAuraName == SPELL_AURA_DUMMY)
                {
                    AfterEffectApply += AuraEffectApplyFn(spell_gen_defend_AuraScript::RefreshVisualShields, EFFECT_1, SPELL_AURA_DUMMY, AURA_EFFECT_HANDLE_REAL_OR_REAPPLY_MASK);
                    OnEffectRemove += AuraEffectRemoveFn(spell_gen_defend_AuraScript::RemoveVisualShields, EFFECT_1, SPELL_AURA_DUMMY, AURA_EFFECT_HANDLE_CHANGE_AMOUNT_MASK);
                }
            }
        };

        AuraScript* GetAuraScript() const override
        {
            return new spell_gen_defend_AuraScript();
        }
};

class spell_gen_despawn_self : public SpellScriptLoader
{
    public:
        spell_gen_despawn_self() : SpellScriptLoader("spell_gen_despawn_self") { }

        class spell_gen_despawn_self_SpellScript : public SpellScript
        {
            PrepareSpellScript(spell_gen_despawn_self_SpellScript);

            bool Load() override
            {
                return GetCaster()->GetTypeId() == TYPEID_UNIT;
            }

            void HandleDummy(SpellEffIndex effIndex)
            {
                if (GetSpellInfo()->Effects[effIndex].Effect == SPELL_EFFECT_DUMMY || GetSpellInfo()->Effects[effIndex].Effect == SPELL_EFFECT_SCRIPT_EFFECT)
                    GetCaster()->ToCreature()->DespawnOrUnsummon();
            }

            void Register() override
            {
                OnEffectHitTarget += SpellEffectFn(spell_gen_despawn_self_SpellScript::HandleDummy, EFFECT_ALL, SPELL_EFFECT_ANY);
            }
        };

        SpellScript* GetSpellScript() const override
        {
            return new spell_gen_despawn_self_SpellScript();
        }
};

enum DivineStormSpell
{
    SPELL_DIVINE_STORM      = 53385,
};

// 70769 Divine Storm!
class spell_gen_divine_storm_cd_reset : public SpellScriptLoader
{
    public:
        spell_gen_divine_storm_cd_reset() : SpellScriptLoader("spell_gen_divine_storm_cd_reset") { }

        class spell_gen_divine_storm_cd_reset_SpellScript : public SpellScript
        {
            PrepareSpellScript(spell_gen_divine_storm_cd_reset_SpellScript);

            bool Load() override
            {
                return GetCaster()->GetTypeId() == TYPEID_PLAYER;
            }

            bool Validate(SpellInfo const* /*spellInfo*/) override
            {
                return ValidateSpellInfo({ SPELL_DIVINE_STORM });
            }

            void HandleScript(SpellEffIndex /*effIndex*/)
            {
                Player* caster = GetCaster()->ToPlayer();
                if (caster->GetSpellHistory()->HasCooldown(SPELL_DIVINE_STORM))
                    caster->GetSpellHistory()->ResetCooldown(SPELL_DIVINE_STORM, true);
            }

            void Register() override
            {
                OnEffectHitTarget += SpellEffectFn(spell_gen_divine_storm_cd_reset_SpellScript::HandleScript, EFFECT_0, SPELL_EFFECT_DUMMY);
            }
        };

        SpellScript* GetSpellScript() const override
        {
            return new spell_gen_divine_storm_cd_reset_SpellScript();
        }
};

class spell_gen_ds_flush_knockback : public SpellScriptLoader
{
    public:
        spell_gen_ds_flush_knockback() : SpellScriptLoader("spell_gen_ds_flush_knockback") { }

        class spell_gen_ds_flush_knockback_SpellScript : public SpellScript
        {
            PrepareSpellScript(spell_gen_ds_flush_knockback_SpellScript);

            void HandleScript(SpellEffIndex /*effIndex*/)
            {
                // Here the target is the water spout and determines the position where the player is knocked from
                if (Unit* target = GetHitUnit())
                {
                    if (Player* player = GetCaster()->ToPlayer())
                    {
                        float horizontalSpeed = 20.0f + (40.0f - GetCaster()->GetDistance(target));
                        float verticalSpeed = 8.0f;
                        // This method relies on the Dalaran Sewer map disposition and Water Spout position
                        // What we do is knock the player from a position exactly behind him and at the end of the pipe
                        player->KnockbackFrom(target->GetPositionX(), player->GetPositionY(), horizontalSpeed, verticalSpeed);
                    }
                }
            }

            void Register() override
            {
                OnEffectHitTarget += SpellEffectFn(spell_gen_ds_flush_knockback_SpellScript::HandleScript, EFFECT_0, SPELL_EFFECT_DUMMY);
            }
        };

        SpellScript* GetSpellScript() const override
        {
            return new spell_gen_ds_flush_knockback_SpellScript();
        }
};

class spell_gen_dungeon_credit : public SpellScriptLoader
{
    public:
        spell_gen_dungeon_credit() : SpellScriptLoader("spell_gen_dungeon_credit") { }

        class spell_gen_dungeon_credit_SpellScript : public SpellScript
        {
            PrepareSpellScript(spell_gen_dungeon_credit_SpellScript);

            bool Load() override
            {
                return GetCaster()->GetTypeId() == TYPEID_UNIT;
            }

            void CreditEncounter()
            {
                // This hook is executed for every target, make sure we only credit instance once
                if (_handled)
                    return;

                _handled = true;
                Unit* caster = GetCaster();
                if (InstanceScript* instance = caster->GetInstanceScript())
                    instance->UpdateEncounterStateForSpellCast(GetSpellInfo()->Id, caster);
            }

            void Register() override
            {
                AfterHit += SpellHitFn(spell_gen_dungeon_credit_SpellScript::CreditEncounter);
            }

            bool _handled = false;
        };

        SpellScript* GetSpellScript() const override
        {
            return new spell_gen_dungeon_credit_SpellScript();
        }
};

enum EluneCandle
{
    // Creatures
    NPC_OMEN                       = 15467,

    // Spells
    SPELL_ELUNE_CANDLE_OMEN_HEAD   = 26622,
    SPELL_ELUNE_CANDLE_OMEN_CHEST  = 26624,
    SPELL_ELUNE_CANDLE_OMEN_HAND_R = 26625,
    SPELL_ELUNE_CANDLE_OMEN_HAND_L = 26649,
    SPELL_ELUNE_CANDLE_NORMAL      = 26636
};

class spell_gen_elune_candle : public SpellScriptLoader
{
    public:
        spell_gen_elune_candle() : SpellScriptLoader("spell_gen_elune_candle") { }

        class spell_gen_elune_candle_SpellScript : public SpellScript
        {
            PrepareSpellScript(spell_gen_elune_candle_SpellScript);

            bool Validate(SpellInfo const* /*spellInfo*/) override
            {
                return ValidateSpellInfo(
                {
                    SPELL_ELUNE_CANDLE_OMEN_HEAD,
                    SPELL_ELUNE_CANDLE_OMEN_CHEST,
                    SPELL_ELUNE_CANDLE_OMEN_HAND_R,
                    SPELL_ELUNE_CANDLE_OMEN_HAND_L,
                    SPELL_ELUNE_CANDLE_NORMAL
                });
            }

            void HandleScript(SpellEffIndex /*effIndex*/)
            {
                uint32 spellId = 0;

                if (GetHitUnit()->GetEntry() == NPC_OMEN)
                {
                    switch (urand(0, 3))
                    {
                        case 0:
                            spellId = SPELL_ELUNE_CANDLE_OMEN_HEAD;
                            break;
                        case 1:
                            spellId = SPELL_ELUNE_CANDLE_OMEN_CHEST;
                            break;
                        case 2:
                            spellId = SPELL_ELUNE_CANDLE_OMEN_HAND_R;
                            break;
                        case 3:
                            spellId = SPELL_ELUNE_CANDLE_OMEN_HAND_L;
                            break;
                    }
                }
                else
                    spellId = SPELL_ELUNE_CANDLE_NORMAL;

                GetCaster()->CastSpell(GetHitUnit(), spellId, true, nullptr);
            }

            void Register() override
            {
                OnEffectHitTarget += SpellEffectFn(spell_gen_elune_candle_SpellScript::HandleScript, EFFECT_0, SPELL_EFFECT_DUMMY);
            }
        };

        SpellScript* GetSpellScript() const override
        {
            return new spell_gen_elune_candle_SpellScript();
        }
};

enum TransporterBackfires
{
    SPELL_TRANSPORTER_MALFUNCTION_POLYMORPH     = 23444,
    SPELL_TRANSPORTER_EVIL_TWIN                 = 23445,
    SPELL_TRANSPORTER_MALFUNCTION_MISS          = 36902
};

class spell_gen_gadgetzan_transporter_backfire : public SpellScriptLoader
{
    public:
        spell_gen_gadgetzan_transporter_backfire() : SpellScriptLoader("spell_gen_gadgetzan_transporter_backfire") { }

        class spell_gen_gadgetzan_transporter_backfire_SpellScript : public SpellScript
        {
            PrepareSpellScript(spell_gen_gadgetzan_transporter_backfire_SpellScript);

            bool Validate(SpellInfo const* /*spellInfo*/) override
            {
                return ValidateSpellInfo(
                {
                    SPELL_TRANSPORTER_MALFUNCTION_POLYMORPH,
                    SPELL_TRANSPORTER_EVIL_TWIN,
                    SPELL_TRANSPORTER_MALFUNCTION_MISS
                });
            }

            void HandleDummy(SpellEffIndex /* effIndex */)
            {
                Unit* caster = GetCaster();
                int32 r = irand(0, 119);
                if (r < 20)                           // Transporter Malfunction - 1/6 polymorph
                    caster->CastSpell(caster, SPELL_TRANSPORTER_MALFUNCTION_POLYMORPH, true);
                else if (r < 100)                     // Evil Twin               - 4/6 evil twin
                    caster->CastSpell(caster, SPELL_TRANSPORTER_EVIL_TWIN, true);
                else                                    // Transporter Malfunction - 1/6 miss the target
                    caster->CastSpell(caster, SPELL_TRANSPORTER_MALFUNCTION_MISS, true);
            }

            void Register() override
            {
                OnEffectHitTarget += SpellEffectFn(spell_gen_gadgetzan_transporter_backfire_SpellScript::HandleDummy, EFFECT_0, SPELL_EFFECT_DUMMY);
            }
        };

        SpellScript* GetSpellScript() const override
        {
            return new spell_gen_gadgetzan_transporter_backfire_SpellScript();
        }
};


class spell_gen_gift_of_naaru : public SpellScriptLoader
{
    public:
        spell_gen_gift_of_naaru() : SpellScriptLoader("spell_gen_gift_of_naaru") { }

        class spell_gen_gift_of_naaru_AuraScript : public AuraScript
        {
            PrepareAuraScript(spell_gen_gift_of_naaru_AuraScript);

            void CalculateAmount(AuraEffect const* aurEff, int32& amount, bool& /*canBeRecalculated*/)
            {
                if (!GetCaster())
                    return;

                float heal = 0.0f;
                switch (GetSpellInfo()->SpellFamilyName)
                {
                    case SPELLFAMILY_MAGE:
                    case SPELLFAMILY_WARLOCK:
                    case SPELLFAMILY_PRIEST:
                        heal = 1.885f * float(GetCaster()->SpellBaseDamageBonusDone(GetSpellInfo()->GetSchoolMask()));
                        break;
                    case SPELLFAMILY_PALADIN:
                    case SPELLFAMILY_SHAMAN:
                        heal = std::max(1.885f * float(GetCaster()->SpellBaseDamageBonusDone(GetSpellInfo()->GetSchoolMask())), 1.1f * float(GetCaster()->GetTotalAttackPowerValue(BASE_ATTACK)));
                        break;
                    case SPELLFAMILY_WARRIOR:
                    case SPELLFAMILY_HUNTER:
                    case SPELLFAMILY_DEATHKNIGHT:
                        heal = 1.1f * float(std::max(GetCaster()->GetTotalAttackPowerValue(BASE_ATTACK), GetCaster()->GetTotalAttackPowerValue(RANGED_ATTACK)));
                        break;
                    case SPELLFAMILY_GENERIC:
                    default:
                        break;
                }

                int32 healTick = std::floor(heal / aurEff->GetTotalTicks());
                amount += int32(std::max(healTick, 0));
            }

            void Register() override
            {
                DoEffectCalcAmount += AuraEffectCalcAmountFn(spell_gen_gift_of_naaru_AuraScript::CalculateAmount, EFFECT_0, SPELL_AURA_PERIODIC_HEAL);
            }
        };

        AuraScript* GetAuraScript() const override
        {
            return new spell_gen_gift_of_naaru_AuraScript();
        }
};

enum GnomishTransporter
{
    SPELL_TRANSPORTER_SUCCESS                   = 23441,
    SPELL_TRANSPORTER_FAILURE                   = 23446
};

class spell_gen_gnomish_transporter : public SpellScriptLoader
{
    public:
        spell_gen_gnomish_transporter() : SpellScriptLoader("spell_gen_gnomish_transporter") { }

        class spell_gen_gnomish_transporter_SpellScript : public SpellScript
        {
            PrepareSpellScript(spell_gen_gnomish_transporter_SpellScript);

            bool Validate(SpellInfo const* /*spellInfo*/) override
            {
                return ValidateSpellInfo(
                {
                    SPELL_TRANSPORTER_SUCCESS,
                    SPELL_TRANSPORTER_FAILURE
                });
            }

            void HandleDummy(SpellEffIndex /* effIndex */)
            {
                GetCaster()->CastSpell(GetCaster(), roll_chance_i(50) ? SPELL_TRANSPORTER_SUCCESS : SPELL_TRANSPORTER_FAILURE, true);
            }

            void Register() override
            {
                OnEffectHitTarget += SpellEffectFn(spell_gen_gnomish_transporter_SpellScript::HandleDummy, EFFECT_0, SPELL_EFFECT_DUMMY);
            }
        };

        SpellScript* GetSpellScript() const override
        {
            return new spell_gen_gnomish_transporter_SpellScript();
        }
};


enum Interrupt
{
    SPELL_GEN_THROW_INTERRUPT           = 32747
};

// 32748 - Deadly Throw Interrupt
// 44835 - Maim Interrupt
class spell_gen_interrupt : public SpellScriptLoader
{
    public:
        spell_gen_interrupt() : SpellScriptLoader("spell_gen_interrupt") { }

        class spell_gen_interrupt_AuraScript : public AuraScript
        {
            PrepareAuraScript(spell_gen_interrupt_AuraScript);

            bool Validate(SpellInfo const* /*spellInfo*/) override
            {
                return ValidateSpellInfo({ SPELL_GEN_THROW_INTERRUPT });
            }

            void HandleProc(AuraEffect const* aurEff, ProcEventInfo& eventInfo)
            {
                PreventDefaultAction();
                GetTarget()->CastSpell(eventInfo.GetProcTarget(), SPELL_GEN_THROW_INTERRUPT, true, nullptr, aurEff);
            }

            void Register() override
            {
                OnEffectProc += AuraEffectProcFn(spell_gen_interrupt_AuraScript::HandleProc, EFFECT_0, SPELL_AURA_DUMMY);
            }
        };

        AuraScript* GetAuraScript() const override
        {
            return new spell_gen_interrupt_AuraScript();
        }
};

class spell_gen_increase_stats_buff : public SpellScriptLoader
{
    public:
        spell_gen_increase_stats_buff(char const* scriptName) : SpellScriptLoader(scriptName) { }

        class spell_gen_increase_stats_buff_SpellScript : public SpellScript
        {
            PrepareSpellScript(spell_gen_increase_stats_buff_SpellScript);

            void HandleDummy(SpellEffIndex /*effIndex*/)
            {
                if (GetHitUnit()->IsInRaidWith(GetCaster()))
                    GetCaster()->CastSpell(GetCaster(), GetEffectValue() + 1, true); // raid buff
                else
                    GetCaster()->CastSpell(GetHitUnit(), GetEffectValue(), true); // single-target buff
            }

            void Register() override
            {
                OnEffectHitTarget += SpellEffectFn(spell_gen_increase_stats_buff_SpellScript::HandleDummy, EFFECT_0, SPELL_EFFECT_DUMMY);
            }
        };

        SpellScript* GetSpellScript() const override
        {
            return new spell_gen_increase_stats_buff_SpellScript();
        }
};

enum GenericLifebloom
{
    SPELL_HEXLORD_MALACRASS_LIFEBLOOM_FINAL_HEAL        = 43422,
    SPELL_TUR_RAGEPAW_LIFEBLOOM_FINAL_HEAL              = 52552,
    SPELL_CENARION_SCOUT_LIFEBLOOM_FINAL_HEAL           = 53692,
    SPELL_TWISTED_VISAGE_LIFEBLOOM_FINAL_HEAL           = 57763,
    SPELL_FACTION_CHAMPIONS_DRU_LIFEBLOOM_FINAL_HEAL    = 66094
};

class spell_gen_lifebloom : public SpellScriptLoader
{
    public:
        spell_gen_lifebloom(char const* name, uint32 spellId) : SpellScriptLoader(name), _spellId(spellId) { }

        class spell_gen_lifebloom_AuraScript : public AuraScript
        {
            PrepareAuraScript(spell_gen_lifebloom_AuraScript);

        public:
            spell_gen_lifebloom_AuraScript(uint32 spellId) : AuraScript(), _spellId(spellId) { }

            bool Validate(SpellInfo const* /*spellInfo*/) override
            {
                return ValidateSpellInfo({ _spellId });
            }

            void AfterRemove(AuraEffect const* aurEff, AuraEffectHandleModes /*mode*/)
            {
                // Final heal only on duration end
                if (GetTargetApplication()->GetRemoveMode() != AURA_REMOVE_BY_EXPIRE && GetTargetApplication()->GetRemoveMode() != AURA_REMOVE_BY_ENEMY_SPELL)
                    return;

                // final heal
                GetTarget()->CastSpell(GetTarget(), _spellId, true, nullptr, aurEff, GetCasterGUID());
            }

            void Register() override
            {
                AfterEffectRemove += AuraEffectRemoveFn(spell_gen_lifebloom_AuraScript::AfterRemove, EFFECT_0, SPELL_AURA_PERIODIC_HEAL, AURA_EFFECT_HANDLE_REAL);
            }

        private:
            uint32 _spellId;
        };

        AuraScript* GetAuraScript() const override
        {
            return new spell_gen_lifebloom_AuraScript(_spellId);
        }

    private:
        uint32 _spellId;
};

/* DOCUMENTATION: Charge spells
    Charge spells can be classified in four groups:

        - Spells on vehicle bar used by players:
            + EFFECT_0: SCRIPT_EFFECT
            + EFFECT_1: TRIGGER_SPELL
            + EFFECT_2: NONE
        - Spells cast by player's mounts triggered by script:
            + EFFECT_0: CHARGE
            + EFFECT_1: TRIGGER_SPELL
            + EFFECT_2: APPLY_AURA
        - Spells cast by players on the target triggered by script:
            + EFFECT_0: SCHOOL_DAMAGE
            + EFFECT_1: SCRIPT_EFFECT
            + EFFECT_2: NONE
        - Spells cast by NPCs on players:
            + EFFECT_0: SCHOOL_DAMAGE
            + EFFECT_1: CHARGE
            + EFFECT_2: SCRIPT_EFFECT

    In the following script we handle the SCRIPT_EFFECT and CHARGE
        - When handling SCRIPT_EFFECT:
            + EFFECT_0: Corresponds to "Spells on vehicle bar used by players" and we make player's mount cast
              the charge effect on the current target ("Spells cast by player's mounts triggered by script").
            + EFFECT_1 and EFFECT_2: Triggered when "Spells cast by player's mounts triggered by script" hits target,
              corresponding to "Spells cast by players on the target triggered by script" and "Spells cast by
              NPCs on players" and we check Defend layers and drop a charge of the first found.
        - When handling CHARGE:
            + Only launched for "Spells cast by player's mounts triggered by script", makes the player cast the
              damaging spell on target with a small chance of failing it.
*/

enum ChargeSpells
{
    SPELL_CHARGE_DAMAGE_8K5             = 62874,
    SPELL_CHARGE_DAMAGE_20K             = 68498,
    SPELL_CHARGE_DAMAGE_45K             = 64591,

    SPELL_CHARGE_CHARGING_EFFECT_8K5    = 63661,
    SPELL_CHARGE_CHARGING_EFFECT_20K_1  = 68284,
    SPELL_CHARGE_CHARGING_EFFECT_20K_2  = 68501,
    SPELL_CHARGE_CHARGING_EFFECT_45K_1  = 62563,
    SPELL_CHARGE_CHARGING_EFFECT_45K_2  = 66481,

    SPELL_CHARGE_TRIGGER_FACTION_MOUNTS = 62960,
    SPELL_CHARGE_TRIGGER_TRIAL_CHAMPION = 68282,

    SPELL_CHARGE_MISS_EFFECT            = 62977,
};

class spell_gen_mounted_charge: public SpellScriptLoader
{
    public:
        spell_gen_mounted_charge() : SpellScriptLoader("spell_gen_mounted_charge") { }

        class spell_gen_mounted_charge_SpellScript : public SpellScript
        {
            PrepareSpellScript(spell_gen_mounted_charge_SpellScript);

            void HandleScriptEffect(SpellEffIndex effIndex)
            {
                Unit* target = GetHitUnit();

                switch (effIndex)
                {
                    case EFFECT_0: // On spells wich trigger the damaging spell (and also the visual)
                    {
                        uint32 spellId;

                        switch (GetSpellInfo()->Id)
                        {
                            case SPELL_CHARGE_TRIGGER_TRIAL_CHAMPION:
                                spellId = SPELL_CHARGE_CHARGING_EFFECT_20K_1;
                                break;
                            case SPELL_CHARGE_TRIGGER_FACTION_MOUNTS:
                                spellId = SPELL_CHARGE_CHARGING_EFFECT_8K5;
                                break;
                            default:
                                return;
                        }

                        // If target isn't a training dummy there's a chance of failing the charge
                        if (!target->IsCharmedOwnedByPlayerOrPlayer() && roll_chance_f(12.5f))
                            spellId = SPELL_CHARGE_MISS_EFFECT;

                        if (Unit* vehicle = GetCaster()->GetVehicleBase())
                            vehicle->CastSpell(target, spellId, false);
                        else
                            GetCaster()->CastSpell(target, spellId, false);
                        break;
                    }
                    case EFFECT_1: // On damaging spells, for removing a defend layer
                    case EFFECT_2:
                    {
                        Unit::AuraApplicationMap const& auras = target->GetAppliedAuras();
                        for (Unit::AuraApplicationMap::const_iterator itr = auras.begin(); itr != auras.end(); ++itr)
                        {
                            if (Aura* aura = itr->second->GetBase())
                            {
                                SpellInfo const* auraInfo = aura->GetSpellInfo();
                                if (auraInfo && auraInfo->SpellIconID == 2007 && aura->HasEffectType(SPELL_AURA_MOD_DAMAGE_PERCENT_TAKEN))
                                {
                                    aura->ModStackAmount(-1, AURA_REMOVE_BY_ENEMY_SPELL);
                                    // Remove dummys from rider (Necessary for updating visual shields)
                                    if (Unit* rider = target->GetCharmer())
                                        if (Aura* defend = rider->GetAura(aura->GetId()))
                                            defend->ModStackAmount(-1, AURA_REMOVE_BY_ENEMY_SPELL);
                                    break;
                                }
                            }
                        }
                        break;
                    }
                }
            }

            void HandleChargeEffect(SpellEffIndex /*effIndex*/)
            {
                uint32 spellId;

                switch (GetSpellInfo()->Id)
                {
                    case SPELL_CHARGE_CHARGING_EFFECT_8K5:
                        spellId = SPELL_CHARGE_DAMAGE_8K5;
                        break;
                    case SPELL_CHARGE_CHARGING_EFFECT_20K_1:
                    case SPELL_CHARGE_CHARGING_EFFECT_20K_2:
                        spellId = SPELL_CHARGE_DAMAGE_20K;
                        break;
                    case SPELL_CHARGE_CHARGING_EFFECT_45K_1:
                    case SPELL_CHARGE_CHARGING_EFFECT_45K_2:
                        spellId = SPELL_CHARGE_DAMAGE_45K;
                        break;
                    default:
                        return;
                }

                if (Unit* rider = GetCaster()->GetCharmer())
                    rider->CastSpell(GetHitUnit(), spellId, false);
                else
                    GetCaster()->CastSpell(GetHitUnit(), spellId, false);
            }

            void Register() override
            {
                SpellInfo const* spell = sSpellMgr->AssertSpellInfo(m_scriptSpellId);

                if (spell->HasEffect(SPELL_EFFECT_SCRIPT_EFFECT))
                    OnEffectHitTarget += SpellEffectFn(spell_gen_mounted_charge_SpellScript::HandleScriptEffect, EFFECT_FIRST_FOUND, SPELL_EFFECT_SCRIPT_EFFECT);

                if (spell->Effects[EFFECT_0].Effect == SPELL_EFFECT_CHARGE)
                    OnEffectHitTarget += SpellEffectFn(spell_gen_mounted_charge_SpellScript::HandleChargeEffect, EFFECT_0, SPELL_EFFECT_CHARGE);
            }
        };

        SpellScript* GetSpellScript() const override
        {
            return new spell_gen_mounted_charge_SpellScript();
        }
};

enum MossCoveredFeet
{
    SPELL_FALL_DOWN = 6869
};

// 6870 Moss Covered Feet
// 31399 Moss Covered Feet
class spell_gen_moss_covered_feet : public SpellScriptLoader
{
    public:
        spell_gen_moss_covered_feet() : SpellScriptLoader("spell_gen_moss_covered_feet") { }

        class spell_gen_moss_covered_feet_AuraScript : public AuraScript
        {
            PrepareAuraScript(spell_gen_moss_covered_feet_AuraScript);

            bool Validate(SpellInfo const* /*spellInfo*/) override
            {
                return ValidateSpellInfo({ SPELL_FALL_DOWN });
            }

            void HandleProc(AuraEffect const* aurEff, ProcEventInfo& eventInfo)
            {
                PreventDefaultAction();
                eventInfo.GetActionTarget()->CastSpell((Unit*)nullptr, SPELL_FALL_DOWN, true, nullptr, aurEff);
            }

            void Register() override
            {
                OnEffectProc += AuraEffectProcFn(spell_gen_moss_covered_feet_AuraScript::HandleProc, EFFECT_0, SPELL_AURA_DUMMY);
            }
        };

        AuraScript* GetAuraScript() const override
        {
            return new spell_gen_moss_covered_feet_AuraScript();
        }
};

enum Netherbloom : uint32
{
    SPELL_NETHERBLOOM_POLLEN_1      = 28703
};

// 28702 - Netherbloom
class spell_gen_netherbloom : public SpellScriptLoader
{
    public:
        spell_gen_netherbloom() : SpellScriptLoader("spell_gen_netherbloom") { }

        class spell_gen_netherbloom_SpellScript : public SpellScript
        {
            PrepareSpellScript(spell_gen_netherbloom_SpellScript);

            bool Validate(SpellInfo const* /*spellInfo*/) override
            {
                for (uint8 i = 0; i < 5; ++i)
                    if (!ValidateSpellInfo({ SPELL_NETHERBLOOM_POLLEN_1 + i }))
                        return false;

                return true;
            }

            void HandleScript(SpellEffIndex effIndex)
            {
                PreventHitDefaultEffect(effIndex);

                if (Unit* target = GetHitUnit())
                {
                    // 25% chance of casting a random buff
                    if (roll_chance_i(75))
                        return;

                    // triggered spells are 28703 to 28707
                    // Note: some sources say, that there was the possibility of
                    //       receiving a debuff. However, this seems to be removed by a patch.

                    // don't overwrite an existing aura
                    for (uint8 i = 0; i < 5; ++i)
                        if (target->HasAura(SPELL_NETHERBLOOM_POLLEN_1 + i))
                            return;

                    target->CastSpell(target, SPELL_NETHERBLOOM_POLLEN_1 + urand(0, 4), true);
                }
            }

            void Register() override
            {
                OnEffectHitTarget += SpellEffectFn(spell_gen_netherbloom_SpellScript::HandleScript, EFFECT_0, SPELL_EFFECT_SCRIPT_EFFECT);
            }
        };

        SpellScript* GetSpellScript() const override
        {
            return new spell_gen_netherbloom_SpellScript();
        }
};

enum NightmareVine
{
    SPELL_NIGHTMARE_POLLEN      = 28721
};

// 28720 - Nightmare Vine
class spell_gen_nightmare_vine : public SpellScriptLoader
{
    public:
        spell_gen_nightmare_vine() : SpellScriptLoader("spell_gen_nightmare_vine") { }

        class spell_gen_nightmare_vine_SpellScript : public SpellScript
        {
            PrepareSpellScript(spell_gen_nightmare_vine_SpellScript);

            bool Validate(SpellInfo const* /*spellInfo*/) override
            {
                return ValidateSpellInfo({ SPELL_NIGHTMARE_POLLEN });
            }

            void HandleScript(SpellEffIndex effIndex)
            {
                PreventHitDefaultEffect(effIndex);

                if (Unit* target = GetHitUnit())
                {
                    // 25% chance of casting Nightmare Pollen
                    if (roll_chance_i(25))
                        target->CastSpell(target, SPELL_NIGHTMARE_POLLEN, true);
                }
            }

            void Register() override
            {
                OnEffectHitTarget += SpellEffectFn(spell_gen_nightmare_vine_SpellScript::HandleScript, EFFECT_0, SPELL_EFFECT_SCRIPT_EFFECT);
            }
        };

        SpellScript* GetSpellScript() const override
        {
            return new spell_gen_nightmare_vine_SpellScript();
        }
};

enum ObsidianArmor
{
    SPELL_GEN_OBSIDIAN_ARMOR_HOLY       = 27536,
    SPELL_GEN_OBSIDIAN_ARMOR_FIRE       = 27533,
    SPELL_GEN_OBSIDIAN_ARMOR_NATURE     = 27538,
    SPELL_GEN_OBSIDIAN_ARMOR_FROST      = 27534,
    SPELL_GEN_OBSIDIAN_ARMOR_SHADOW     = 27535,
    SPELL_GEN_OBSIDIAN_ARMOR_ARCANE     = 27540
};

// 27539 - Obsidian Armor
class spell_gen_obsidian_armor : public SpellScriptLoader
{
    public:
        spell_gen_obsidian_armor() : SpellScriptLoader("spell_gen_obsidian_armor") { }

        class spell_gen_obsidian_armor_AuraScript : public AuraScript
        {
            PrepareAuraScript(spell_gen_obsidian_armor_AuraScript);

            bool Validate(SpellInfo const* /*spellInfo*/) override
            {
                return ValidateSpellInfo(
                {
                    SPELL_GEN_OBSIDIAN_ARMOR_HOLY,
                    SPELL_GEN_OBSIDIAN_ARMOR_FIRE,
                    SPELL_GEN_OBSIDIAN_ARMOR_NATURE,
                    SPELL_GEN_OBSIDIAN_ARMOR_FROST,
                    SPELL_GEN_OBSIDIAN_ARMOR_SHADOW,
                    SPELL_GEN_OBSIDIAN_ARMOR_ARCANE
                });
            }

            bool CheckProc(ProcEventInfo& eventInfo)
            {
                DamageInfo* damageInfo = eventInfo.GetDamageInfo();
                if (!damageInfo || !damageInfo->GetSpellInfo())
                    return false;

                if (GetFirstSchoolInMask(eventInfo.GetSchoolMask()) == SPELL_SCHOOL_NORMAL)
                    return false;

                return true;
            }

            void OnProc(AuraEffect const* aurEff, ProcEventInfo& eventInfo)
            {
                PreventDefaultAction();

                uint32 spellId = 0;
                switch (GetFirstSchoolInMask(eventInfo.GetSchoolMask()))
                {
                    case SPELL_SCHOOL_HOLY:
                        spellId = SPELL_GEN_OBSIDIAN_ARMOR_HOLY;
                        break;
                    case SPELL_SCHOOL_FIRE:
                        spellId = SPELL_GEN_OBSIDIAN_ARMOR_FIRE;
                        break;
                    case SPELL_SCHOOL_NATURE:
                        spellId = SPELL_GEN_OBSIDIAN_ARMOR_NATURE;
                        break;
                    case SPELL_SCHOOL_FROST:
                        spellId = SPELL_GEN_OBSIDIAN_ARMOR_FROST;
                        break;
                    case SPELL_SCHOOL_SHADOW:
                        spellId = SPELL_GEN_OBSIDIAN_ARMOR_SHADOW;
                        break;
                    case SPELL_SCHOOL_ARCANE:
                        spellId = SPELL_GEN_OBSIDIAN_ARMOR_ARCANE;
                        break;
                    default:
                        return;
                }
                GetTarget()->CastSpell(GetTarget(), spellId, true, nullptr, aurEff);
            }

            void Register() override
            {
                DoCheckProc += AuraCheckProcFn(spell_gen_obsidian_armor_AuraScript::CheckProc);
                OnEffectProc += AuraEffectProcFn(spell_gen_obsidian_armor_AuraScript::OnProc, EFFECT_0, SPELL_AURA_DUMMY);
            }
        };

        AuraScript* GetAuraScript() const override
        {
            return new spell_gen_obsidian_armor_AuraScript();
        }
};

class spell_gen_oracle_wolvar_reputation : public SpellScriptLoader
{
    public:
        spell_gen_oracle_wolvar_reputation() : SpellScriptLoader("spell_gen_oracle_wolvar_reputation") { }

        class spell_gen_oracle_wolvar_reputation_SpellScript : public SpellScript
        {
            PrepareSpellScript(spell_gen_oracle_wolvar_reputation_SpellScript);

            bool Load() override
            {
                return GetCaster()->GetTypeId() == TYPEID_PLAYER;
            }

            void HandleDummy(SpellEffIndex effIndex)
            {
                Player* player = GetCaster()->ToPlayer();
                uint32 factionId = GetSpellInfo()->Effects[effIndex].CalcValue();
                int32  repChange = GetSpellInfo()->Effects[EFFECT_1].CalcValue();

                FactionEntry const* factionEntry = sFactionStore.LookupEntry(factionId);
                if (!factionEntry)
                    return;

                // Set rep to baserep + basepoints (expecting spillover for oposite faction -> become hated)
                // Not when player already has equal or higher rep with this faction
                if (player->GetReputationMgr().GetReputation(factionEntry) < repChange)
                    player->GetReputationMgr().SetReputation(factionEntry, repChange);

                // EFFECT_INDEX_2 most likely update at war state, we already handle this in SetReputation
            }

            void Register() override
            {
                OnEffectHit += SpellEffectFn(spell_gen_oracle_wolvar_reputation_SpellScript::HandleDummy, EFFECT_0, SPELL_EFFECT_DUMMY);
            }
        };

        SpellScript* GetSpellScript() const override
        {
            return new spell_gen_oracle_wolvar_reputation_SpellScript();
        }
};

enum OrcDisguiseSpells
{
    SPELL_ORC_DISGUISE_TRIGGER       = 45759,
    SPELL_ORC_DISGUISE_MALE          = 45760,
    SPELL_ORC_DISGUISE_FEMALE        = 45762
};

class spell_gen_orc_disguise : public SpellScriptLoader
{
    public:
        spell_gen_orc_disguise() : SpellScriptLoader("spell_gen_orc_disguise") { }

        class spell_gen_orc_disguise_SpellScript : public SpellScript
        {
            PrepareSpellScript(spell_gen_orc_disguise_SpellScript);

            bool Validate(SpellInfo const* /*spellInfo*/) override
            {
                return ValidateSpellInfo(
                {
                    SPELL_ORC_DISGUISE_TRIGGER,
                    SPELL_ORC_DISGUISE_MALE,
                    SPELL_ORC_DISGUISE_FEMALE
                });
            }

            void HandleScript(SpellEffIndex /*effIndex*/)
            {
                Unit* caster = GetCaster();
                if (Player* target = GetHitPlayer())
                {
                    uint8 gender = target->getGender();
                    if (!gender)
                        caster->CastSpell(target, SPELL_ORC_DISGUISE_MALE, true);
                    else
                        caster->CastSpell(target, SPELL_ORC_DISGUISE_FEMALE, true);
                }
            }

            void Register() override
            {
                OnEffectHitTarget += SpellEffectFn(spell_gen_orc_disguise_SpellScript::HandleScript, EFFECT_0, SPELL_EFFECT_SCRIPT_EFFECT);
            }
        };

        SpellScript* GetSpellScript() const override
        {
            return new spell_gen_orc_disguise_SpellScript();
        }
};

enum ParalyticPoison
{
    SPELL_PARALYSIS = 35202
};

// 35201 - Paralytic Poison
class spell_gen_paralytic_poison : public SpellScriptLoader
{
    public:
        spell_gen_paralytic_poison() : SpellScriptLoader("spell_gen_paralytic_poison") { }

        class spell_gen_paralytic_poison_AuraScript : public AuraScript
        {
            PrepareAuraScript(spell_gen_paralytic_poison_AuraScript);

            bool Validate(SpellInfo const* /*spellInfo*/) override
            {
                return ValidateSpellInfo({ SPELL_PARALYSIS });
            }

            void HandleStun(AuraEffect const* aurEff, AuraEffectHandleModes /*mode*/)
            {
                if (GetTargetApplication()->GetRemoveMode() != AURA_REMOVE_BY_EXPIRE)
                    return;

                GetTarget()->CastSpell((Unit*)nullptr, SPELL_PARALYSIS, true, nullptr, aurEff);
            }

            void Register() override
            {
                AfterEffectRemove += AuraEffectRemoveFn(spell_gen_paralytic_poison_AuraScript::HandleStun, EFFECT_0, SPELL_AURA_PERIODIC_DAMAGE, AURA_EFFECT_HANDLE_REAL);
            }
        };

        AuraScript* GetAuraScript() const override
        {
            return new spell_gen_paralytic_poison_AuraScript();
        }
};

class spell_gen_proc_below_pct_damaged : public SpellScriptLoader
{
    public:
        spell_gen_proc_below_pct_damaged(char const* name) : SpellScriptLoader(name) { }

        class spell_gen_proc_below_pct_damaged_AuraScript : public AuraScript
        {
            PrepareAuraScript(spell_gen_proc_below_pct_damaged_AuraScript);

            bool CheckProc(ProcEventInfo& eventInfo)
            {
                DamageInfo* damageInfo = eventInfo.GetDamageInfo();
                if (!damageInfo || !damageInfo->GetDamage())
                    return false;

                int32 pct = GetSpellInfo()->Effects[EFFECT_0].CalcValue();

                if (eventInfo.GetActionTarget()->HealthBelowPctDamaged(pct, damageInfo->GetDamage()))
                    return true;

                return false;
            }

            void Register() override
            {
                DoCheckProc += AuraCheckProcFn(spell_gen_proc_below_pct_damaged_AuraScript::CheckProc);
            }
        };

        AuraScript* GetAuraScript() const override
        {
            return new spell_gen_proc_below_pct_damaged_AuraScript();
        }
};

class spell_gen_proc_charge_drop_only : public SpellScriptLoader
{
    public:
        spell_gen_proc_charge_drop_only() : SpellScriptLoader("spell_gen_proc_charge_drop_only") { }

        class spell_gen_proc_charge_drop_only_AuraScript : public AuraScript
        {
            PrepareAuraScript(spell_gen_proc_charge_drop_only_AuraScript);

            void HandleChargeDrop(ProcEventInfo& /*eventInfo*/)
            {
                PreventDefaultAction();
            }

            void Register() override
            {
                OnProc += AuraProcFn(spell_gen_proc_charge_drop_only_AuraScript::HandleChargeDrop);
            }
        };

        AuraScript* GetAuraScript() const override
        {
            return new spell_gen_proc_charge_drop_only_AuraScript();
        }
};

enum ParachuteSpells
{
    SPELL_PARACHUTE         = 45472,
    SPELL_PARACHUTE_BUFF    = 44795,
};

// 45472 Parachute
class spell_gen_parachute : public SpellScriptLoader
{
    public:
        spell_gen_parachute() : SpellScriptLoader("spell_gen_parachute") { }

        class spell_gen_parachute_AuraScript : public AuraScript
        {
            PrepareAuraScript(spell_gen_parachute_AuraScript);

            bool Validate(SpellInfo const* /*spellInfo*/) override
            {
                return ValidateSpellInfo(
                {
                    SPELL_PARACHUTE,
                    SPELL_PARACHUTE_BUFF
                });
            }

            void HandleEffectPeriodic(AuraEffect const* /*aurEff*/)
            {
                if (Player* target = GetTarget()->ToPlayer())
                    if (target->IsFalling())
                    {
                        target->RemoveAurasDueToSpell(SPELL_PARACHUTE);
                        target->CastSpell(target, SPELL_PARACHUTE_BUFF, true);
                    }
            }

            void Register() override
            {
                OnEffectPeriodic += AuraEffectPeriodicFn(spell_gen_parachute_AuraScript::HandleEffectPeriodic, EFFECT_0, SPELL_AURA_PERIODIC_DUMMY);
            }
        };

        AuraScript* GetAuraScript() const override
        {
            return new spell_gen_parachute_AuraScript();
        }
};

enum PetSummoned
{
    NPC_DOOMGUARD       = 11859,
    NPC_INFERNAL        = 89,
    NPC_IMP             = 416
};

class spell_gen_pet_summoned : public SpellScriptLoader
{
    public:
        spell_gen_pet_summoned() : SpellScriptLoader("spell_gen_pet_summoned") { }

        class spell_gen_pet_summoned_SpellScript : public SpellScript
        {
            PrepareSpellScript(spell_gen_pet_summoned_SpellScript);

            bool Load() override
            {
                return GetCaster()->GetTypeId() == TYPEID_PLAYER;
            }

            void HandleScript(SpellEffIndex /*effIndex*/)
            {
                Player* player = GetCaster()->ToPlayer();
                if (player->GetLastPetNumber())
                {
                    PetType newPetType = (player->getClass() == CLASS_HUNTER) ? HUNTER_PET : SUMMON_PET;
                    Pet* newPet = new Pet(player, newPetType);
                    if (newPet->LoadPetData(player, 0, player->GetLastPetNumber(), true))
                    {
                        // revive the pet if it is dead
                        if (newPet->getDeathState() == DEAD)
                            newPet->setDeathState(ALIVE);

                        newPet->SetFullHealth();
                        newPet->SetPower(newPet->getPowerType(), newPet->GetMaxPower(newPet->getPowerType()));

                        switch (newPet->GetEntry())
                        {
                            case NPC_DOOMGUARD:
                            case NPC_INFERNAL:
                                newPet->SetEntry(NPC_IMP);
                                break;
                            default:
                                break;
                        }
                    }
                    else
                        delete newPet;
                }
            }

            void Register() override
            {
                OnEffectHitTarget += SpellEffectFn(spell_gen_pet_summoned_SpellScript::HandleScript, EFFECT_0, SPELL_EFFECT_SCRIPT_EFFECT);
            }
        };

        SpellScript* GetSpellScript() const override
        {
            return new spell_gen_pet_summoned_SpellScript();
        }
};

class spell_gen_profession_research : public SpellScriptLoader
{
    public:
        spell_gen_profession_research() : SpellScriptLoader("spell_gen_profession_research") { }

        class spell_gen_profession_research_SpellScript : public SpellScript
        {
            PrepareSpellScript(spell_gen_profession_research_SpellScript);

            bool Load() override
            {
                return GetCaster()->GetTypeId() == TYPEID_PLAYER;
            }

            SpellCastResult CheckRequirement()
            {
                if (HasDiscoveredAllSpells(GetSpellInfo()->Id, GetCaster()->ToPlayer()))
                {
                    SetCustomCastResultMessage(SPELL_CUSTOM_ERROR_NOTHING_TO_DISCOVER);
                    return SPELL_FAILED_CUSTOM_ERROR;
                }

                return SPELL_CAST_OK;
            }

            void HandleScript(SpellEffIndex /*effIndex*/)
            {
                Player* caster = GetCaster()->ToPlayer();
                uint32 spellId = GetSpellInfo()->Id;

                // learn random explicit discovery recipe (if any)
                if (uint32 discoveredSpellId = GetExplicitDiscoverySpell(spellId, caster))
                    caster->LearnSpell(discoveredSpellId, false);

                caster->UpdateCraftSkill(spellId);
            }

            void Register() override
            {
                OnCheckCast += SpellCheckCastFn(spell_gen_profession_research_SpellScript::CheckRequirement);
                OnEffectHitTarget += SpellEffectFn(spell_gen_profession_research_SpellScript::HandleScript, EFFECT_1, SPELL_EFFECT_SCRIPT_EFFECT);
            }
        };

        SpellScript* GetSpellScript() const override
        {
            return new spell_gen_profession_research_SpellScript();
        }
};

class spell_gen_remove_flight_auras : public SpellScriptLoader
{
    public:
        spell_gen_remove_flight_auras() : SpellScriptLoader("spell_gen_remove_flight_auras") { }

        class spell_gen_remove_flight_auras_SpellScript : public SpellScript
        {
            PrepareSpellScript(spell_gen_remove_flight_auras_SpellScript);

            void HandleScript(SpellEffIndex /*effIndex*/)
            {
                if (Unit* target = GetHitUnit())
                {
                    target->RemoveAurasByType(SPELL_AURA_FLY);
                    target->RemoveAurasByType(SPELL_AURA_MOD_INCREASE_MOUNTED_FLIGHT_SPEED);
                }
            }

            void Register() override
            {
                OnEffectHitTarget += SpellEffectFn(spell_gen_remove_flight_auras_SpellScript::HandleScript, EFFECT_1, SPELL_EFFECT_SCRIPT_EFFECT);
            }
        };

        SpellScript* GetSpellScript() const override
        {
            return new spell_gen_remove_flight_auras_SpellScript();
        }
};

enum Replenishment
{
    SPELL_REPLENISHMENT             = 57669,
    SPELL_INFINITE_REPLENISHMENT    = 61782
};

class ReplenishmentCheck
{
public:
    bool operator()(WorldObject* obj) const
    {
        if (Unit* target = obj->ToUnit())
            return target->getPowerType() != POWER_MANA;

        return true;
    }
};

class spell_gen_replenishment : public SpellScriptLoader
{
    public:
        spell_gen_replenishment() : SpellScriptLoader("spell_gen_replenishment") { }

        class spell_gen_replenishment_SpellScript : public SpellScript
        {
            PrepareSpellScript(spell_gen_replenishment_SpellScript);

            void RemoveInvalidTargets(std::list<WorldObject*>& targets)
            {
                // In arenas Replenishment may only affect the caster
                if (Player* caster = GetCaster()->ToPlayer())
                {
                    if (caster->InArena())
                    {
                        targets.clear();
                        targets.push_back(caster);
                        return;
                    }
                }

                targets.remove_if(ReplenishmentCheck());

                uint8 const maxTargets = 10;

                if (targets.size() > maxTargets)
                {
                    targets.sort(Trinity::PowerPctOrderPred(POWER_MANA));
                    targets.resize(maxTargets);
                }
            }

            void Register() override
            {
                OnObjectAreaTargetSelect += SpellObjectAreaTargetSelectFn(spell_gen_replenishment_SpellScript::RemoveInvalidTargets, EFFECT_ALL, TARGET_UNIT_CASTER_AREA_RAID);
            }
        };

        SpellScript* GetSpellScript() const override
        {
            return new spell_gen_replenishment_SpellScript();
        }

        class spell_gen_replenishment_AuraScript : public AuraScript
        {
            PrepareAuraScript(spell_gen_replenishment_AuraScript);

            bool Load() override
            {
                return GetUnitOwner()->getPowerType() == POWER_MANA;
            }

            void CalculateAmount(AuraEffect const* /*aurEff*/, int32& amount, bool& /*canBeRecalculated*/)
            {
                switch (GetSpellInfo()->Id)
                {
                    case SPELL_REPLENISHMENT:
                        amount = GetUnitOwner()->GetMaxPower(POWER_MANA) * 0.002f;
                        break;
                    case SPELL_INFINITE_REPLENISHMENT:
                        amount = GetUnitOwner()->GetMaxPower(POWER_MANA) * 0.0025f;
                        break;
                    default:
                        break;
                }
            }

            void Register() override
            {
                DoEffectCalcAmount += AuraEffectCalcAmountFn(spell_gen_replenishment_AuraScript::CalculateAmount, EFFECT_0, SPELL_AURA_PERIODIC_ENERGIZE);
            }
        };

        AuraScript* GetAuraScript() const override
        {
            return new spell_gen_replenishment_AuraScript();
        }
};


enum RunningWildMountIds
{
    RUNNING_WILD_MODEL_MALE     = 29422,
    RUNNING_WILD_MODEL_FEMALE   = 29423,
    SPELL_ALTERED_FORM          = 97709
};

class spell_gen_running_wild : public SpellScriptLoader
{
    public:
        spell_gen_running_wild() : SpellScriptLoader("spell_gen_running_wild") { }

        class spell_gen_running_wild_AuraScript : public AuraScript
        {
            PrepareAuraScript(spell_gen_running_wild_AuraScript);

            bool Validate(SpellInfo const* /*spell*/) override
            {
                if (!sCreatureDisplayInfoStore.LookupEntry(RUNNING_WILD_MODEL_MALE))
                    return false;
                if (!sCreatureDisplayInfoStore.LookupEntry(RUNNING_WILD_MODEL_FEMALE))
                    return false;
                return true;
            }

            void HandleMount(AuraEffect const* aurEff, AuraEffectHandleModes /*mode*/)
            {
                Unit* target = GetTarget();
                PreventDefaultAction();

                target->Mount(target->getGender() == GENDER_FEMALE ? RUNNING_WILD_MODEL_FEMALE : RUNNING_WILD_MODEL_MALE, 0, 0);

                // cast speed aura
                if (MountCapabilityEntry const* mountCapability = sMountCapabilityStore.LookupEntry(aurEff->GetAmount()))
                    target->CastSpell(target, mountCapability->SpeedModSpell, TRIGGERED_FULL_MASK);
            }

            void Register() override
            {
                OnEffectApply += AuraEffectApplyFn(spell_gen_running_wild_AuraScript::HandleMount, EFFECT_1, SPELL_AURA_MOUNTED, AURA_EFFECT_HANDLE_REAL);
            }
        };

        class spell_gen_running_wild_SpellScript : public SpellScript
        {
            PrepareSpellScript(spell_gen_running_wild_SpellScript);

            bool Validate(SpellInfo const* /*spell*/) override
            {
                return ValidateSpellInfo({ SPELL_ALTERED_FORM });
            }

            bool Load() override
            {
                // Definitely not a good thing, but currently the only way to do something at cast start
                // Should be replaced as soon as possible with a new hook: BeforeCastStart
                GetCaster()->CastSpell(GetCaster(), SPELL_ALTERED_FORM, TRIGGERED_FULL_MASK);
                return false;
            }

            void Register() override
            {
            }
        };

        AuraScript* GetAuraScript() const override
        {
            return new spell_gen_running_wild_AuraScript();
        }

        SpellScript* GetSpellScript() const override
        {
            return new spell_gen_running_wild_SpellScript();
        }
};

class spell_gen_two_forms : public SpellScriptLoader
{
    public:
        spell_gen_two_forms() : SpellScriptLoader("spell_gen_two_forms") { }

        class spell_gen_two_forms_SpellScript : public SpellScript
        {
            PrepareSpellScript(spell_gen_two_forms_SpellScript);

            SpellCastResult CheckCast()
            {
                if (GetCaster()->IsInCombat())
                {
                    SetCustomCastResultMessage(SPELL_CUSTOM_ERROR_CANT_TRANSFORM);
                    return SPELL_FAILED_CUSTOM_ERROR;
                }

                // Player cannot transform to human form if he is forced to be worgen for some reason (Darkflight)
                if (GetCaster()->GetAuraEffectsByType(SPELL_AURA_WORGEN_ALTERED_FORM).size() > 1)
                {
                    SetCustomCastResultMessage(SPELL_CUSTOM_ERROR_CANT_TRANSFORM);
                    return SPELL_FAILED_CUSTOM_ERROR;
                }

                return SPELL_CAST_OK;
            }

            void HandleTransform(SpellEffIndex effIndex)
            {
                Unit* target = GetHitUnit();
                PreventHitDefaultEffect(effIndex);
                if (target->HasAuraType(SPELL_AURA_WORGEN_ALTERED_FORM))
                    target->RemoveAurasByType(SPELL_AURA_WORGEN_ALTERED_FORM);
                else    // Basepoints 1 for this aura control whether to trigger transform transition animation or not.
                    target->CastCustomSpell(SPELL_ALTERED_FORM, SPELLVALUE_BASE_POINT0, 1, target, TRIGGERED_FULL_MASK);
            }

            void Register() override
            {
                OnCheckCast += SpellCheckCastFn(spell_gen_two_forms_SpellScript::CheckCast);
                OnEffectHitTarget += SpellEffectFn(spell_gen_two_forms_SpellScript::HandleTransform, EFFECT_0, SPELL_EFFECT_DUMMY);
            }
        };

        SpellScript* GetSpellScript() const override
        {
            return new spell_gen_two_forms_SpellScript();
        }
};

class spell_gen_darkflight : public SpellScriptLoader
{
    public:
        spell_gen_darkflight() : SpellScriptLoader("spell_gen_darkflight") { }

        class spell_gen_darkflight_SpellScript : public SpellScript
        {
            PrepareSpellScript(spell_gen_darkflight_SpellScript);

            void TriggerTransform()
            {
                GetCaster()->CastSpell(GetCaster(), SPELL_ALTERED_FORM, TRIGGERED_FULL_MASK);
            }

            void Register() override
            {
                AfterCast += SpellCastFn(spell_gen_darkflight_SpellScript::TriggerTransform);
            }
        };

        SpellScript* GetSpellScript() const override
        {
            return new spell_gen_darkflight_SpellScript();
        }
};
enum SeaforiumSpells
{
    SPELL_PLANT_CHARGES_CREDIT_ACHIEVEMENT  = 60937
};

class spell_gen_seaforium_blast : public SpellScriptLoader
{
    public:
        spell_gen_seaforium_blast() : SpellScriptLoader("spell_gen_seaforium_blast") { }

        class spell_gen_seaforium_blast_SpellScript : public SpellScript
        {
            PrepareSpellScript(spell_gen_seaforium_blast_SpellScript);

            bool Validate(SpellInfo const* /*spellInfo*/) override
            {
                return ValidateSpellInfo({ SPELL_PLANT_CHARGES_CREDIT_ACHIEVEMENT });
            }

            bool Load() override
            {
                // OriginalCaster is always available in Spell::prepare
                return GetOriginalCaster()->GetTypeId() == TYPEID_PLAYER;
            }

            void AchievementCredit(SpellEffIndex /*effIndex*/)
            {
                // but in effect handling OriginalCaster can become nullptr
                if (Unit* originalCaster = GetOriginalCaster())
                    if (GameObject* go = GetHitGObj())
                        if (go->GetGOInfo()->type == GAMEOBJECT_TYPE_DESTRUCTIBLE_BUILDING)
                            originalCaster->CastSpell(originalCaster, SPELL_PLANT_CHARGES_CREDIT_ACHIEVEMENT, true);
            }

            void Register() override
            {
                OnEffectHitTarget += SpellEffectFn(spell_gen_seaforium_blast_SpellScript::AchievementCredit, EFFECT_1, SPELL_EFFECT_GAMEOBJECT_DAMAGE);
            }
        };

        SpellScript* GetSpellScript() const override
        {
            return new spell_gen_seaforium_blast_SpellScript();
        }
};

enum SpectatorCheerTrigger
{
    EMOTE_ONE_SHOT_CHEER        = 4,
    EMOTE_ONE_SHOT_EXCLAMATION  = 5,
    EMOTE_ONE_SHOT_APPLAUD      = 21
};

uint8 const EmoteArray[3] = { EMOTE_ONE_SHOT_CHEER, EMOTE_ONE_SHOT_EXCLAMATION, EMOTE_ONE_SHOT_APPLAUD };

class spell_gen_spectator_cheer_trigger : public SpellScriptLoader
{
    public:
        spell_gen_spectator_cheer_trigger() : SpellScriptLoader("spell_gen_spectator_cheer_trigger") { }

        class spell_gen_spectator_cheer_trigger_SpellScript : public SpellScript
        {
            PrepareSpellScript(spell_gen_spectator_cheer_trigger_SpellScript);

            void HandleDummy(SpellEffIndex /*effIndex*/)
            {
                GetCaster()->HandleEmoteCommand(EmoteArray[urand(0, 2)]);
            }

            void Register() override
            {
                OnEffectHitTarget += SpellEffectFn(spell_gen_spectator_cheer_trigger_SpellScript::HandleDummy, EFFECT_0, SPELL_EFFECT_DUMMY);
            }
        };

        SpellScript* GetSpellScript() const override
        {
            return new spell_gen_spectator_cheer_trigger_SpellScript();
        }
};

class spell_gen_spirit_healer_res : public SpellScriptLoader
{
    public:
        spell_gen_spirit_healer_res(): SpellScriptLoader("spell_gen_spirit_healer_res") { }

        class spell_gen_spirit_healer_res_SpellScript : public SpellScript
        {
            PrepareSpellScript(spell_gen_spirit_healer_res_SpellScript);

            bool Load() override
            {
                return GetOriginalCaster() && GetOriginalCaster()->GetTypeId() == TYPEID_PLAYER;
            }

            void HandleDummy(SpellEffIndex /* effIndex */)
            {
                Player* originalCaster = GetOriginalCaster()->ToPlayer();
                if (Unit* target = GetHitUnit())
                {
                    WorldPacket data(SMSG_SPIRIT_HEALER_CONFIRM, 8);
                    data << uint64(target->GetGUID());
                    originalCaster->SendDirectMessage(&data);
                }
            }

            void Register() override
            {
                OnEffectHitTarget += SpellEffectFn(spell_gen_spirit_healer_res_SpellScript::HandleDummy, EFFECT_0, SPELL_EFFECT_DUMMY);
            }
        };

        SpellScript* GetSpellScript() const override
        {
            return new spell_gen_spirit_healer_res_SpellScript();
        }
};

enum SummonElemental
{
    SPELL_SUMMON_FIRE_ELEMENTAL  = 8985,
    SPELL_SUMMON_EARTH_ELEMENTAL = 19704
};

class spell_gen_summon_elemental : public SpellScriptLoader
{
    public:
        spell_gen_summon_elemental(char const* name, uint32 spellId) : SpellScriptLoader(name), _spellId(spellId) { }

        class spell_gen_summon_elemental_AuraScript : public AuraScript
        {
            PrepareAuraScript(spell_gen_summon_elemental_AuraScript);

        public:
            spell_gen_summon_elemental_AuraScript(uint32 spellId) : AuraScript(), _spellId(spellId) { }

            bool Validate(SpellInfo const* /*spellInfo*/) override
            {
                return ValidateSpellInfo({ _spellId });
            }

            void AfterApply(AuraEffect const* /*aurEff*/, AuraEffectHandleModes /*mode*/)
            {
                if (GetCaster())
                    if (Unit* owner = GetCaster()->GetOwner())
                        owner->CastSpell(owner, _spellId, true);
            }

            void AfterRemove(AuraEffect const* /*aurEff*/, AuraEffectHandleModes /*mode*/)
            {
                if (GetCaster())
                    if (Unit* owner = GetCaster()->GetOwner())
                        if (owner->GetTypeId() == TYPEID_PLAYER) /// @todo this check is maybe wrong
<<<<<<< HEAD
                            owner->ToPlayer()->RemovePet(nullptr, PET_SAVE_DISMISS, true);
=======
                            owner->ToPlayer()->RemovePet(nullptr, PET_SAVE_NOT_IN_SLOT, true);
>>>>>>> ad07191b
            }

            void Register() override
            {
                 AfterEffectApply += AuraEffectApplyFn(spell_gen_summon_elemental_AuraScript::AfterApply, EFFECT_1, SPELL_AURA_DUMMY, AURA_EFFECT_HANDLE_REAL);
                 AfterEffectRemove += AuraEffectRemoveFn(spell_gen_summon_elemental_AuraScript::AfterRemove, EFFECT_1, SPELL_AURA_DUMMY, AURA_EFFECT_HANDLE_REAL);
            }

        private:
            uint32 _spellId;
        };

        AuraScript* GetAuraScript() const override
        {
            return new spell_gen_summon_elemental_AuraScript(_spellId);
        }

    private:
        uint32 _spellId;
};

enum TournamentMountsSpells
{
    SPELL_LANCE_EQUIPPED     = 62853
};

class spell_gen_summon_tournament_mount : public SpellScriptLoader
{
    public:
        spell_gen_summon_tournament_mount() : SpellScriptLoader("spell_gen_summon_tournament_mount") { }

        class spell_gen_summon_tournament_mount_SpellScript : public SpellScript
        {
            PrepareSpellScript(spell_gen_summon_tournament_mount_SpellScript);

            bool Validate(SpellInfo const* /*spellInfo*/) override
            {
                return ValidateSpellInfo({ SPELL_LANCE_EQUIPPED });
            }

            SpellCastResult CheckIfLanceEquiped()
            {
                if (GetCaster()->IsInDisallowedMountForm())
                    GetCaster()->RemoveAurasByType(SPELL_AURA_MOD_SHAPESHIFT);

                if (!GetCaster()->HasAura(SPELL_LANCE_EQUIPPED))
                {
                    SetCustomCastResultMessage(SPELL_CUSTOM_ERROR_MUST_HAVE_LANCE_EQUIPPED);
                    return SPELL_FAILED_CUSTOM_ERROR;
                }

                return SPELL_CAST_OK;
            }

            void Register() override
            {
                OnCheckCast += SpellCheckCastFn(spell_gen_summon_tournament_mount_SpellScript::CheckIfLanceEquiped);
            }
        };

        SpellScript* GetSpellScript() const override
        {
            return new spell_gen_summon_tournament_mount_SpellScript();
        }
};

// 41213, 43416, 69222, 73076 - Throw Shield
class spell_gen_throw_shield : public SpellScriptLoader
{
    public:
        spell_gen_throw_shield() : SpellScriptLoader("spell_gen_throw_shield") { }

        class spell_gen_throw_shield_SpellScript : public SpellScript
        {
            PrepareSpellScript(spell_gen_throw_shield_SpellScript);

            void HandleScriptEffect(SpellEffIndex effIndex)
            {
                PreventHitDefaultEffect(effIndex);
                GetCaster()->CastSpell(GetHitUnit(), uint32(GetEffectValue()), true);
            }

            void Register() override
            {
                OnEffectHitTarget += SpellEffectFn(spell_gen_throw_shield_SpellScript::HandleScriptEffect, EFFECT_1, SPELL_EFFECT_SCRIPT_EFFECT);
            }
        };

        SpellScript* GetSpellScript() const override
        {
            return new spell_gen_throw_shield_SpellScript();
        }
};

enum MountedDuelSpells
{
    SPELL_ON_TOURNAMENT_MOUNT = 63034,
    SPELL_MOUNTED_DUEL        = 62875
};

class spell_gen_tournament_duel : public SpellScriptLoader
{
    public:
        spell_gen_tournament_duel() : SpellScriptLoader("spell_gen_tournament_duel") { }

        class spell_gen_tournament_duel_SpellScript : public SpellScript
        {
            PrepareSpellScript(spell_gen_tournament_duel_SpellScript);

            bool Validate(SpellInfo const* /*spellInfo*/) override
            {
                return ValidateSpellInfo(
                {
                    SPELL_ON_TOURNAMENT_MOUNT,
                    SPELL_MOUNTED_DUEL
                });
            }

            void HandleScriptEffect(SpellEffIndex /*effIndex*/)
            {
                if (Unit* rider = GetCaster()->GetCharmer())
                {
                    if (Player* playerTarget = GetHitPlayer())
                    {
                        if (playerTarget->HasAura(SPELL_ON_TOURNAMENT_MOUNT) && playerTarget->GetVehicleBase())
                            rider->CastSpell(playerTarget, SPELL_MOUNTED_DUEL, true);
                    }
                    else if (Unit* unitTarget = GetHitUnit())
                    {
                        if (unitTarget->GetCharmer() && unitTarget->GetCharmer()->GetTypeId() == TYPEID_PLAYER && unitTarget->GetCharmer()->HasAura(SPELL_ON_TOURNAMENT_MOUNT))
                            rider->CastSpell(unitTarget->GetCharmer(), SPELL_MOUNTED_DUEL, true);
                    }
                }
            }

            void Register() override
            {
                OnEffectHitTarget += SpellEffectFn(spell_gen_tournament_duel_SpellScript::HandleScriptEffect, EFFECT_0, SPELL_EFFECT_SCRIPT_EFFECT);
            }
        };

        SpellScript* GetSpellScript() const override
        {
            return new spell_gen_tournament_duel_SpellScript();
        }
};

class spell_gen_tournament_pennant : public SpellScriptLoader
{
    public:
        spell_gen_tournament_pennant() : SpellScriptLoader("spell_gen_tournament_pennant") { }

        class spell_gen_tournament_pennant_AuraScript : public AuraScript
        {
            PrepareAuraScript(spell_gen_tournament_pennant_AuraScript);

            bool Load() override
            {
                return GetCaster() && GetCaster()->GetTypeId() == TYPEID_PLAYER;
            }

            void HandleApplyEffect(AuraEffect const* /*aurEff*/, AuraEffectHandleModes /*mode*/)
            {
                if (Unit* caster = GetCaster())
                    if (!caster->GetVehicleBase())
                        caster->RemoveAurasDueToSpell(GetId());
            }

            void Register() override
            {
                OnEffectApply += AuraEffectApplyFn(spell_gen_tournament_pennant_AuraScript::HandleApplyEffect, EFFECT_0, SPELL_AURA_DUMMY, AURA_EFFECT_HANDLE_REAL_OR_REAPPLY_MASK);
            }
        };

        AuraScript* GetAuraScript() const override
        {
            return new spell_gen_tournament_pennant_AuraScript();
        }
};

<<<<<<< HEAD
=======
enum PvPTrinketTriggeredSpells
{
    SPELL_WILL_OF_THE_FORSAKEN_COOLDOWN_TRIGGER         = 72752,
    SPELL_WILL_OF_THE_FORSAKEN_COOLDOWN_TRIGGER_WOTF    = 72757
};

template <uint32 TriggeredSpellId>
class spell_pvp_trinket_wotf_shared_cd : public SpellScriptLoader
{
    public:
        spell_pvp_trinket_wotf_shared_cd(char const* ScriptName) : SpellScriptLoader(ScriptName) { }

        template <uint32 Triggered>
        class spell_pvp_trinket_wotf_shared_cd_SpellScript : public SpellScript
        {
            PrepareSpellScript(spell_pvp_trinket_wotf_shared_cd_SpellScript);

            bool Validate(SpellInfo const* /*spellInfo*/) override
            {
                return ValidateSpellInfo({ Triggered });
            }

            void HandleScript()
            {
                /*
                 * @workaround: PendingCast flag normally means 'triggered' spell, however
                 * if the spell is cast triggered, the core won't send SMSG_SPELL_GO packet
                 * so client never registers the cooldown (see Spell::IsNeedSendToClient)
                 *
                 * ServerToClient: SMSG_SPELL_GO (0x0132) Length: 42 ConnIdx: 0 Time: 07/19/2010 02:32:35.000 Number: 362675
                 * Caster GUID: Full: Player
                 * Caster Unit GUID: Full: Player
                 * Cast Count: 0
                 * Spell ID: 72752 (72752)
                 * Cast Flags: PendingCast, Unknown3, Unknown7 (265)
                 * Time: 3901468825
                 * Hit Count: 1
                 * [0] Hit GUID: Player
                 * Miss Count: 0
                 * Target Flags: Unit (2)
                 * Target GUID: 0x0
                */

                // Spell flags need further research, until then just cast not triggered
                GetCaster()->CastSpell((Unit*)nullptr, Triggered, false);
            }

            void Register() override
            {
                AfterCast += SpellCastFn(spell_pvp_trinket_wotf_shared_cd_SpellScript::HandleScript);
            }
        };

        SpellScript* GetSpellScript() const override
        {
            return new spell_pvp_trinket_wotf_shared_cd_SpellScript<TriggeredSpellId>();
        }
};

>>>>>>> ad07191b
enum FriendOrFowl
{
    SPELL_TURKEY_VENGEANCE      = 25285
};

class spell_gen_turkey_marker : public SpellScriptLoader
{
    public:
        spell_gen_turkey_marker() : SpellScriptLoader("spell_gen_turkey_marker") { }

        class spell_gen_turkey_marker_AuraScript : public AuraScript
        {
            PrepareAuraScript(spell_gen_turkey_marker_AuraScript);

            void OnApply(AuraEffect const* aurEff, AuraEffectHandleModes /*mode*/)
            {
                // store stack apply times, so we can pop them while they expire
                _applyTimes.push_back(GameTime::GetGameTimeMS());
                Unit* target = GetTarget();

                // on stack 15 cast the achievement crediting spell
                if (GetStackAmount() >= 15)
                    target->CastSpell(target, SPELL_TURKEY_VENGEANCE, true, nullptr, aurEff, GetCasterGUID());
            }

            void OnPeriodic(AuraEffect const* /*aurEff*/)
            {
                if (_applyTimes.empty())
                    return;

                // pop stack if it expired for us
                if (_applyTimes.front() + GetMaxDuration() < GameTime::GetGameTimeMS())
                    ModStackAmount(-1, AURA_REMOVE_BY_EXPIRE);
            }

            void Register() override
            {
                AfterEffectApply += AuraEffectApplyFn(spell_gen_turkey_marker_AuraScript::OnApply, EFFECT_0, SPELL_AURA_PERIODIC_DUMMY, AURA_EFFECT_HANDLE_REAL_OR_REAPPLY_MASK);
                OnEffectPeriodic += AuraEffectPeriodicFn(spell_gen_turkey_marker_AuraScript::OnPeriodic, EFFECT_0, SPELL_AURA_PERIODIC_DUMMY);
            }

            std::list<uint32> _applyTimes;
        };

        AuraScript* GetAuraScript() const override
        {
            return new spell_gen_turkey_marker_AuraScript();
        }
};

enum FoamSword
{
    ITEM_FOAM_SWORD_GREEN   = 45061,
    ITEM_FOAM_SWORD_PINK    = 45176,
    ITEM_FOAM_SWORD_BLUE    = 45177,
    ITEM_FOAM_SWORD_RED     = 45178,
    ITEM_FOAM_SWORD_YELLOW  = 45179
};

class spell_gen_upper_deck_create_foam_sword : public SpellScriptLoader
{
    public:
        spell_gen_upper_deck_create_foam_sword() : SpellScriptLoader("spell_gen_upper_deck_create_foam_sword") { }

        class spell_gen_upper_deck_create_foam_sword_SpellScript : public SpellScript
        {
            PrepareSpellScript(spell_gen_upper_deck_create_foam_sword_SpellScript);

            void HandleScript(SpellEffIndex effIndex)
            {
                if (Player* player = GetHitPlayer())
                {
                    static uint32 const itemId[5] = { ITEM_FOAM_SWORD_GREEN, ITEM_FOAM_SWORD_PINK, ITEM_FOAM_SWORD_BLUE, ITEM_FOAM_SWORD_RED, ITEM_FOAM_SWORD_YELLOW };
                    // player can only have one of these items
                    for (uint8 i = 0; i < 5; ++i)
                    {
                        if (player->HasItemCount(itemId[i], 1, true))
                            return;
                    }

                    CreateItem(effIndex, itemId[urand(0, 4)]);
                }
            }

            void Register() override
            {
                OnEffectHitTarget += SpellEffectFn(spell_gen_upper_deck_create_foam_sword_SpellScript::HandleScript, EFFECT_0, SPELL_EFFECT_SCRIPT_EFFECT);
            }
        };

        SpellScript* GetSpellScript() const override
        {
            return new spell_gen_upper_deck_create_foam_sword_SpellScript();
        }
};

enum VampiricTouch
{
    SPELL_VAMPIRIC_TOUCH_HEAL   = 52724
};

// 52723 - Vampiric Touch
// 60501 - Vampiric Touch
class spell_gen_vampiric_touch : public SpellScriptLoader
{
    public:
        spell_gen_vampiric_touch() : SpellScriptLoader("spell_gen_vampiric_touch") { }

        class spell_gen_vampiric_touch_AuraScript : public AuraScript
        {
            PrepareAuraScript(spell_gen_vampiric_touch_AuraScript);

            bool Validate(SpellInfo const* /*spellInfo*/) override
            {
                return ValidateSpellInfo({ SPELL_VAMPIRIC_TOUCH_HEAL });
            }

            void HandleProc(AuraEffect const* aurEff, ProcEventInfo& eventInfo)
            {
                PreventDefaultAction();
                DamageInfo* damageInfo = eventInfo.GetDamageInfo();
                if (!damageInfo || !damageInfo->GetDamage())
                    return;

                Unit* caster = eventInfo.GetActor();
                int32 bp = damageInfo->GetDamage() / 2;
                caster->CastCustomSpell(SPELL_VAMPIRIC_TOUCH_HEAL, SPELLVALUE_BASE_POINT0, bp, caster, true, nullptr, aurEff);
            }

            void Register() override
            {
                OnEffectProc += AuraEffectProcFn(spell_gen_vampiric_touch_AuraScript::HandleProc, EFFECT_0, SPELL_AURA_DUMMY);
            }
        };

        AuraScript* GetAuraScript() const override
        {
            return new spell_gen_vampiric_touch_AuraScript();
        }
};

enum VehicleScaling
{
    SPELL_GEAR_SCALING      = 66668
};

class spell_gen_vehicle_scaling : public SpellScriptLoader
{
    public:
        spell_gen_vehicle_scaling() : SpellScriptLoader("spell_gen_vehicle_scaling") { }

        class spell_gen_vehicle_scaling_AuraScript : public AuraScript
        {
            PrepareAuraScript(spell_gen_vehicle_scaling_AuraScript);

            bool Load() override
            {
                return GetCaster() && GetCaster()->GetTypeId() == TYPEID_PLAYER;
            }

            void CalculateAmount(AuraEffect const* /*aurEff*/, int32& amount, bool& /*canBeRecalculated*/)
            {
                Unit* caster = GetCaster();
                float factor;
                uint16 baseItemLevel;

                /// @todo Reserach coeffs for different vehicles
                switch (GetId())
                {
                    case SPELL_GEAR_SCALING:
                        factor = 1.0f;
                        baseItemLevel = 205;
                        break;
                    default:
                        factor = 1.0f;
                        baseItemLevel = 170;
                        break;
                }

                float avgILvl = caster->ToPlayer()->GetAverageItemLevel();
                if (avgILvl < baseItemLevel)
                    return;                     /// @todo Research possibility of scaling down

                amount = uint16((avgILvl - baseItemLevel) * factor);
            }

            void Register() override
            {
                DoEffectCalcAmount += AuraEffectCalcAmountFn(spell_gen_vehicle_scaling_AuraScript::CalculateAmount, EFFECT_0, SPELL_AURA_MOD_HEALING_PCT);
                DoEffectCalcAmount += AuraEffectCalcAmountFn(spell_gen_vehicle_scaling_AuraScript::CalculateAmount, EFFECT_1, SPELL_AURA_MOD_DAMAGE_PERCENT_DONE);
                DoEffectCalcAmount += AuraEffectCalcAmountFn(spell_gen_vehicle_scaling_AuraScript::CalculateAmount, EFFECT_2, SPELL_AURA_MOD_INCREASE_HEALTH_PERCENT);
            }
        };

        AuraScript* GetAuraScript() const override
        {
            return new spell_gen_vehicle_scaling_AuraScript();
        }
};

enum VendorBarkTrigger
{
    NPC_AMPHITHEATER_VENDOR     = 30098,
    SAY_AMPHITHEATER_VENDOR     = 0
};

class spell_gen_vendor_bark_trigger : public SpellScriptLoader
{
    public:
        spell_gen_vendor_bark_trigger() : SpellScriptLoader("spell_gen_vendor_bark_trigger") { }

        class spell_gen_vendor_bark_trigger_SpellScript : public SpellScript
        {
            PrepareSpellScript(spell_gen_vendor_bark_trigger_SpellScript);

            void HandleDummy(SpellEffIndex /* effIndex */)
            {
                if (Creature* vendor = GetCaster()->ToCreature())
                    if (vendor->GetEntry() == NPC_AMPHITHEATER_VENDOR)
                        vendor->AI()->Talk(SAY_AMPHITHEATER_VENDOR);
            }

            void Register() override
            {
                OnEffectHitTarget += SpellEffectFn(spell_gen_vendor_bark_trigger_SpellScript::HandleDummy, EFFECT_0, SPELL_EFFECT_DUMMY);
            }
        };

        SpellScript* GetSpellScript() const override
        {
            return new spell_gen_vendor_bark_trigger_SpellScript();
        }

};

class spell_gen_wg_water : public SpellScriptLoader
{
    public:
        spell_gen_wg_water() : SpellScriptLoader("spell_gen_wg_water") { }

        class spell_gen_wg_water_SpellScript : public SpellScript
        {
            PrepareSpellScript(spell_gen_wg_water_SpellScript);

            SpellCastResult CheckCast()
            {
                if (!GetSpellInfo()->CheckTargetCreatureType(GetCaster()))
                    return SPELL_FAILED_DONT_REPORT;
                return SPELL_CAST_OK;
            }

            void Register() override
            {
                OnCheckCast += SpellCheckCastFn(spell_gen_wg_water_SpellScript::CheckCast);
            }
        };

        SpellScript* GetSpellScript() const override
        {
            return new spell_gen_wg_water_SpellScript();
        }
};

enum WhisperGulchYoggSaronWhisper
{
    SPELL_YOGG_SARON_WHISPER_DUMMY  = 29072
};

class spell_gen_whisper_gulch_yogg_saron_whisper : public SpellScriptLoader
{
    public:
        spell_gen_whisper_gulch_yogg_saron_whisper() : SpellScriptLoader("spell_gen_whisper_gulch_yogg_saron_whisper") { }

        class spell_gen_whisper_gulch_yogg_saron_whisper_AuraScript : public AuraScript
        {
            PrepareAuraScript(spell_gen_whisper_gulch_yogg_saron_whisper_AuraScript);

            bool Validate(SpellInfo const* /*spellInfo*/) override
            {
                return ValidateSpellInfo({ SPELL_YOGG_SARON_WHISPER_DUMMY });
            }

            void HandleEffectPeriodic(AuraEffect const* /*aurEff*/)
            {
                PreventDefaultAction();
                GetTarget()->CastSpell((Unit*)nullptr, SPELL_YOGG_SARON_WHISPER_DUMMY, true);
            }

            void Register() override
            {
                OnEffectPeriodic += AuraEffectPeriodicFn(spell_gen_whisper_gulch_yogg_saron_whisper_AuraScript::HandleEffectPeriodic, EFFECT_0, SPELL_AURA_PERIODIC_DUMMY);
            }
        };

        AuraScript* GetAuraScript() const override
        {
            return new spell_gen_whisper_gulch_yogg_saron_whisper_AuraScript();
        }
};

class spell_gen_eject_all_passengers : public SpellScriptLoader
{
    public:
        spell_gen_eject_all_passengers() : SpellScriptLoader("spell_gen_eject_all_passengers") { }

        class spell_gen_eject_all_passengers_SpellScript : public SpellScript
        {
            PrepareSpellScript(spell_gen_eject_all_passengers_SpellScript);

            void RemoveVehicleAuras()
            {
                if (Vehicle* vehicle = GetHitUnit()->GetVehicleKit())
                    vehicle->RemoveAllPassengers();
            }

            void Register() override
            {
                AfterHit += SpellHitFn(spell_gen_eject_all_passengers_SpellScript::RemoveVehicleAuras);
            }
        };

        SpellScript* GetSpellScript() const override
        {
            return new spell_gen_eject_all_passengers_SpellScript();
        }
};

class spell_gen_eject_passenger : public SpellScriptLoader
{
    public:
        spell_gen_eject_passenger() : SpellScriptLoader("spell_gen_eject_passenger") { }

        class spell_gen_eject_passenger_SpellScript : public SpellScript
        {
            PrepareSpellScript(spell_gen_eject_passenger_SpellScript);

            bool Validate(SpellInfo const* spellInfo) override
            {
                if (spellInfo->Effects[EFFECT_0].CalcValue() < 1)
                    return false;
                return true;
            }

            void EjectPassenger(SpellEffIndex /*effIndex*/)
            {
                if (Vehicle* vehicle = GetHitUnit()->GetVehicleKit())
                {
                    if (Unit* passenger = vehicle->GetPassenger(GetEffectValue() - 1))
                        passenger->ExitVehicle();
                }
            }

            void Register() override
            {
                OnEffectHitTarget += SpellEffectFn(spell_gen_eject_passenger_SpellScript::EjectPassenger, EFFECT_0, SPELL_EFFECT_SCRIPT_EFFECT);
            }
        };

        SpellScript* GetSpellScript() const override
        {
            return new spell_gen_eject_passenger_SpellScript();
        }
};

enum GMFreeze
{
    SPELL_GM_FREEZE = 9454
};

class spell_gen_gm_freeze : public SpellScriptLoader
{
    public:
        spell_gen_gm_freeze() : SpellScriptLoader("spell_gen_gm_freeze") { }

        class spell_gen_gm_freeze_AuraScript : public AuraScript
        {
            PrepareAuraScript(spell_gen_gm_freeze_AuraScript);

            bool Validate(SpellInfo const* /*spellInfo*/) override
            {
                return ValidateSpellInfo({ SPELL_GM_FREEZE });
            }

            void OnApply(AuraEffect const* /*aurEff*/, AuraEffectHandleModes /*mode*/)
            {
                // Do what was done before to the target in HandleFreezeCommand
                if (Player* player = GetTarget()->ToPlayer())
                {
                    // stop combat + make player unattackable + duel stop + stop some spells
                    player->SetFaction(FACTION_FRIENDLY);
                    player->CombatStop();
                    if (player->IsNonMeleeSpellCast(true))
                        player->InterruptNonMeleeSpells(true);
                    player->SetFlag(UNIT_FIELD_FLAGS, UNIT_FLAG_NON_ATTACKABLE);

                    // if player class = hunter || warlock remove pet if alive
                    if ((player->getClass() == CLASS_HUNTER) || (player->getClass() == CLASS_WARLOCK))
                    {
                        if (Pet* pet = player->GetPet())
                        {
                            pet->SavePetToDB(PET_SAVE_CURRENT_STATE);
                            // not let dismiss dead pet
                            if (pet->IsAlive())
                                player->RemovePet(pet, PET_SAVE_DISMISS);
                        }
                    }
                }
            }

            void OnRemove(AuraEffect const* /*aurEff*/, AuraEffectHandleModes /*mode*/)
            {
                // Do what was done before to the target in HandleUnfreezeCommand
                if (Player* player = GetTarget()->ToPlayer())
                {
                    // Reset player faction + allow combat + allow duels
                    player->SetFactionForRace(player->getRace());
                    player->RemoveFlag(UNIT_FIELD_FLAGS, UNIT_FLAG_NON_ATTACKABLE);
                    // save player
                    player->SaveToDB();
                }
            }

            void Register() override
            {
                OnEffectApply += AuraEffectApplyFn(spell_gen_gm_freeze_AuraScript::OnApply, EFFECT_0, SPELL_AURA_MOD_STUN, AURA_EFFECT_HANDLE_REAL);
                OnEffectRemove += AuraEffectRemoveFn(spell_gen_gm_freeze_AuraScript::OnRemove, EFFECT_0, SPELL_AURA_MOD_STUN, AURA_EFFECT_HANDLE_REAL);
            }
        };

        AuraScript* GetAuraScript() const override
        {
            return new spell_gen_gm_freeze_AuraScript();
        }
};

class spell_gen_stand : public SpellScriptLoader
{
public:
    spell_gen_stand() : SpellScriptLoader("spell_gen_stand") { }

    class spell_gen_stand_SpellScript : public SpellScript
    {
        PrepareSpellScript(spell_gen_stand_SpellScript);

        void HandleScript(SpellEffIndex /*eff*/)
        {
            Creature* target = GetHitCreature();
            if (!target)
                return;

            target->SetStandState(UNIT_STAND_STATE_STAND);
            target->HandleEmoteCommand(EMOTE_STATE_NONE);
        }

        void Register() override
        {
            OnEffectHitTarget += SpellEffectFn(spell_gen_stand_SpellScript::HandleScript, EFFECT_0, SPELL_EFFECT_SCRIPT_EFFECT);
        }
    };

    SpellScript* GetSpellScript() const override
    {
        return new spell_gen_stand_SpellScript();
    }
};

enum RequiredMixologySpells
{
    SPELL_MIXOLOGY                      = 53042,
    // Flasks
    SPELL_FLASK_OF_THE_FROST_WYRM       = 53755,
    SPELL_FLASK_OF_STONEBLOOD           = 53758,
    SPELL_FLASK_OF_ENDLESS_RAGE         = 53760,
    SPELL_FLASK_OF_PURE_MOJO            = 54212,
    SPELL_LESSER_FLASK_OF_RESISTANCE    = 62380,
    SPELL_LESSER_FLASK_OF_TOUGHNESS     = 53752,
    SPELL_FLASK_OF_BLINDING_LIGHT       = 28521,
    SPELL_FLASK_OF_CHROMATIC_WONDER     = 42735,
    SPELL_FLASK_OF_FORTIFICATION        = 28518,
    SPELL_FLASK_OF_MIGHTY_RESTORATION   = 28519,
    SPELL_FLASK_OF_PURE_DEATH           = 28540,
    SPELL_FLASK_OF_RELENTLESS_ASSAULT   = 28520,
    SPELL_FLASK_OF_CHROMATIC_RESISTANCE = 17629,
    SPELL_FLASK_OF_DISTILLED_WISDOM     = 17627,
    SPELL_FLASK_OF_SUPREME_POWER        = 17628,
    SPELL_FLASK_OF_THE_TITANS           = 17626,
    // Elixirs
    SPELL_ELIXIR_OF_MIGHTY_AGILITY      = 28497,
    SPELL_ELIXIR_OF_ACCURACY            = 60340,
    SPELL_ELIXIR_OF_DEADLY_STRIKES      = 60341,
    SPELL_ELIXIR_OF_MIGHTY_DEFENSE      = 60343,
    SPELL_ELIXIR_OF_EXPERTISE           = 60344,
    SPELL_ELIXIR_OF_ARMOR_PIERCING      = 60345,
    SPELL_ELIXIR_OF_LIGHTNING_SPEED     = 60346,
    SPELL_ELIXIR_OF_MIGHTY_FORTITUDE    = 53751,
    SPELL_ELIXIR_OF_MIGHTY_MAGEBLOOD    = 53764,
    SPELL_ELIXIR_OF_MIGHTY_STRENGTH     = 53748,
    SPELL_ELIXIR_OF_MIGHTY_TOUGHTS      = 60347,
    SPELL_ELIXIR_OF_PROTECTION          = 53763,
    SPELL_ELIXIR_OF_SPIRIT              = 53747,
    SPELL_GURUS_ELIXIR                  = 53749,
    SPELL_SHADOWPOWER_ELIXIR            = 33721,
    SPELL_WRATH_ELIXIR                  = 53746,
    SPELL_ELIXIR_OF_EMPOWERMENT         = 28514,
    SPELL_ELIXIR_OF_MAJOR_MAGEBLOOD     = 28509,
    SPELL_ELIXIR_OF_MAJOR_SHADOW_POWER  = 28503,
    SPELL_ELIXIR_OF_MAJOR_DEFENSE       = 28502,
    SPELL_FEL_STRENGTH_ELIXIR           = 38954,
    SPELL_ELIXIR_OF_IRONSKIN            = 39628,
    SPELL_ELIXIR_OF_MAJOR_AGILITY       = 54494,
    SPELL_ELIXIR_OF_DRAENIC_WISDOM      = 39627,
    SPELL_ELIXIR_OF_MAJOR_FIREPOWER     = 28501,
    SPELL_ELIXIR_OF_MAJOR_FROST_POWER   = 28493,
    SPELL_EARTHEN_ELIXIR                = 39626,
    SPELL_ELIXIR_OF_MASTERY             = 33726,
    SPELL_ELIXIR_OF_HEALING_POWER       = 28491,
    SPELL_ELIXIR_OF_MAJOR_FORTITUDE     = 39625,
    SPELL_ELIXIR_OF_MAJOR_STRENGTH      = 28490,
    SPELL_ADEPTS_ELIXIR                 = 54452,
    SPELL_ONSLAUGHT_ELIXIR              = 33720,
    SPELL_MIGHTY_TROLLS_BLOOD_ELIXIR    = 24361,
    SPELL_GREATER_ARCANE_ELIXIR         = 17539,
    SPELL_ELIXIR_OF_THE_MONGOOSE        = 17538,
    SPELL_ELIXIR_OF_BRUTE_FORCE         = 17537,
    SPELL_ELIXIR_OF_SAGES               = 17535,
    SPELL_ELIXIR_OF_SUPERIOR_DEFENSE    = 11348,
    SPELL_ELIXIR_OF_DEMONSLAYING        = 11406,
    SPELL_ELIXIR_OF_GREATER_FIREPOWER   = 26276,
    SPELL_ELIXIR_OF_SHADOW_POWER        = 11474,
    SPELL_MAGEBLOOD_ELIXIR              = 24363,
    SPELL_ELIXIR_OF_GIANTS              = 11405,
    SPELL_ELIXIR_OF_GREATER_AGILITY     = 11334,
    SPELL_ARCANE_ELIXIR                 = 11390,
    SPELL_ELIXIR_OF_GREATER_INTELLECT   = 11396,
    SPELL_ELIXIR_OF_GREATER_DEFENSE     = 11349,
    SPELL_ELIXIR_OF_FROST_POWER         = 21920,
    SPELL_ELIXIR_OF_AGILITY             = 11328,
    SPELL_MAJOR_TROLLS_BLLOOD_ELIXIR    =  3223,
    SPELL_ELIXIR_OF_FORTITUDE           =  3593,
    SPELL_ELIXIR_OF_OGRES_STRENGTH      =  3164,
    SPELL_ELIXIR_OF_FIREPOWER           =  7844,
    SPELL_ELIXIR_OF_LESSER_AGILITY      =  3160,
    SPELL_ELIXIR_OF_DEFENSE             =  3220,
    SPELL_STRONG_TROLLS_BLOOD_ELIXIR    =  3222,
    SPELL_ELIXIR_OF_MINOR_ACCURACY      = 63729,
    SPELL_ELIXIR_OF_WISDOM              =  3166,
    SPELL_ELIXIR_OF_GIANTH_GROWTH       =  8212,
    SPELL_ELIXIR_OF_MINOR_AGILITY       =  2374,
    SPELL_ELIXIR_OF_MINOR_FORTITUDE     =  2378,
    SPELL_WEAK_TROLLS_BLOOD_ELIXIR      =  3219,
    SPELL_ELIXIR_OF_LIONS_STRENGTH      =  2367,
    SPELL_ELIXIR_OF_MINOR_DEFENSE       =   673
};

class spell_gen_mixology_bonus : public SpellScriptLoader
{
public:
    spell_gen_mixology_bonus() : SpellScriptLoader("spell_gen_mixology_bonus") { }

    class spell_gen_mixology_bonus_AuraScript : public AuraScript
    {
        PrepareAuraScript(spell_gen_mixology_bonus_AuraScript);

        bool Validate(SpellInfo const* /*spellInfo*/) override
        {
            return ValidateSpellInfo({ SPELL_MIXOLOGY });
        }

        bool Load() override
        {
            return GetCaster() && GetCaster()->GetTypeId() == TYPEID_PLAYER;
        }

        void SetBonusValueForEffect(SpellEffIndex effIndex, int32 value, AuraEffect const* aurEff)
        {
            if (aurEff->GetEffIndex() == uint32(effIndex))
                bonus = value;
        }

        void CalculateAmount(AuraEffect const* aurEff, int32& amount, bool& /*canBeRecalculated*/)
        {
            if (GetCaster()->HasAura(SPELL_MIXOLOGY) && GetCaster()->HasSpell(GetSpellInfo()->Effects[EFFECT_0].TriggerSpell))
            {
                switch (GetId())
                {
                    case SPELL_WEAK_TROLLS_BLOOD_ELIXIR:
                    case SPELL_MAGEBLOOD_ELIXIR:
                        bonus = amount;
                        break;
                    case SPELL_ELIXIR_OF_FROST_POWER:
                    case SPELL_LESSER_FLASK_OF_TOUGHNESS:
                    case SPELL_LESSER_FLASK_OF_RESISTANCE:
                        bonus = CalculatePct(amount, 80);
                        break;
                    case SPELL_ELIXIR_OF_MINOR_DEFENSE:
                    case SPELL_ELIXIR_OF_LIONS_STRENGTH:
                    case SPELL_ELIXIR_OF_MINOR_AGILITY:
                    case SPELL_MAJOR_TROLLS_BLLOOD_ELIXIR:
                    case SPELL_ELIXIR_OF_SHADOW_POWER:
                    case SPELL_ELIXIR_OF_BRUTE_FORCE:
                    case SPELL_MIGHTY_TROLLS_BLOOD_ELIXIR:
                    case SPELL_ELIXIR_OF_GREATER_FIREPOWER:
                    case SPELL_ONSLAUGHT_ELIXIR:
                    case SPELL_EARTHEN_ELIXIR:
                    case SPELL_ELIXIR_OF_MAJOR_AGILITY:
                    case SPELL_FLASK_OF_THE_TITANS:
                    case SPELL_FLASK_OF_RELENTLESS_ASSAULT:
                    case SPELL_FLASK_OF_STONEBLOOD:
                    case SPELL_ELIXIR_OF_MINOR_ACCURACY:
                        bonus = CalculatePct(amount, 50);
                        break;
                    case SPELL_ELIXIR_OF_PROTECTION:
                        bonus = 280;
                        break;
                    case SPELL_ELIXIR_OF_MAJOR_DEFENSE:
                        bonus = 200;
                        break;
                    case SPELL_ELIXIR_OF_GREATER_DEFENSE:
                    case SPELL_ELIXIR_OF_SUPERIOR_DEFENSE:
                        bonus = 140;
                        break;
                    case SPELL_ELIXIR_OF_FORTITUDE:
                        bonus = 100;
                        break;
                    case SPELL_FLASK_OF_ENDLESS_RAGE:
                        bonus = 82;
                        break;
                    case SPELL_ELIXIR_OF_DEFENSE:
                        bonus = 70;
                        break;
                    case SPELL_ELIXIR_OF_DEMONSLAYING:
                        bonus = 50;
                        break;
                    case SPELL_FLASK_OF_THE_FROST_WYRM:
                        bonus = 47;
                        break;
                    case SPELL_WRATH_ELIXIR:
                        bonus = 32;
                        break;
                    case SPELL_ELIXIR_OF_MAJOR_FROST_POWER:
                    case SPELL_ELIXIR_OF_MAJOR_FIREPOWER:
                    case SPELL_ELIXIR_OF_MAJOR_SHADOW_POWER:
                        bonus = 29;
                        break;
                    case SPELL_ELIXIR_OF_MIGHTY_TOUGHTS:
                        bonus = 27;
                        break;
                    case SPELL_FLASK_OF_SUPREME_POWER:
                    case SPELL_FLASK_OF_BLINDING_LIGHT:
                    case SPELL_FLASK_OF_PURE_DEATH:
                    case SPELL_SHADOWPOWER_ELIXIR:
                        bonus = 23;
                        break;
                    case SPELL_ELIXIR_OF_MIGHTY_AGILITY:
                    case SPELL_FLASK_OF_DISTILLED_WISDOM:
                    case SPELL_ELIXIR_OF_SPIRIT:
                    case SPELL_ELIXIR_OF_MIGHTY_STRENGTH:
                    case SPELL_FLASK_OF_PURE_MOJO:
                    case SPELL_ELIXIR_OF_ACCURACY:
                    case SPELL_ELIXIR_OF_DEADLY_STRIKES:
                    case SPELL_ELIXIR_OF_MIGHTY_DEFENSE:
                    case SPELL_ELIXIR_OF_EXPERTISE:
                    case SPELL_ELIXIR_OF_ARMOR_PIERCING:
                    case SPELL_ELIXIR_OF_LIGHTNING_SPEED:
                        bonus = 20;
                        break;
                    case SPELL_FLASK_OF_CHROMATIC_RESISTANCE:
                        bonus = 17;
                        break;
                    case SPELL_ELIXIR_OF_MINOR_FORTITUDE:
                    case SPELL_ELIXIR_OF_MAJOR_STRENGTH:
                        bonus = 15;
                        break;
                    case SPELL_FLASK_OF_MIGHTY_RESTORATION:
                        bonus = 13;
                        break;
                    case SPELL_ARCANE_ELIXIR:
                        bonus = 12;
                        break;
                    case SPELL_ELIXIR_OF_GREATER_AGILITY:
                    case SPELL_ELIXIR_OF_GIANTS:
                        bonus = 11;
                        break;
                    case SPELL_ELIXIR_OF_AGILITY:
                    case SPELL_ELIXIR_OF_GREATER_INTELLECT:
                    case SPELL_ELIXIR_OF_SAGES:
                    case SPELL_ELIXIR_OF_IRONSKIN:
                    case SPELL_ELIXIR_OF_MIGHTY_MAGEBLOOD:
                        bonus = 10;
                        break;
                    case SPELL_ELIXIR_OF_HEALING_POWER:
                        bonus = 9;
                        break;
                    case SPELL_ELIXIR_OF_DRAENIC_WISDOM:
                    case SPELL_GURUS_ELIXIR:
                        bonus = 8;
                        break;
                    case SPELL_ELIXIR_OF_FIREPOWER:
                    case SPELL_ELIXIR_OF_MAJOR_MAGEBLOOD:
                    case SPELL_ELIXIR_OF_MASTERY:
                        bonus = 6;
                        break;
                    case SPELL_ELIXIR_OF_LESSER_AGILITY:
                    case SPELL_ELIXIR_OF_OGRES_STRENGTH:
                    case SPELL_ELIXIR_OF_WISDOM:
                    case SPELL_ELIXIR_OF_THE_MONGOOSE:
                        bonus = 5;
                        break;
                    case SPELL_STRONG_TROLLS_BLOOD_ELIXIR:
                    case SPELL_FLASK_OF_CHROMATIC_WONDER:
                        bonus = 4;
                        break;
                    case SPELL_ELIXIR_OF_EMPOWERMENT:
                        bonus = -10;
                        break;
                    case SPELL_ADEPTS_ELIXIR:
                        SetBonusValueForEffect(EFFECT_0, 13, aurEff);
                        SetBonusValueForEffect(EFFECT_1, 13, aurEff);
                        SetBonusValueForEffect(EFFECT_2, 8, aurEff);
                        break;
                    case SPELL_ELIXIR_OF_MIGHTY_FORTITUDE:
                        SetBonusValueForEffect(EFFECT_0, 160, aurEff);
                        break;
                    case SPELL_ELIXIR_OF_MAJOR_FORTITUDE:
                        SetBonusValueForEffect(EFFECT_0, 116, aurEff);
                        SetBonusValueForEffect(EFFECT_1, 6, aurEff);
                        break;
                    case SPELL_FEL_STRENGTH_ELIXIR:
                        SetBonusValueForEffect(EFFECT_0, 40, aurEff);
                        SetBonusValueForEffect(EFFECT_1, 40, aurEff);
                        break;
                    case SPELL_FLASK_OF_FORTIFICATION:
                        SetBonusValueForEffect(EFFECT_0, 210, aurEff);
                        SetBonusValueForEffect(EFFECT_1, 5, aurEff);
                        break;
                    case SPELL_GREATER_ARCANE_ELIXIR:
                        SetBonusValueForEffect(EFFECT_0, 19, aurEff);
                        SetBonusValueForEffect(EFFECT_1, 19, aurEff);
                        SetBonusValueForEffect(EFFECT_2, 5, aurEff);
                        break;
                    case SPELL_ELIXIR_OF_GIANTH_GROWTH:
                        SetBonusValueForEffect(EFFECT_0, 5, aurEff);
                        break;
                    default:
                        TC_LOG_ERROR("spells", "SpellId %u couldn't be processed in spell_gen_mixology_bonus", GetId());
                        break;
                }
                amount += bonus;
            }
        }

        int32 bonus = 0;

        void Register() override
        {
            DoEffectCalcAmount += AuraEffectCalcAmountFn(spell_gen_mixology_bonus_AuraScript::CalculateAmount, EFFECT_ALL, SPELL_AURA_ANY);
        }
    };

    AuraScript* GetAuraScript() const override
    {
        return new spell_gen_mixology_bonus_AuraScript();
    }
};

enum LandmineKnockbackAchievement
{
    SPELL_LANDMINE_KNOCKBACK_ACHIEVEMENT = 57064
};

class spell_gen_landmine_knockback_achievement : public SpellScriptLoader
{
public:
    spell_gen_landmine_knockback_achievement() : SpellScriptLoader("spell_gen_landmine_knockback_achievement") { }

    class spell_gen_landmine_knockback_achievement_SpellScript : public SpellScript
    {
        PrepareSpellScript(spell_gen_landmine_knockback_achievement_SpellScript);

        void HandleScript(SpellEffIndex /*effIndex*/)
        {
            if (Player* target = GetHitPlayer())
            {
                Aura const* aura = GetHitAura();
                if (!aura || aura->GetStackAmount() < 10)
                    return;

                target->CastSpell(target, SPELL_LANDMINE_KNOCKBACK_ACHIEVEMENT, true);
            }
        }

        void Register() override
        {
            OnEffectHitTarget += SpellEffectFn(spell_gen_landmine_knockback_achievement_SpellScript::HandleScript, EFFECT_0, SPELL_EFFECT_SCRIPT_EFFECT);
        }
    };

    SpellScript* GetSpellScript() const override
    {
        return new spell_gen_landmine_knockback_achievement_SpellScript();
    }
};

// 34098 - ClearAllDebuffs
class spell_gen_clear_debuffs : public SpellScriptLoader
{
    public:
        spell_gen_clear_debuffs() : SpellScriptLoader("spell_gen_clear_debuffs") { }

        class spell_gen_clear_debuffs_SpellScript : public SpellScript
        {
            PrepareSpellScript(spell_gen_clear_debuffs_SpellScript);

            void HandleScript(SpellEffIndex /*effIndex*/)
            {
                if (Unit* target = GetHitUnit())
                {
                    target->RemoveOwnedAuras([](Aura const* aura)
                    {
                        SpellInfo const* spellInfo = aura->GetSpellInfo();
                        return !spellInfo->IsPositive() && !spellInfo->IsPassive();
                    });
                }
            }

            void Register() override
            {
                OnEffectHitTarget += SpellEffectFn(spell_gen_clear_debuffs_SpellScript::HandleScript, EFFECT_0, SPELL_EFFECT_SCRIPT_EFFECT);
            }
        };

        SpellScript* GetSpellScript() const override
        {
            return new spell_gen_clear_debuffs_SpellScript();
        }
};

enum PonySpells
{
    ACHIEV_PONY_UP              = 3736,
    MOUNT_PONY                  = 29736
};

class spell_gen_pony_mount_check : public SpellScriptLoader
{
    public:
        spell_gen_pony_mount_check() : SpellScriptLoader("spell_gen_pony_mount_check") { }

        class spell_gen_pony_mount_check_AuraScript : public AuraScript
        {
            PrepareAuraScript(spell_gen_pony_mount_check_AuraScript);

            void HandleEffectPeriodic(AuraEffect const* /*aurEff*/)
            {
                Unit* caster = GetCaster();
                if (!caster)
                    return;
                Player* owner = caster->GetOwner()->ToPlayer();
                if (!owner || !owner->HasAchieved(ACHIEV_PONY_UP))
                    return;

                if (owner->IsMounted())
                {
                    caster->Mount(MOUNT_PONY);
                    caster->SetSpeedRate(MOVE_RUN, owner->GetSpeedRate(MOVE_RUN));
                }
                else if (caster->IsMounted())
                {
                    caster->Dismount();
                    caster->SetSpeedRate(MOVE_RUN, owner->GetSpeedRate(MOVE_RUN));
                }
            }

            void Register() override
            {
                OnEffectPeriodic += AuraEffectPeriodicFn(spell_gen_pony_mount_check_AuraScript::HandleEffectPeriodic, EFFECT_0, SPELL_AURA_PERIODIC_DUMMY);
            }
        };

        AuraScript* GetAuraScript() const
        {
            return new spell_gen_pony_mount_check_AuraScript();
        }
};

enum ArmorSpecializationSpells
{
    // Warrior
    SPELL_ARMOR_SPEC_WAR_ARMS           = 86110,
    SPELL_ARMOR_SPEC_WAR_FURY           = 86101,
    SPELL_ARMOR_SPEC_WAR_PROTECTION     = 86535,

    // Paladin
    SPELL_ARMOR_SPEC_PAL_HOLY           = 86103,
    SPELL_ARMOR_SPEC_PAL_PROTECTOION    = 86102,
    SPELL_ARMOR_SPEC_PAL_RETRIBUTION    = 86539,

    // Hunter
    SPELL_ARMOR_SPEC_HUN                = 86538,

    // Rogue
    SPELL_ARMOR_SPEC_ROG                = 86092,

    // Death Knight
    SPELL_ARMOR_SPEC_DK_BLOOD           = 86537,
    SPELL_ARMOR_SPEC_DK_FROST           = 86536,
    SPELL_ARMOR_SPEC_DK_UNHOLY          = 86113,

    // Shaman
    SPELL_ARMOR_SPEC_SHA_ELEMENTAL      = 86100,
    SPELL_ARMOR_SPEC_SHA_ENHANCEMENT    = 86099,
    SPELL_ARMOR_SPEC_SHA_RESTORATION    = 86108,

    // Druid
    SPELL_ARMOR_SPEC_DRU_BALANCE        = 86093,
    SPELL_ARMOR_SPEC_DRU_FREAL_BEAR     = 86096,
    SPELL_ARMOR_SPEC_DRU_FERAL          = 86097,
    SPELL_ARMOR_SPEC_DRU_RESTORATION    = 86104
};

class spell_gen_armor_specialization : public SpellScriptLoader
{
    public:
        spell_gen_armor_specialization() : SpellScriptLoader("spell_gen_armor_specialization") { }

        class spell_gen_armor_specialization_SpellScript : public SpellScript
        {
            PrepareSpellScript(spell_gen_armor_specialization_SpellScript);

            bool Validate(SpellInfo const* /*spellInfo*/) override
            {
                return ValidateSpellInfo(
                    {
                        SPELL_ARMOR_SPEC_WAR_ARMS,
                        SPELL_ARMOR_SPEC_WAR_FURY,
                        SPELL_ARMOR_SPEC_WAR_PROTECTION,
                        SPELL_ARMOR_SPEC_PAL_HOLY,
                        SPELL_ARMOR_SPEC_PAL_PROTECTOION,
                        SPELL_ARMOR_SPEC_PAL_RETRIBUTION,
                        SPELL_ARMOR_SPEC_HUN,
                        SPELL_ARMOR_SPEC_ROG,
                        SPELL_ARMOR_SPEC_DK_BLOOD,
                        SPELL_ARMOR_SPEC_DK_FROST,
                        SPELL_ARMOR_SPEC_DK_UNHOLY,
                        SPELL_ARMOR_SPEC_SHA_ELEMENTAL,
                        SPELL_ARMOR_SPEC_SHA_ENHANCEMENT,
                        SPELL_ARMOR_SPEC_SHA_RESTORATION,
                        SPELL_ARMOR_SPEC_DRU_BALANCE,
                        SPELL_ARMOR_SPEC_DRU_FREAL_BEAR,
                        SPELL_ARMOR_SPEC_DRU_FERAL,
                        SPELL_ARMOR_SPEC_DRU_RESTORATION
                    });
            }

            void HandleDummy(SpellEffIndex /*effIndex*/)
            {
                Player* player = GetHitPlayer();
                if (!player)
                    return;

                uint32 spellId = 0;

                switch (player->GetPrimaryTalentTree(player->GetActiveSpec()))
                {
                    case TALENT_TREE_WARRIOR_ARMS:
                        spellId = SPELL_ARMOR_SPEC_WAR_ARMS;
                        break;
                    case TALENT_TREE_WARRIOR_FURY:
                        spellId = SPELL_ARMOR_SPEC_WAR_FURY;
                        break;
                    case TALENT_TREE_WARRIOR_PROTECTION:
                        spellId = SPELL_ARMOR_SPEC_WAR_PROTECTION;
                        break;
                    case TALENT_TREE_PALADIN_HOLY:
                        spellId = SPELL_ARMOR_SPEC_PAL_HOLY;
                        break;
                    case TALENT_TREE_PALADIN_PROTECTION:
                        spellId = SPELL_ARMOR_SPEC_PAL_PROTECTOION;
                        break;
                    case TALENT_TREE_PALADIN_RETRIBUTION:
                        spellId = SPELL_ARMOR_SPEC_PAL_RETRIBUTION;
                        break;
                    case TALENT_TREE_HUNTER_BEAST_MASTERY:
                    case TALENT_TREE_HUNTER_MARKSMANSHIP:
                    case TALENT_TREE_HUNTER_SURVIVAL:
                        spellId = SPELL_ARMOR_SPEC_HUN;
                        break;
                    case TALENT_TREE_ROGUE_ASSASSINATION:
                    case TALENT_TREE_ROGUE_COMBAT:
                    case TALENT_TREE_ROGUE_SUBTLETY:
                        spellId = SPELL_ARMOR_SPEC_ROG;
                        break;
                    case TALENT_TREE_DEATH_KNIGHT_BLOOD:
                        spellId = SPELL_ARMOR_SPEC_DK_BLOOD;
                        break;
                    case TALENT_TREE_DEATH_KNIGHT_FROST:
                        spellId = SPELL_ARMOR_SPEC_DK_FROST;
                        break;
                    case TALENT_TREE_DEATH_KNIGHT_UNHOLY:
                        spellId = SPELL_ARMOR_SPEC_DK_UNHOLY;
                        break;
                    case TALENT_TREE_SHAMAN_ELEMENTAL:
                        spellId = SPELL_ARMOR_SPEC_SHA_ELEMENTAL;
                        break;
                    case TALENT_TREE_SHAMAN_ENHANCEMENT:
                        spellId = SPELL_ARMOR_SPEC_SHA_ENHANCEMENT;
                        break;
                    case TALENT_TREE_SHAMAN_RESTORATION:
                        spellId = SPELL_ARMOR_SPEC_SHA_RESTORATION;
                        break;
                    case TALENT_TREE_DRUID_BALANCE:
                        spellId = SPELL_ARMOR_SPEC_DRU_BALANCE;
                        break;
                    case TALENT_TREE_DRUID_FERAL_COMBAT:
                    {
                        if (player->GetShapeshiftForm() == FORM_BEAR)
                            spellId = SPELL_ARMOR_SPEC_DRU_FREAL_BEAR;
                        else
                            spellId = SPELL_ARMOR_SPEC_DRU_FERAL;
                        break;
                    }
                    case TALENT_TREE_DRUID_RESTORATION:
                        spellId = SPELL_ARMOR_SPEC_DRU_RESTORATION;
                        break;
                    default:
                        return;
                }

                if (SpellInfo const* spellInfo = sSpellMgr->GetSpellInfo(spellId))
                    if (player->HasAllItemsToFitToSpellRequirements(spellInfo))
                        player->CastSpell(player, spellId, true);
            }

            void Register()
            {
                OnEffectHitTarget += SpellEffectFn(spell_gen_armor_specialization_SpellScript::HandleDummy, EFFECT_0, SPELL_EFFECT_DUMMY);
            }
        };

        SpellScript* GetSpellScript() const
        {
            return new spell_gen_armor_specialization_SpellScript();
        }
};

enum PvPTrinket
{
    SPELL_PVP_TRINKET_ALLIANCE  = 97403,
    SPELL_PVP_TRINKET_HORDE     = 97404,
    SPELL_PVP_TRINKET_NEUTRAL   = 97979,
    SPELL_EVERY_MAN_FOR_HIMSELF = 59752
};

class spell_gen_pvp_trinket : public SpellScriptLoader
{
    public:
        spell_gen_pvp_trinket() : SpellScriptLoader("spell_gen_pvp_trinket") { }

        class spell_gen_pvp_trinket_SpellScript : public SpellScript
        {
            PrepareSpellScript(spell_gen_pvp_trinket_SpellScript);

            void HandlePvPTrinketVisual()
            {
                if (Unit* caster = GetCaster())
                {
                    if (caster->GetTypeId() == TYPEID_PLAYER && GetSpellInfo()->Id != SPELL_EVERY_MAN_FOR_HIMSELF)
                        caster->CastSpell(caster, caster->ToPlayer()->GetTeam() == ALLIANCE ? SPELL_PVP_TRINKET_ALLIANCE : SPELL_PVP_TRINKET_HORDE, true);
                    else
                        caster->CastSpell(caster, SPELL_PVP_TRINKET_NEUTRAL, true);
                }
            }

            void Register()
            {
                AfterHit += SpellHitFn(spell_gen_pvp_trinket_SpellScript::HandlePvPTrinketVisual);
            }
        };

        SpellScript* GetSpellScript() const
        {
            return new spell_gen_pvp_trinket_SpellScript();
        }
};

enum Blink
{
    SPELL_BLINK_TARGET = 28401
};

class spell_gen_blink : public SpellScriptLoader
{
    public:
        spell_gen_blink() : SpellScriptLoader("spell_gen_blink") { }

        class spell_gen_blink_SpellScript : public SpellScript
        {
            PrepareSpellScript(spell_gen_blink_SpellScript);

            bool Validate(SpellInfo const* /*spellInfo*/) override
            {
                return ValidateSpellInfo({ SPELL_BLINK_TARGET });
            }

            void FilterTargets(std::list<WorldObject*>& targets)
            {
                if (targets.empty())
                    return;

                Trinity::Containers::RandomResize(targets, 1);
            }

            void HandleDummy(SpellEffIndex /*effIndex*/)
            {
                if (Unit* target = GetHitUnit())
                {
                    if (Creature* caster = GetCaster()->ToCreature())
                    {
                        if (HostileReference* ref = caster->getThreatManager().getCurrentVictim())
                        {
                            ref->setThreat(0.0f);
                            if (caster->IsAIEnabled)
                            {
                                caster->CastSpell(target, SPELL_BLINK_TARGET, true);
                                caster->AI()->AttackStart(target);
                            }
                        }
                    }
                }
            }

            void Register()
            {
                OnObjectAreaTargetSelect += SpellObjectAreaTargetSelectFn(spell_gen_blink_SpellScript::FilterTargets, EFFECT_0, TARGET_UNIT_SRC_AREA_ENEMY);
                OnEffectHitTarget += SpellEffectFn(spell_gen_blink_SpellScript::HandleDummy, EFFECT_0, SPELL_EFFECT_DUMMY);
            }
        };

        SpellScript* GetSpellScript() const
        {
            return new spell_gen_blink_SpellScript();
        }
};

class spell_gen_toxic_blow_dart : public SpellScriptLoader
{
public:
    spell_gen_toxic_blow_dart() : SpellScriptLoader("spell_gen_toxic_blow_dart") { }

    class spell_gen_toxic_blow_dart_SpellScript : public SpellScript
    {
        PrepareSpellScript(spell_gen_toxic_blow_dart_SpellScript);

        void FilterTargets(std::list<WorldObject*>& targets)
        {
            if (targets.empty())
                return;

            Trinity::Containers::RandomResize(targets, 1);
        }

        void Register()
        {
            OnObjectAreaTargetSelect += SpellObjectAreaTargetSelectFn(spell_gen_toxic_blow_dart_SpellScript::FilterTargets, EFFECT_ALL, TARGET_UNIT_SRC_AREA_ENEMY);
        }
    };

    SpellScript* GetSpellScript() const
    {
        return new spell_gen_toxic_blow_dart_SpellScript();
    }
};

enum ProjectileGoods
{
    SPELL_PROJECTILE_GOODS_1    = 84136,
    SPELL_PROJECTILE_GOODS_2    = 84138,
    SPELL_PROJECTILE_GOODS_3    = 84141,
    SPELL_PROJECTILE_GOODS_4    = 84142
};

class spell_gen_projectile_goods : public SpellScriptLoader
{
    public:
        spell_gen_projectile_goods() : SpellScriptLoader("spell_gen_projectile_goods") { }

        class spell_gen_projectile_goods_SpellScript : public SpellScript
        {
            PrepareSpellScript(spell_gen_projectile_goods_SpellScript);

            bool Validate(SpellInfo const* /*spellInfo*/) override
            {
                return ValidateSpellInfo(
                    {
                        SPELL_PROJECTILE_GOODS_1,
                        SPELL_PROJECTILE_GOODS_2,
                        SPELL_PROJECTILE_GOODS_3,
                        SPELL_PROJECTILE_GOODS_4,
                    });
            }

            void HandleScriptEffect(SpellEffIndex /*effIndex*/)
            {
                uint32 spellId = 0;
                switch (RAND(0, 3))
                {
                    case 0:
                        spellId = SPELL_PROJECTILE_GOODS_1;
                        break;
                    case 1:
                        spellId = SPELL_PROJECTILE_GOODS_2;
                        break;
                    case 2:
                        spellId = SPELL_PROJECTILE_GOODS_3;
                        break;
                    case 3:
                        spellId = SPELL_PROJECTILE_GOODS_4;
                        break;
                }
                GetCaster()->CastSpell(GetHitUnit(), spellId, true);
            }

            void Register()
            {
                OnEffectHitTarget += SpellEffectFn(spell_gen_projectile_goods_SpellScript::HandleScriptEffect, EFFECT_0, SPELL_EFFECT_SCRIPT_EFFECT);
            }
        };

        SpellScript* GetSpellScript() const
        {
            return new spell_gen_projectile_goods_SpellScript();
        }
};

enum Vengeance
{
    SPELL_VENGEANCE_TRIGGERED = 76691
};

// 93098 - 93099 - 84839 - Vengeance
class spell_gen_vengeance : public SpellScriptLoader
{
    public:
        spell_gen_vengeance() : SpellScriptLoader("spell_gen_vengeance") { }

        class spell_gen_vengeance_AuraScript : public AuraScript
        {
            PrepareAuraScript(spell_gen_vengeance_AuraScript);

            bool Validate(SpellInfo const* /*spellInfo*/) override
            {
                return ValidateSpellInfo({ SPELL_VENGEANCE_TRIGGERED });
            }

            void HandleEffectProc(AuraEffect const* aurEff, ProcEventInfo& eventInfo)
            {
                Unit* caster = GetCaster();
                if (!caster)
                    return;

                PreventDefaultAction();
                uint32 damage = eventInfo.GetDamageInfo()->GetDamage();
                uint32 casterHealth = CalculatePct(caster->GetHealth(), 10);
                if (damage > casterHealth)
                    damage = casterHealth;

                int32 bp = CalculatePct(damage, GetSpellInfo()->Effects[EFFECT_0].BasePoints);

                if (bp) // make sure that we wont cast Vengeance when the damage bonus is 0
                    caster->CastCustomSpell(caster, SPELL_VENGEANCE_TRIGGERED, &bp, &bp, NULL, true);
                else if (caster->HasAura(SPELL_VENGEANCE_TRIGGERED))
                    caster->RemoveAurasDueToSpell(SPELL_VENGEANCE_TRIGGERED);
            }

            void Register() override
            {
                OnEffectProc += AuraEffectProcFn(spell_gen_vengeance_AuraScript::HandleEffectProc, EFFECT_0, SPELL_AURA_DUMMY);
            }
        };

        AuraScript* GetAuraScript() const override
        {
            return new spell_gen_vengeance_AuraScript();
        }
};

enum GilneasPrison
{
    SPELL_SUMMON_RAVENOUS_WORGEN_1 = 66836,
    SPELL_SUMMON_RAVENOUS_WORGEN_2 = 66925,

    NPC_WORGEN_RUNT                = 35456,
};

Position const WorgenRuntHousePos[] =
{
    // House Roof
    { -1729.345f, 1526.495f, 55.47962f, 6.188943f },
    { -1709.63f, 1527.464f, 56.86086f, 3.258752f },
    { -1717.75f, 1513.727f, 55.47941f, 4.704845f },
    { -1724.719f, 1526.731f, 55.66177f, 6.138319f },
    { -1713.974f, 1526.625f, 56.21981f, 3.306195f },
    { -1718.104f, 1524.071f, 55.81641f, 4.709816f },
    { -1718.262f, 1518.557f, 55.55954f, 4.726997f },
    // Cathdral Roof
    { -1618.054f, 1489.644f, 68.45153f, 3.593639f },
    { -1625.62f, 1487.033f, 71.27762f, 3.531424f },
    { -1638.569f, 1489.736f, 68.55273f, 4.548815f },
    { -1630.399f, 1481.66f, 71.41516f, 3.484555f },
    { -1622.424f, 1483.882f, 67.67381f, 3.404875f },
    { -1634.344f, 1491.3f, 70.10101f, 4.6248f },
    { -1631.979f, 1491.585f, 71.11481f, 4.032866f },
    { -1627.273f, 1499.689f, 68.89395f, 4.251452f },
    { -1622.665f, 1489.818f, 71.03797f, 3.776179f },
};

class spell_gen_gilneas_prison_periodic_dummy : public SpellScriptLoader
{
    public:
        spell_gen_gilneas_prison_periodic_dummy() : SpellScriptLoader("spell_gen_gilneas_prison_periodic_dummy") { }

        class spell_gen_gilneas_prison_periodic_dummy_SpellScript : public SpellScript
        {
            PrepareSpellScript(spell_gen_gilneas_prison_periodic_dummy_SpellScript);

            bool Validate(SpellInfo const* /*spellInfo*/) override
            {
                return ValidateSpellInfo(
                    {
                        SPELL_SUMMON_RAVENOUS_WORGEN_1, // House roof
                        SPELL_SUMMON_RAVENOUS_WORGEN_2, // Cathedral roof
                    });
            }

            void HandleDummy(SpellEffIndex /*effIndex*/)
            {
                if (Unit* caster = GetCaster())
                {
                    switch (RAND(0, 1))
                    {
                        case 0:
                            caster->CastSpell(caster, SPELL_SUMMON_RAVENOUS_WORGEN_1, true);
                            for (uint8 i = 0; i < 7; i++)
                                if (Creature* runt = caster->SummonCreature(NPC_WORGEN_RUNT, WorgenRuntHousePos[i]))
                                    runt->AI()->DoAction(i);
                            break;
                        case 1:
                            caster->CastSpell(caster, SPELL_SUMMON_RAVENOUS_WORGEN_2, true);
                            for (uint8 i = 7; i < 16; i++)
                                if (Creature* runt = caster->SummonCreature(NPC_WORGEN_RUNT, WorgenRuntHousePos[i]))
                                    runt->AI()->DoAction(i);
                            if (RAND(0, 1) == 1)
                                for (uint8 i = 0; i < RAND(1, 3); i++)
                                    if (Creature* runt = caster->SummonCreature(NPC_WORGEN_RUNT, WorgenRuntHousePos[i]))
                                        runt->AI()->DoAction(i);
                            break;
                    }
                }
            }

            void Register()
            {
                OnEffectHitTarget += SpellEffectFn(spell_gen_gilneas_prison_periodic_dummy_SpellScript::HandleDummy, EFFECT_0, SPELL_EFFECT_DUMMY);
            }
        };

        SpellScript* GetSpellScript() const
        {
            return new spell_gen_gilneas_prison_periodic_dummy_SpellScript();
        }
};

enum ThrowTorch
{
    CREDIT_ROUND_UP_WORGEN  = 35582,
    SPELL_THROW_TORCH       = 67063
};

class spell_gen_throw_torch : public SpellScriptLoader
{
    public:
        spell_gen_throw_torch() : SpellScriptLoader("spell_gen_throw_torch") { }

        class spell_gen_throw_torch_SpellScript : public SpellScript
        {
            PrepareSpellScript(spell_gen_throw_torch_SpellScript);

            bool Validate(SpellInfo const* /*spellInfo*/) override
            {
                return ValidateSpellInfo( { SPELL_THROW_TORCH });
            }

            void HandleEffect()
            {
                if (Player* player = GetCaster()->ToPlayer())
                    if (GetHitUnit() && !GetHitUnit()->HasAura(SPELL_THROW_TORCH))
                        player->KilledMonsterCredit(CREDIT_ROUND_UP_WORGEN);
            }

            void Register()
            {
                BeforeHit += SpellHitFn(spell_gen_throw_torch_SpellScript::HandleEffect);
            }
        };

        SpellScript* GetSpellScript() const
        {
            return new spell_gen_throw_torch_SpellScript();
        }
};

void AddSC_generic_spell_scripts()
{
    new spell_gen_absorb0_hitlimit1();
    new spell_gen_adaptive_warding();
    new spell_gen_alchemist_stone();
    new spell_gen_allow_cast_from_item_only();
    new spell_gen_animal_blood();
    new spell_gen_aura_of_anger();
    new spell_gen_aura_service_uniform();
    new spell_gen_av_drekthar_presence();
    new spell_gen_bandage();
    new spell_gen_blood_reserve();
    new spell_gen_blade_warding();
    new spell_gen_bonked();
    new spell_gen_break_shield("spell_gen_break_shield");
    new spell_gen_break_shield("spell_gen_tournament_counterattack");
    new spell_gen_burn_brutallus();
    new spell_gen_burning_depths_necrolyte_image();
    new spell_gen_cannibalize();
    new spell_gen_chaos_blast();
    RegisterSpellScript(spell_gen_clear_fear_poly);
    new spell_gen_clone();
    new spell_gen_clone_weapon();
    new spell_gen_clone_weapon_aura();
    new spell_gen_count_pct_from_max_hp("spell_gen_default_count_pct_from_max_hp");
    new spell_gen_count_pct_from_max_hp("spell_gen_50pct_count_pct_from_max_hp", 50);
    new spell_gen_create_lance();
    new spell_gen_creature_permanent_feign_death();
    new spell_gen_dalaran_disguise("spell_gen_sunreaver_disguise");
    new spell_gen_dalaran_disguise("spell_gen_silver_covenant_disguise");
    new spell_gen_decay_over_time_fungal_decay();
    new spell_gen_decay_over_time_tail_sting();
    new spell_gen_defend();
    new spell_gen_despawn_self();
    new spell_gen_divine_storm_cd_reset();
    new spell_gen_ds_flush_knockback();
    new spell_gen_dungeon_credit();
    new spell_gen_elune_candle();
    new spell_gen_gadgetzan_transporter_backfire();
    new spell_gen_gift_of_naaru();
    new spell_gen_gnomish_transporter();
    new spell_gen_increase_stats_buff("spell_pal_blessing_of_kings");
    new spell_gen_increase_stats_buff("spell_pal_blessing_of_might");
    new spell_gen_increase_stats_buff("spell_dru_mark_of_the_wild");
    new spell_gen_increase_stats_buff("spell_pri_power_word_fortitude");
    new spell_gen_increase_stats_buff("spell_pri_shadow_protection");
    new spell_gen_increase_stats_buff("spell_mage_arcane_brilliance");
    new spell_gen_increase_stats_buff("spell_mage_dalaran_brilliance");
    new spell_gen_interrupt();
    new spell_gen_lifebloom("spell_hexlord_lifebloom", SPELL_HEXLORD_MALACRASS_LIFEBLOOM_FINAL_HEAL);
    new spell_gen_lifebloom("spell_tur_ragepaw_lifebloom", SPELL_TUR_RAGEPAW_LIFEBLOOM_FINAL_HEAL);
    new spell_gen_lifebloom("spell_cenarion_scout_lifebloom", SPELL_CENARION_SCOUT_LIFEBLOOM_FINAL_HEAL);
    new spell_gen_lifebloom("spell_twisted_visage_lifebloom", SPELL_TWISTED_VISAGE_LIFEBLOOM_FINAL_HEAL);
    new spell_gen_lifebloom("spell_faction_champion_dru_lifebloom", SPELL_FACTION_CHAMPIONS_DRU_LIFEBLOOM_FINAL_HEAL);
    new spell_gen_mounted_charge();
    new spell_gen_moss_covered_feet();
    new spell_gen_netherbloom();
    new spell_gen_obsidian_armor();
    new spell_gen_oracle_wolvar_reputation();
    new spell_gen_orc_disguise();
    new spell_gen_paralytic_poison();
    new spell_gen_proc_below_pct_damaged("spell_item_soul_harvesters_charm");
    new spell_gen_proc_below_pct_damaged("spell_item_commendation_of_kaelthas");
    new spell_gen_proc_below_pct_damaged("spell_item_corpse_tongue_coin");
    new spell_gen_proc_below_pct_damaged("spell_item_corpse_tongue_coin_heroic");
    new spell_gen_proc_below_pct_damaged("spell_item_petrified_twilight_scale");
    new spell_gen_proc_below_pct_damaged("spell_item_petrified_twilight_scale_heroic");
    new spell_gen_proc_charge_drop_only();
    new spell_gen_parachute();
    new spell_gen_pet_summoned();
    new spell_gen_profession_research();
    new spell_gen_remove_flight_auras();
    new spell_gen_replenishment();
    // Running Wild
    new spell_gen_running_wild();
    new spell_gen_two_forms();
    new spell_gen_darkflight();
    /*                          */
    new spell_gen_seaforium_blast();
    new spell_gen_spectator_cheer_trigger();
    new spell_gen_spirit_healer_res();
    new spell_gen_summon_elemental("spell_gen_summon_fire_elemental", SPELL_SUMMON_FIRE_ELEMENTAL);
    new spell_gen_summon_elemental("spell_gen_summon_earth_elemental", SPELL_SUMMON_EARTH_ELEMENTAL);
    new spell_gen_summon_tournament_mount();
    new spell_gen_throw_shield();
    new spell_gen_tournament_duel();
    new spell_gen_tournament_pennant();
    new spell_gen_turkey_marker();
    new spell_gen_upper_deck_create_foam_sword();
    new spell_gen_vampiric_touch();
    new spell_gen_vehicle_scaling();
    new spell_gen_vendor_bark_trigger();
    new spell_gen_wg_water();
    new spell_gen_whisper_gulch_yogg_saron_whisper();
    new spell_gen_eject_all_passengers();
    new spell_gen_eject_passenger();
    new spell_gen_gm_freeze();
    new spell_gen_stand();
    new spell_gen_mixology_bonus();
    new spell_gen_landmine_knockback_achievement();
    new spell_gen_clear_debuffs();
    new spell_gen_pony_mount_check();
    new spell_gen_armor_specialization();
    new spell_gen_pvp_trinket();
    new spell_gen_blink();
    new spell_gen_toxic_blow_dart();
    new spell_gen_projectile_goods();
    new spell_gen_vengeance();
    new spell_gen_gilneas_prison_periodic_dummy();
    new spell_gen_throw_torch();
}<|MERGE_RESOLUTION|>--- conflicted
+++ resolved
@@ -3200,11 +3200,7 @@
                 if (GetCaster())
                     if (Unit* owner = GetCaster()->GetOwner())
                         if (owner->GetTypeId() == TYPEID_PLAYER) /// @todo this check is maybe wrong
-<<<<<<< HEAD
                             owner->ToPlayer()->RemovePet(nullptr, PET_SAVE_DISMISS, true);
-=======
-                            owner->ToPlayer()->RemovePet(nullptr, PET_SAVE_NOT_IN_SLOT, true);
->>>>>>> ad07191b
             }
 
             void Register() override
@@ -3385,68 +3381,6 @@
         }
 };
 
-<<<<<<< HEAD
-=======
-enum PvPTrinketTriggeredSpells
-{
-    SPELL_WILL_OF_THE_FORSAKEN_COOLDOWN_TRIGGER         = 72752,
-    SPELL_WILL_OF_THE_FORSAKEN_COOLDOWN_TRIGGER_WOTF    = 72757
-};
-
-template <uint32 TriggeredSpellId>
-class spell_pvp_trinket_wotf_shared_cd : public SpellScriptLoader
-{
-    public:
-        spell_pvp_trinket_wotf_shared_cd(char const* ScriptName) : SpellScriptLoader(ScriptName) { }
-
-        template <uint32 Triggered>
-        class spell_pvp_trinket_wotf_shared_cd_SpellScript : public SpellScript
-        {
-            PrepareSpellScript(spell_pvp_trinket_wotf_shared_cd_SpellScript);
-
-            bool Validate(SpellInfo const* /*spellInfo*/) override
-            {
-                return ValidateSpellInfo({ Triggered });
-            }
-
-            void HandleScript()
-            {
-                /*
-                 * @workaround: PendingCast flag normally means 'triggered' spell, however
-                 * if the spell is cast triggered, the core won't send SMSG_SPELL_GO packet
-                 * so client never registers the cooldown (see Spell::IsNeedSendToClient)
-                 *
-                 * ServerToClient: SMSG_SPELL_GO (0x0132) Length: 42 ConnIdx: 0 Time: 07/19/2010 02:32:35.000 Number: 362675
-                 * Caster GUID: Full: Player
-                 * Caster Unit GUID: Full: Player
-                 * Cast Count: 0
-                 * Spell ID: 72752 (72752)
-                 * Cast Flags: PendingCast, Unknown3, Unknown7 (265)
-                 * Time: 3901468825
-                 * Hit Count: 1
-                 * [0] Hit GUID: Player
-                 * Miss Count: 0
-                 * Target Flags: Unit (2)
-                 * Target GUID: 0x0
-                */
-
-                // Spell flags need further research, until then just cast not triggered
-                GetCaster()->CastSpell((Unit*)nullptr, Triggered, false);
-            }
-
-            void Register() override
-            {
-                AfterCast += SpellCastFn(spell_pvp_trinket_wotf_shared_cd_SpellScript::HandleScript);
-            }
-        };
-
-        SpellScript* GetSpellScript() const override
-        {
-            return new spell_pvp_trinket_wotf_shared_cd_SpellScript<TriggeredSpellId>();
-        }
-};
-
->>>>>>> ad07191b
 enum FriendOrFowl
 {
     SPELL_TURKEY_VENGEANCE      = 25285
