--- conflicted
+++ resolved
@@ -1652,64 +1652,6 @@
         }
 };
 
-<<<<<<< HEAD
-=======
-enum DamageReductionAura
-{
-    SPELL_BLESSING_OF_SANCTUARY         = 20911,
-    SPELL_GREATER_BLESSING_OF_SANCTUARY = 25899,
-    SPELL_RENEWED_HOPE                  = 63944,
-    SPELL_VIGILANCE                     = 50720,
-    SPELL_DAMAGE_REDUCTION_AURA         = 68066,
-};
-
-class spell_gen_damage_reduction_aura : public SpellScriptLoader
-{
-    public:
-        spell_gen_damage_reduction_aura() : SpellScriptLoader("spell_gen_damage_reduction_aura") { }
-
-        class spell_gen_damage_reduction_AuraScript : public AuraScript
-        {
-            PrepareAuraScript(spell_gen_damage_reduction_AuraScript);
-
-            bool Validate(SpellInfo const* /*SpellEntry*/) OVERRIDE
-            {
-                if (!sSpellMgr->GetSpellInfo(SPELL_DAMAGE_REDUCTION_AURA))
-                    return false;
-                return true;
-            }
-
-            void OnApply(AuraEffect const* /*aurEff*/, AuraEffectHandleModes /*mode*/)
-            {
-                Unit* target = GetTarget();
-                target->CastSpell(target, SPELL_DAMAGE_REDUCTION_AURA, true);
-            }
-
-            void OnRemove(AuraEffect const* /*aurEff*/, AuraEffectHandleModes /*mode*/)
-            {
-                Unit* target = GetTarget();
-                if (target->HasAura(SPELL_DAMAGE_REDUCTION_AURA) && !(target->HasAura(SPELL_BLESSING_OF_SANCTUARY) ||
-                    target->HasAura(SPELL_GREATER_BLESSING_OF_SANCTUARY) ||
-                    target->HasAura(SPELL_RENEWED_HOPE) ||
-                    target->HasAura(SPELL_VIGILANCE)))
-                        target->RemoveAurasDueToSpell(SPELL_DAMAGE_REDUCTION_AURA);
-            }
-
-            void Register() OVERRIDE
-            {
-                OnEffectApply += AuraEffectApplyFn(spell_gen_damage_reduction_AuraScript::OnApply, EFFECT_0, SPELL_AURA_DUMMY, AURA_EFFECT_HANDLE_REAL_OR_REAPPLY_MASK);
-                OnEffectRemove += AuraEffectRemoveFn(spell_gen_damage_reduction_AuraScript::OnRemove, EFFECT_0, SPELL_AURA_DUMMY, AURA_EFFECT_HANDLE_REAL_OR_REAPPLY_MASK);
-            }
-
-        };
-
-        AuraScript* GetAuraScript() const OVERRIDE
-        {
-            return new spell_gen_damage_reduction_AuraScript();
-        }
-};
-
->>>>>>> bedb2e56
 enum DummyTrigger
 {
     SPELL_PERSISTANT_SHIELD_TRIGGERED       = 26470,
@@ -3090,181 +3032,6 @@
         uint32 _spellId;
 };
 
-<<<<<<< HEAD
-=======
-enum Mounts
-{
-    SPELL_COLD_WEATHER_FLYING           = 54197,
-
-    // Magic Broom
-    SPELL_MAGIC_BROOM_60                = 42680,
-    SPELL_MAGIC_BROOM_100               = 42683,
-    SPELL_MAGIC_BROOM_150               = 42667,
-    SPELL_MAGIC_BROOM_280               = 42668,
-
-    // Headless Horseman's Mount
-    SPELL_HEADLESS_HORSEMAN_MOUNT_60    = 51621,
-    SPELL_HEADLESS_HORSEMAN_MOUNT_100   = 48024,
-    SPELL_HEADLESS_HORSEMAN_MOUNT_150   = 51617,
-    SPELL_HEADLESS_HORSEMAN_MOUNT_280   = 48023,
-
-    // Winged Steed of the Ebon Blade
-    SPELL_WINGED_STEED_150              = 54726,
-    SPELL_WINGED_STEED_280              = 54727,
-
-    // Big Love Rocket
-    SPELL_BIG_LOVE_ROCKET_0             = 71343,
-    SPELL_BIG_LOVE_ROCKET_60            = 71344,
-    SPELL_BIG_LOVE_ROCKET_100           = 71345,
-    SPELL_BIG_LOVE_ROCKET_150           = 71346,
-    SPELL_BIG_LOVE_ROCKET_310           = 71347,
-
-    // Invincible
-    SPELL_INVINCIBLE_60                 = 72281,
-    SPELL_INVINCIBLE_100                = 72282,
-    SPELL_INVINCIBLE_150                = 72283,
-    SPELL_INVINCIBLE_310                = 72284,
-
-    // Blazing Hippogryph
-    SPELL_BLAZING_HIPPOGRYPH_150        = 74854,
-    SPELL_BLAZING_HIPPOGRYPH_280        = 74855,
-
-    // Celestial Steed
-    SPELL_CELESTIAL_STEED_60            = 75619,
-    SPELL_CELESTIAL_STEED_100           = 75620,
-    SPELL_CELESTIAL_STEED_150           = 75617,
-    SPELL_CELESTIAL_STEED_280           = 75618,
-    SPELL_CELESTIAL_STEED_310           = 76153,
-
-    // X-53 Touring Rocket
-    SPELL_X53_TOURING_ROCKET_150        = 75957,
-    SPELL_X53_TOURING_ROCKET_280        = 75972,
-    SPELL_X53_TOURING_ROCKET_310        = 76154,
-};
-
-class spell_gen_mount : public SpellScriptLoader
-{
-    public:
-        spell_gen_mount(const char* name, uint32 mount0 = 0, uint32 mount60 = 0, uint32 mount100 = 0, uint32 mount150 = 0, uint32 mount280 = 0, uint32 mount310 = 0) : SpellScriptLoader(name),
-            _mount0(mount0), _mount60(mount60), _mount100(mount100), _mount150(mount150), _mount280(mount280), _mount310(mount310) { }
-
-        class spell_gen_mount_SpellScript : public SpellScript
-        {
-            PrepareSpellScript(spell_gen_mount_SpellScript);
-
-        public:
-            spell_gen_mount_SpellScript(uint32 mount0, uint32 mount60, uint32 mount100, uint32 mount150, uint32 mount280, uint32 mount310) : SpellScript(),
-                _mount0(mount0), _mount60(mount60), _mount100(mount100), _mount150(mount150), _mount280(mount280), _mount310(mount310) { }
-
-            bool Validate(SpellInfo const* /*spell*/) OVERRIDE
-            {
-                if (_mount0 && !sSpellMgr->GetSpellInfo(_mount0))
-                    return false;
-                if (_mount60 && !sSpellMgr->GetSpellInfo(_mount60))
-                    return false;
-                if (_mount100 && !sSpellMgr->GetSpellInfo(_mount100))
-                    return false;
-                if (_mount150 && !sSpellMgr->GetSpellInfo(_mount150))
-                    return false;
-                if (_mount280 && !sSpellMgr->GetSpellInfo(_mount280))
-                    return false;
-                if (_mount310 && !sSpellMgr->GetSpellInfo(_mount310))
-                    return false;
-                return true;
-            }
-
-            void HandleMount(SpellEffIndex effIndex)
-            {
-                PreventHitDefaultEffect(effIndex);
-
-                if (Player* target = GetHitPlayer())
-                {
-                    // Prevent stacking of mounts and client crashes upon dismounting
-                    target->RemoveAurasByType(SPELL_AURA_MOUNTED, 0, GetHitAura());
-
-                    // Triggered spell id dependent on riding skill and zone
-                    bool canFly = false;
-                    uint32 map = GetVirtualMapForMapAndZone(target->GetMapId(), target->GetZoneId());
-                    if (map == 530 || (map == 571 && target->HasSpell(SPELL_COLD_WEATHER_FLYING)))
-                        canFly = true;
-
-                    float x, y, z;
-                    target->GetPosition(x, y, z);
-                    uint32 areaFlag = target->GetBaseMap()->GetAreaFlag(x, y, z);
-                    AreaTableEntry const* area = sAreaStore.LookupEntry(areaFlag);
-                    if (!area || (canFly && (area->flags & AREA_FLAG_NO_FLY_ZONE)))
-                        canFly = false;
-
-                    uint32 mount = 0;
-                    switch (target->GetBaseSkillValue(SKILL_RIDING))
-                    {
-                        case 0:
-                            mount = _mount0;
-                            break;
-                        case 75:
-                            mount = _mount60;
-                            break;
-                        case 150:
-                            mount = _mount100;
-                            break;
-                        case 225:
-                            if (canFly)
-                                mount = _mount150;
-                            else
-                                mount = _mount100;
-                            break;
-                        case 300:
-                            if (canFly)
-                            {
-                                if (_mount310 && target->Has310Flyer(false))
-                                    mount = _mount310;
-                                else
-                                    mount = _mount280;
-                            }
-                            else
-                                mount = _mount100;
-                            break;
-                        default:
-                            break;
-                    }
-
-                    if (mount)
-                    {
-                        PreventHitAura();
-                        target->CastSpell(target, mount, true);
-                    }
-                }
-            }
-
-            void Register() OVERRIDE
-            {
-                 OnEffectHitTarget += SpellEffectFn(spell_gen_mount_SpellScript::HandleMount, EFFECT_2, SPELL_EFFECT_SCRIPT_EFFECT);
-            }
-
-        private:
-            uint32 _mount0;
-            uint32 _mount60;
-            uint32 _mount100;
-            uint32 _mount150;
-            uint32 _mount280;
-            uint32 _mount310;
-        };
-
-        SpellScript* GetSpellScript() const OVERRIDE
-        {
-            return new spell_gen_mount_SpellScript(_mount0, _mount60, _mount100, _mount150, _mount280, _mount310);
-        }
-
-    private:
-        uint32 _mount0;
-        uint32 _mount60;
-        uint32 _mount100;
-        uint32 _mount150;
-        uint32 _mount280;
-        uint32 _mount310;
-};
-
->>>>>>> bedb2e56
 enum FoamSword
 {
     ITEM_FOAM_SWORD_GREEN   = 45061,
@@ -3553,12 +3320,12 @@
                 return false;
             }
 
-            void Register()
-            {
-            }
-        };
-
-        AuraScript* GetAuraScript() const
+            void Register() OVERRIDE
+            {
+            }
+        };
+
+        AuraScript* GetAuraScript() const OVERRIDE
         {
             return new spell_gen_running_wild_AuraScript();
         }
@@ -3606,14 +3373,13 @@
                     target->CastCustomSpell(SPELL_ALTERED_FORM, SPELLVALUE_BASE_POINT0, 1, target, TRIGGERED_FULL_MASK);
             }
 
-            void Register() OVERRIDE
+            void Register()
             {
                 OnCheckCast += SpellCheckCastFn(spell_gen_two_forms_SpellScript::CheckCast);
                 OnEffectHitTarget += SpellEffectFn(spell_gen_two_forms_SpellScript::HandleTransform, EFFECT_0, SPELL_EFFECT_DUMMY);
             }
         };
 
-<<<<<<< HEAD
         SpellScript* GetSpellScript() const
         {
             return new spell_gen_two_forms_SpellScript();
@@ -3641,9 +3407,6 @@
         };
 
         SpellScript* GetSpellScript() const
-=======
-        AuraScript* GetAuraScript() const OVERRIDE
->>>>>>> bedb2e56
         {
             return new spell_gen_darkflight_SpellScript();
         }
