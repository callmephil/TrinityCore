--- conflicted
+++ resolved
@@ -353,18 +353,10 @@
             void FilterTargets(std::list<WorldObject*>& unitList)
             {
                 Unit* unit_to_add = NULL;
-<<<<<<< HEAD
-                for (std::list<Unit*>::iterator itr = unitList.begin(); itr != unitList.end(); ++itr)
-                {
-                    if ((*itr)->GetTypeId() == TYPEID_UNIT
-                        && (*itr)->GetOwnerGUID() == GetCaster()->GetGUID()
-                        && (*itr)->ToCreature()->GetCreatureTemplate()->type == CREATURE_TYPE_UNDEAD)
-=======
                 for (std::list<WorldObject*>::iterator itr = unitList.begin(); itr != unitList.end(); ++itr)
                 {
                     if (Unit* unit = (*itr)->ToUnit())
                     if (unit->GetOwnerGUID() == GetCaster()->GetGUID() && unit->GetCreatureType() == CREATURE_TYPE_UNDEAD)
->>>>>>> c3cb82b9
                     {
                         unit_to_add = unit;
                         break;
