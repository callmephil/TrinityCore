--- conflicted
+++ resolved
@@ -179,7 +179,6 @@
 
             bool Validate(SpellInfo const* /*spellInfo*/) override
             {
-<<<<<<< HEAD
                 return ValidateSpellInfo(
                     {
                         SPELL_HUNTER_TERMINATION_R_1,
@@ -187,9 +186,6 @@
                         SPELL_HUNTER_GENERIC_ENERGIZE_FOCUS,
                         SPELL_HUNTER_SERPENT_STING
                     });
-=======
-                return ValidateSpellInfo({ SPELL_HUNTER_GENERIC_ENERGIZE_FOCUS, SPELL_HUNTER_SERPENT_STING });
->>>>>>> ad07191b
             }
 
             bool Load() override
@@ -979,16 +975,12 @@
 
             bool Validate(SpellInfo const* /*spellInfo*/) override
             {
-<<<<<<< HEAD
                 return ValidateSpellInfo(
                     {
                         SPELL_HUNTER_TERMINATION_R_1,
                         SPELL_HUNTER_TERMINATION_R_2,
                         SPELL_HUNTER_STEADY_SHOT_FOCUS,
                     });
-=======
-                return ValidateSpellInfo({ SPELL_HUNTER_STEADY_SHOT_FOCUS });
->>>>>>> ad07191b
             }
 
             bool Load() override
