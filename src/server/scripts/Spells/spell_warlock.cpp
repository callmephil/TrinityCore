/*
 * Copyright (C) 2008-2015 TrinityCore <http://www.trinitycore.org/>
 *
 * This program is free software; you can redistribute it and/or modify it
 * under the terms of the GNU General Public License as published by the
 * Free Software Foundation; either version 2 of the License, or (at your
 * option) any later version.
 *
 * This program is distributed in the hope that it will be useful, but WITHOUT
 * ANY WARRANTY; without even the implied warranty of MERCHANTABILITY or
 * FITNESS FOR A PARTICULAR PURPOSE. See the GNU General Public License for
 * more details.
 *
 * You should have received a copy of the GNU General Public License along
 * with this program. If not, see <http://www.gnu.org/licenses/>.
 */

/*
 * Scripts for spells with SPELLFAMILY_WARLOCK and SPELLFAMILY_GENERIC spells used by warlock players.
 * Ordered alphabetically using scriptname.
 * Scriptnames of files in this file should be prefixed with "spell_warl_".
 */

#include "Player.h"
#include "ScriptMgr.h"
#include "SpellScript.h"
#include "SpellAuraEffects.h"
#include "SpellAuras.h"

enum WarlockSpells
{
    SPELL_WARLOCK_AFTERMATH_STUN                    = 85387,
    SPELL_WARLOCK_BANE_OF_DOOM_EFFECT               = 18662,
    SPELL_WARLOCK_CREATE_HEALTHSTONE                = 34130,
    SPELL_WARLOCK_CURSE_OF_DOOM_EFFECT              = 18662,
    SPELL_WARLOCK_DEMONIC_CIRCLE_ALLOW_CAST         = 62388,
    SPELL_WARLOCK_DEMONIC_CIRCLE_SUMMON             = 48018,
    SPELL_WARLOCK_DEMONIC_CIRCLE_TELEPORT           = 48020,
    SPELL_WARLOCK_DEMONIC_EMPOWERMENT_FELGUARD      = 54508,
    SPELL_WARLOCK_DEMONIC_EMPOWERMENT_FELHUNTER     = 54509,
    SPELL_WARLOCK_DEMONIC_EMPOWERMENT_IMP           = 54444,
    SPELL_WARLOCK_DEMONIC_EMPOWERMENT_SUCCUBUS      = 54435,
    SPELL_WARLOCK_DEMONIC_EMPOWERMENT_VOIDWALKER    = 54443,
    SPELL_WARLOCK_DEMON_SOUL_IMP                    = 79459,
    SPELL_WARLOCK_DEMON_SOUL_FELHUNTER              = 79460,
    SPELL_WARLOCK_DEMON_SOUL_FELGUARD               = 79452,
    SPELL_WARLOCK_DEMON_SOUL_SUCCUBUS               = 79453,
    SPELL_WARLOCK_DEMON_SOUL_VOIDWALKER             = 79454,
    SPELL_WARLOCK_FEL_SYNERGY_HEAL                  = 54181,
    SPELL_WARLOCK_GLYPH_OF_SHADOWFLAME              = 63311,
    SPELL_WARLOCK_GLYPH_OF_SIPHON_LIFE              = 63106,
    SPELL_WARLOCK_GLYPH_OF_SOUL_SWAP                = 56226,
    SPELL_WARLOCK_GLYPH_OF_SUCCUBUS                 = 56250,
    SPELL_WARLOCK_HAUNT                             = 48181,
    SPELL_WARLOCK_HAUNT_HEAL                        = 48210,
    SPELL_WARLOCK_IMMOLATE                          = 348,
    SPELL_WARLOCK_IMPROVED_HEALTH_FUNNEL_BUFF_R1    = 60955,
    SPELL_WARLOCK_IMPROVED_HEALTH_FUNNEL_BUFF_R2    = 60956,
    SPELL_WARLOCK_IMPROVED_HEALTH_FUNNEL_R1         = 18703,
    SPELL_WARLOCK_IMPROVED_HEALTH_FUNNEL_R2         = 18704,
    SPELL_WARLOCK_IMPROVED_SOUL_FIRE_PCT            = 85383,
    SPELL_WARLOCK_IMPROVED_SOUL_FIRE_STATE          = 85385,
    SPELL_WARLOCK_LIFE_TAP_ENERGIZE                 = 31818,
    SPELL_WARLOCK_LIFE_TAP_ENERGIZE_2               = 32553,
    SPELL_WARLOCK_NETHER_WARD                       = 91711,
    SPELL_WARLOCK_NETHER_TALENT                     = 91713,
    SPELL_WARLOCK_RAIN_OF_FIRE                      = 42223,
    SPELL_WARLOCK_SHADOW_TRANCE                     = 17941,
    SPELL_WARLOCK_SIPHON_LIFE_HEAL                  = 63106,
    SPELL_WARLOCK_SHADOW_WARD                       = 6229,
    SPELL_WARLOCK_SOULSHATTER                       = 32835,
    SPELL_WARLOCK_SOUL_SWAP_CD_MARKER               = 94229,
    SPELL_WARLOCK_SOUL_SWAP_OVERRIDE                = 86211,
    SPELL_WARLOCK_SOUL_SWAP_MOD_COST                = 92794,
    SPELL_WARLOCK_SOUL_SWAP_DOT_MARKER              = 92795,
    SPELL_WARLOCK_UNSTABLE_AFFLICTION               = 30108,
    SPELL_WARLOCK_UNSTABLE_AFFLICTION_DISPEL        = 31117
};

enum WarlockSpellIcons
{
    WARLOCK_ICON_ID_IMPROVED_LIFE_TAP               = 208,
    WARLOCK_ICON_ID_MANA_FEED                       = 1982
};

enum MiscSpells
{
    SPELL_GEN_REPLENISHMENT                         = 57669,
    SPELL_PRIEST_SHADOW_WORD_DEATH                  = 32409
};

// -85113 - Aftermath
class spell_warl_aftermath : public SpellScriptLoader
{
    public:
        spell_warl_aftermath() : SpellScriptLoader("spell_warl_aftermath") { }

        class spell_warl_aftermath_AuraScript : public AuraScript
        {
            PrepareAuraScript(spell_warl_aftermath_AuraScript);

            bool Validate(SpellInfo const* /*spellInfo*/) override
            {
                if (!sSpellMgr->GetSpellInfo(SPELL_WARLOCK_AFTERMATH_STUN))
                    return false;
                return true;
            }

            void HandleProc(AuraEffect const* aurEff, ProcEventInfo& eventInfo)
            {
                if (eventInfo.GetDamageInfo()->GetSpellInfo()->Id == SPELL_WARLOCK_RAIN_OF_FIRE)
                {
                    PreventDefaultAction();

                    if (eventInfo.GetProcTarget() && roll_chance_i(aurEff->GetAmount()))
                        GetTarget()->CastSpell(eventInfo.GetProcTarget(), SPELL_WARLOCK_AFTERMATH_STUN, true, NULL, aurEff);
                }
            }

            void Register() override
            {
                OnEffectProc += AuraEffectProcFn(spell_warl_aftermath_AuraScript::HandleProc, EFFECT_0, SPELL_AURA_PROC_TRIGGER_SPELL);
            }
        };

        AuraScript* GetAuraScript() const override
        {
            return new spell_warl_aftermath_AuraScript();
        }
};

// 710 - Banish
class spell_warl_banish : public SpellScriptLoader
{
    public:
        spell_warl_banish() : SpellScriptLoader("spell_warl_banish") { }

        class spell_warl_banish_SpellScript : public SpellScript
        {
            PrepareSpellScript(spell_warl_banish_SpellScript);

        public:
            spell_warl_banish_SpellScript()
            {
                _removed = false;
            }

        private:
            void HandleBanish()
            {
                /// Casting Banish on a banished target will cancel the effect
                /// Check if the target already has Banish, if so, do nothing.
                if (Unit* target = GetHitUnit())
                {
                    if (target->GetAuraEffect(SPELL_AURA_SCHOOL_IMMUNITY, SPELLFAMILY_WARLOCK, 0, 0x08000000, 0))
                    {
                        // No need to remove old aura since its removed due to not stack by current Banish aura
                        PreventHitDefaultEffect(EFFECT_0);
                        PreventHitDefaultEffect(EFFECT_1);
                        PreventHitDefaultEffect(EFFECT_2);
                        _removed = true;
                    }
                }
            }

            void RemoveAura()
            {
                if (_removed)
                    PreventHitAura();
            }

            void Register() override
            {
                BeforeHit += SpellHitFn(spell_warl_banish_SpellScript::HandleBanish);
                AfterHit += SpellHitFn(spell_warl_banish_SpellScript::RemoveAura);
            }

            bool _removed;
        };

        SpellScript* GetSpellScript() const override
        {
            return new spell_warl_banish_SpellScript();
        }
};

// 17962 - Conflagrate - Updated to 4.3.4
class spell_warl_conflagrate : public SpellScriptLoader
{
    public:
        spell_warl_conflagrate() : SpellScriptLoader("spell_warl_conflagrate") { }

        class spell_warl_conflagrate_SpellScript : public SpellScript
        {
            PrepareSpellScript(spell_warl_conflagrate_SpellScript);

            bool Validate(SpellInfo const* /*spellInfo*/) override
            {
                if (!sSpellMgr->GetSpellInfo(SPELL_WARLOCK_IMMOLATE))
                    return false;
                return true;
            }

            void HandleHit(SpellEffIndex /*effIndex*/)
            {
                if (AuraEffect const* aurEff = GetHitUnit()->GetAuraEffect(SPELL_WARLOCK_IMMOLATE, EFFECT_2, GetCaster()->GetGUID()))
                    SetHitDamage(CalculatePct(aurEff->GetAmount(), GetSpellInfo()->Effects[EFFECT_1].CalcValue(GetCaster())));
            }

            void Register() override
            {
                OnEffectHitTarget += SpellEffectFn(spell_warl_conflagrate_SpellScript::HandleHit, EFFECT_0, SPELL_EFFECT_SCHOOL_DAMAGE);
            }
        };

        SpellScript* GetSpellScript() const override
        {
            return new spell_warl_conflagrate_SpellScript();
        }
};

// 6201 - Create Healthstone
class spell_warl_create_healthstone : public SpellScriptLoader
{
    public:
        spell_warl_create_healthstone() : SpellScriptLoader("spell_warl_create_healthstone") { }

        class spell_warl_create_healthstone_SpellScript : public SpellScript
        {
            PrepareSpellScript(spell_warl_create_healthstone_SpellScript);

            bool Validate(SpellInfo const* /*spellInfo*/) override
            {
                if (!sSpellMgr->GetSpellInfo(SPELL_WARLOCK_CREATE_HEALTHSTONE))
                    return false;
                return true;
            }

            bool Load() override
            {
                return GetCaster()->GetTypeId() == TYPEID_PLAYER;
            }

            void HandleScriptEffect(SpellEffIndex /*effIndex*/)
            {
                GetCaster()->CastSpell(GetCaster(), SPELL_WARLOCK_CREATE_HEALTHSTONE, true);
            }

            void Register() override
            {
                OnEffectHitTarget += SpellEffectFn(spell_warl_create_healthstone_SpellScript::HandleScriptEffect, EFFECT_0, SPELL_EFFECT_SCRIPT_EFFECT);
            }
        };

        SpellScript* GetSpellScript() const override
        {
            return new spell_warl_create_healthstone_SpellScript();
        }
};

// 603 - Bane of Doom
/// Updated 4.3.4
class spell_warl_bane_of_doom : public SpellScriptLoader
{
    public:
        spell_warl_bane_of_doom() : SpellScriptLoader("spell_warl_bane_of_doom") { }

        class spell_warl_curse_of_doom_AuraScript : public AuraScript
        {
            PrepareAuraScript(spell_warl_curse_of_doom_AuraScript);

            bool Validate(SpellInfo const* /*spellInfo*/) override
            {
                if (!sSpellMgr->GetSpellInfo(SPELL_WARLOCK_BANE_OF_DOOM_EFFECT))
                    return false;
                return true;
            }

            bool Load() override
            {
                return GetCaster() && GetCaster()->GetTypeId() == TYPEID_PLAYER;
            }

            void OnRemove(AuraEffect const* aurEff, AuraEffectHandleModes /*mode*/)
            {
                if (!GetCaster())
                    return;

                AuraRemoveMode removeMode = GetTargetApplication()->GetRemoveMode();
                if (removeMode != AURA_REMOVE_BY_DEATH || !IsExpired())
                    return;

                if (GetCaster()->ToPlayer()->isHonorOrXPTarget(GetTarget()))
                    GetCaster()->CastSpell(GetTarget(), SPELL_WARLOCK_BANE_OF_DOOM_EFFECT, true, NULL, aurEff);
            }

            void Register() override
            {
                 AfterEffectRemove += AuraEffectRemoveFn(spell_warl_curse_of_doom_AuraScript::OnRemove, EFFECT_0, SPELL_AURA_PERIODIC_DAMAGE, AURA_EFFECT_HANDLE_REAL);
            }
        };

        AuraScript* GetAuraScript() const override
        {
            return new spell_warl_curse_of_doom_AuraScript();
        }
};

// 48018 - Demonic Circle: Summon
/// Updated 4.3.4
class spell_warl_demonic_circle_summon : public SpellScriptLoader
{
    public:
        spell_warl_demonic_circle_summon() : SpellScriptLoader("spell_warl_demonic_circle_summon") { }

        class spell_warl_demonic_circle_summon_AuraScript : public AuraScript
        {
            PrepareAuraScript(spell_warl_demonic_circle_summon_AuraScript);

            void HandleRemove(AuraEffect const* /*aurEff*/, AuraEffectHandleModes mode)
            {
                // If effect is removed by expire remove the summoned demonic circle too.
                if (!(mode & AURA_EFFECT_HANDLE_REAPPLY))
                    GetTarget()->RemoveGameObject(GetId(), true);

                GetTarget()->RemoveAura(SPELL_WARLOCK_DEMONIC_CIRCLE_ALLOW_CAST);
            }

            void HandleDummyTick(AuraEffect const* /*aurEff*/)
            {
                if (GameObject* circle = GetTarget()->GetGameObject(GetId()))
                {
                    // Here we check if player is in demonic circle teleport range, if so add
                    // WARLOCK_DEMONIC_CIRCLE_ALLOW_CAST; allowing him to cast the WARLOCK_DEMONIC_CIRCLE_TELEPORT.
                    // If not in range remove the WARLOCK_DEMONIC_CIRCLE_ALLOW_CAST.

                    SpellInfo const* spellInfo = sSpellMgr->EnsureSpellInfo(SPELL_WARLOCK_DEMONIC_CIRCLE_TELEPORT);

                    if (GetTarget()->IsWithinDist(circle, spellInfo->GetMaxRange(true)))
                    {
                        if (!GetTarget()->HasAura(SPELL_WARLOCK_DEMONIC_CIRCLE_ALLOW_CAST))
                            GetTarget()->CastSpell(GetTarget(), SPELL_WARLOCK_DEMONIC_CIRCLE_ALLOW_CAST, true);
                    }
                    else
                        GetTarget()->RemoveAura(SPELL_WARLOCK_DEMONIC_CIRCLE_ALLOW_CAST);
                }
            }

            void Register() override
            {
                OnEffectRemove += AuraEffectApplyFn(spell_warl_demonic_circle_summon_AuraScript::HandleRemove, EFFECT_0, SPELL_AURA_PERIODIC_DUMMY, AURA_EFFECT_HANDLE_REAL_OR_REAPPLY_MASK);
                OnEffectPeriodic += AuraEffectPeriodicFn(spell_warl_demonic_circle_summon_AuraScript::HandleDummyTick, EFFECT_0, SPELL_AURA_PERIODIC_DUMMY);
            }
        };

        AuraScript* GetAuraScript() const override
        {
            return new spell_warl_demonic_circle_summon_AuraScript();
        }
};

// 48020 - Demonic Circle: Teleport
/// Updated 4.3.4
class spell_warl_demonic_circle_teleport : public SpellScriptLoader
{
    public:
        spell_warl_demonic_circle_teleport() : SpellScriptLoader("spell_warl_demonic_circle_teleport") { }

        class spell_warl_demonic_circle_teleport_AuraScript : public AuraScript
        {
            PrepareAuraScript(spell_warl_demonic_circle_teleport_AuraScript);

            void HandleTeleport(AuraEffect const* /*aurEff*/, AuraEffectHandleModes /*mode*/)
            {
                if (Player* player = GetTarget()->ToPlayer())
                {
                    if (GameObject* circle = player->GetGameObject(SPELL_WARLOCK_DEMONIC_CIRCLE_SUMMON))
                    {
                        player->NearTeleportTo(circle->GetPositionX(), circle->GetPositionY(), circle->GetPositionZ(), circle->GetOrientation());
                        player->RemoveMovementImpairingAuras();
                    }
                }
            }

            void Register() override
            {
                OnEffectApply += AuraEffectApplyFn(spell_warl_demonic_circle_teleport_AuraScript::HandleTeleport, EFFECT_0, SPELL_AURA_MECHANIC_IMMUNITY, AURA_EFFECT_HANDLE_REAL);
            }
        };

        AuraScript* GetAuraScript() const override
        {
            return new spell_warl_demonic_circle_teleport_AuraScript();
        }
};

// 77801 - Demon Soul - Updated to 4.3.4
class spell_warl_demon_soul : public SpellScriptLoader
{
    public:
        spell_warl_demon_soul() : SpellScriptLoader("spell_warl_demon_soul") { }

        class spell_warl_demon_soul_SpellScript : public SpellScript
        {
            PrepareSpellScript(spell_warl_demon_soul_SpellScript);

            bool Validate(SpellInfo const* /*spellInfo*/) override
            {
                if (!sSpellMgr->GetSpellInfo(SPELL_WARLOCK_DEMON_SOUL_IMP))
                    return false;
                if (!sSpellMgr->GetSpellInfo(SPELL_WARLOCK_DEMON_SOUL_FELHUNTER))
                    return false;
                if (!sSpellMgr->GetSpellInfo(SPELL_WARLOCK_DEMON_SOUL_FELGUARD))
                    return false;
                if (!sSpellMgr->GetSpellInfo(SPELL_WARLOCK_DEMON_SOUL_SUCCUBUS))
                    return false;
                if (!sSpellMgr->GetSpellInfo(SPELL_WARLOCK_DEMON_SOUL_VOIDWALKER))
                    return false;
                return true;
            }

            void OnHitTarget(SpellEffIndex /*effIndex*/)
            {
                Unit* caster = GetCaster();
                if (Creature* targetCreature = GetHitCreature())
                {
                    if (targetCreature->IsPet())
                    {
                        CreatureTemplate const* ci = sObjectMgr->GetCreatureTemplate(targetCreature->GetEntry());
                        switch (ci->family)
                        {
                            case CREATURE_FAMILY_SUCCUBUS:
                                caster->CastSpell(caster, SPELL_WARLOCK_DEMON_SOUL_SUCCUBUS);
                                break;
                            case CREATURE_FAMILY_VOIDWALKER:
                                caster->CastSpell(caster, SPELL_WARLOCK_DEMON_SOUL_VOIDWALKER);
                                break;
                            case CREATURE_FAMILY_FELGUARD:
                                caster->CastSpell(caster, SPELL_WARLOCK_DEMON_SOUL_FELGUARD);
                                break;
                            case CREATURE_FAMILY_FELHUNTER:
                                caster->CastSpell(caster, SPELL_WARLOCK_DEMON_SOUL_FELHUNTER);
                                break;
                            case CREATURE_FAMILY_IMP:
                                caster->CastSpell(caster, SPELL_WARLOCK_DEMON_SOUL_IMP);
                                break;
                        }
                    }
                }
            }

            void Register() override
            {
                OnEffectHitTarget += SpellEffectFn(spell_warl_demon_soul_SpellScript::OnHitTarget, EFFECT_0, SPELL_EFFECT_SCRIPT_EFFECT);
            }
        };

        SpellScript* GetSpellScript() const override
        {
            return new spell_warl_demon_soul_SpellScript;
        }
};

// 47193 - Demonic Empowerment
/// Updated 4.3.4
class spell_warl_demonic_empowerment : public SpellScriptLoader
{
    public:
        spell_warl_demonic_empowerment() : SpellScriptLoader("spell_warl_demonic_empowerment") { }

        class spell_warl_demonic_empowerment_SpellScript : public SpellScript
        {
            PrepareSpellScript(spell_warl_demonic_empowerment_SpellScript);

            bool Validate(SpellInfo const* /*spellInfo*/) override
            {
                if (!sSpellMgr->GetSpellInfo(SPELL_WARLOCK_DEMONIC_EMPOWERMENT_SUCCUBUS) || !sSpellMgr->GetSpellInfo(SPELL_WARLOCK_DEMONIC_EMPOWERMENT_VOIDWALKER) || !sSpellMgr->GetSpellInfo(SPELL_WARLOCK_DEMONIC_EMPOWERMENT_FELGUARD) || !sSpellMgr->GetSpellInfo(SPELL_WARLOCK_DEMONIC_EMPOWERMENT_FELHUNTER) || !sSpellMgr->GetSpellInfo(SPELL_WARLOCK_DEMONIC_EMPOWERMENT_IMP))
                    return false;
                return true;
            }

            void HandleScriptEffect(SpellEffIndex /*effIndex*/)
            {
                if (Creature* targetCreature = GetHitCreature())
                {
                    if (targetCreature->IsPet())
                    {
                        CreatureTemplate const* ci = sObjectMgr->GetCreatureTemplate(targetCreature->GetEntry());
                        ASSERT(ci);
                        switch (ci->family)
                        {
                            case CREATURE_FAMILY_SUCCUBUS:
                                targetCreature->CastSpell(targetCreature, SPELL_WARLOCK_DEMONIC_EMPOWERMENT_SUCCUBUS, true);
                                break;
                            case CREATURE_FAMILY_VOIDWALKER:
                            {
                                SpellInfo const* spellInfo = sSpellMgr->EnsureSpellInfo(SPELL_WARLOCK_DEMONIC_EMPOWERMENT_VOIDWALKER);
                                int32 hp = int32(targetCreature->CountPctFromMaxHealth(GetCaster()->CalculateSpellDamage(targetCreature, spellInfo, 0)));
                                targetCreature->CastCustomSpell(targetCreature, SPELL_WARLOCK_DEMONIC_EMPOWERMENT_VOIDWALKER, &hp, NULL, NULL, true);
                                break;
                            }
                            case CREATURE_FAMILY_FELGUARD:
                                targetCreature->CastSpell(targetCreature, SPELL_WARLOCK_DEMONIC_EMPOWERMENT_FELGUARD, true);
                                break;
                            case CREATURE_FAMILY_FELHUNTER:
                                targetCreature->CastSpell(targetCreature, SPELL_WARLOCK_DEMONIC_EMPOWERMENT_FELHUNTER, true);
                                break;
                            case CREATURE_FAMILY_IMP:
                                targetCreature->CastSpell(targetCreature, SPELL_WARLOCK_DEMONIC_EMPOWERMENT_IMP, true);
                                break;
                        }
                    }
                }
            }

            void Register() override
            {
                OnEffectHitTarget += SpellEffectFn(spell_warl_demonic_empowerment_SpellScript::HandleScriptEffect, EFFECT_0, SPELL_EFFECT_SCRIPT_EFFECT);
            }
        };

        SpellScript* GetSpellScript() const override
        {
            return new spell_warl_demonic_empowerment_SpellScript();
        }
};

// 47422 - Everlasting Affliction
/// Updated 4.3.4
class spell_warl_everlasting_affliction : public SpellScriptLoader
{
    public:
        spell_warl_everlasting_affliction() : SpellScriptLoader("spell_warl_everlasting_affliction") { }

        class spell_warl_everlasting_affliction_SpellScript : public SpellScript
        {
            PrepareSpellScript(spell_warl_everlasting_affliction_SpellScript);

            void HandleScriptEffect(SpellEffIndex /*effIndex*/)
            {
                Unit* caster = GetCaster();
                if (Unit* target = GetHitUnit())
                    // Refresh corruption on target
                    if (AuraEffect* aurEff = target->GetAuraEffect(SPELL_AURA_PERIODIC_DAMAGE, SPELLFAMILY_WARLOCK, 0x2, 0, 0, caster->GetGUID()))
                    {
<<<<<<< HEAD
                        uint32 damage = std::max(aurEff->GetAmount(), 0);
                        sScriptMgr->ModifyPeriodicDamageAurasTick(target, caster, damage);
                        aurEff->SetDamage(caster->SpellDamageBonusDone(target, aurEff->GetSpellInfo(), damage, DOT) * aurEff->GetDonePct());
                        aurEff->CalculatePeriodic(caster, false, false);
                        aurEff->GetBase()->RefreshDuration(true);
=======
                        aur->SetBonusAmount(caster->SpellDamageBonusDone(target, aur->GetSpellInfo(), 0, DOT));
                        aur->CalculatePeriodic(caster, false, false);
                        aur->GetBase()->RefreshDuration(true);
>>>>>>> ccdc100d
                    }
            }

            void Register() override
            {
                OnEffectHitTarget += SpellEffectFn(spell_warl_everlasting_affliction_SpellScript::HandleScriptEffect, EFFECT_0, SPELL_EFFECT_SCRIPT_EFFECT);
            }
        };

        SpellScript* GetSpellScript() const override
        {
            return new spell_warl_everlasting_affliction_SpellScript();
        }
};

// 77799 - Fel Flame - Updated to 4.3.4
class spell_warl_fel_flame : public SpellScriptLoader
{
    public:
        spell_warl_fel_flame() : SpellScriptLoader("spell_warl_fel_flame") { }

        class spell_warl_fel_flame_SpellScript : public SpellScript
        {
            PrepareSpellScript(spell_warl_fel_flame_SpellScript);

            void OnHitTarget(SpellEffIndex /*effIndex*/)
            {
                Unit* caster = GetCaster();
                Unit* target = GetHitUnit();
                Aura* aura = target->GetAura(SPELL_WARLOCK_UNSTABLE_AFFLICTION, caster->GetGUID());
                if (!aura)
                    aura = target->GetAura(SPELL_WARLOCK_IMMOLATE, caster->GetGUID());

                if (!aura)
                    return;

                int32 newDuration = aura->GetDuration() + GetSpellInfo()->Effects[EFFECT_1].CalcValue() * 1000;
                aura->SetDuration(std::min(newDuration, aura->GetMaxDuration()));
            }

            void Register() override
            {
                OnEffectHitTarget += SpellEffectFn(spell_warl_fel_flame_SpellScript::OnHitTarget, EFFECT_1, SPELL_EFFECT_SCRIPT_EFFECT);
            }
        };

        SpellScript* GetSpellScript() const override
        {
            return new spell_warl_fel_flame_SpellScript;
        }
};

// -47230 - Fel Synergy
class spell_warl_fel_synergy : public SpellScriptLoader
{
    public:
        spell_warl_fel_synergy() : SpellScriptLoader("spell_warl_fel_synergy") { }

        class spell_warl_fel_synergy_AuraScript : public AuraScript
        {
            PrepareAuraScript(spell_warl_fel_synergy_AuraScript);

            bool Validate(SpellInfo const* /*spellInfo*/) override
            {
                if (!sSpellMgr->GetSpellInfo(SPELL_WARLOCK_FEL_SYNERGY_HEAL))
                    return false;
                return true;
            }

            bool CheckProc(ProcEventInfo& eventInfo)
            {
                return GetTarget()->GetGuardianPet() && eventInfo.GetDamageInfo()->GetDamage();
            }

            void OnProc(AuraEffect const* aurEff, ProcEventInfo& eventInfo)
            {
                PreventDefaultAction();

                int32 heal = CalculatePct(int32(eventInfo.GetDamageInfo()->GetDamage()), aurEff->GetAmount());
                GetTarget()->CastCustomSpell(SPELL_WARLOCK_FEL_SYNERGY_HEAL, SPELLVALUE_BASE_POINT0, heal, (Unit*)NULL, true, NULL, aurEff); // TARGET_UNIT_PET
            }

            void Register() override
            {
                DoCheckProc += AuraCheckProcFn(spell_warl_fel_synergy_AuraScript::CheckProc);
                OnEffectProc += AuraEffectProcFn(spell_warl_fel_synergy_AuraScript::OnProc, EFFECT_0, SPELL_AURA_DUMMY);
            }
        };

        AuraScript* GetAuraScript() const override
        {
            return new spell_warl_fel_synergy_AuraScript();
        }
};

// 63310 - Glyph of Shadowflame
class spell_warl_glyph_of_shadowflame : public SpellScriptLoader
{
    public:
        spell_warl_glyph_of_shadowflame() : SpellScriptLoader("spell_warl_glyph_of_shadowflame") { }

        class spell_warl_glyph_of_shadowflame_AuraScript : public AuraScript
        {
            PrepareAuraScript(spell_warl_glyph_of_shadowflame_AuraScript);

            bool Validate(SpellInfo const* /*spellInfo*/) override
            {
                if (!sSpellMgr->GetSpellInfo(SPELL_WARLOCK_GLYPH_OF_SHADOWFLAME))
                    return false;
                return true;
            }

            void OnProc(AuraEffect const* aurEff, ProcEventInfo& eventInfo)
            {
                PreventDefaultAction();
                GetTarget()->CastSpell(eventInfo.GetProcTarget(), SPELL_WARLOCK_GLYPH_OF_SHADOWFLAME, true, NULL, aurEff);
            }

            void Register() override
            {
                OnEffectProc += AuraEffectProcFn(spell_warl_glyph_of_shadowflame_AuraScript::OnProc, EFFECT_0, SPELL_AURA_DUMMY);
            }
        };

        AuraScript* GetAuraScript() const override
        {
            return new spell_warl_glyph_of_shadowflame_AuraScript();
        }
};

// 48181 - Haunt
/// Updated 4.3.4
class spell_warl_haunt : public SpellScriptLoader
{
    public:
        spell_warl_haunt() : SpellScriptLoader("spell_warl_haunt") { }

        class spell_warl_haunt_SpellScript : public SpellScript
        {
            PrepareSpellScript(spell_warl_haunt_SpellScript);

            void HandleAfterHit()
            {
                if (Aura* aura = GetHitAura())
                    if (AuraEffect* aurEff = aura->GetEffect(EFFECT_1))
                        aurEff->SetAmount(CalculatePct(aurEff->GetAmount(), GetHitDamage()));
            }

            void Register() override
            {
                AfterHit += SpellHitFn(spell_warl_haunt_SpellScript::HandleAfterHit);
            }
        };

        class spell_warl_haunt_AuraScript : public AuraScript
        {
            PrepareAuraScript(spell_warl_haunt_AuraScript);

            bool Validate(SpellInfo const* /*spellInfo*/) override
            {
                if (!sSpellMgr->GetSpellInfo(SPELL_WARLOCK_HAUNT_HEAL))
                    return false;
                return true;
            }

            void HandleRemove(AuraEffect const* aurEff, AuraEffectHandleModes /*mode*/)
            {
                if (Unit* caster = GetCaster())
                {
                    int32 amount = aurEff->GetAmount();
                    GetTarget()->CastCustomSpell(caster, SPELL_WARLOCK_HAUNT_HEAL, &amount, NULL, NULL, true, NULL, aurEff, GetCasterGUID());
                }
            }

            void Register() override
            {
                OnEffectRemove += AuraEffectApplyFn(spell_warl_haunt_AuraScript::HandleRemove, EFFECT_1, SPELL_AURA_DUMMY, AURA_EFFECT_HANDLE_REAL_OR_REAPPLY_MASK);
            }
        };

        SpellScript* GetSpellScript() const override
        {
            return new spell_warl_haunt_SpellScript();
        }

        AuraScript* GetAuraScript() const override
        {
            return new spell_warl_haunt_AuraScript();
        }
};

// 755 - Health Funnel
/// Updated 4.3.4
class spell_warl_health_funnel : public SpellScriptLoader
{
    public:
        spell_warl_health_funnel() : SpellScriptLoader("spell_warl_health_funnel") { }

        class spell_warl_health_funnel_AuraScript : public AuraScript
        {
            PrepareAuraScript(spell_warl_health_funnel_AuraScript);

            void ApplyEffect(AuraEffect const* /*aurEff*/, AuraEffectHandleModes /*mode*/)
            {
                Unit* caster = GetCaster();
                if (!caster)
                    return;

                Unit* target = GetTarget();
                if (caster->HasAura(SPELL_WARLOCK_IMPROVED_HEALTH_FUNNEL_R2))
                    target->CastSpell(target, SPELL_WARLOCK_IMPROVED_HEALTH_FUNNEL_BUFF_R2, true);
                else if (caster->HasAura(SPELL_WARLOCK_IMPROVED_HEALTH_FUNNEL_R1))
                    target->CastSpell(target, SPELL_WARLOCK_IMPROVED_HEALTH_FUNNEL_BUFF_R1, true);
            }

            void RemoveEffect(AuraEffect const* /*aurEff*/, AuraEffectHandleModes /*mode*/)
            {
                Unit* target = GetTarget();
                target->RemoveAurasDueToSpell(SPELL_WARLOCK_IMPROVED_HEALTH_FUNNEL_BUFF_R1);
                target->RemoveAurasDueToSpell(SPELL_WARLOCK_IMPROVED_HEALTH_FUNNEL_BUFF_R2);
            }

            void OnPeriodic(AuraEffect const* aurEff)
            {
                Unit* caster = GetCaster();
                if (!caster)
                    return;
                //! HACK for self damage, is not blizz :/
                uint32 damage = caster->CountPctFromMaxHealth(aurEff->GetBaseAmount());

                if (Player* modOwner = caster->GetSpellModOwner())
                    modOwner->ApplySpellMod(GetId(), SPELLMOD_COST, damage);

                SpellNonMeleeDamage damageInfo(caster, caster, GetSpellInfo()->Id, GetSpellInfo()->SchoolMask);
                damageInfo.damage = damage;
                caster->SendSpellNonMeleeDamageLog(&damageInfo);
                caster->DealSpellDamage(&damageInfo, false);
            }

            void Register() override
            {
                OnEffectApply += AuraEffectApplyFn(spell_warl_health_funnel_AuraScript::ApplyEffect, EFFECT_0, SPELL_AURA_OBS_MOD_HEALTH, AURA_EFFECT_HANDLE_REAL);
                OnEffectRemove += AuraEffectRemoveFn(spell_warl_health_funnel_AuraScript::RemoveEffect, EFFECT_0, SPELL_AURA_OBS_MOD_HEALTH, AURA_EFFECT_HANDLE_REAL);
                OnEffectPeriodic += AuraEffectPeriodicFn(spell_warl_health_funnel_AuraScript::OnPeriodic, EFFECT_0, SPELL_AURA_OBS_MOD_HEALTH);
            }
        };

        AuraScript* GetAuraScript() const override
        {
            return new spell_warl_health_funnel_AuraScript();
        }
};

// 6262 - Healthstone
class spell_warl_healthstone_heal : public SpellScriptLoader
{
    public:
        spell_warl_healthstone_heal() : SpellScriptLoader("spell_warl_healthstone_heal") { }

        class spell_warl_healthstone_heal_SpellScript : public SpellScript
        {
            PrepareSpellScript(spell_warl_healthstone_heal_SpellScript);

            void HandleOnHit()
            {
                int32 heal = int32(CalculatePct(GetCaster()->GetCreateHealth(), GetHitHeal()));
                SetHitHeal(heal);
            }

            void Register() override
            {
                OnHit += SpellHitFn(spell_warl_healthstone_heal_SpellScript::HandleOnHit);
            }
        };

        SpellScript* GetSpellScript() const override
        {
            return new spell_warl_healthstone_heal_SpellScript();
        }
};

// -18119 - Improved Soul Fire
class spell_warl_improved_soul_fire : public SpellScriptLoader
{
    public:
        spell_warl_improved_soul_fire() : SpellScriptLoader("spell_warl_improved_soul_fire") { }

        class spell_warl_improved_soul_fire_AuraScript : public AuraScript
        {
            PrepareAuraScript(spell_warl_improved_soul_fire_AuraScript);

            bool Validate(SpellInfo const* /*spellInfo*/) override
            {
                if (!sSpellMgr->GetSpellInfo(SPELL_WARLOCK_IMPROVED_SOUL_FIRE_PCT) ||
                    !sSpellMgr->GetSpellInfo(SPELL_WARLOCK_IMPROVED_SOUL_FIRE_STATE))
                    return false;
                return true;
            }

            void OnProc(AuraEffect const* aurEff, ProcEventInfo& /*eventInfo*/)
            {
                PreventDefaultAction();
                GetTarget()->CastCustomSpell(SPELL_WARLOCK_IMPROVED_SOUL_FIRE_PCT, SPELLVALUE_BASE_POINT0, aurEff->GetAmount(), GetTarget(), true, NULL, aurEff);
                GetTarget()->CastSpell(GetTarget(), SPELL_WARLOCK_IMPROVED_SOUL_FIRE_STATE, true, NULL, aurEff);
            }

            void Register() override
            {
                OnEffectProc += AuraEffectProcFn(spell_warl_improved_soul_fire_AuraScript::OnProc, EFFECT_0, SPELL_AURA_DUMMY);
            }
        };

        AuraScript* GetAuraScript() const override
        {
            return new spell_warl_improved_soul_fire_AuraScript();
        }
};

// 1454 - Life Tap
/// Updated 4.3.4
class spell_warl_life_tap : public SpellScriptLoader
{
    public:
        spell_warl_life_tap() : SpellScriptLoader("spell_warl_life_tap") { }

        class spell_warl_life_tap_SpellScript : public SpellScript
        {
            PrepareSpellScript(spell_warl_life_tap_SpellScript);

            bool Load() override
            {
                return GetCaster()->GetTypeId() == TYPEID_PLAYER;
            }

             bool Validate(SpellInfo const* /*spellInfo*/) override
            {
                if (!sSpellMgr->GetSpellInfo(SPELL_WARLOCK_LIFE_TAP_ENERGIZE) ||
                    !sSpellMgr->GetSpellInfo(SPELL_WARLOCK_LIFE_TAP_ENERGIZE_2))
                    return false;
                return true;
            }

            void HandleDummy(SpellEffIndex /*effIndex*/)
            {
                Player* caster = GetCaster()->ToPlayer();
                if (Unit* target = GetHitUnit())
                {
                    int32 damage = caster->CountPctFromMaxHealth(GetSpellInfo()->Effects[EFFECT_2].CalcValue());
                    int32 mana = CalculatePct(damage, GetSpellInfo()->Effects[EFFECT_1].CalcValue());

                    // Shouldn't Appear in Combat Log
                    target->ModifyHealth(-damage);

                    // Improved Life Tap mod
                    if (AuraEffect const* aurEff = caster->GetDummyAuraEffect(SPELLFAMILY_WARLOCK, WARLOCK_ICON_ID_IMPROVED_LIFE_TAP, 0))
                        AddPct(mana, aurEff->GetAmount());

                    caster->CastCustomSpell(target, SPELL_WARLOCK_LIFE_TAP_ENERGIZE, &mana, NULL, NULL, false);

                    // Mana Feed
                    if (AuraEffect const* aurEff = caster->GetAuraEffect(SPELL_AURA_ADD_FLAT_MODIFIER, SPELLFAMILY_WARLOCK, WARLOCK_ICON_ID_MANA_FEED, 0))
                    {
                        int32 manaFeedVal = aurEff->GetAmount();
                        ApplyPct(manaFeedVal, mana);
                        caster->CastCustomSpell(caster, SPELL_WARLOCK_LIFE_TAP_ENERGIZE_2, &manaFeedVal, NULL, NULL, true, NULL);
                    }
                }
            }

            SpellCastResult CheckCast()
            {
                if (int32(GetCaster()->GetHealth()) > int32(GetCaster()->CountPctFromMaxHealth(GetSpellInfo()->Effects[EFFECT_2].CalcValue())))
                    return SPELL_CAST_OK;
                return SPELL_FAILED_FIZZLE;
            }

            void Register() override
            {
                OnEffectHitTarget += SpellEffectFn(spell_warl_life_tap_SpellScript::HandleDummy, EFFECT_0, SPELL_EFFECT_DUMMY);
                OnCheckCast += SpellCheckCastFn(spell_warl_life_tap_SpellScript::CheckCast);
            }
        };

        SpellScript* GetSpellScript() const override
        {
            return new spell_warl_life_tap_SpellScript();
        }
};

// 687 - Demon Armor
// 28176 - Fel Armor
class spell_warl_nether_ward_overrride : public SpellScriptLoader
{
    public:
        spell_warl_nether_ward_overrride() : SpellScriptLoader("spell_warl_nether_ward_overrride") { }

        class spell_warl_nether_ward_overrride_AuraScript : public AuraScript
        {
            PrepareAuraScript(spell_warl_nether_ward_overrride_AuraScript);

            bool Validate(SpellInfo const* /*spellInfo*/) override
            {
                if (!sSpellMgr->GetSpellInfo(SPELL_WARLOCK_NETHER_TALENT) ||
                    !sSpellMgr->GetSpellInfo(SPELL_WARLOCK_NETHER_WARD) ||
                    !sSpellMgr->GetSpellInfo(SPELL_WARLOCK_SHADOW_WARD))
                    return false;
                return true;
            }

            void CalculateAmount(AuraEffect const* /*aurEff*/, int32& amount, bool& /*canBeRecalculated*/)
            {
                if (GetUnitOwner()->HasAura(SPELL_WARLOCK_NETHER_TALENT))
                    amount = SPELL_WARLOCK_NETHER_WARD;
                else
                    amount = SPELL_WARLOCK_SHADOW_WARD;
            }

            void Register() override
            {
                DoEffectCalcAmount += AuraEffectCalcAmountFn(spell_warl_nether_ward_overrride_AuraScript::CalculateAmount, EFFECT_2, SPELL_AURA_OVERRIDE_ACTIONBAR_SPELLS);
            }
        };

        AuraScript* GetAuraScript() const override
        {
            return new spell_warl_nether_ward_overrride_AuraScript();
        }
};

// 6358 - Seduction (Special Ability)
class spell_warl_seduction : public SpellScriptLoader
{
    public:
        spell_warl_seduction() : SpellScriptLoader("spell_warl_seduction") { }

        class spell_warl_seduction_SpellScript : public SpellScript
        {
            PrepareSpellScript(spell_warl_seduction_SpellScript);

            bool Validate(SpellInfo const* /*spellInfo*/) override
            {
                if (!sSpellMgr->GetSpellInfo(SPELL_WARLOCK_GLYPH_OF_SUCCUBUS) ||
                    !sSpellMgr->GetSpellInfo(SPELL_PRIEST_SHADOW_WORD_DEATH))
                    return false;
                return true;
            }

            void HandleScriptEffect(SpellEffIndex /*effIndex*/)
            {
                Unit* caster = GetCaster();
                if (Unit* target = GetHitUnit())
                {
                    if (caster->GetOwner() && caster->GetOwner()->HasAura(SPELL_WARLOCK_GLYPH_OF_SUCCUBUS))
                    {
                        target->RemoveAurasByType(SPELL_AURA_PERIODIC_DAMAGE, ObjectGuid::Empty, target->GetAura(SPELL_PRIEST_SHADOW_WORD_DEATH)); // SW:D shall not be removed.
                        target->RemoveAurasByType(SPELL_AURA_PERIODIC_DAMAGE_PERCENT);
                        target->RemoveAurasByType(SPELL_AURA_PERIODIC_LEECH);
                    }
                }
            }

            void Register() override
            {
                OnEffectHitTarget += SpellEffectFn(spell_warl_seduction_SpellScript::HandleScriptEffect, EFFECT_0, SPELL_EFFECT_APPLY_AURA);
            }
        };

        SpellScript* GetSpellScript() const override
        {
            return new spell_warl_seduction_SpellScript();
        }
};

// 27285 - Seed of Corruption
/// Updated 4.3.4
class spell_warl_seed_of_corruption : public SpellScriptLoader
{
    public:
        spell_warl_seed_of_corruption() : SpellScriptLoader("spell_warl_seed_of_corruption") { }

        class spell_warl_seed_of_corruption_SpellScript : public SpellScript
        {
            PrepareSpellScript(spell_warl_seed_of_corruption_SpellScript);

            void FilterTargets(std::list<WorldObject*>& targets)
            {
                if (GetExplTargetUnit())
                    targets.remove(GetExplTargetUnit());
            }

            void Register() override
            {
                OnObjectAreaTargetSelect += SpellObjectAreaTargetSelectFn(spell_warl_seed_of_corruption_SpellScript::FilterTargets, EFFECT_0, TARGET_UNIT_DEST_AREA_ENEMY);
            }
        };

        SpellScript* GetSpellScript() const override
        {
            return new spell_warl_seed_of_corruption_SpellScript();
        }
};

// -18094 - Nightfall
// 56218 - Glyph of Corruption
class spell_warl_shadow_trance_proc : public SpellScriptLoader
{
    public:
        spell_warl_shadow_trance_proc() : SpellScriptLoader("spell_warl_shadow_trance_proc") { }

        class spell_warl_shadow_trance_proc_AuraScript : public AuraScript
        {
            PrepareAuraScript(spell_warl_shadow_trance_proc_AuraScript);

            bool Validate(SpellInfo const* /*spellInfo*/) override
            {
                if (!sSpellMgr->GetSpellInfo(SPELL_WARLOCK_SHADOW_TRANCE))
                    return false;
                return true;
            }

            void OnProc(AuraEffect const* aurEff, ProcEventInfo& /*eventInfo*/)
            {
                PreventDefaultAction();
                GetTarget()->CastSpell(GetTarget(), SPELL_WARLOCK_SHADOW_TRANCE, true, NULL, aurEff);
            }

            void Register() override
            {
                OnEffectProc += AuraEffectProcFn(spell_warl_shadow_trance_proc_AuraScript::OnProc, EFFECT_0, SPELL_AURA_DUMMY);
            }
        };

        AuraScript* GetAuraScript() const override
        {
            return new spell_warl_shadow_trance_proc_AuraScript();
        }
};

// -7235 - Shadow Ward
class spell_warl_shadow_ward : public SpellScriptLoader
{
    public:
        spell_warl_shadow_ward() : SpellScriptLoader("spell_warl_shadow_ward") { }

        class spell_warl_shadow_ward_AuraScript : public AuraScript
        {
            PrepareAuraScript(spell_warl_shadow_ward_AuraScript);

            void CalculateAmount(AuraEffect const* /*aurEff*/, int32& amount, bool& canBeRecalculated)
            {
                canBeRecalculated = false;
                if (Unit* caster = GetCaster())
                {
                    // +80.68% from sp bonus
                    float bonus = 0.8068f;

                    bonus *= caster->SpellBaseHealingBonusDone(GetSpellInfo()->GetSchoolMask());
                    bonus *= caster->CalculateLevelPenalty(GetSpellInfo());

                    amount += int32(bonus);
                }
            }

            void Register() override
            {
                DoEffectCalcAmount += AuraEffectCalcAmountFn(spell_warl_shadow_ward_AuraScript::CalculateAmount, EFFECT_0, SPELL_AURA_SCHOOL_ABSORB);
            }
        };

        AuraScript* GetAuraScript() const override
        {
            return new spell_warl_shadow_ward_AuraScript();
        }
};

// -30293 - Soul Leech
class spell_warl_soul_leech : public SpellScriptLoader
{
    public:
        spell_warl_soul_leech() : SpellScriptLoader("spell_warl_soul_leech") { }

        class spell_warl_soul_leech_AuraScript : public AuraScript
        {
            PrepareAuraScript(spell_warl_soul_leech_AuraScript);

            bool Validate(SpellInfo const* /*spellInfo*/) override
            {
                if (!sSpellMgr->GetSpellInfo(SPELL_GEN_REPLENISHMENT))
                    return false;
                return true;
            }

            void OnProc(AuraEffect const* aurEff, ProcEventInfo& /*eventInfo*/)
            {
                GetTarget()->CastSpell((Unit*)NULL, SPELL_GEN_REPLENISHMENT, true, NULL, aurEff);
            }

            void Register() override
            {
                OnEffectProc += AuraEffectProcFn(spell_warl_soul_leech_AuraScript::OnProc, EFFECT_0, SPELL_AURA_PROC_TRIGGER_SPELL_WITH_VALUE);
            }
        };

        AuraScript* GetAuraScript() const override
        {
            return new spell_warl_soul_leech_AuraScript();
        }
};

// 86121 - Soul Swap
class spell_warl_soul_swap : public SpellScriptLoader
{
    public:
        spell_warl_soul_swap() : SpellScriptLoader("spell_warl_soul_swap") { }

        class spell_warl_soul_swap_SpellScript : public SpellScript
        {
            PrepareSpellScript(spell_warl_soul_swap_SpellScript);

            bool Validate(SpellInfo const* /*spellInfo*/) override
            {
                if (!sSpellMgr->GetSpellInfo(SPELL_WARLOCK_GLYPH_OF_SOUL_SWAP) ||
                    !sSpellMgr->GetSpellInfo(SPELL_WARLOCK_SOUL_SWAP_CD_MARKER) ||
                    !sSpellMgr->GetSpellInfo(SPELL_WARLOCK_SOUL_SWAP_OVERRIDE))
                    return false;
                return true;
            }

            void HandleHit(SpellEffIndex /*effIndex*/)
            {
                GetCaster()->CastSpell(GetCaster(), SPELL_WARLOCK_SOUL_SWAP_OVERRIDE, true);
                GetHitUnit()->CastSpell(GetCaster(), SPELL_WARLOCK_SOUL_SWAP_DOT_MARKER, true);
            }

            void Register() override
            {
                OnEffectHitTarget += SpellEffectFn(spell_warl_soul_swap_SpellScript::HandleHit, EFFECT_0, SPELL_EFFECT_SCHOOL_DAMAGE);
            }
        };

        SpellScript* GetSpellScript() const override
        {
            return new spell_warl_soul_swap_SpellScript();
        }
};

// 86211 - Soul Swap Override - Also acts as a dot container
class spell_warl_soul_swap_override : public SpellScriptLoader
{
    public:
        spell_warl_soul_swap_override() : SpellScriptLoader("spell_warl_soul_swap_override") { }

        class spell_warl_soul_swap_override_AuraScript : public AuraScript
        {
            PrepareAuraScript(spell_warl_soul_swap_override_AuraScript);

            bool Load() override
            {
                _swapCaster = NULL;
                return true;
            }

            //! Forced to, pure virtual functions must have a body when linking
            void Register() override { }

        public:
            void AddDot(uint32 id)                          { _dotList.push_back(id); }
            std::list<uint32> const GetDotList() const      { return _dotList; }
            Unit* GetOriginalSwapSource() const             { return _swapCaster; }
            void SetOriginalSwapSource(Unit* victim)        { _swapCaster = victim; }

        private:
            std::list<uint32> _dotList;
            Unit* _swapCaster;
        };

        AuraScript* GetAuraScript() const override
        {
            return new spell_warl_soul_swap_override_AuraScript();
        }
};

typedef spell_warl_soul_swap_override::spell_warl_soul_swap_override_AuraScript SoulSwapOverrideAuraScript;

//! Soul Swap Copy Spells - 92795 - Simply copies spell IDs.
class spell_warl_soul_swap_dot_marker : public SpellScriptLoader
{
    public:
        spell_warl_soul_swap_dot_marker() : SpellScriptLoader("spell_warl_soul_swap_dot_marker") { }

        class spell_warl_soul_swap_dot_marker_SpellScript : public SpellScript
        {
            PrepareSpellScript(spell_warl_soul_swap_dot_marker_SpellScript);

            void HandleHit(SpellEffIndex effIndex)
            {
                Unit* swapVictim = GetCaster();
                Unit* warlock    = GetHitUnit();
                if (!warlock || !swapVictim)
                    return;

                flag96 classMask = GetSpellInfo()->Effects[effIndex].SpellClassMask;

                Unit::AuraApplicationMap const& appliedAuras = swapVictim->GetAppliedAuras();
                SoulSwapOverrideAuraScript* swapSpellScript = NULL;
                if (Aura* swapOverrideAura = warlock->GetAura(SPELL_WARLOCK_SOUL_SWAP_OVERRIDE))
                    swapSpellScript = dynamic_cast<SoulSwapOverrideAuraScript*>(swapOverrideAura->GetScriptByName("spell_warl_soul_swap_override"));

                if (swapSpellScript == NULL)
                    return;

                for (Unit::AuraApplicationMap::const_iterator itr = appliedAuras.begin(); itr != appliedAuras.end(); ++itr)
                {
                    SpellInfo const* spellProto = itr->second->GetBase()->GetSpellInfo();
                    if (itr->second->GetBase()->GetCaster() == warlock)
                        if (spellProto->SpellFamilyName == SPELLFAMILY_WARLOCK && (spellProto->SpellFamilyFlags & classMask))
                            swapSpellScript->AddDot(itr->first);
                }

                swapSpellScript->SetOriginalSwapSource(swapVictim);
            }

            void Register() override
            {
                OnEffectHitTarget += SpellEffectFn(spell_warl_soul_swap_dot_marker_SpellScript::HandleHit, EFFECT_0, SPELL_EFFECT_DUMMY);
            }
        };

        SpellScript* GetSpellScript() const override
        {
            return new spell_warl_soul_swap_dot_marker_SpellScript();
        }
};

// 86213 - Soul Swap Exhale
class spell_warl_soul_swap_exhale : public SpellScriptLoader
{
public:
    spell_warl_soul_swap_exhale() : SpellScriptLoader("spell_warl_soul_swap_exhale") { }

    class spell_warl_soul_swap_exhale_SpellScript : public SpellScript
    {
        PrepareSpellScript(spell_warl_soul_swap_exhale_SpellScript);

        bool Validate(SpellInfo const* /*spellInfo*/) override
        {
            if (!sSpellMgr->GetSpellInfo(SPELL_WARLOCK_SOUL_SWAP_MOD_COST) ||
                !sSpellMgr->GetSpellInfo(SPELL_WARLOCK_SOUL_SWAP_OVERRIDE))
                return false;
            return true;
        }

        SpellCastResult CheckCast()
        {
            Unit* currentTarget = GetExplTargetUnit();
            Unit* swapTarget = NULL;
            if (Aura const* swapOverride = GetCaster()->GetAura(SPELL_WARLOCK_SOUL_SWAP_OVERRIDE))
                if (SoulSwapOverrideAuraScript* swapScript = dynamic_cast<SoulSwapOverrideAuraScript*>(swapOverride->GetScriptByName("spell_warl_soul_swap_override")))
                    swapTarget = swapScript->GetOriginalSwapSource();

            // Soul Swap Exhale can't be cast on the same target than Soul Swap
            if (swapTarget && currentTarget && swapTarget == currentTarget)
                return SPELL_FAILED_BAD_TARGETS;

            return SPELL_CAST_OK;
        }

        void OnEffectHit(SpellEffIndex /*effIndex*/)
        {
            GetCaster()->CastSpell(GetCaster(), SPELL_WARLOCK_SOUL_SWAP_MOD_COST, true);
            bool hasGlyph = GetCaster()->HasAura(SPELL_WARLOCK_GLYPH_OF_SOUL_SWAP);

            std::list<uint32> dotList;
            Unit* swapSource = NULL;
            if (Aura const* swapOverride = GetCaster()->GetAura(SPELL_WARLOCK_SOUL_SWAP_OVERRIDE))
            {
                SoulSwapOverrideAuraScript* swapScript = dynamic_cast<SoulSwapOverrideAuraScript*>(swapOverride->GetScriptByName("spell_warl_soul_swap_override"));
                if (!swapScript)
                    return;
                dotList = swapScript->GetDotList();
                swapSource = swapScript->GetOriginalSwapSource();
            }

            if (dotList.empty())
                return;

            for (std::list<uint32>::const_iterator itr = dotList.begin(); itr != dotList.end(); ++itr)
            {
                GetCaster()->AddAura(*itr, GetHitUnit());
                if (!hasGlyph && swapSource)
                    swapSource->RemoveAurasDueToSpell(*itr);
            }

            // Remove Soul Swap Exhale buff
            GetCaster()->RemoveAurasDueToSpell(SPELL_WARLOCK_SOUL_SWAP_OVERRIDE);

            if (hasGlyph) // Add a cooldown on Soul Swap if caster has the glyph
                GetCaster()->CastSpell(GetCaster(), SPELL_WARLOCK_SOUL_SWAP_CD_MARKER, false);
        }

        void Register() override
        {
            OnCheckCast += SpellCheckCastFn(spell_warl_soul_swap_exhale_SpellScript::CheckCast);
            OnEffectHitTarget += SpellEffectFn(spell_warl_soul_swap_exhale_SpellScript::OnEffectHit, EFFECT_0, SPELL_EFFECT_SCHOOL_DAMAGE);
        }
    };

    SpellScript* GetSpellScript() const override
    {
        return new spell_warl_soul_swap_exhale_SpellScript();
    }
};

// 29858 - Soulshatter
/// Updated 4.3.4
class spell_warl_soulshatter : public SpellScriptLoader
{
    public:
        spell_warl_soulshatter() : SpellScriptLoader("spell_warl_soulshatter") { }

        class spell_warl_soulshatter_SpellScript : public SpellScript
        {
            PrepareSpellScript(spell_warl_soulshatter_SpellScript);

            bool Validate(SpellInfo const* /*spellInfo*/) override
            {
                if (!sSpellMgr->GetSpellInfo(SPELL_WARLOCK_SOULSHATTER))
                    return false;
                return true;
            }

            void HandleDummy(SpellEffIndex /*effIndex*/)
            {
                Unit* caster = GetCaster();
                if (Unit* target = GetHitUnit())
                    if (target->CanHaveThreatList() && target->getThreatManager().getThreat(caster) > 0.0f)
                        caster->CastSpell(target, SPELL_WARLOCK_SOULSHATTER, true);
            }

            void Register() override
            {
                OnEffectHitTarget += SpellEffectFn(spell_warl_soulshatter_SpellScript::HandleDummy, EFFECT_0, SPELL_EFFECT_DUMMY);
            }
        };

        SpellScript* GetSpellScript() const override
        {
            return new spell_warl_soulshatter_SpellScript();
        }
};

// 30108, 34438, 34439, 35183 - Unstable Affliction
/// Updated 4.3.4
class spell_warl_unstable_affliction : public SpellScriptLoader
{
    public:
        spell_warl_unstable_affliction() : SpellScriptLoader("spell_warl_unstable_affliction") { }

        class spell_warl_unstable_affliction_AuraScript : public AuraScript
        {
            PrepareAuraScript(spell_warl_unstable_affliction_AuraScript);

            bool Validate(SpellInfo const* /*spellInfo*/) override
            {
                if (!sSpellMgr->GetSpellInfo(SPELL_WARLOCK_UNSTABLE_AFFLICTION_DISPEL))
                    return false;
                return true;
            }

            void HandleDispel(DispelInfo* dispelInfo)
            {
                if (Unit* caster = GetCaster())
                    if (AuraEffect const* aurEff = GetEffect(EFFECT_1))
                    {
                        int32 damage = aurEff->GetAmount() * 9;
                        // backfire damage and silence
                        caster->CastCustomSpell(dispelInfo->GetDispeller(), SPELL_WARLOCK_UNSTABLE_AFFLICTION_DISPEL, &damage, NULL, NULL, true, NULL, aurEff);
                    }
            }

            void Register() override
            {
                AfterDispel += AuraDispelFn(spell_warl_unstable_affliction_AuraScript::HandleDispel);
            }
        };

        AuraScript* GetAuraScript() const override
        {
            return new spell_warl_unstable_affliction_AuraScript();
        }
};

void AddSC_warlock_spell_scripts()
{
    new spell_warl_aftermath();
    new spell_warl_bane_of_doom();
    new spell_warl_banish();
    new spell_warl_conflagrate();
    new spell_warl_create_healthstone();
    new spell_warl_demonic_circle_summon();
    new spell_warl_demonic_circle_teleport();
    new spell_warl_demonic_empowerment();
    new spell_warl_demon_soul();
    new spell_warl_everlasting_affliction();
    new spell_warl_fel_flame();
    new spell_warl_fel_synergy();
    new spell_warl_glyph_of_shadowflame();
    new spell_warl_haunt();
    new spell_warl_health_funnel();
    new spell_warl_healthstone_heal();
    new spell_warl_improved_soul_fire();
    new spell_warl_life_tap();
    new spell_warl_nether_ward_overrride();
    new spell_warl_seduction();
    new spell_warl_seed_of_corruption();
    new spell_warl_shadow_trance_proc();
    new spell_warl_shadow_ward();
    new spell_warl_soul_leech();
    new spell_warl_soul_swap();
    new spell_warl_soul_swap_dot_marker();
    new spell_warl_soul_swap_exhale();
    new spell_warl_soul_swap_override();
    new spell_warl_soulshatter();
    new spell_warl_unstable_affliction();
}<|MERGE_RESOLUTION|>--- conflicted
+++ resolved
@@ -543,17 +543,9 @@
                     // Refresh corruption on target
                     if (AuraEffect* aurEff = target->GetAuraEffect(SPELL_AURA_PERIODIC_DAMAGE, SPELLFAMILY_WARLOCK, 0x2, 0, 0, caster->GetGUID()))
                     {
-<<<<<<< HEAD
-                        uint32 damage = std::max(aurEff->GetAmount(), 0);
-                        sScriptMgr->ModifyPeriodicDamageAurasTick(target, caster, damage);
-                        aurEff->SetDamage(caster->SpellDamageBonusDone(target, aurEff->GetSpellInfo(), damage, DOT) * aurEff->GetDonePct());
+                        aur->SetBonusAmount(caster->SpellDamageBonusDone(target, aur->GetSpellInfo(), 0, DOT));
                         aurEff->CalculatePeriodic(caster, false, false);
                         aurEff->GetBase()->RefreshDuration(true);
-=======
-                        aur->SetBonusAmount(caster->SpellDamageBonusDone(target, aur->GetSpellInfo(), 0, DOT));
-                        aur->CalculatePeriodic(caster, false, false);
-                        aur->GetBase()->RefreshDuration(true);
->>>>>>> ccdc100d
                     }
             }
 
