--- conflicted
+++ resolved
@@ -83,7 +83,6 @@
     WARLOCK_ICON_ID_MANA_FEED                       = 1982
 };
 
-<<<<<<< HEAD
 enum MiscSpells
 {
     SPELL_GEN_REPLENISHMENT                         = 57669,
@@ -131,10 +130,6 @@
 };
 
 // 710 - Banish
-/// Updated 4.3.4
-=======
-// -710 - Banish
->>>>>>> 34fc72cf
 class spell_warl_banish : public SpellScriptLoader
 {
     public:
