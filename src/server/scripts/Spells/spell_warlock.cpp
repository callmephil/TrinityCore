/*
 * Copyright (C) 2008-2012 TrinityCore <http://www.trinitycore.org/>
 *
 * This program is free software; you can redistribute it and/or modify it
 * under the terms of the GNU General Public License as published by the
 * Free Software Foundation; either version 2 of the License, or (at your
 * option) any later version.
 *
 * This program is distributed in the hope that it will be useful, but WITHOUT
 * ANY WARRANTY; without even the implied warranty of MERCHANTABILITY or
 * FITNESS FOR A PARTICULAR PURPOSE. See the GNU General Public License for
 * more details.
 *
 * You should have received a copy of the GNU General Public License along
 * with this program. If not, see <http://www.gnu.org/licenses/>.
 */

/*
 * Scripts for spells with SPELLFAMILY_WARLOCK and SPELLFAMILY_GENERIC spells used by warlock players.
 * Ordered alphabetically using scriptname.
 * Scriptnames of files in this file should be prefixed with "spell_warl_".
 */

#include "ScriptMgr.h"
#include "SpellScript.h"
#include "SpellAuraEffects.h"

enum WarlockSpells
{
    WARLOCK_DEMONIC_EMPOWERMENT_SUCCUBUS    = 54435,
    WARLOCK_DEMONIC_EMPOWERMENT_VOIDWALKER  = 54443,
    WARLOCK_DEMONIC_EMPOWERMENT_FELGUARD    = 54508,
    WARLOCK_DEMONIC_EMPOWERMENT_FELHUNTER   = 54509,
    WARLOCK_DEMONIC_EMPOWERMENT_IMP         = 54444,
    WARLOCK_IMPROVED_HEALTHSTONE_R1         = 18692,
    WARLOCK_IMPROVED_HEALTHSTONE_R2         = 18693,
    WARLOCK_DEMONIC_CIRCLE_SUMMON           = 48018,
    WARLOCK_DEMONIC_CIRCLE_TELEPORT         = 48020,
    WARLOCK_DEMONIC_CIRCLE_ALLOW_CAST       = 62388,
<<<<<<< HEAD
=======
    WARLOCK_HAUNT                           = 48181,
    WARLOCK_HAUNT_HEAL                      = 48210,
    WARLOCK_UNSTABLE_AFFLICTION_DISPEL      = 31117,
>>>>>>> c3cb82b9
};

class spell_warl_banish : public SpellScriptLoader
{
public:
    spell_warl_banish() : SpellScriptLoader("spell_warl_banish") { }

    class spell_warl_banish_SpellScript : public SpellScript
    {
        PrepareSpellScript(spell_warl_banish_SpellScript);

        bool Load()
        {
            _removed = false;
            return true;
        }

        void HandleBanish()
        {
            if (Unit* target = GetHitUnit())
            {
                if (target->GetAuraEffect(SPELL_AURA_SCHOOL_IMMUNITY, SPELLFAMILY_WARLOCK, 0, 0x08000000, 0))
                {
                    //No need to remove old aura since its removed due to not stack by current Banish aura
                    PreventHitDefaultEffect(EFFECT_0);
                    PreventHitDefaultEffect(EFFECT_1);
                    PreventHitDefaultEffect(EFFECT_2);
                    _removed = true;
                }
            }
        }

        void RemoveAura()
        {
            if (_removed)
                PreventHitAura();
        }

        void Register()
        {
            BeforeHit += SpellHitFn(spell_warl_banish_SpellScript::HandleBanish);
            AfterHit += SpellHitFn(spell_warl_banish_SpellScript::RemoveAura);
        }

        bool _removed;
    };

    SpellScript* GetSpellScript() const
    {
        return new spell_warl_banish_SpellScript();
    }
};

// 47193 Demonic Empowerment
class spell_warl_demonic_empowerment : public SpellScriptLoader
{
    public:
        spell_warl_demonic_empowerment() : SpellScriptLoader("spell_warl_demonic_empowerment") { }

        class spell_warl_demonic_empowerment_SpellScript : public SpellScript
        {
            PrepareSpellScript(spell_warl_demonic_empowerment_SpellScript);

            bool Validate(SpellInfo const* /*spellEntry*/)
            {
                if (!sSpellMgr->GetSpellInfo(WARLOCK_DEMONIC_EMPOWERMENT_SUCCUBUS) || !sSpellMgr->GetSpellInfo(WARLOCK_DEMONIC_EMPOWERMENT_VOIDWALKER) || !sSpellMgr->GetSpellInfo(WARLOCK_DEMONIC_EMPOWERMENT_FELGUARD) || !sSpellMgr->GetSpellInfo(WARLOCK_DEMONIC_EMPOWERMENT_FELHUNTER) || !sSpellMgr->GetSpellInfo(WARLOCK_DEMONIC_EMPOWERMENT_IMP))
                    return false;
                return true;
            }

            void HandleScriptEffect(SpellEffIndex /*effIndex*/)
            {
                if (Creature* targetCreature = GetHitCreature())
                {
                    if (targetCreature->isPet())
                    {
                        CreatureTemplate const* ci = sObjectMgr->GetCreatureTemplate(targetCreature->GetEntry());
                        switch (ci->family)
                        {
                        case CREATURE_FAMILY_SUCCUBUS:
                            targetCreature->CastSpell(targetCreature, WARLOCK_DEMONIC_EMPOWERMENT_SUCCUBUS, true);
                            break;
                        case CREATURE_FAMILY_VOIDWALKER:
                        {
                            SpellInfo const* spellInfo = sSpellMgr->GetSpellInfo(WARLOCK_DEMONIC_EMPOWERMENT_VOIDWALKER);
                            int32 hp = int32(targetCreature->CountPctFromMaxHealth(GetCaster()->CalculateSpellDamage(targetCreature, spellInfo, 0)));
                            targetCreature->CastCustomSpell(targetCreature, WARLOCK_DEMONIC_EMPOWERMENT_VOIDWALKER, &hp, NULL, NULL, true);
                            //unitTarget->CastSpell(unitTarget, 54441, true);
                            break;
                        }
                        case CREATURE_FAMILY_FELGUARD:
                            targetCreature->CastSpell(targetCreature, WARLOCK_DEMONIC_EMPOWERMENT_FELGUARD, true);
                            break;
                        case CREATURE_FAMILY_FELHUNTER:
                            targetCreature->CastSpell(targetCreature, WARLOCK_DEMONIC_EMPOWERMENT_FELHUNTER, true);
                            break;
                        case CREATURE_FAMILY_IMP:
                            targetCreature->CastSpell(targetCreature, WARLOCK_DEMONIC_EMPOWERMENT_IMP, true);
                            break;
                        }
                    }
                }
            }

            void Register()
            {
                OnEffectHitTarget += SpellEffectFn(spell_warl_demonic_empowerment_SpellScript::HandleScriptEffect, EFFECT_0, SPELL_EFFECT_SCRIPT_EFFECT);
            }
        };

        SpellScript* GetSpellScript() const
        {
            return new spell_warl_demonic_empowerment_SpellScript();
        }
};

// 6201 Create Healthstone (and ranks)
class spell_warl_create_healthstone : public SpellScriptLoader
{
    public:
        spell_warl_create_healthstone() : SpellScriptLoader("spell_warl_create_healthstone") { }

        class spell_warl_create_healthstone_SpellScript : public SpellScript
        {
            PrepareSpellScript(spell_warl_create_healthstone_SpellScript);

            static uint32 const iTypes[8][3];

            bool Validate(SpellInfo const* /*spellEntry*/)
            {
                if (!sSpellMgr->GetSpellInfo(WARLOCK_IMPROVED_HEALTHSTONE_R1) || !sSpellMgr->GetSpellInfo(WARLOCK_IMPROVED_HEALTHSTONE_R2))
                    return false;
                return true;
            }

            SpellCastResult CheckCast()
            {
                if (Player* caster = GetCaster()->ToPlayer())
                {
                    uint8 spellRank = sSpellMgr->GetSpellRank(GetSpellInfo()->Id);
                    ItemPosCountVec dest;
                    InventoryResult msg = caster->CanStoreNewItem(NULL_BAG, NULL_SLOT, dest, iTypes[spellRank - 1][0], 1, NULL);
                    if (msg != EQUIP_ERR_OK)
                        return SPELL_FAILED_TOO_MANY_OF_ITEM;
                }
                return SPELL_CAST_OK;
            }

            void HandleScriptEffect(SpellEffIndex effIndex)
            {
                if (Unit* unitTarget = GetHitUnit())
                {
                    uint32 rank = 0;
                    // Improved Healthstone
                    if (AuraEffect const* aurEff = unitTarget->GetDummyAuraEffect(SPELLFAMILY_WARLOCK, 284, 0))
                    {
                        switch (aurEff->GetId())
                        {
                            case WARLOCK_IMPROVED_HEALTHSTONE_R1: rank = 1; break;
                            case WARLOCK_IMPROVED_HEALTHSTONE_R2: rank = 2; break;
                            default:
                                sLog->outError("Unknown rank of Improved Healthstone id: %d", aurEff->GetId());
                                break;
                        }
                    }
                    uint8 spellRank = sSpellMgr->GetSpellRank(GetSpellInfo()->Id);
                    if (spellRank > 0 && spellRank <= 8)
                        CreateItem(effIndex, iTypes[spellRank - 1][rank]);
                }
            }

            void Register()
            {
                OnEffectHitTarget += SpellEffectFn(spell_warl_create_healthstone_SpellScript::HandleScriptEffect, EFFECT_0, SPELL_EFFECT_SCRIPT_EFFECT);
                OnCheckCast += SpellCheckCastFn(spell_warl_create_healthstone_SpellScript::CheckCast);
            }
        };

        SpellScript* GetSpellScript() const
        {
            return new spell_warl_create_healthstone_SpellScript();
        }
};

uint32 const spell_warl_create_healthstone::spell_warl_create_healthstone_SpellScript::iTypes[8][3] = {
    { 5512, 19004, 19005},              // Minor Healthstone
    { 5511, 19006, 19007},              // Lesser Healthstone
    { 5509, 19008, 19009},              // Healthstone
    { 5510, 19010, 19011},              // Greater Healthstone
    { 9421, 19012, 19013},              // Major Healthstone
    {22103, 22104, 22105},              // Master Healthstone
    {36889, 36890, 36891},              // Demonic Healthstone
    {36892, 36893, 36894}               // Fel Healthstone
};

// 47422 Everlasting Affliction
class spell_warl_everlasting_affliction : public SpellScriptLoader
{
    public:
        spell_warl_everlasting_affliction() : SpellScriptLoader("spell_warl_everlasting_affliction") { }

        class spell_warl_everlasting_affliction_SpellScript : public SpellScript
        {
            PrepareSpellScript(spell_warl_everlasting_affliction_SpellScript);

            void HandleScriptEffect(SpellEffIndex /*effIndex*/)
            {
                if (Unit* unitTarget = GetHitUnit())
                    // Refresh corruption on target
                    if (AuraEffect* aur = unitTarget->GetAuraEffect(SPELL_AURA_PERIODIC_DAMAGE, SPELLFAMILY_WARLOCK, 0x2, 0, 0, GetCaster()->GetGUID()))
                        aur->GetBase()->RefreshDuration();
            }

            void Register()
            {
                OnEffectHitTarget += SpellEffectFn(spell_warl_everlasting_affliction_SpellScript::HandleScriptEffect, EFFECT_0, SPELL_EFFECT_SCRIPT_EFFECT);
            }
        };

        SpellScript* GetSpellScript() const
        {
            return new spell_warl_everlasting_affliction_SpellScript();
        }
};

// 18541 Ritual of Doom Effect
class spell_warl_ritual_of_doom_effect : public SpellScriptLoader
{
public:
    spell_warl_ritual_of_doom_effect() : SpellScriptLoader("spell_warl_ritual_of_doom_effect") { }

    class spell_warl_ritual_of_doom_effect_SpellScript : public SpellScript
    {
        PrepareSpellScript(spell_warl_ritual_of_doom_effect_SpellScript);

        void HandleDummy(SpellEffIndex /*effIndex*/)
        {
            Unit* caster = GetCaster();
            caster->CastSpell(caster, GetEffectValue(), true);
        }

        void Register()
        {
            OnEffectHit += SpellEffectFn(spell_warl_ritual_of_doom_effect_SpellScript::HandleDummy, EFFECT_0, SPELL_EFFECT_DUMMY);
        }
    };

    SpellScript* GetSpellScript() const
    {
        return new spell_warl_ritual_of_doom_effect_SpellScript();
    }
};

class spell_warl_seed_of_corruption : public SpellScriptLoader
{
    public:
        spell_warl_seed_of_corruption() : SpellScriptLoader("spell_warl_seed_of_corruption") { }

        class spell_warl_seed_of_corruption_SpellScript : public SpellScript
        {
            PrepareSpellScript(spell_warl_seed_of_corruption_SpellScript);

            void FilterTargets(std::list<WorldObject*>& targets)
            {
                if (GetExplTargetUnit())
<<<<<<< HEAD
                    unitList.remove(GetExplTargetUnit());
=======
                    targets.remove(GetExplTargetUnit());
>>>>>>> c3cb82b9
            }

            void Register()
            {
                OnObjectAreaTargetSelect += SpellObjectAreaTargetSelectFn(spell_warl_seed_of_corruption_SpellScript::FilterTargets, EFFECT_0, TARGET_UNIT_DEST_AREA_ENEMY);
            }
        };

        SpellScript* GetSpellScript() const
        {
            return new spell_warl_seed_of_corruption_SpellScript();
        }
};

enum Soulshatter
{
    SPELL_SOULSHATTER   = 32835,
};

class spell_warl_soulshatter : public SpellScriptLoader
{
    public:
        spell_warl_soulshatter() : SpellScriptLoader("spell_warl_soulshatter") { }

        class spell_warl_soulshatter_SpellScript : public SpellScript
        {
            PrepareSpellScript(spell_warl_soulshatter_SpellScript);

            bool Validate(SpellInfo const* /*spell*/)
            {
                if (!sSpellMgr->GetSpellInfo(SPELL_SOULSHATTER))
                    return false;
                return true;
            }

            void HandleDummy(SpellEffIndex /*effIndex*/)
            {
                Unit* caster = GetCaster();
                if (Unit* target = GetHitUnit())
                {
                    if (target->CanHaveThreatList() && target->getThreatManager().getThreat(caster) > 0.0f)
                        caster->CastSpell(target, SPELL_SOULSHATTER, true);
                }
            }

            void Register()
            {
                OnEffectHitTarget += SpellEffectFn(spell_warl_soulshatter_SpellScript::HandleDummy, EFFECT_0, SPELL_EFFECT_DUMMY);
            }
        };

        SpellScript* GetSpellScript() const
        {
            return new spell_warl_soulshatter_SpellScript();
        }
};

enum LifeTap
{
    SPELL_LIFE_TAP_ENERGIZE     = 31818,
    SPELL_LIFE_TAP_ENERGIZE_2   = 32553,
    ICON_ID_IMPROVED_LIFE_TAP   = 208,
    ICON_ID_MANA_FEED           = 1982,
};

class spell_warl_life_tap : public SpellScriptLoader
{
    public:
        spell_warl_life_tap() : SpellScriptLoader("spell_warl_life_tap") { }

        class spell_warl_life_tap_SpellScript : public SpellScript
        {
            PrepareSpellScript(spell_warl_life_tap_SpellScript);

            bool Load()
            {
                return GetCaster()->GetTypeId() == TYPEID_PLAYER;
            }

            bool Validate(SpellInfo const* /*spell*/)
            {
                if (!sSpellMgr->GetSpellInfo(SPELL_LIFE_TAP_ENERGIZE) || !sSpellMgr->GetSpellInfo(SPELL_LIFE_TAP_ENERGIZE_2))
                    return false;
                return true;
            }

            void HandleDummy(SpellEffIndex /*effIndex*/)
            {
                Player* caster = GetCaster()->ToPlayer();
                if (Unit* target = GetHitUnit())
                {
                    int32 damage = GetEffectValue();
                    int32 mana = int32(damage + (caster->GetUInt32Value(PLAYER_FIELD_MOD_DAMAGE_DONE_POS+SPELL_SCHOOL_SHADOW) * 0.5f));

                    // Shouldn't Appear in Combat Log
                    target->ModifyHealth(-damage);

                    // Improved Life Tap mod
                    if (AuraEffect const* aurEff = caster->GetDummyAuraEffect(SPELLFAMILY_WARLOCK, ICON_ID_IMPROVED_LIFE_TAP, 0))
                        AddPctN(mana, aurEff->GetAmount());

                    caster->CastCustomSpell(target, SPELL_LIFE_TAP_ENERGIZE, &mana, NULL, NULL, false);

                    // Mana Feed
                    int32 manaFeedVal = 0;
                    if (AuraEffect const* aurEff = caster->GetAuraEffect(SPELL_AURA_ADD_FLAT_MODIFIER, SPELLFAMILY_WARLOCK, ICON_ID_MANA_FEED, 0))
                        manaFeedVal = aurEff->GetAmount();

                    if (manaFeedVal > 0)
                    {
                        ApplyPctN(manaFeedVal, mana);
                        caster->CastCustomSpell(caster, SPELL_LIFE_TAP_ENERGIZE_2, &manaFeedVal, NULL, NULL, true, NULL);
                    }
                }
            }

            SpellCastResult CheckCast()
            {
                if ((int32(GetCaster()->GetHealth()) > int32(GetSpellInfo()->Effects[EFFECT_0].CalcValue() + (6.3875 * GetSpellInfo()->BaseLevel))))
                    return SPELL_CAST_OK;
                return SPELL_FAILED_FIZZLE;
            }

            void Register()
            {
                OnEffectHitTarget += SpellEffectFn(spell_warl_life_tap_SpellScript::HandleDummy, EFFECT_0, SPELL_EFFECT_DUMMY);
                OnCheckCast += SpellCheckCastFn(spell_warl_life_tap_SpellScript::CheckCast);
            }
        };

        SpellScript* GetSpellScript() const
        {
            return new spell_warl_life_tap_SpellScript();
        }
};

class spell_warl_demonic_circle_summon : public SpellScriptLoader
{
    public:
        spell_warl_demonic_circle_summon() : SpellScriptLoader("spell_warl_demonic_circle_summon") { }

        class spell_warl_demonic_circle_summon_AuraScript : public AuraScript
        {
            PrepareAuraScript(spell_warl_demonic_circle_summon_AuraScript);

            void HandleRemove(AuraEffect const* /*aurEff*/, AuraEffectHandleModes mode)
            {
                // If effect is removed by expire remove the summoned demonic circle too.
                if (!(mode & AURA_EFFECT_HANDLE_REAPPLY))
                    GetTarget()->RemoveGameObject(GetId(), true);

                GetTarget()->RemoveAura(WARLOCK_DEMONIC_CIRCLE_ALLOW_CAST);
            }

            void HandleDummyTick(AuraEffect const* /*aurEff*/)
            {
                if (GameObject* circle = GetTarget()->GetGameObject(GetId()))
                {
                    // Here we check if player is in demonic circle teleport range, if so add
                    // WARLOCK_DEMONIC_CIRCLE_ALLOW_CAST; allowing him to cast the WARLOCK_DEMONIC_CIRCLE_TELEPORT.
                    // If not in range remove the WARLOCK_DEMONIC_CIRCLE_ALLOW_CAST.

                    SpellInfo const* spellInfo = sSpellMgr->GetSpellInfo(WARLOCK_DEMONIC_CIRCLE_TELEPORT);

                    if (GetTarget()->IsWithinDist(circle, spellInfo->GetMaxRange(true)))
                    {
                        if (!GetTarget()->HasAura(WARLOCK_DEMONIC_CIRCLE_ALLOW_CAST))
                            GetTarget()->CastSpell(GetTarget(), WARLOCK_DEMONIC_CIRCLE_ALLOW_CAST, true);
                    }
                    else
                        GetTarget()->RemoveAura(WARLOCK_DEMONIC_CIRCLE_ALLOW_CAST);
                }
            }

            void Register()
            {
                OnEffectRemove += AuraEffectApplyFn(spell_warl_demonic_circle_summon_AuraScript::HandleRemove, EFFECT_0, SPELL_AURA_PERIODIC_DUMMY, AURA_EFFECT_HANDLE_REAL_OR_REAPPLY_MASK);
                OnEffectPeriodic += AuraEffectPeriodicFn(spell_warl_demonic_circle_summon_AuraScript::HandleDummyTick, EFFECT_0, SPELL_AURA_PERIODIC_DUMMY);
            }
        };

        AuraScript* GetAuraScript() const
        {
            return new spell_warl_demonic_circle_summon_AuraScript();
        }
};

class spell_warl_demonic_circle_teleport : public SpellScriptLoader
{
    public:
        spell_warl_demonic_circle_teleport() : SpellScriptLoader("spell_warl_demonic_circle_teleport") { }

        class spell_warl_demonic_circle_teleport_AuraScript : public AuraScript
        {
            PrepareAuraScript(spell_warl_demonic_circle_teleport_AuraScript);

            void HandleTeleport(AuraEffect const* /*aurEff*/, AuraEffectHandleModes /*mode*/)
            {
                if (Player* player = GetTarget()->ToPlayer())
                {
                    if (GameObject* circle = player->GetGameObject(WARLOCK_DEMONIC_CIRCLE_SUMMON))
                    {
                        player->NearTeleportTo(circle->GetPositionX(), circle->GetPositionY(), circle->GetPositionZ(), circle->GetOrientation());
                        player->RemoveMovementImpairingAuras();
                    }
                }
            }

            void Register()
            {
                OnEffectApply += AuraEffectApplyFn(spell_warl_demonic_circle_teleport_AuraScript::HandleTeleport, EFFECT_0, SPELL_AURA_MECHANIC_IMMUNITY, AURA_EFFECT_HANDLE_REAL);
            }
        };

        AuraScript* GetAuraScript() const
        {
            return new spell_warl_demonic_circle_teleport_AuraScript();
        }
};

<<<<<<< HEAD
=======
class spell_warl_haunt : public SpellScriptLoader
{
    public:
        spell_warl_haunt() : SpellScriptLoader("spell_warl_haunt") { }

        class spell_warl_haunt_SpellScript : public SpellScript
        {
            PrepareSpellScript(spell_warl_haunt_SpellScript);

            void HandleOnHit()
            {
                if (Aura* aura = GetHitAura())
                    if (AuraEffect* aurEff = aura->GetEffect(EFFECT_1))
                        aurEff->SetAmount(CalculatePctN(aurEff->GetAmount(), GetHitDamage()));
            }

            void Register()
            {
                OnHit += SpellHitFn(spell_warl_haunt_SpellScript::HandleOnHit);
            }
        };

        class spell_warl_haunt_AuraScript : public AuraScript
        {
            PrepareAuraScript(spell_warl_haunt_AuraScript);

            bool Validate(SpellInfo const* /*spell*/)
            {
                if (!sSpellMgr->GetSpellInfo(WARLOCK_HAUNT_HEAL))
                    return false;
                return true;
            }

            void HandleRemove(AuraEffect const* aurEff, AuraEffectHandleModes /*mode*/)
            {
                if (GetTargetApplication()->GetRemoveMode() != AURA_REMOVE_BY_ENEMY_SPELL && GetTargetApplication()->GetRemoveMode() != AURA_REMOVE_BY_EXPIRE)
                    return;

                if (Unit* caster = GetCaster())
                {
                    int32 amount = aurEff->GetAmount();
                    GetTarget()->CastCustomSpell(caster, WARLOCK_HAUNT_HEAL, &amount, NULL, NULL, true, NULL, aurEff, GetCasterGUID());
                }
            }

            void Register()
            {
                OnEffectRemove += AuraEffectApplyFn(spell_warl_haunt_AuraScript::HandleRemove, EFFECT_1, SPELL_AURA_DUMMY, AURA_EFFECT_HANDLE_REAL_OR_REAPPLY_MASK);
            }
        };

        SpellScript* GetSpellScript() const
        {
            return new spell_warl_haunt_SpellScript();
        }

        AuraScript* GetAuraScript() const
        {
            return new spell_warl_haunt_AuraScript();
        }
};

class spell_warl_unstable_affliction : public SpellScriptLoader
{
    public:
        spell_warl_unstable_affliction() : SpellScriptLoader("spell_warl_unstable_affliction") { }

        class spell_warl_unstable_affliction_AuraScript : public AuraScript
        {
            PrepareAuraScript(spell_warl_unstable_affliction_AuraScript);

            bool Validate(SpellInfo const* /*spell*/)
            {
                if (!sSpellMgr->GetSpellInfo(WARLOCK_UNSTABLE_AFFLICTION_DISPEL))
                    return false;
                return true;
            }

            void HandleDispel(DispelInfo* dispelInfo)
            {
                if (Unit* caster = GetCaster())
                    if (AuraEffect const* aurEff = GetEffect(EFFECT_0))
                    {
                        int32 damage = aurEff->GetAmount() * 9;
                        // backfire damage and silence
                        caster->CastCustomSpell(dispelInfo->GetDispeller(), WARLOCK_UNSTABLE_AFFLICTION_DISPEL, &damage, NULL, NULL, true, NULL, aurEff);
                    }
            }

            void Register()
            {
                AfterDispel += AuraDispelFn(spell_warl_unstable_affliction_AuraScript::HandleDispel);
            }
        };

        AuraScript* GetAuraScript() const
        {
            return new spell_warl_unstable_affliction_AuraScript();
        }
};

>>>>>>> c3cb82b9
void AddSC_warlock_spell_scripts()
{
    new spell_warl_banish();
    new spell_warl_demonic_empowerment();
    new spell_warl_create_healthstone();
    new spell_warl_everlasting_affliction();
    new spell_warl_ritual_of_doom_effect();
    new spell_warl_seed_of_corruption();
    new spell_warl_soulshatter();
    new spell_warl_life_tap();
    new spell_warl_demonic_circle_summon();
    new spell_warl_demonic_circle_teleport();
<<<<<<< HEAD
=======
    new spell_warl_haunt();
    new spell_warl_unstable_affliction();
>>>>>>> c3cb82b9
}<|MERGE_RESOLUTION|>--- conflicted
+++ resolved
@@ -37,12 +37,9 @@
     WARLOCK_DEMONIC_CIRCLE_SUMMON           = 48018,
     WARLOCK_DEMONIC_CIRCLE_TELEPORT         = 48020,
     WARLOCK_DEMONIC_CIRCLE_ALLOW_CAST       = 62388,
-<<<<<<< HEAD
-=======
     WARLOCK_HAUNT                           = 48181,
     WARLOCK_HAUNT_HEAL                      = 48210,
     WARLOCK_UNSTABLE_AFFLICTION_DISPEL      = 31117,
->>>>>>> c3cb82b9
 };
 
 class spell_warl_banish : public SpellScriptLoader
@@ -308,11 +305,7 @@
             void FilterTargets(std::list<WorldObject*>& targets)
             {
                 if (GetExplTargetUnit())
-<<<<<<< HEAD
-                    unitList.remove(GetExplTargetUnit());
-=======
                     targets.remove(GetExplTargetUnit());
->>>>>>> c3cb82b9
             }
 
             void Register()
@@ -533,8 +526,6 @@
         }
 };
 
-<<<<<<< HEAD
-=======
 class spell_warl_haunt : public SpellScriptLoader
 {
     public:
@@ -636,7 +627,6 @@
         }
 };
 
->>>>>>> c3cb82b9
 void AddSC_warlock_spell_scripts()
 {
     new spell_warl_banish();
@@ -649,9 +639,6 @@
     new spell_warl_life_tap();
     new spell_warl_demonic_circle_summon();
     new spell_warl_demonic_circle_teleport();
-<<<<<<< HEAD
-=======
     new spell_warl_haunt();
     new spell_warl_unstable_affliction();
->>>>>>> c3cb82b9
 }