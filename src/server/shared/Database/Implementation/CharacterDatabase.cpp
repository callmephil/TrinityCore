/*
 * Copyright (C) 2008-2012 TrinityCore <http://www.trinitycore.org/>
 *
 * This program is free software; you can redistribute it and/or modify it
 * under the terms of the GNU General Public License as published by the
 * Free Software Foundation; either version 2 of the License, or (at your
 * option) any later version.
 *
 * This program is distributed in the hope that it will be useful, but WITHOUT
 * ANY WARRANTY; without even the implied warranty of MERCHANTABILITY or
 * FITNESS FOR A PARTICULAR PURPOSE. See the GNU General Public License for
 * more details.
 *
 * You should have received a copy of the GNU General Public License along
 * with this program. If not, see <http://www.gnu.org/licenses/>.
 */

#include "CharacterDatabase.h"

void CharacterDatabaseConnection::DoPrepareStatements()
{
    if (!m_reconnecting)
        m_stmts.resize(MAX_CHARACTERDATABASE_STATEMENTS);

    PREPARE_STATEMENT(CHAR_DEL_QUEST_POOL_SAVE, "DELETE FROM pool_quest_save WHERE pool_id = ?", CONNECTION_ASYNC)
    PREPARE_STATEMENT(CHAR_INS_QUEST_POOL_SAVE, "INSERT INTO pool_quest_save (pool_id, quest_id) VALUES (?, ?)", CONNECTION_ASYNC)
    PREPARE_STATEMENT(CHAR_DEL_NONEXISTENT_GUILD_BANK_ITEM, "DELETE FROM guild_bank_item WHERE guildid = ? AND TabId = ? AND SlotId = ?", CONNECTION_ASYNC)
    PREPARE_STATEMENT(CHAR_DEL_EXPIRED_BANS, "UPDATE character_banned SET active = 0 WHERE unbandate <= UNIX_TIMESTAMP() AND unbandate <> bandate", CONNECTION_ASYNC)
    PREPARE_STATEMENT(CHAR_SEL_GUID_BY_NAME, "SELECT guid FROM characters WHERE name = ?", CONNECTION_BOTH);
    PREPARE_STATEMENT(CHAR_SEL_CHECK_NAME, "SELECT 1 FROM characters WHERE name = ?", CONNECTION_ASYNC);
    PREPARE_STATEMENT(CHAR_SEL_SUM_CHARS, "SELECT COUNT(guid) FROM characters WHERE account = ?", CONNECTION_ASYNC);
    PREPARE_STATEMENT(CHAR_SEL_CHAR_CREATE_INFO, "SELECT level, race, class FROM characters WHERE account = ? LIMIT 0, ?", CONNECTION_ASYNC);
    PREPARE_STATEMENT(CHAR_INS_CHARACTER_BAN, "INSERT INTO character_banned VALUES (?, UNIX_TIMESTAMP(), UNIX_TIMESTAMP()+?, ?, ?, 1)", CONNECTION_ASYNC)
    PREPARE_STATEMENT(CHAR_UPD_CHARACTER_BAN, "UPDATE character_banned SET active = 0 WHERE guid = ? AND active != 0", CONNECTION_ASYNC)
    PREPARE_STATEMENT(CHAR_SEL_BANINFO, "SELECT FROM_UNIXTIME(bandate), unbandate-bandate, active, unbandate, banreason, bannedby FROM character_banned WHERE guid = ? ORDER BY bandate ASC", CONNECTION_SYNCH)
    PREPARE_STATEMENT(CHAR_SEL_GUID_BY_NAME_FILTER, "SELECT guid, name FROM characters WHERE name LIKE CONCAT('%', ?, '%')", CONNECTION_SYNCH)
    PREPARE_STATEMENT(CHAR_SEL_BANINFO_LIST, "SELECT bandate, unbandate, bannedby, banreason FROM character_banned WHERE guid = ? ORDER BY unbandate", CONNECTION_SYNCH)
    PREPARE_STATEMENT(CHAR_SEL_BANNED_NAME, "SELECT characters.name FROM characters, character_banned WHERE character_banned.guid = ? AND character_banned.guid = characters.guid", CONNECTION_SYNCH)
    PREPARE_STATEMENT(CHAR_SEL_ENUM, "SELECT c.guid, c.name, c.race, c.class, c.gender, c.playerBytes, c.playerBytes2, c.level, c.zone, c.map, c.position_x, c.position_y, c.position_z, gm.guildid, c.playerFlags, c.at_login, cp.entry, cp.modelid, cp.level, c.equipmentCache, cb.guid FROM characters AS c LEFT JOIN character_pet AS cp ON c.guid = cp.owner AND cp.slot = ? LEFT JOIN guild_member AS gm ON c.guid = gm.guid LEFT JOIN character_banned AS cb ON c.guid = cb.guid AND cb.active = 1 WHERE c.account = ? ORDER BY c.guid", CONNECTION_ASYNC);
    PREPARE_STATEMENT(CHAR_SEL_ENUM_DECLINED_NAME, "SELECT c.guid, c.name, c.race, c.class, c.gender, c.playerBytes, c.playerBytes2, c.level, c.zone, c.map, c.position_x, c.position_y, c.position_z, gm.guildid, c.playerFlags, c.at_login, cp.entry, cp.modelid, cp.level, c.equipmentCache, cb.guid, cd.genitive FROM characters AS c LEFT JOIN character_pet AS cp ON c.guid = cp.owner AND cp.slot = ? LEFT JOIN character_declinedname AS cd ON c.guid = cd.guid LEFT JOIN guild_member AS gm ON c.guid = gm.guid LEFT JOIN character_banned AS cb ON c.guid = cb.guid AND cb.active = 1 WHERE c.account = ? ORDER BY c.guid", CONNECTION_ASYNC);
    PREPARE_STATEMENT(CHAR_SEL_PET_SLOTS, "SELECT owner, slot FROM character_pet WHERE owner = ?  AND slot >= ? AND slot <= ? ORDER BY slot", CONNECTION_ASYNC);
    PREPARE_STATEMENT(CHAR_SEL_PET_SLOTS_DETAIL, "SELECT owner, id, entry, level, name FROM character_pet WHERE owner = ? AND slot >= ? AND slot <= ? ORDER BY slot", CONNECTION_ASYNC);
    PREPARE_STATEMENT(CHAR_SEL_PET_ENTRY, "SELECT entry FROM character_pet WHERE owner = ? AND id = ? AND slot >= ? AND slot <= ?", CONNECTION_ASYNC);
    PREPARE_STATEMENT(CHAR_SEL_PET_SLOT_BY_ID, "SELECT slot, entry FROM character_pet WHERE owner = ? AND id = ?", CONNECTION_ASYNC);
    PREPARE_STATEMENT(CHAR_SEL_FREE_NAME, "SELECT guid, name FROM characters WHERE guid = ? AND account = ? AND (at_login & ?) = ? AND NOT EXISTS (SELECT NULL FROM characters WHERE name = ?)", CONNECTION_ASYNC);
    PREPARE_STATEMENT(CHAR_SEL_GUID_RACE_ACC_BY_NAME, "SELECT guid, race, account FROM characters WHERE name = ?", CONNECTION_ASYNC);
    PREPARE_STATEMENT(CHAR_DEL_QUEST_STATUS_DAILY, "DELETE FROM character_queststatus_daily", CONNECTION_ASYNC);
    PREPARE_STATEMENT(CHAR_DEL_QUEST_STATUS_WEEKLY, "DELETE FROM character_queststatus_weekly", CONNECTION_ASYNC);
    PREPARE_STATEMENT(CHAR_DEL_QUEST_STATUS_SEASONAL, "DELETE FROM character_queststatus_seasonal WHERE event = ?", CONNECTION_ASYNC);
    PREPARE_STATEMENT(CHAR_DEL_QUEST_STATUS_DAILY_CHAR, "DELETE FROM character_queststatus_daily WHERE guid = ?", CONNECTION_ASYNC);
    PREPARE_STATEMENT(CHAR_DEL_QUEST_STATUS_WEEKLY_CHAR, "DELETE FROM character_queststatus_weekly WHERE guid = ?", CONNECTION_ASYNC);
    PREPARE_STATEMENT(CHAR_DEL_QUEST_STATUS_SEASONAL_CHAR, "DELETE FROM character_queststatus_seasonal WHERE guid = ?", CONNECTION_ASYNC);
    PREPARE_STATEMENT(CHAR_DEL_BATTLEGROUND_RANDOM, "DELETE FROM character_battleground_random", CONNECTION_ASYNC);
    PREPARE_STATEMENT(CHAR_INS_BATTLEGROUND_RANDOM, "INSERT INTO character_battleground_random (guid) VALUES (?)", CONNECTION_ASYNC);

    // Start LoginQueryHolder content
    PREPARE_STATEMENT(CHAR_SEL_CHARACTER, "SELECT guid, account, name, race, class, gender, level, xp, money, playerBytes, playerBytes2, playerFlags, "
    "position_x, position_y, position_z, map, orientation, taximask, cinematic, totaltime, leveltime, rest_bonus, logout_time, is_logout_resting, resettalents_cost, "
    "resettalents_time, trans_x, trans_y, trans_z, trans_o, transguid, extra_flags, stable_slots, at_login, zone, online, death_expire_time, taxi_path, instance_mode_mask, "
<<<<<<< HEAD
    "conquestPoints, totalHonorPoints, totalKills, todayKills, yesterdayKills, chosenTitle, watchedFaction, drunk, "
    "health, power1, power2, power3, power4, power5, instance_id, speccount, activespec, exploredZones, equipmentCache, knownTitles, actionBars, grantableLevels, guildId FROM characters WHERE guid = ?", CONNECTION_ASYNC)
    PREPARE_STATEMENT(CHAR_LOAD_PLAYER_GROUP, "SELECT guid FROM group_member WHERE memberGuid = ?", CONNECTION_ASYNC)
    PREPARE_STATEMENT(CHAR_LOAD_PLAYER_BOUNDINSTANCES, "SELECT id, permanent, map, difficulty, resettime FROM character_instance LEFT JOIN instance ON instance = id WHERE guid = ?", CONNECTION_ASYNC)
    PREPARE_STATEMENT(CHAR_LOAD_PLAYER_AURAS, "SELECT caster_guid, spell, effect_mask, recalculate_mask, stackcount, amount0, amount1, amount2, "
=======
    "arenaPoints, totalHonorPoints, todayHonorPoints, yesterdayHonorPoints, totalKills, todayKills, yesterdayKills, chosenTitle, knownCurrencies, watchedFaction, drunk, "
    "health, power1, power2, power3, power4, power5, power6, power7, instance_id, speccount, activespec, exploredZones, equipmentCache, ammoId, knownTitles, actionBars, grantableLevels FROM characters WHERE guid = ?", CONNECTION_ASYNC)
    PREPARE_STATEMENT(CHAR_SEL_GROUP_MEMBER, "SELECT guid FROM group_member WHERE memberGuid = ?", CONNECTION_ASYNC)
    PREPARE_STATEMENT(CHAR_SEL_CHARACTER_INSTANCE, "SELECT id, permanent, map, difficulty, resettime FROM character_instance LEFT JOIN instance ON instance = id WHERE guid = ?", CONNECTION_ASYNC)
    PREPARE_STATEMENT(CHAR_SEL_CHARACTER_AURAS, "SELECT caster_guid, spell, effect_mask, recalculate_mask, stackcount, amount0, amount1, amount2, "
>>>>>>> a79ea3dc
    "base_amount0, base_amount1, base_amount2, maxduration, remaintime, remaincharges FROM character_aura WHERE guid = ?", CONNECTION_ASYNC)
    PREPARE_STATEMENT(CHAR_SEL_CHARACTER_SPELL, "SELECT spell, active, disabled FROM character_spell WHERE guid = ?", CONNECTION_ASYNC)
    PREPARE_STATEMENT(CHAR_SEL_CHARACTER_QUESTSTATUS, "SELECT quest, status, explored, timer, mobcount1, mobcount2, mobcount3, mobcount4, "
    "itemcount1, itemcount2, itemcount3, itemcount4, playercount FROM character_queststatus WHERE guid = ?", CONNECTION_ASYNC)
    PREPARE_STATEMENT(CHAR_SEL_CHARACTER_DAILYQUESTSTATUS, "SELECT quest, time FROM character_queststatus_daily WHERE guid = ?", CONNECTION_ASYNC)
    PREPARE_STATEMENT(CHAR_SEL_CHARACTER_WEEKLYQUESTSTATUS, "SELECT quest FROM character_queststatus_weekly WHERE guid = ?", CONNECTION_ASYNC)
    PREPARE_STATEMENT(CHAR_SEL_CHARACTER_SEASONALQUESTSTATUS, "SELECT quest, event FROM character_queststatus_seasonal WHERE guid = ?", CONNECTION_ASYNC)
    PREPARE_STATEMENT(CHAR_INS_CHARACTER_DAILYQUESTSTATUS, "INSERT INTO character_queststatus_daily (guid, quest, time) VALUES (?, ?, ?)", CONNECTION_ASYNC)
    PREPARE_STATEMENT(CHAR_INS_CHARACTER_WEEKLYQUESTSTATUS, "INSERT INTO character_queststatus_weekly (guid, quest) VALUES (?, ?)", CONNECTION_ASYNC)
    PREPARE_STATEMENT(CHAR_INS_CHARACTER_SEASONALQUESTSTATUS, "INSERT INTO character_queststatus_seasonal (guid, quest, event) VALUES (?, ?, ?)", CONNECTION_ASYNC)
    PREPARE_STATEMENT(CHAR_SEL_CHARACTER_REPUTATION, "SELECT faction, standing, flags FROM character_reputation WHERE guid = ?", CONNECTION_ASYNC)
    PREPARE_STATEMENT(CHAR_SEL_CHARACTER_INVENTORY, "SELECT creatorGuid, giftCreatorGuid, count, duration, charges, flags, enchantments, randomPropertyId, durability, playedTime, text, bag, slot, "
    "item, itemEntry FROM character_inventory ci JOIN item_instance ii ON ci.item = ii.guid WHERE ci.guid = ? ORDER BY bag, slot", CONNECTION_ASYNC)
    PREPARE_STATEMENT(CHAR_SEL_CHARACTER_ACTIONS, "SELECT a.button, a.action, a.type FROM character_action as a, characters as c WHERE a.guid = c.guid AND a.spec = c.activespec AND a.guid = ? ORDER BY button", CONNECTION_ASYNC)
    PREPARE_STATEMENT(CHAR_SEL_CHARACTER_MAILCOUNT, "SELECT COUNT(id) FROM mail WHERE receiver = ? AND (checked & 1) = 0 AND deliver_time <= ?", CONNECTION_ASYNC)
    PREPARE_STATEMENT(CHAR_SEL_CHARACTER_MAILDATE, "SELECT MIN(deliver_time) FROM mail WHERE receiver = ? AND (checked & 1) = 0", CONNECTION_ASYNC)
    PREPARE_STATEMENT(CHAR_SEL_CHARACTER_SOCIALLIST, "SELECT friend, flags, note FROM character_social JOIN characters ON characters.guid = character_social.friend WHERE character_social.guid = ? AND deleteinfos_name IS NULL LIMIT 255", CONNECTION_ASYNC)
    PREPARE_STATEMENT(CHAR_SEL_CHARACTER_HOMEBIND, "SELECT mapId, zoneId, posX, posY, posZ FROM character_homebind WHERE guid = ?", CONNECTION_ASYNC)
    PREPARE_STATEMENT(CHAR_SEL_CHARACTER_SPELLCOOLDOWNS, "SELECT spell, item, time FROM character_spell_cooldown WHERE guid = ?", CONNECTION_ASYNC)
    PREPARE_STATEMENT(CHAR_SEL_CHARACTER_DECLINEDNAMES, "SELECT genitive, dative, accusative, instrumental, prepositional FROM character_declinedname WHERE guid = ?", CONNECTION_ASYNC)
    PREPARE_STATEMENT(CHAR_SEL_GUILD_MEMBER, "SELECT guildid, rank FROM guild_member WHERE guid = ?", CONNECTION_ASYNC)
    PREPARE_STATEMENT(CHAR_SEL_CHARACTER_ACHIEVEMENTS, "SELECT achievement, date FROM character_achievement WHERE guid = ?", CONNECTION_ASYNC)
    PREPARE_STATEMENT(CHAR_SEL_CHARACTER_CRITERIAPROGRESS, "SELECT criteria, counter, date FROM character_achievement_progress WHERE guid = ?", CONNECTION_ASYNC)
    PREPARE_STATEMENT(CHAR_SEL_CHARACTER_EQUIPMENTSETS, "SELECT setguid, setindex, name, iconname, item0, item1, item2, item3, item4, item5, item6, item7, item8, "
    "item9, item10, item11, item12, item13, item14, item15, item16, item17, item18 FROM character_equipmentsets WHERE guid = ? ORDER BY setindex", CONNECTION_ASYNC)
    PREPARE_STATEMENT(CHAR_SEL_CHARACTER_BGDATA, "SELECT instanceId, team, joinX, joinY, joinZ, joinO, joinMapId, taxiStart, taxiEnd, mountSpell FROM character_battleground_data WHERE guid = ?", CONNECTION_ASYNC)
    PREPARE_STATEMENT(CHAR_SEL_CHARACTER_GLYPHS, "SELECT spec, glyph1, glyph2, glyph3, glyph4, glyph5, glyph6 FROM character_glyphs WHERE guid = ?", CONNECTION_ASYNC)
    PREPARE_STATEMENT(CHAR_SEL_CHARACTER_TALENTS, "SELECT spell, spec FROM character_talent WHERE guid = ?", CONNECTION_ASYNC)
    PREPARE_STATEMENT(CHAR_SEL_CHARACTER_SKILLS, "SELECT skill, value, max FROM character_skills WHERE guid = ?", CONNECTION_ASYNC)
    PREPARE_STATEMENT(CHAR_SEL_CHARACTER_RANDOMBG, "SELECT guid FROM character_battleground_random WHERE guid = ?", CONNECTION_ASYNC)
    PREPARE_STATEMENT(CHAR_SEL_CHARACTER_BANNED, "SELECT guid FROM character_banned WHERE guid = ? AND active = 1", CONNECTION_ASYNC)
    PREPARE_STATEMENT(CHAR_SEL_CHARACTER_QUESTSTATUSREW, "SELECT quest FROM character_queststatus_rewarded WHERE guid = ?", CONNECTION_ASYNC)
    PREPARE_STATEMENT(CHAR_SEL_ACCOUNT_INSTANCELOCKTIMES, "SELECT instanceId, releaseTime FROM account_instance_times WHERE accountId = ?", CONNECTION_ASYNC)
    // End LoginQueryHolder content

    PREPARE_STATEMENT(CHAR_SEL_CHARACTER_ACTIONS_SPEC, "SELECT button, action, type FROM character_action WHERE guid = ? AND spec = ? ORDER BY button", CONNECTION_SYNCH)
    PREPARE_STATEMENT(CHAR_SEL_MAILITEMS, "SELECT creatorGuid, giftCreatorGuid, count, duration, charges, flags, enchantments, randomPropertyId, durability, playedTime, text, item_guid, itemEntry, owner_guid FROM mail_items mi JOIN item_instance ii ON mi.item_guid = ii.guid WHERE mail_id = ?", CONNECTION_SYNCH)
    PREPARE_STATEMENT(CHAR_SEL_AUCTION_ITEMS, "SELECT creatorGuid, giftCreatorGuid, count, duration, charges, flags, enchantments, randomPropertyId, durability, playedTime, text, itemguid, itemEntry FROM auctionhouse ah JOIN item_instance ii ON ah.itemguid = ii.guid", CONNECTION_SYNCH)
    PREPARE_STATEMENT(CHAR_SEL_AUCTIONS, "SELECT id, auctioneerguid, itemguid, itemEntry, itemowner, buyoutprice, time, buyguid, lastbid, startbid, deposit FROM auctionhouse ah INNER JOIN item_instance ii ON ii.guid = ah.itemguid", CONNECTION_SYNCH)
    PREPARE_STATEMENT(CHAR_INS_AUCTION, "INSERT INTO auctionhouse (id, auctioneerguid, itemguid, itemowner, buyoutprice, time, buyguid, lastbid, startbid, deposit) VALUES (?, ?, ?, ?, ?, ?, ?, ?, ?, ?)", CONNECTION_ASYNC)
    PREPARE_STATEMENT(CHAR_DEL_AUCTION, "DELETE FROM auctionhouse WHERE id = ?", CONNECTION_ASYNC)
    PREPARE_STATEMENT(CHAR_INS_MAIL, "INSERT INTO mail(id, messageType, stationery, mailTemplateId, sender, receiver, subject, body, has_items, expire_time, deliver_time, money, cod, checked) VALUES (?, ?, ?, ?, ?, ?, ?, ?, ?, ?, ?, ?, ?, ?)", CONNECTION_ASYNC)
    PREPARE_STATEMENT(CHAR_DEL_MAIL, "DELETE FROM mail WHERE id = ?", CONNECTION_ASYNC)
    PREPARE_STATEMENT(CHAR_INS_MAIL_ITEM, "INSERT INTO mail_items(mail_id, item_guid, receiver) VALUES (?, ?, ?)", CONNECTION_ASYNC)
    PREPARE_STATEMENT(CHAR_DEL_MAIL_ITEM, "DELETE FROM mail_items WHERE item_guid = ?", CONNECTION_ASYNC);
    PREPARE_STATEMENT(CHAR_DEL_INVALID_MAIL_ITEM, "DELETE FROM mail_items WHERE item_guid = ?", CONNECTION_ASYNC);
    PREPARE_STATEMENT(CHAR_DEL_EMPTY_EXPIRED_MAIL, "DELETE FROM mail WHERE expire_time < ? AND has_items = 0 AND body = ''", CONNECTION_ASYNC)
    PREPARE_STATEMENT(CHAR_SEL_EXPIRED_MAIL, "SELECT id, messageType, sender, receiver, has_items, expire_time, cod, checked, mailTemplateId FROM mail WHERE expire_time < ?", CONNECTION_SYNCH)
    PREPARE_STATEMENT(CHAR_SEL_EXPIRED_MAIL_ITEMS, "SELECT item_guid, itemEntry, mail_id FROM mail_items mi INNER JOIN item_instance ii ON ii.guid = mi.item_guid LEFT JOIN mail mm ON mi.mail_id = mm.id WHERE mm.id IS NOT NULL AND mm.expire_time < ?", CONNECTION_SYNCH)
    PREPARE_STATEMENT(CHAR_UPD_MAIL_RETURNED, "UPDATE mail SET sender = ?, receiver = ?, expire_time = ?, deliver_time = ?, cod = 0, checked = ? WHERE id = ?", CONNECTION_ASYNC)
    PREPARE_STATEMENT(CHAR_UPD_MAIL_ITEM_RECEIVER, "UPDATE mail_items SET receiver = ? WHERE item_guid = ?", CONNECTION_ASYNC)
    PREPARE_STATEMENT(CHAR_UPD_ITEM_OWNER, "UPDATE item_instance SET owner_guid = ? WHERE guid = ?", CONNECTION_ASYNC)

    PREPARE_STATEMENT(CHAR_SEL_ITEM_REFUNDS, "SELECT player_guid, paidMoney, paidExtendedCost FROM item_refund_instance WHERE item_guid = ? AND player_guid = ? LIMIT 1", CONNECTION_SYNCH)
    PREPARE_STATEMENT(CHAR_SEL_ITEM_BOP_TRADE, "SELECT allowedPlayers FROM item_soulbound_trade_data WHERE itemGuid = ? LIMIT 1", CONNECTION_SYNCH)
    PREPARE_STATEMENT(CHAR_DEL_ITEM_BOP_TRADE, "DELETE FROM item_soulbound_trade_data WHERE itemGuid = ? LIMIT 1", CONNECTION_ASYNC)
    PREPARE_STATEMENT(CHAR_INS_ITEM_BOP_TRADE, "INSERT INTO item_soulbound_trade_data VALUES (?, ?)", CONNECTION_ASYNC)
    PREPARE_STATEMENT(CHAR_REP_INVENTORY_ITEM, "REPLACE INTO character_inventory (guid, bag, slot, item) VALUES (?, ?, ?, ?)", CONNECTION_ASYNC)
    PREPARE_STATEMENT(CHAR_DEL_INVENTORY_ITEM, "DELETE FROM character_inventory WHERE item = ?", CONNECTION_ASYNC)
    PREPARE_STATEMENT(CHAR_REP_ITEM_INSTANCE, "REPLACE INTO item_instance (itemEntry, owner_guid, creatorGuid, giftCreatorGuid, count, duration, charges, flags, enchantments, randomPropertyId, durability, playedTime, text, guid) VALUES (?, ?, ?, ?, ?, ?, ?, ?, ?, ?, ?, ?, ?, ?)", CONNECTION_ASYNC)
    PREPARE_STATEMENT(CHAR_UPD_ITEM_INSTANCE, "UPDATE item_instance SET itemEntry = ?, owner_guid = ?, creatorGuid = ?, giftCreatorGuid = ?, count = ?, duration = ?, charges = ?, flags = ?, enchantments = ?, randomPropertyId = ?, durability = ?, playedTime = ?, text = ? WHERE guid = ?", CONNECTION_ASYNC)
    PREPARE_STATEMENT(CHAR_UPD_ITEM_INSTANCE_ON_LOAD, "UPDATE item_instance SET duration = ?, flags = ?, durability = ? WHERE guid = ?", CONNECTION_ASYNC)
    PREPARE_STATEMENT(CHAR_DEL_ITEM_INSTANCE, "DELETE FROM item_instance WHERE guid = ?", CONNECTION_ASYNC)
    PREPARE_STATEMENT(CHAR_UPD_GIFT_OWNER, "UPDATE character_gifts SET guid = ? WHERE item_guid = ?", CONNECTION_ASYNC)
    PREPARE_STATEMENT(CHAR_DEL_GIFT, "DELETE FROM character_gifts WHERE item_guid = ?", CONNECTION_ASYNC)
    PREPARE_STATEMENT(CHAR_SEL_ACCOUNT_BY_NAME, "SELECT account FROM characters WHERE name = ?", CONNECTION_SYNCH)
    PREPARE_STATEMENT(CHAR_DEL_ACCOUNT_INSTANCE_LOCK_TIMES, "DELETE FROM account_instance_times WHERE accountId = ?", CONNECTION_ASYNC)
    PREPARE_STATEMENT(CHAR_INS_ACCOUNT_INSTANCE_LOCK_TIMES, "INSERT INTO account_instance_times (accountId, instanceId, releaseTime) VALUES (?, ?, ?)", CONNECTION_ASYNC)
    PREPARE_STATEMENT(CHAR_SEL_CHARACTER_NAME_CLASS, "SELECT name, class FROM characters WHERE guid = ?", CONNECTION_SYNCH);
    PREPARE_STATEMENT(CHAR_SEL_MATCH_MAKER_RATING, "SELECT matchMakerRating FROM character_arena_stats WHERE guid = ? AND slot = ?", CONNECTION_SYNCH);
    PREPARE_STATEMENT(CHAR_SEL_CHARACTER_COUNT, "SELECT account, COUNT(guid) FROM characters WHERE account = ? GROUP BY account", CONNECTION_ASYNC);
    PREPARE_STATEMENT(CHAR_UPD_NAME, "UPDATE characters set name = ?, at_login = at_login & ~ ? WHERE guid = ?", CONNECTION_ASYNC);
    PREPARE_STATEMENT(CHAR_DEL_DECLINED_NAME, "DELETE FROM character_declinedname WHERE guid = ?", CONNECTION_ASYNC);

    // Guild handling
    // 0: uint32, 1: string, 2: uint32, 3: string, 4: string, 5: uint64, 6-10: uint32, 11: uint64
    PREPARE_STATEMENT(CHAR_INS_GUILD, "INSERT INTO guild (guildid, name, leaderguid, info, motd, createdate, EmblemStyle, EmblemColor, BorderStyle, BorderColor, BackgroundColor, BankMoney) VALUES(?, ?, ?, ?, ?, ?, ?, ?, ?, ?, ?, ?)", CONNECTION_ASYNC)
    PREPARE_STATEMENT(CHAR_DEL_GUILD, "DELETE FROM guild WHERE guildid = ?", CONNECTION_ASYNC) // 0: uint32
    // 0: uint32
    PREPARE_STATEMENT(CHAR_SET_GUILD_ID, "UPDATE characters SET guildId = ? WHERE guid = ?", CONNECTION_ASYNC)
    PREPARE_STATEMENT(CHAR_GET_GUILD_ID, "SELECT guildId FROM characters WHERE guid = ?", CONNECTION_SYNCH)
    // 0: uint32, 1: uint32, 2: uint8, 4: string, 5: string
    PREPARE_STATEMENT(CHAR_INS_GUILD_MEMBER, "INSERT INTO guild_member (guildid, guid, rank, pnote, offnote) VALUES (?, ?, ?, ?, ?)", CONNECTION_ASYNC)
    PREPARE_STATEMENT(CHAR_DEL_GUILD_MEMBER, "DELETE FROM guild_member WHERE guid = ?", CONNECTION_ASYNC) // 0: uint32
    PREPARE_STATEMENT(CHAR_DEL_GUILD_MEMBERS, "DELETE FROM guild_member WHERE guildid = ?", CONNECTION_ASYNC) // 0: uint32
    // 0: uint32, 1: uint8, 3: string, 4: uint32
    PREPARE_STATEMENT(CHAR_INS_GUILD_RANK, "INSERT INTO guild_rank (guildid, rid, rname, rights) VALUES (?, ?, ?, ?)", CONNECTION_ASYNC)
    PREPARE_STATEMENT(CHAR_DEL_GUILD_RANKS, "DELETE FROM guild_rank WHERE guildid = ?", CONNECTION_ASYNC) // 0: uint32
    PREPARE_STATEMENT(CHAR_DEL_GUILD_LOWEST_RANK, "DELETE FROM guild_rank WHERE guildid = ? AND rid >= ?", CONNECTION_ASYNC) // 0: uint32, 1: uint8
    PREPARE_STATEMENT(CHAR_INS_GUILD_BANK_TAB, "INSERT INTO guild_bank_tab (guildid, TabId) VALUES (?, ?)", CONNECTION_ASYNC) // 0: uint32, 1: uint8
    PREPARE_STATEMENT(CHAR_DEL_GUILD_BANK_TAB, "DELETE FROM guild_bank_tab WHERE guildid = ? AND TabId = ?", CONNECTION_ASYNC) // 0: uint32, 1: uint8
    PREPARE_STATEMENT(CHAR_DEL_GUILD_BANK_TABS, "DELETE FROM guild_bank_tab WHERE guildid = ?", CONNECTION_ASYNC) // 0: uint32
    // 0: uint32, 1: uint8, 2: uint8, 3: uint32, 4: uint32
    PREPARE_STATEMENT(CHAR_INS_GUILD_BANK_ITEM, "INSERT INTO guild_bank_item (guildid, TabId, SlotId, item_guid) VALUES (?, ?, ?, ?)", CONNECTION_ASYNC)
    PREPARE_STATEMENT(CHAR_DEL_GUILD_BANK_ITEM, "DELETE FROM guild_bank_item WHERE guildid = ? AND TabId = ? AND SlotId = ?", CONNECTION_ASYNC) // 0: uint32, 1: uint8, 2: uint8
    PREPARE_STATEMENT(CHAR_DEL_GUILD_BANK_ITEMS, "DELETE FROM guild_bank_item WHERE guildid = ?", CONNECTION_ASYNC) // 0: uint32
    PREPARE_STATEMENT(CHAR_INS_GUILD_BANK_RIGHT_DEFAULT, "INSERT INTO guild_bank_right (guildid, TabId, rid) VALUES (?, ?, ?)", CONNECTION_ASYNC) // 0: uint32, 1: uint8, 2: uint8
    // 0: uint32, 1: uint8, 2: uint8, 3: uint8, 4: uint32
    PREPARE_STATEMENT(CHAR_INS_GUILD_BANK_RIGHT, "INSERT INTO guild_bank_right (guildid, TabId, rid, gbright, SlotPerDay) VALUES (?, ?, ?, ?, ?)", CONNECTION_ASYNC)
    PREPARE_STATEMENT(CHAR_DEL_GUILD_BANK_RIGHT, "DELETE FROM guild_bank_right WHERE guildid = ? AND TabId = ? AND rid = ?", CONNECTION_ASYNC) // 0: uint32, 1: uint8, 2: uint8
    PREPARE_STATEMENT(CHAR_DEL_GUILD_BANK_RIGHTS, "DELETE FROM guild_bank_right WHERE guildid = ?", CONNECTION_ASYNC) // 0: uint32
    PREPARE_STATEMENT(CHAR_DEL_GUILD_BANK_RIGHTS_FOR_RANK, "DELETE FROM guild_bank_right WHERE guildid = ? AND rid = ?", CONNECTION_ASYNC) // 0: uint32, 1: uint8
    // 0-1: uint32, 2-3: uint8, 4-5: uint32, 6: uint16, 7: uint8, 8: uint64
    PREPARE_STATEMENT(CHAR_INS_GUILD_BANK_EVENTLOG, "INSERT INTO guild_bank_eventlog (guildid, LogGuid, TabId, EventType, PlayerGuid, ItemOrMoney, ItemStackCount, DestTabId, TimeStamp) VALUES (?, ?, ?, ?, ?, ?, ?, ?, ?)", CONNECTION_ASYNC)
    PREPARE_STATEMENT(CHAR_DEL_GUILD_BANK_EVENTLOG, "DELETE FROM guild_bank_eventlog WHERE guildid = ? AND LogGuid = ? AND TabId = ?", CONNECTION_ASYNC) // 0: uint32, 1: uint32, 2: uint8
    PREPARE_STATEMENT(CHAR_DEL_GUILD_BANK_EVENTLOGS, "DELETE FROM guild_bank_eventlog WHERE guildid = ?", CONNECTION_ASYNC) // 0: uint32
    // 0-1: uint32, 2: uint8, 3-4: uint32, 5: uint8, 6: uint64
    PREPARE_STATEMENT(CHAR_INS_GUILD_EVENTLOG, "INSERT INTO guild_eventlog (guildid, LogGuid, EventType, PlayerGuid1, PlayerGuid2, NewRank, TimeStamp) VALUES (?, ?, ?, ?, ?, ?, ?)", CONNECTION_ASYNC)
    PREPARE_STATEMENT(CHAR_DEL_GUILD_EVENTLOG, "DELETE FROM guild_eventlog WHERE guildid = ? AND LogGuid = ?", CONNECTION_ASYNC) // 0: uint32, 1: uint32
    PREPARE_STATEMENT(CHAR_DEL_GUILD_EVENTLOGS, "DELETE FROM guild_eventlog WHERE guildid = ?", CONNECTION_ASYNC) // 0: uint32
    PREPARE_STATEMENT(CHAR_UPD_GUILD_MEMBER_PNOTE, "UPDATE guild_member SET pnote = ? WHERE guid = ?", CONNECTION_ASYNC) // 0: string, 1: uint32
    PREPARE_STATEMENT(CHAR_UPD_GUILD_MEMBER_OFFNOTE, "UPDATE guild_member SET offnote = ? WHERE guid = ?", CONNECTION_ASYNC) // 0: string, 1: uint32
    PREPARE_STATEMENT(CHAR_UPD_GUILD_MEMBER_RANK, "UPDATE guild_member SET rank = ? WHERE guid = ?", CONNECTION_ASYNC) // 0: uint8, 1: uint32
    PREPARE_STATEMENT(CHAR_UPD_GUILD_MOTD, "UPDATE guild SET motd = ? WHERE guildid = ?", CONNECTION_ASYNC) // 0: string, 1: uint32
    PREPARE_STATEMENT(CHAR_UPD_GUILD_INFO, "UPDATE guild SET info = ? WHERE guildid = ?", CONNECTION_ASYNC) // 0: string, 1: uint32
    PREPARE_STATEMENT(CHAR_UPD_GUILD_LEADER, "UPDATE guild SET leaderguid = ? WHERE guildid = ?", CONNECTION_ASYNC) // 0: uint32, 1: uint32
    PREPARE_STATEMENT(CHAR_UPD_GUILD_RANK_NAME, "UPDATE guild_rank SET rname = ? WHERE rid = ? AND guildid = ?", CONNECTION_ASYNC) // 0: string, 1: uint8, 2: uint32
    PREPARE_STATEMENT(CHAR_UPD_GUILD_RANK_RIGHTS, "UPDATE guild_rank SET rights = ? WHERE rid = ? AND guildid = ?", CONNECTION_ASYNC) // 0: uint32, 1: uint8, 2: uint32
    // 0-5: uint32
    PREPARE_STATEMENT(CHAR_UPD_GUILD_EMBLEM_INFO, "UPDATE guild SET EmblemStyle = ?, EmblemColor = ?, BorderStyle = ?, BorderColor = ?, BackgroundColor = ? WHERE guildid = ?", CONNECTION_ASYNC)
    // 0: string, 1: string, 2: uint32, 3: uint8
    PREPARE_STATEMENT(CHAR_UPD_GUILD_BANK_TAB_INFO, "UPDATE guild_bank_tab SET TabName = ?, TabIcon = ? WHERE guildid = ? AND TabId = ?", CONNECTION_ASYNC)
    PREPARE_STATEMENT(CHAR_UPD_GUILD_BANK_MONEY, "UPDATE guild SET BankMoney = ? WHERE guildid = ?", CONNECTION_ASYNC) // 0: uint64, 1: uint32
    // 0: uint8, 1: uint32, 2: uint8, 3: uint32
    PREPARE_STATEMENT(CHAR_UPD_GUILD_BANK_EVENTLOG_TAB, "UPDATE guild_bank_eventlog SET TabId = ? WHERE guildid = ? AND TabId = ? AND LogGuid = ?", CONNECTION_ASYNC)
    PREPARE_STATEMENT(CHAR_UPD_GUILD_MEMBER_BANK_REM_MONEY, "UPDATE guild_member SET BankRemMoney = ? WHERE guildid = ? AND guid = ?", CONNECTION_ASYNC) // 0: uint32, 1: uint32, 2: uint32
    PREPARE_STATEMENT(CHAR_UPD_GUILD_MEMBER_BANK_TIME_MONEY, "UPDATE guild_member SET BankResetTimeMoney = ?, BankRemMoney = ? WHERE guildid = ? AND guid = ?", CONNECTION_ASYNC) // 0: uint32, 1: uint32, 2: uint32, 3: uint32
    PREPARE_STATEMENT(CHAR_UPD_GUILD_RANK_BANK_RESET_TIME, "UPDATE guild_member SET BankResetTimeMoney = 0 WHERE guildid = ? AND rank = ?", CONNECTION_ASYNC) // 0: uint32, 1: uint8
    PREPARE_STATEMENT(CHAR_UPD_GUILD_RANK_BANK_MONEY, "UPDATE guild_rank SET BankMoneyPerDay = ? WHERE rid = ? AND guildid = ?", CONNECTION_ASYNC) // 0: uint32, 1: uint8, 2: uint32
    PREPARE_STATEMENT(CHAR_UPD_GUILD_BANK_TAB_TEXT, "UPDATE guild_bank_tab SET TabText = ? WHERE guildid = ? AND TabId = ?", CONNECTION_ASYNC) // 0: string, 1: uint32, 2: uint8
    // 0: uint32, 1: uint32, 2: uint32
    PREPARE_STATEMENT(CHAR_UPD_GUILD_MEMBER_BANK_REM_SLOTS0, "UPDATE guild_member SET BankRemSlotsTab0 = ? WHERE guildid = ? AND guid = ?", CONNECTION_ASYNC)
    PREPARE_STATEMENT(CHAR_UPD_GUILD_MEMBER_BANK_REM_SLOTS1, "UPDATE guild_member SET BankRemSlotsTab1 = ? WHERE guildid = ? AND guid = ?", CONNECTION_ASYNC)
    PREPARE_STATEMENT(CHAR_UPD_GUILD_MEMBER_BANK_REM_SLOTS2, "UPDATE guild_member SET BankRemSlotsTab2 = ? WHERE guildid = ? AND guid = ?", CONNECTION_ASYNC)
    PREPARE_STATEMENT(CHAR_UPD_GUILD_MEMBER_BANK_REM_SLOTS3, "UPDATE guild_member SET BankRemSlotsTab3 = ? WHERE guildid = ? AND guid = ?", CONNECTION_ASYNC)
    PREPARE_STATEMENT(CHAR_UPD_GUILD_MEMBER_BANK_REM_SLOTS4, "UPDATE guild_member SET BankRemSlotsTab4 = ? WHERE guildid = ? AND guid = ?", CONNECTION_ASYNC)
    PREPARE_STATEMENT(CHAR_UPD_GUILD_MEMBER_BANK_REM_SLOTS5, "UPDATE guild_member SET BankRemSlotsTab5 = ? WHERE guildid = ? AND guid = ?", CONNECTION_ASYNC)
    // 0: uint32, 1: uint32, 2: uint32, 3: uint32
    PREPARE_STATEMENT(CHAR_UPD_GUILD_MEMBER_BANK_TIME_REM_SLOTS0, "UPDATE guild_member SET BankResetTimeTab0 = ?, BankRemSlotsTab0 = ? WHERE guildid = ? AND guid = ?", CONNECTION_ASYNC)
    PREPARE_STATEMENT(CHAR_UPD_GUILD_MEMBER_BANK_TIME_REM_SLOTS1, "UPDATE guild_member SET BankResetTimeTab1 = ?, BankRemSlotsTab1 = ? WHERE guildid = ? AND guid = ?", CONNECTION_ASYNC)
    PREPARE_STATEMENT(CHAR_UPD_GUILD_MEMBER_BANK_TIME_REM_SLOTS2, "UPDATE guild_member SET BankResetTimeTab2 = ?, BankRemSlotsTab2 = ? WHERE guildid = ? AND guid = ?", CONNECTION_ASYNC)
    PREPARE_STATEMENT(CHAR_UPD_GUILD_MEMBER_BANK_TIME_REM_SLOTS3, "UPDATE guild_member SET BankResetTimeTab3 = ?, BankRemSlotsTab3 = ? WHERE guildid = ? AND guid = ?", CONNECTION_ASYNC)
    PREPARE_STATEMENT(CHAR_UPD_GUILD_MEMBER_BANK_TIME_REM_SLOTS4, "UPDATE guild_member SET BankResetTimeTab4 = ?, BankRemSlotsTab4 = ? WHERE guildid = ? AND guid = ?", CONNECTION_ASYNC)
    PREPARE_STATEMENT(CHAR_UPD_GUILD_MEMBER_BANK_TIME_REM_SLOTS5, "UPDATE guild_member SET BankResetTimeTab5 = ?, BankRemSlotsTab5 = ? WHERE guildid = ? AND guid = ?", CONNECTION_ASYNC)
    // 0: uint32, 1: uint8
    PREPARE_STATEMENT(CHAR_UPD_GUILD_RANK_BANK_TIME0, "UPDATE guild_member SET BankResetTimeTab0 = 0 WHERE guildid = ? AND rank = ?", CONNECTION_ASYNC)
    PREPARE_STATEMENT(CHAR_UPD_GUILD_RANK_BANK_TIME1, "UPDATE guild_member SET BankResetTimeTab1 = 0 WHERE guildid = ? AND rank = ?", CONNECTION_ASYNC)
    PREPARE_STATEMENT(CHAR_UPD_GUILD_RANK_BANK_TIME2, "UPDATE guild_member SET BankResetTimeTab2 = 0 WHERE guildid = ? AND rank = ?", CONNECTION_ASYNC)
    PREPARE_STATEMENT(CHAR_UPD_GUILD_RANK_BANK_TIME3, "UPDATE guild_member SET BankResetTimeTab3 = 0 WHERE guildid = ? AND rank = ?", CONNECTION_ASYNC)
    PREPARE_STATEMENT(CHAR_UPD_GUILD_RANK_BANK_TIME4, "UPDATE guild_member SET BankResetTimeTab4 = 0 WHERE guildid = ? AND rank = ?", CONNECTION_ASYNC)
    PREPARE_STATEMENT(CHAR_UPD_GUILD_RANK_BANK_TIME5, "UPDATE guild_member SET BankResetTimeTab5 = 0 WHERE guildid = ? AND rank = ?", CONNECTION_ASYNC)
    PREPARE_STATEMENT(CHAR_SEL_CHAR_DATA_FOR_GUILD, "SELECT name, level, class, zone, account FROM characters WHERE guid = ?", CONNECTION_SYNCH)

    // Chat channel handling
    PREPARE_STATEMENT(CHAR_SEL_CHANNEL, "SELECT announce, ownership, password, bannedList FROM channels WHERE name = ? AND team = ?", CONNECTION_SYNCH)
    PREPARE_STATEMENT(CHAR_INS_CHANNEL, "INSERT INTO channels(name, team, lastUsed) VALUES (?, ?, UNIX_TIMESTAMP())", CONNECTION_ASYNC)
    PREPARE_STATEMENT(CHAR_UPD_CHANNEL, "UPDATE channels SET announce = ?, ownership = ?, password = ?, bannedList = ?, lastUsed = UNIX_TIMESTAMP() WHERE name = ? AND team = ?", CONNECTION_ASYNC)
    PREPARE_STATEMENT(CHAR_UPD_CHANNEL_USAGE, "UPDATE channels SET lastUsed = UNIX_TIMESTAMP() WHERE name = ? AND team = ?", CONNECTION_ASYNC)
    PREPARE_STATEMENT(CHAR_UPD_CHANNEL_OWNERSHIP, "UPDATE channels SET ownership = ? WHERE name LIKE ?", CONNECTION_ASYNC)
    PREPARE_STATEMENT(CHAR_DEL_OLD_CHANNELS, "DELETE FROM channels WHERE ownership = 1 AND lastUsed + ? < UNIX_TIMESTAMP()", CONNECTION_ASYNC)

    // Equipmentsets
    PREPARE_STATEMENT(CHAR_UPD_EQUIP_SET, "UPDATE character_equipmentsets SET name=?, iconname=?, item0=?, item1=?, item2=?, item3=?, item4=?, item5=?, item6=?, item7=?, item8=?, item9=?, item10=?, item11=?, item12=?, item13=?, item14=?, item15=?, item16=?, item17=?, item18=? WHERE guid=? AND setguid=? AND setindex=?", CONNECTION_ASYNC)
    PREPARE_STATEMENT(CHAR_INS_EQUIP_SET, "INSERT INTO character_equipmentsets (guid, setguid, setindex, name, iconname, item0, item1, item2, item3, item4, item5, item6, item7, item8, item9, item10, item11, item12, item13, item14, item15, item16, item17, item18) VALUES (?, ?, ?, ?, ?, ?, ?, ?, ?, ?, ?, ?, ?, ?, ?, ?, ?, ?, ?, ?, ?, ?, ?, ?)", CONNECTION_ASYNC)
    PREPARE_STATEMENT(CHAR_DEL_EQUIP_SET, "DELETE FROM character_equipmentsets WHERE setguid=?", CONNECTION_ASYNC)

    // Auras
    PREPARE_STATEMENT(CHAR_DEL_AURA, "DELETE FROM character_aura WHERE guid = ?", CONNECTION_ASYNC)
    PREPARE_STATEMENT(CHAR_INS_AURA, "INSERT INTO character_aura (guid, caster_guid, item_guid, spell, effect_mask, recalculate_mask, stackcount, amount0, amount1, amount2, base_amount0, base_amount1, base_amount2, maxduration, remaintime, remaincharges) "
    "VALUES (?, ?, ?, ?, ?, ?, ?, ?, ?, ?, ?, ?, ?, ?, ?, ?)", CONNECTION_ASYNC)

    // Account data
    PREPARE_STATEMENT(CHAR_SEL_ACCOUNT_DATA, "SELECT type, time, data FROM account_data WHERE accountId = ?", CONNECTION_SYNCH)
    PREPARE_STATEMENT(CHAR_REP_ACCOUNT_DATA, "REPLACE INTO account_data(accountId, type, time, data) VALUES (?, ?, ?, ?)", CONNECTION_ASYNC)
    PREPARE_STATEMENT(CHAR_DEL_ACCOUNT_DATA, "DELETE FROM account_data WHERE accountId = ?", CONNECTION_ASYNC)
    PREPARE_STATEMENT(CHAR_SEL_PLAYER_ACCOUNT_DATA, "SELECT type, time, data FROM character_account_data WHERE guid = ?", CONNECTION_ASYNC)
    PREPARE_STATEMENT(CHAR_REP_PLAYER_ACCOUNT_DATA, "REPLACE INTO character_account_data(guid, type, time, data) VALUES (?, ?, ?, ?)", CONNECTION_ASYNC)
    PREPARE_STATEMENT(CHAR_DEL_PLAYER_ACCOUNT_DATA, "DELETE FROM character_account_data WHERE guid = ?", CONNECTION_ASYNC)

    // Tutorials
    PREPARE_STATEMENT(CHAR_SEL_TUTORIALS, "SELECT tut0, tut1, tut2, tut3, tut4, tut5, tut6, tut7 FROM account_tutorial WHERE accountId = ?", CONNECTION_SYNCH)
    PREPARE_STATEMENT(CHAR_SEL_HAS_TUTORIALS, "SELECT 1 FROM account_tutorial WHERE accountId = ?", CONNECTION_SYNCH)
    PREPARE_STATEMENT(CHAR_INS_TUTORIALS, "INSERT INTO account_tutorial(tut0, tut1, tut2, tut3, tut4, tut5, tut6, tut7, accountId) VALUES (?, ?, ?, ?, ?, ?, ?, ?, ?)", CONNECTION_ASYNC)
    PREPARE_STATEMENT(CHAR_UPD_TUTORIALS, "UPDATE account_tutorial SET tut0 = ?, tut1 = ?, tut2 = ?, tut3 = ?, tut4 = ?, tut5 = ?, tut6 = ?, tut7 = ? WHERE accountId = ?", CONNECTION_ASYNC)
    PREPARE_STATEMENT(CHAR_DEL_TUTORIALS, "DELETE FROM account_tutorial WHERE accountId = ?", CONNECTION_ASYNC)

    // Instance saves
    PREPARE_STATEMENT(CHAR_INS_INSTANCE_SAVE, "INSERT INTO instance (id, map, resettime, difficulty, completedEncounters, data) VALUES (?, ?, ?, ?, ?, ?)", CONNECTION_ASYNC)
    PREPARE_STATEMENT(CHAR_UPD_INSTANCE_DATA, "UPDATE instance SET completedEncounters=?, data=? WHERE id=?", CONNECTION_ASYNC)

    // Game event saves
    PREPARE_STATEMENT(CHAR_DEL_GAME_EVENT_SAVE, "DELETE FROM game_event_save WHERE eventEntry = ?", CONNECTION_ASYNC)
    PREPARE_STATEMENT(CHAR_INS_GAME_EVENT_SAVE, "INSERT INTO game_event_save (eventEntry, state, next_start) VALUES (?, ?, ?)", CONNECTION_ASYNC)

    // Game event condition saves
    PREPARE_STATEMENT(CHAR_DEL_ALL_GAME_EVENT_CONDITION_SAVE, "DELETE FROM game_event_condition_save WHERE eventEntry = ?", CONNECTION_ASYNC)
    PREPARE_STATEMENT(CHAR_DEL_GAME_EVENT_CONDITION_SAVE, "DELETE FROM game_event_condition_save WHERE eventEntry = ? AND condition_id = ?", CONNECTION_ASYNC)
    PREPARE_STATEMENT(CHAR_INS_GAME_EVENT_CONDITION_SAVE, "INSERT INTO game_event_condition_save (eventEntry, condition_id, done) VALUES (?, ?, ?)", CONNECTION_ASYNC)

    // Petitions
    PREPARE_STATEMENT(CHAR_SEL_PETITION, "SELECT ownerguid, name, type FROM petition WHERE petitionguid = ?", CONNECTION_SYNCH);
    PREPARE_STATEMENT(CHAR_SEL_PETITION_SIGNATURE, "SELECT playerguid FROM petition_sign WHERE petitionguid = ?", CONNECTION_SYNCH);
    PREPARE_STATEMENT(CHAR_DEL_ALL_PETITION_SIGNATURES, "DELETE FROM petition_sign WHERE playerguid = ?", CONNECTION_ASYNC);
    PREPARE_STATEMENT(CHAR_DEL_PETITION_SIGNATURE, "DELETE FROM petition_sign WHERE playerguid = ? AND type = ?", CONNECTION_ASYNC);

    // Arena teams
    PREPARE_STATEMENT(CHAR_SEL_CHARACTER_ARENAINFO, "SELECT arenaTeamId, weekGames, seasonGames, seasonWins, personalRating FROM arena_team_member WHERE guid = ?", CONNECTION_ASYNC)
    PREPARE_STATEMENT(CHAR_INS_ARENA_TEAM, "INSERT INTO arena_team (arenaTeamId, name, captainGuid, type, rating, backgroundColor, emblemStyle, emblemColor, borderStyle, borderColor) VALUES (?, ?, ?, ?, ?, ?, ?, ?, ?, ?)", CONNECTION_ASYNC);
    PREPARE_STATEMENT(CHAR_INS_ARENA_TEAM_MEMBER, "INSERT INTO arena_team_member (arenaTeamId, guid) VALUES (?, ?)", CONNECTION_ASYNC);
    PREPARE_STATEMENT(CHAR_DEL_ARENA_TEAM, "DELETE FROM arena_team where arenaTeamId = ?", CONNECTION_ASYNC);
    PREPARE_STATEMENT(CHAR_DEL_ARENA_TEAM_MEMBERS, "DELETE FROM arena_team_member WHERE arenaTeamId = ?", CONNECTION_ASYNC);
    PREPARE_STATEMENT(CHAR_UPD_ARENA_TEAM_CAPTAIN, "UPDATE arena_team SET captainGuid = ? WHERE arenaTeamId = ?", CONNECTION_ASYNC);
    PREPARE_STATEMENT(CHAR_DEL_ARENA_TEAM_MEMBER, "DELETE FROM arena_team_member WHERE arenaTeamId = ? AND guid = ?", CONNECTION_ASYNC);
    PREPARE_STATEMENT(CHAR_UPD_ARENA_TEAM_STATS, "UPDATE arena_team SET rating = ?, weekGames = ?, weekWins = ?, seasonGames = ?, seasonWins = ?, rank = ? WHERE arenaTeamId = ?", CONNECTION_ASYNC);
    PREPARE_STATEMENT(CHAR_UPD_ARENA_TEAM_MEMBER, "UPDATE arena_team_member SET personalRating = ?, weekGames = ?, weekWins = ?, seasonGames = ?, seasonWins = ? WHERE arenaTeamId = ? AND guid = ?", CONNECTION_ASYNC);
    PREPARE_STATEMENT(CHAR_REP_CHARACTER_ARENA_STATS, "REPLACE INTO character_arena_stats (guid, slot, matchMakerRating) VALUES (?, ?, ?)", CONNECTION_ASYNC);
    PREPARE_STATEMENT(CHAR_SEL_PLAYER_ARENA_TEAMS, "SELECT arena_team_member.arenaTeamId FROM arena_team_member JOIN arena_team ON arena_team_member.arenaTeamId = arena_team.arenaTeamId WHERE guid = ?", CONNECTION_SYNCH);

    // Character battleground data
    PREPARE_STATEMENT(CHAR_INS_PLAYER_BGDATA, "INSERT INTO character_battleground_data (guid, instanceId, team, joinX, joinY, joinZ, joinO, joinMapId, taxiStart, taxiEnd, mountSpell) VALUES (?, ?, ?, ?, ?, ?, ?, ?, ?, ?, ?)", CONNECTION_ASYNC)
    PREPARE_STATEMENT(CHAR_DEL_PLAYER_BGDATA, "DELETE FROM character_battleground_data WHERE guid = ?", CONNECTION_ASYNC)
    PREPARE_STATEMENT(CHAR_UPD_PLAYERS_BGDATA, "UPDATE character_battleground_data SET instanceId = 0", CONNECTION_SYNCH)

    // Character homebind
    PREPARE_STATEMENT(CHAR_INS_PLAYER_HOMEBIND, "INSERT INTO character_homebind (guid, mapId, zoneId, posX, posY, posZ) VALUES (?, ?, ?, ?, ?, ?)", CONNECTION_ASYNC)
    PREPARE_STATEMENT(CHAR_UPD_PLAYER_HOMEBIND, "UPDATE character_homebind SET mapId = ?, zoneId = ?, posX = ?, posY = ?, posZ = ? WHERE guid = ?", CONNECTION_ASYNC)
    PREPARE_STATEMENT(CHAR_DEL_PLAYER_HOMEBIND, "DELETE FROM character_homebind WHERE guid = ?", CONNECTION_ASYNC)

    // Corpse
<<<<<<< HEAD
    PREPARE_STATEMENT(CHAR_LOAD_CORPSES, "SELECT posX, posY, posZ, orientation, mapId, displayId, itemCache, bytes1, bytes2, flags, dynFlags, time, corpseType, instanceId, phaseMask, corpseGuid, guid FROM corpse WHERE corpseType <> 0", CONNECTION_SYNCH)
    PREPARE_STATEMENT(CHAR_ADD_CORPSE, "INSERT INTO corpse (corpseGuid, guid, posX, posY, posZ, orientation, mapId, displayId, itemCache, bytes1, bytes2, flags, dynFlags, time, corpseType, instanceId, phaseMask) VALUES (?, ?, ?, ?, ?, ?, ?, ?, ?, ?, ?, ?, ?, ?, ?, ?, ?)", CONNECTION_ASYNC)
=======
    PREPARE_STATEMENT(CHAR_SEL_CORPSES, "SELECT posX, posY, posZ, orientation, mapId, displayId, itemCache, bytes1, bytes2, guildId, flags, dynFlags, time, corpseType, instanceId, phaseMask, corpseGuid, guid FROM corpse WHERE corpseType <> 0", CONNECTION_SYNCH)
    PREPARE_STATEMENT(CHAR_INS_CORPSE, "INSERT INTO corpse (corpseGuid, guid, posX, posY, posZ, orientation, mapId, displayId, itemCache, bytes1, bytes2, guildId, flags, dynFlags, time, corpseType, instanceId, phaseMask) VALUES (?, ?, ?, ?, ?, ?, ?, ?, ?, ?, ?, ?, ?, ?, ?, ?, ?, ?)", CONNECTION_ASYNC)
>>>>>>> a79ea3dc
    PREPARE_STATEMENT(CHAR_DEL_CORPSE, "DELETE FROM corpse WHERE corpseGuid = ?", CONNECTION_ASYNC)
    PREPARE_STATEMENT(CHAR_DEL_PLAYER_CORPSES, "DELETE FROM corpse WHERE guid = ? AND corpseType <> 0", CONNECTION_ASYNC)
    PREPARE_STATEMENT(CHAR_DEL_OLD_CORPSES, "DELETE FROM corpse WHERE corpseType = 0 OR time < (UNIX_TIMESTAMP(NOW()) - ?)", CONNECTION_ASYNC)
    PREPARE_STATEMENT(CHAR_UPD_NONEXISTENT_INSTANCE_FOR_CORPSES, "UPDATE corpse SET instanceId = 0 WHERE instanceId > 0 AND instanceId NOT IN (SELECT id FROM instance)", CONNECTION_SYNCH)

    // Creature respawn
    PREPARE_STATEMENT(CHAR_SEL_CREATURE_RESPAWNS, "SELECT guid, respawnTime, instanceId FROM creature_respawn", CONNECTION_SYNCH)
    PREPARE_STATEMENT(CHAR_REP_CREATURE_RESPAWN, "REPLACE INTO creature_respawn (guid, respawnTime, instanceId) VALUES (?, ?, ?)", CONNECTION_ASYNC)
    PREPARE_STATEMENT(CHAR_DEL_CREATURE_RESPAWN, "DELETE FROM creature_respawn WHERE guid = ? AND instanceId = ?", CONNECTION_ASYNC)
    PREPARE_STATEMENT(CHAR_DEL_CREATURE_RESPAWN_BY_GUID, "DELETE FROM creature_respawn WHERE guid = ?", CONNECTION_ASYNC)
    PREPARE_STATEMENT(CHAR_DEL_CREATURE_RESPAWN_BY_INSTANCE, "DELETE FROM creature_respawn WHERE instanceId = ?", CONNECTION_ASYNC)
    PREPARE_STATEMENT(CHAR_SEL_MAX_CREATURE_RESPAWNS, "SELECT MAX(respawnTime), instanceId FROM creature_respawn WHERE instanceId > 0 GROUP BY instanceId", CONNECTION_SYNCH)
    PREPARE_STATEMENT(CHAR_DEL_NONEXISTENT_INSTANCE_CREATURE_RESPAWNS, "DELETE FROM creature_respawn WHERE instanceId > 0 AND instanceId NOT IN (SELECT instanceId FROM instance)", CONNECTION_SYNCH)

    // Gameobject respawn
    PREPARE_STATEMENT(CHAR_SEL_GO_RESPAWNS, "SELECT guid, respawnTime, instanceId FROM gameobject_respawn", CONNECTION_SYNCH)
    PREPARE_STATEMENT(CHAR_REP_GO_RESPAWN, "REPLACE INTO gameobject_respawn (guid, respawnTime, instanceId) VALUES (?, ?, ?)", CONNECTION_ASYNC)
    PREPARE_STATEMENT(CHAR_DEL_GO_RESPAWN, "DELETE FROM gameobject_respawn WHERE guid = ? AND instanceId = ?", CONNECTION_ASYNC)
    PREPARE_STATEMENT(CHAR_DEL_GO_RESPAWN_BY_INSTANCE, "DELETE FROM gameobject_respawn WHERE instanceId = ?", CONNECTION_ASYNC)
    PREPARE_STATEMENT(CHAR_DEL_EXPIRED_GO_RESPAWNS, "DELETE FROM gameobject_respawn WHERE respawnTime <= UNIX_TIMESTAMP(NOW())", CONNECTION_SYNCH)
    PREPARE_STATEMENT(CHAR_DEL_NONEXISTENT_INSTANCE_GO_RESPAWNS, "DELETE FROM gameobject_respawn WHERE instanceId > 0 AND instanceId NOT IN (SELECT instanceId FROM instance)", CONNECTION_SYNCH)

    // GM Tickets
    PREPARE_STATEMENT(CHAR_SEL_GM_TICKETS, "SELECT ticketId, guid, name, message, createTime, mapId, posX, posY, posZ, lastModifiedTime, closedBy, assignedTo, comment, completed, escalated, viewed FROM gm_tickets", CONNECTION_SYNCH)
    PREPARE_STATEMENT(CHAR_REP_GM_TICKET, "REPLACE INTO gm_tickets (ticketId, guid, name, message, createTime, mapId, posX, posY, posZ, lastModifiedTime, closedBy, assignedTo, comment, completed, escalated, viewed) VALUES (?, ?, ?, ?, ?, ?, ?, ?, ?, ?, ?, ?, ?, ?, ?, ?)", CONNECTION_ASYNC)
    PREPARE_STATEMENT(CHAR_DEL_GM_TICKET, "DELETE FROM gm_tickets WHERE ticketId = ?", CONNECTION_ASYNC)
    PREPARE_STATEMENT(CHAR_DEL_PLAYER_GM_TICKETS, "DELETE FROM gm_tickets WHERE guid = ?", CONNECTION_ASYNC)

    // GM Survey/subsurvey/lag report
    PREPARE_STATEMENT(CHAR_INS_GM_SURVEY, "INSERT INTO gm_surveys (guid, surveyId, mainSurvey, overallComment, createTime) VALUES (?, ?, ?, ?, UNIX_TIMESTAMP(NOW()))", CONNECTION_ASYNC)
    PREPARE_STATEMENT(CHAR_INS_GM_SUBSURVEY, "INSERT INTO gm_subsurveys (surveyId, subsurveyId, rank, comment) VALUES (?, ?, ?, ?)", CONNECTION_ASYNC)
    PREPARE_STATEMENT(CHAR_INS_LAG_REPORT, "INSERT INTO lag_reports (guid, lagType, mapId, posX, posY, posZ) VALUES (?, ?, ?, ?, ?, ?)", CONNECTION_ASYNC)

    //  For loading and deleting expired auctions at startup
    PREPARE_STATEMENT(CHAR_SEL_EXPIRED_AUCTIONS, "SELECT id, auctioneerguid, itemguid, itemEntry, itemowner, buyoutprice, time, buyguid, lastbid, startbid, deposit FROM auctionhouse ah INNER JOIN item_instance ii ON ii.guid = ah.itemguid WHERE ah.time <= ?", CONNECTION_SYNCH)

    // Player saving
    PREPARE_STATEMENT(CHAR_INS_CHARACTER, "INSERT INTO characters (guid, account, name, race, class, gender, level, xp, money, playerBytes, playerBytes2, playerFlags, "
    "map, instance_id, instance_mode_mask, position_x, position_y, position_z, orientation, "
    "taximask, cinematic, "
    "totaltime, leveltime, rest_bonus, logout_time, is_logout_resting, resettalents_cost, resettalents_time, "
    "extra_flags, stable_slots, at_login, zone, "
    "death_expire_time, taxi_path, conquestPoints, totalHonorPoints, totalKills, "
    "todayKills, yesterdayKills, chosenTitle, watchedFaction, drunk, health, power1, power2, power3, "
    "power4, power5, latency, speccount, activespec, exploredZones, equipmentCache, knownTitles, actionBars, grantableLevels) VALUES "
    "(?,?,?,?,?,?,?,?,?,?,?,?,?,?,?,?,?,?,?,?,?,?,?,?,?,?,?,?,?,?,?,?,?,?,?,?,?,?,?,?,?,?,?,?,?,?,?,?,?,?,?,?,?,?,?,?)", CONNECTION_ASYNC);
    PREPARE_STATEMENT(CHAR_UPD_CHARACTER, "UPDATE characters SET name=?,race=?,class=?,gender=?,level=?,xp=?,money=?,playerBytes=?,playerBytes2=?,playerFlags=?,"
    "map=?,instance_id=?,instance_mode_mask=?,position_x=?,position_y=?,position_z=?,orientation=?,taximask=?,cinematic=?,totaltime=?,leveltime=?,rest_bonus=?,"
    "logout_time=?,is_logout_resting=?,resettalents_cost=?,resettalents_time=?,extra_flags=?,stable_slots=?,at_login=?,zone=?,death_expire_time=?,taxi_path=?,"
    "conquestPoints=?,totalHonorPoints=?,totalKills=?,todayKills=?,yesterdayKills=?,chosenTitle=?,"
    "watchedFaction=?,drunk=?,health=?,power1=?,power2=?,power3=?,power4=?,power5=?,latency=?,speccount=?,activespec=?,exploredZones=?,"
    "equipmentCache=?,knownTitles=?,actionBars=?,grantableLevels=?,online=? WHERE guid=?", CONNECTION_ASYNC);

    PREPARE_STATEMENT(CHAR_UPD_ADD_AT_LOGIN_FLAG, "UPDATE characters SET at_login = at_login | ? WHERE guid = ?", CONNECTION_ASYNC);
    PREPARE_STATEMENT(CHAR_UPD_REM_AT_LOGIN_FLAG, "UPDATE characters set at_login = at_login & ~ ? WHERE guid = ?", CONNECTION_ASYNC);
    PREPARE_STATEMENT(CHAR_UPD_ALL_AT_LOGIN_FLAGS, "UPDATE characters SET at_login = at_login | ?", CONNECTION_ASYNC);
    PREPARE_STATEMENT(CHAR_INS_BUG_REPORT, "INSERT INTO bugreport (type, content) VALUES(?, ?)", CONNECTION_ASYNC);
    PREPARE_STATEMENT(CHAR_UPD_PETITION_NAME, "UPDATE petition SET name = ? WHERE petitionguid = ?", CONNECTION_ASYNC);
    PREPARE_STATEMENT(CHAR_INS_PETITION_SIGNATURE, "INSERT INTO petition_sign (ownerguid, petitionguid, playerguid, player_account) VALUES (?, ?, ?, ?)", CONNECTION_ASYNC);
    PREPARE_STATEMENT(CHAR_UPD_ACCOUNT_ONLINE, "UPDATE characters SET online = 0 WHERE account = ?", CONNECTION_ASYNC);
    PREPARE_STATEMENT(CHAR_INS_GROUP, "INSERT INTO groups (guid, leaderGuid, lootMethod, looterGuid, lootThreshold, icon1, icon2, icon3, icon4, icon5, icon6, icon7, icon8, groupType, difficulty, raiddifficulty) VALUES (?, ?, ?, ?, ?, ?, ?, ?, ?, ?, ?, ?, ?, ?, ?, ?)", CONNECTION_ASYNC);
    PREPARE_STATEMENT(CHAR_INS_GROUP_MEMBER, "INSERT INTO group_member (guid, memberGuid, memberFlags, subgroup, roles) VALUES(?, ?, ?, ?, ?)", CONNECTION_ASYNC);
    PREPARE_STATEMENT(CHAR_DEL_GROUP_MEMBER, "DELETE FROM group_member WHERE memberGuid = ?", CONNECTION_ASYNC);
    PREPARE_STATEMENT(CHAR_DEL_GROUP_INSTANCE_PERM_BINDING, "DELETE FROM group_instance WHERE guid = ? AND (permanent = 1 OR instance IN (SELECT instance FROM character_instance WHERE guid = ?))", CONNECTION_ASYNC);
    PREPARE_STATEMENT(CHAR_UPD_GROUP_LEADER, "UPDATE groups SET leaderGuid = ? WHERE guid = ?", CONNECTION_ASYNC);
    PREPARE_STATEMENT(CHAR_UPD_GROUP_TYPE, "UPDATE groups SET groupType = ? WHERE guid = ?", CONNECTION_ASYNC);
    PREPARE_STATEMENT(CHAR_UPD_GROUP_MEMBER_SUBGROUP, "UPDATE group_member SET subgroup = ? WHERE memberGuid = ?", CONNECTION_ASYNC);
    PREPARE_STATEMENT(CHAR_UPD_GROUP_MEMBER_FLAG, "UPDATE group_member SET memberFlags = ? WHERE memberGuid = ?", CONNECTION_ASYNC);
    PREPARE_STATEMENT(CHAR_UPD_GROUP_DIFFICULTY, "UPDATE groups SET difficulty = ? WHERE guid = ?", CONNECTION_ASYNC);
    PREPARE_STATEMENT(CHAR_UPD_GROUP_RAID_DIFFICULTY, "UPDATE groups SET raiddifficulty = ? WHERE guid = ?", CONNECTION_ASYNC);
    PREPARE_STATEMENT(CHAR_DEL_ALL_GM_TICKETS, "TRUNCATE TABLE gm_tickets", CONNECTION_ASYNC);
    PREPARE_STATEMENT(CHAR_DEL_INVALID_SPELL, "DELETE FROM character_talent WHERE spell = ?", CONNECTION_ASYNC);
    PREPARE_STATEMENT(CHAR_UPD_DELETE_INFO, "UPDATE characters SET deleteInfos_Name = name, deleteInfos_Account = account, deleteDate = UNIX_TIMESTAMP(), name = '', account = 0 WHERE guid = ?", CONNECTION_ASYNC);
    PREPARE_STATEMENT(CHAR_UDP_RESTORE_DELETE_INFO, "UPDATE characters SET name = ?, account = ?, deleteDate = NULL, deleteInfos_Name = NULL, deleteInfos_Account = NULL WHERE deleteDate IS NOT NULL AND guid = ?", CONNECTION_ASYNC);
    PREPARE_STATEMENT(CHAR_UPD_ZONE, "UPDATE characters SET zone = ? WHERE guid = ?", CONNECTION_ASYNC);
    PREPARE_STATEMENT(CHAR_UPD_LEVEL, "UPDATE characters SET level = ?, xp = 0 WHERE guid = ?", CONNECTION_ASYNC);
    PREPARE_STATEMENT(CHAR_DEL_INVALID_ACHIEV_PROGRESS_CRITERIA, "DELETE FROM character_achievement_progress WHERE criteria = ?", CONNECTION_ASYNC);
    PREPARE_STATEMENT(CHAR_DEL_INVALID_ACHIEVMENT, "DELETE FROM character_achievement WHERE achievement = ?", CONNECTION_ASYNC);
    PREPARE_STATEMENT(CHAR_INS_ADDON, "INSERT INTO addons (name, crc) VALUES (?, ?)", CONNECTION_ASYNC);
    PREPARE_STATEMENT(CHAR_DEL_INVALID_PET_SPELL, "DELETE FROM pet_spell WHERE spell = ?", CONNECTION_ASYNC);
    PREPARE_STATEMENT(CHAR_DEL_GROUP_INSTANCE_BY_INSTANCE, "DELETE FROM group_instance WHERE instance = ?", CONNECTION_ASYNC);
    PREPARE_STATEMENT(CHAR_DEL_GROUP_INSTANCE_BY_GUID, "DELETE FROM group_instance WHERE guid = ? AND instance = ?", CONNECTION_ASYNC);
    PREPARE_STATEMENT(CHAR_REP_GROUP_INSTANCE, "REPLACE INTO group_instance (guid, instance, permanent) VALUES (?, ?, ?)", CONNECTION_ASYNC);
    PREPARE_STATEMENT(CHAR_UPD_INSTANCE_RESETTIME, "UPDATE instance SET resettime = ? WHERE id = ?", CONNECTION_ASYNC);
    PREPARE_STATEMENT(CHAR_UPD_GLOBAL_INSTANCE_RESETTIME, "UPDATE instance_reset SET resettime = ? WHERE mapid = ? AND difficulty = ?", CONNECTION_ASYNC);
    PREPARE_STATEMENT(CHAR_UPD_CHAR_ONLINE, "UPDATE characters SET online = 1 WHERE guid = ?", CONNECTION_ASYNC);
    PREPARE_STATEMENT(CHAR_UPD_CHAR_NAME_AT_LOGIN, "UPDATE characters set name = ?, at_login = at_login & ~ ? WHERE guid = ?", CONNECTION_ASYNC);
    PREPARE_STATEMENT(CHAR_UPD_WORLDSTATE, "UPDATE worldstates SET value = ? WHERE entry = ?", CONNECTION_ASYNC);
    PREPARE_STATEMENT(CHAR_INS_WORLDSTATE, "INSERT INTO worldstates (entry, value) VALUES (?, ?)", CONNECTION_ASYNC);
    PREPARE_STATEMENT(CHAR_DEL_CHAR_INSTANCE, "DELETE FROM character_instance WHERE guid = ? AND instance = ?", CONNECTION_ASYNC);
    PREPARE_STATEMENT(CHAR_UPD_CHAR_INSTANCE, "UPDATE character_instance SET instance = ?, permanent = ? WHERE guid = ? AND instance = ?", CONNECTION_ASYNC);
    PREPARE_STATEMENT(CHAR_INS_CHAR_INSTANCE, "INSERT INTO character_instance (guid, instance, permanent) VALUES (?, ?, ?)", CONNECTION_ASYNC);
    PREPARE_STATEMENT(CHAR_UPD_GENDER_PLAYERBYTES, "UPDATE characters SET gender = ?, playerBytes = ?, playerBytes2 = ? WHERE guid = ?", CONNECTION_ASYNC);
    PREPARE_STATEMENT(CHAR_DEL_CHARACTER_SKILL, "DELETE FROM character_skills WHERE guid = ? AND skill = ?", CONNECTION_ASYNC);
    PREPARE_STATEMENT(CHAR_UPD_ADD_CHARACTER_SOCIAL_FLAGS, "UPDATE character_social SET flags = flags | ? WHERE guid = ? AND friend = ?", CONNECTION_ASYNC);
    PREPARE_STATEMENT(CHAR_UPD_REM_CHARACTER_SOCIAL_FLAGS, "UPDATE character_social SET flags = flags & ~ ? WHERE guid = ? AND friend = ?", CONNECTION_ASYNC);
    PREPARE_STATEMENT(CHAR_INS_CHARACTER_SOCIAL, "INSERT INTO character_social (guid, friend, flags) VALUES (?, ?, ?)", CONNECTION_ASYNC);
    PREPARE_STATEMENT(CHAR_DEL_CHARACTER_SOCIAL, "DELETE FROM character_social WHERE guid = ? AND friend = ?", CONNECTION_ASYNC);
    PREPARE_STATEMENT(CHAR_UPD_CHARACTER_SOCIAL_NOTE, "UPDATE character_social SET note = ? WHERE guid = ? AND friend = ?", CONNECTION_ASYNC);
    PREPARE_STATEMENT(CHAR_UPD_CHARACTER_POSITION, "UPDATE characters SET position_x = ?, position_y = ?, position_z = ?, orientation = ?, map = ?, zone = ?, trans_x = 0, trans_y = 0, trans_z = 0, transguid = 0, taxi_path = '' WHERE guid = ?", CONNECTION_ASYNC);

}<|MERGE_RESOLUTION|>--- conflicted
+++ resolved
@@ -57,19 +57,11 @@
     PREPARE_STATEMENT(CHAR_SEL_CHARACTER, "SELECT guid, account, name, race, class, gender, level, xp, money, playerBytes, playerBytes2, playerFlags, "
     "position_x, position_y, position_z, map, orientation, taximask, cinematic, totaltime, leveltime, rest_bonus, logout_time, is_logout_resting, resettalents_cost, "
     "resettalents_time, trans_x, trans_y, trans_z, trans_o, transguid, extra_flags, stable_slots, at_login, zone, online, death_expire_time, taxi_path, instance_mode_mask, "
-<<<<<<< HEAD
     "conquestPoints, totalHonorPoints, totalKills, todayKills, yesterdayKills, chosenTitle, watchedFaction, drunk, "
     "health, power1, power2, power3, power4, power5, instance_id, speccount, activespec, exploredZones, equipmentCache, knownTitles, actionBars, grantableLevels, guildId FROM characters WHERE guid = ?", CONNECTION_ASYNC)
-    PREPARE_STATEMENT(CHAR_LOAD_PLAYER_GROUP, "SELECT guid FROM group_member WHERE memberGuid = ?", CONNECTION_ASYNC)
-    PREPARE_STATEMENT(CHAR_LOAD_PLAYER_BOUNDINSTANCES, "SELECT id, permanent, map, difficulty, resettime FROM character_instance LEFT JOIN instance ON instance = id WHERE guid = ?", CONNECTION_ASYNC)
-    PREPARE_STATEMENT(CHAR_LOAD_PLAYER_AURAS, "SELECT caster_guid, spell, effect_mask, recalculate_mask, stackcount, amount0, amount1, amount2, "
-=======
-    "arenaPoints, totalHonorPoints, todayHonorPoints, yesterdayHonorPoints, totalKills, todayKills, yesterdayKills, chosenTitle, knownCurrencies, watchedFaction, drunk, "
-    "health, power1, power2, power3, power4, power5, power6, power7, instance_id, speccount, activespec, exploredZones, equipmentCache, ammoId, knownTitles, actionBars, grantableLevels FROM characters WHERE guid = ?", CONNECTION_ASYNC)
     PREPARE_STATEMENT(CHAR_SEL_GROUP_MEMBER, "SELECT guid FROM group_member WHERE memberGuid = ?", CONNECTION_ASYNC)
     PREPARE_STATEMENT(CHAR_SEL_CHARACTER_INSTANCE, "SELECT id, permanent, map, difficulty, resettime FROM character_instance LEFT JOIN instance ON instance = id WHERE guid = ?", CONNECTION_ASYNC)
     PREPARE_STATEMENT(CHAR_SEL_CHARACTER_AURAS, "SELECT caster_guid, spell, effect_mask, recalculate_mask, stackcount, amount0, amount1, amount2, "
->>>>>>> a79ea3dc
     "base_amount0, base_amount1, base_amount2, maxduration, remaintime, remaincharges FROM character_aura WHERE guid = ?", CONNECTION_ASYNC)
     PREPARE_STATEMENT(CHAR_SEL_CHARACTER_SPELL, "SELECT spell, active, disabled FROM character_spell WHERE guid = ?", CONNECTION_ASYNC)
     PREPARE_STATEMENT(CHAR_SEL_CHARACTER_QUESTSTATUS, "SELECT quest, status, explored, timer, mobcount1, mobcount2, mobcount3, mobcount4, "
@@ -299,13 +291,8 @@
     PREPARE_STATEMENT(CHAR_DEL_PLAYER_HOMEBIND, "DELETE FROM character_homebind WHERE guid = ?", CONNECTION_ASYNC)
 
     // Corpse
-<<<<<<< HEAD
-    PREPARE_STATEMENT(CHAR_LOAD_CORPSES, "SELECT posX, posY, posZ, orientation, mapId, displayId, itemCache, bytes1, bytes2, flags, dynFlags, time, corpseType, instanceId, phaseMask, corpseGuid, guid FROM corpse WHERE corpseType <> 0", CONNECTION_SYNCH)
-    PREPARE_STATEMENT(CHAR_ADD_CORPSE, "INSERT INTO corpse (corpseGuid, guid, posX, posY, posZ, orientation, mapId, displayId, itemCache, bytes1, bytes2, flags, dynFlags, time, corpseType, instanceId, phaseMask) VALUES (?, ?, ?, ?, ?, ?, ?, ?, ?, ?, ?, ?, ?, ?, ?, ?, ?)", CONNECTION_ASYNC)
-=======
     PREPARE_STATEMENT(CHAR_SEL_CORPSES, "SELECT posX, posY, posZ, orientation, mapId, displayId, itemCache, bytes1, bytes2, guildId, flags, dynFlags, time, corpseType, instanceId, phaseMask, corpseGuid, guid FROM corpse WHERE corpseType <> 0", CONNECTION_SYNCH)
     PREPARE_STATEMENT(CHAR_INS_CORPSE, "INSERT INTO corpse (corpseGuid, guid, posX, posY, posZ, orientation, mapId, displayId, itemCache, bytes1, bytes2, guildId, flags, dynFlags, time, corpseType, instanceId, phaseMask) VALUES (?, ?, ?, ?, ?, ?, ?, ?, ?, ?, ?, ?, ?, ?, ?, ?, ?, ?)", CONNECTION_ASYNC)
->>>>>>> a79ea3dc
     PREPARE_STATEMENT(CHAR_DEL_CORPSE, "DELETE FROM corpse WHERE corpseGuid = ?", CONNECTION_ASYNC)
     PREPARE_STATEMENT(CHAR_DEL_PLAYER_CORPSES, "DELETE FROM corpse WHERE guid = ? AND corpseType <> 0", CONNECTION_ASYNC)
     PREPARE_STATEMENT(CHAR_DEL_OLD_CORPSES, "DELETE FROM corpse WHERE corpseType = 0 OR time < (UNIX_TIMESTAMP(NOW()) - ?)", CONNECTION_ASYNC)
