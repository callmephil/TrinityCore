/*
 * Copyright (C) 2008-2014 TrinityCore <http://www.trinitycore.org/>
 *
 * This program is free software; you can redistribute it and/or modify it
 * under the terms of the GNU General Public License as published by the
 * Free Software Foundation; either version 2 of the License, or (at your
 * option) any later version.
 *
 * This program is distributed in the hope that it will be useful, but WITHOUT
 * ANY WARRANTY; without even the implied warranty of MERCHANTABILITY or
 * FITNESS FOR A PARTICULAR PURPOSE. See the GNU General Public License for
 * more details.
 *
 * You should have received a copy of the GNU General Public License along
 * with this program. If not, see <http://www.gnu.org/licenses/>.
 */

#ifndef __SOCKET_H__
#define __SOCKET_H__

#include "MessageBuffer.h"
#include "Log.h"
#include <atomic>
#include <vector>
#include <mutex>
#include <queue>
#include <memory>
#include <functional>
#include <type_traits>
#include <boost/asio/ip/tcp.hpp>
#include <boost/asio/write.hpp>
#include <boost/asio/read.hpp>

using boost::asio::ip::tcp;

#define READ_BLOCK_SIZE 4096

template<class T, class PacketType>
class Socket : public std::enable_shared_from_this<T>
{
    typedef typename std::conditional<std::is_pointer<PacketType>::value, PacketType, PacketType const&>::type WritePacketType;

public:
    Socket(tcp::socket&& socket, std::size_t headerSize) : _socket(std::move(socket)), _remoteAddress(_socket.remote_endpoint().address()),
        _remotePort(_socket.remote_endpoint().port()), _readHeaderBuffer(), _readDataBuffer(), _closed(false)
    {
        _readHeaderBuffer.Grow(headerSize);
    }

    virtual ~Socket()
    {
        boost::system::error_code error;
        _socket.close(error);

        while (!_writeQueue.empty())
        {
            DeletePacket(_writeQueue.front());
            _writeQueue.pop();
        }
    }

    virtual void Start() = 0;

    boost::asio::ip::address GetRemoteIpAddress() const
    {
        return _remoteAddress;
    }

    uint16 GetRemotePort() const
    {
        return _remotePort;
    }

    void AsyncReadHeader()
    {
        if (!IsOpen())
            return;

        _readHeaderBuffer.ResetWritePointer();
        _readDataBuffer.Reset();

        AsyncReadMissingHeaderData();
    }

    void AsyncReadData(std::size_t size)
    {
        if (!IsOpen())
            return;

        if (!size)
        {
            // if this is a packet with 0 length body just invoke handler directly
            ReadDataHandler();
            return;
        }

        _readDataBuffer.Grow(size);
        AsyncReadMissingData();
    }

    void ReadData(std::size_t size)
    {
        if (!IsOpen())
            return;

        boost::system::error_code error;

        _readDataBuffer.Grow(size);

        std::size_t bytesRead = boost::asio::read(_socket, boost::asio::buffer(_readDataBuffer.GetWritePointer(), size), error);

        _readDataBuffer.WriteCompleted(bytesRead);

        if (error || !_readDataBuffer.IsMessageReady())
        {
            TC_LOG_DEBUG("network", "Socket::ReadData: %s errored with: %i (%s)", GetRemoteIpAddress().to_string().c_str(), error.value(),
                error.message().c_str());

            CloseSocket();
        }
    }

    void AsyncWrite(WritePacketType data)
    {
        boost::asio::async_write(_socket, boost::asio::buffer(data), std::bind(&Socket<T, PacketType>::WriteHandler, this->shared_from_this(),
            std::placeholders::_1, std::placeholders::_2));
    }

    bool IsOpen() const { return !_closed; }

    virtual void CloseSocket()
    {
        if (_closed.exchange(true))
            return;

        boost::system::error_code shutdownError;
        _socket.shutdown(boost::asio::socket_base::shutdown_send, shutdownError);
        if (shutdownError)
            TC_LOG_DEBUG("network", "Socket::CloseSocket: %s errored when shutting down socket: %i (%s)", GetRemoteIpAddress().to_string().c_str(),
                shutdownError.value(), shutdownError.message().c_str());
    }

    virtual bool IsHeaderReady() const { return _readHeaderBuffer.IsMessageReady(); }
    virtual bool IsDataReady() const { return _readDataBuffer.IsMessageReady(); }

    uint8* GetHeaderBuffer() { return _readHeaderBuffer.Data(); }
    uint8* GetDataBuffer() { return _readDataBuffer.Data(); }

<<<<<<< HEAD
    size_t GetHeaderSize() const { return _readHeaderBuffer.GetSize(); }
    size_t GetDataSize() const { return _readDataBuffer.GetSize(); }
=======
    size_t GetHeaderSize() const { return _readHeaderBuffer.GetReadyDataSize(); }
    size_t GetDataSize() const { return _readDataBuffer.GetReadyDataSize(); }
>>>>>>> aab4ab16

    MessageBuffer&& MoveHeader() { return std::move(_readHeaderBuffer); }
    MessageBuffer&& MoveData() { return std::move(_readDataBuffer); }

protected:
    virtual void ReadHeaderHandler() = 0;
    virtual void ReadDataHandler() = 0;

    std::mutex _writeLock;
    std::queue<PacketType> _writeQueue;

private:
    void AsyncReadMissingHeaderData()
    {
        _socket.async_read_some(boost::asio::buffer(_readHeaderBuffer.GetWritePointer(), std::min<std::size_t>(READ_BLOCK_SIZE, _readHeaderBuffer.GetMissingSize())),
            std::bind(&Socket<T, PacketType>::ReadHeaderHandlerInternal, this->shared_from_this(), std::placeholders::_1, std::placeholders::_2));
    }

    void AsyncReadMissingData()
    {
        _socket.async_read_some(boost::asio::buffer(_readDataBuffer.GetWritePointer(), std::min<std::size_t>(READ_BLOCK_SIZE, _readDataBuffer.GetMissingSize())),
            std::bind(&Socket<T, PacketType>::ReadDataHandlerInternal, this->shared_from_this(), std::placeholders::_1, std::placeholders::_2));
    }

    void ReadHeaderHandlerInternal(boost::system::error_code error, size_t transferredBytes)
    {
        if (error)
        {
            CloseSocket();
            return;
        }

        _readHeaderBuffer.WriteCompleted(transferredBytes);
        if (!IsHeaderReady())
        {
            // incomplete, read more
            AsyncReadMissingHeaderData();
            return;
        }

        ReadHeaderHandler();
    }

    void ReadDataHandlerInternal(boost::system::error_code error, size_t transferredBytes)
    {
        if (error)
        {
            CloseSocket();
            return;
        }

        _readDataBuffer.WriteCompleted(transferredBytes);
        if (!IsDataReady())
        {
            // incomplete, read more
            AsyncReadMissingData();
            return;
        }

        ReadDataHandler();
    }

    void WriteHandler(boost::system::error_code error, size_t /*transferedBytes*/)
    {
        if (!error)
        {
            std::lock_guard<std::mutex> deleteGuard(_writeLock);

            DeletePacket(_writeQueue.front());
            _writeQueue.pop();

            if (!_writeQueue.empty())
                AsyncWrite(_writeQueue.front());
        }
        else
            CloseSocket();
    }

    template<typename Q = PacketType>
    typename std::enable_if<std::is_pointer<Q>::value>::type DeletePacket(PacketType& packet) { delete packet; }

    template<typename Q = PacketType>
    typename std::enable_if<!std::is_pointer<Q>::value>::type DeletePacket(PacketType const& /*packet*/) { }

    tcp::socket _socket;

    boost::asio::ip::address _remoteAddress;
    uint16 _remotePort;

    MessageBuffer _readHeaderBuffer;
    MessageBuffer _readDataBuffer;

    std::atomic<bool> _closed;
};

#endif // __SOCKET_H__<|MERGE_RESOLUTION|>--- conflicted
+++ resolved
@@ -146,13 +146,8 @@
     uint8* GetHeaderBuffer() { return _readHeaderBuffer.Data(); }
     uint8* GetDataBuffer() { return _readDataBuffer.Data(); }
 
-<<<<<<< HEAD
-    size_t GetHeaderSize() const { return _readHeaderBuffer.GetSize(); }
-    size_t GetDataSize() const { return _readDataBuffer.GetSize(); }
-=======
     size_t GetHeaderSize() const { return _readHeaderBuffer.GetReadyDataSize(); }
     size_t GetDataSize() const { return _readDataBuffer.GetReadyDataSize(); }
->>>>>>> aab4ab16
 
     MessageBuffer&& MoveHeader() { return std::move(_readHeaderBuffer); }
     MessageBuffer&& MoveData() { return std::move(_readDataBuffer); }
