--- conflicted
+++ resolved
@@ -4702,18 +4702,6 @@
                     if (caster)
                         target->GetMotionMaster()->MoveFall();
                     break;
-<<<<<<< HEAD
-                case 52916: // Honor Among Thieves
-                    if (target->GetTypeId() == TYPEID_PLAYER)
-                        if (Unit* spellTarget = ObjectAccessor::GetUnit(*target, target->ToPlayer()->GetComboTarget()))
-                            target->CastSpell(spellTarget, 51699, true);
-                   break;
-=======
-                case 46699:                                     // Requires No Ammo
-                    if (target->GetTypeId() == TYPEID_PLAYER)
-                        target->ToPlayer()->RemoveAmmo();      // not use ammo and not allow use
-                    break;
->>>>>>> ae1a5c6c
                 case 71563:
                     if (Aura* newAura = target->AddAura(71564, target))
                         newAura->SetStackAmount(newAura->GetSpellInfo()->StackAmount);
