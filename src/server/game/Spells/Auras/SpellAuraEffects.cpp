/*
 * Copyright (C) 2008-2013 TrinityCore <http://www.trinitycore.org/>
 * Copyright (C) 2005-2009 MaNGOS <http://getmangos.com/>
 *
 * This program is free software; you can redistribute it and/or modify it
 * under the terms of the GNU General Public License as published by the
 * Free Software Foundation; either version 2 of the License, or (at your
 * option) any later version.
 *
 * This program is distributed in the hope that it will be useful, but WITHOUT
 * ANY WARRANTY; without even the implied warranty of MERCHANTABILITY or
 * FITNESS FOR A PARTICULAR PURPOSE. See the GNU General Public License for
 * more details.
 *
 * You should have received a copy of the GNU General Public License along
 * with this program. If not, see <http://www.gnu.org/licenses/>.
 */

#include "Common.h"
#include "WorldPacket.h"
#include "Opcodes.h"
#include "Log.h"
#include "ObjectMgr.h"
#include "SpellMgr.h"
#include "Player.h"
#include "Unit.h"
#include "ObjectAccessor.h"
#include "Util.h"
#include "Spell.h"
#include "SpellAuraEffects.h"
#include "Battleground.h"
#include "OutdoorPvPMgr.h"
#include "Formulas.h"
#include "GridNotifiers.h"
#include "GridNotifiersImpl.h"
#include "CellImpl.h"
#include "ScriptMgr.h"
#include "Vehicle.h"
#include "Battlefield.h"
#include "BattlefieldMgr.h"
#include "WeatherMgr.h"
#include "Pet.h"
#include "ReputationMgr.h"

class Aura;
//
// EFFECT HANDLER NOTES
//
// in aura handler there should be check for modes:
// AURA_EFFECT_HANDLE_REAL set
// AURA_EFFECT_HANDLE_SEND_FOR_CLIENT_MASK set
// AURA_EFFECT_HANDLE_CHANGE_AMOUNT_MASK set - aura is recalculated or is just applied/removed - need to redo all things related to m_amount
// AURA_EFFECT_HANDLE_CHANGE_AMOUNT_SEND_FOR_CLIENT_MASK - logical or of above conditions
// AURA_EFFECT_HANDLE_STAT - set when stats are reapplied
// such checks will speedup trinity change amount/send for client operations
// because for change amount operation packets will not be send
// aura effect handlers shouldn't contain any AuraEffect or Aura object modifications

pAuraEffectHandler AuraEffectHandler[TOTAL_AURAS]=
{
    &AuraEffect::HandleNULL,                                      //  0 SPELL_AURA_NONE
    &AuraEffect::HandleBindSight,                                 //  1 SPELL_AURA_BIND_SIGHT
    &AuraEffect::HandleModPossess,                                //  2 SPELL_AURA_MOD_POSSESS
    &AuraEffect::HandleNoImmediateEffect,                         //  3 SPELL_AURA_PERIODIC_DAMAGE implemented in AuraEffect::PeriodicTick
    &AuraEffect::HandleAuraDummy,                                 //  4 SPELL_AURA_DUMMY
    &AuraEffect::HandleModConfuse,                                //  5 SPELL_AURA_MOD_CONFUSE
    &AuraEffect::HandleModCharm,                                  //  6 SPELL_AURA_MOD_CHARM
    &AuraEffect::HandleModFear,                                   //  7 SPELL_AURA_MOD_FEAR
    &AuraEffect::HandleNoImmediateEffect,                         //  8 SPELL_AURA_PERIODIC_HEAL implemented in AuraEffect::PeriodicTick
    &AuraEffect::HandleModAttackSpeed,                            //  9 SPELL_AURA_MOD_ATTACKSPEED
    &AuraEffect::HandleModThreat,                                 // 10 SPELL_AURA_MOD_THREAT
    &AuraEffect::HandleModTaunt,                                  // 11 SPELL_AURA_MOD_TAUNT
    &AuraEffect::HandleAuraModStun,                               // 12 SPELL_AURA_MOD_STUN
    &AuraEffect::HandleModDamageDone,                             // 13 SPELL_AURA_MOD_DAMAGE_DONE
    &AuraEffect::HandleNoImmediateEffect,                         // 14 SPELL_AURA_MOD_DAMAGE_TAKEN implemented in Unit::MeleeDamageBonus and Unit::SpellDamageBonus
    &AuraEffect::HandleNoImmediateEffect,                         // 15 SPELL_AURA_DAMAGE_SHIELD    implemented in Unit::DoAttackDamage
    &AuraEffect::HandleModStealth,                                // 16 SPELL_AURA_MOD_STEALTH
    &AuraEffect::HandleModStealthDetect,                          // 17 SPELL_AURA_MOD_DETECT
    &AuraEffect::HandleModInvisibility,                           // 18 SPELL_AURA_MOD_INVISIBILITY
    &AuraEffect::HandleModInvisibilityDetect,                     // 19 SPELL_AURA_MOD_INVISIBILITY_DETECTION
    &AuraEffect::HandleNoImmediateEffect,                         // 20 SPELL_AURA_OBS_MOD_HEALTH implemented in AuraEffect::PeriodicTick
    &AuraEffect::HandleNoImmediateEffect,                         // 21 SPELL_AURA_OBS_MOD_POWER implemented in AuraEffect::PeriodicTick
    &AuraEffect::HandleAuraModResistance,                         // 22 SPELL_AURA_MOD_RESISTANCE
    &AuraEffect::HandleNoImmediateEffect,                         // 23 SPELL_AURA_PERIODIC_TRIGGER_SPELL implemented in AuraEffect::PeriodicTick
    &AuraEffect::HandleNoImmediateEffect,                         // 24 SPELL_AURA_PERIODIC_ENERGIZE implemented in AuraEffect::PeriodicTick
    &AuraEffect::HandleAuraModPacify,                             // 25 SPELL_AURA_MOD_PACIFY
    &AuraEffect::HandleAuraModRoot,                               // 26 SPELL_AURA_MOD_ROOT
    &AuraEffect::HandleAuraModSilence,                            // 27 SPELL_AURA_MOD_SILENCE
    &AuraEffect::HandleNoImmediateEffect,                         // 28 SPELL_AURA_REFLECT_SPELLS        implement in Unit::SpellHitResult
    &AuraEffect::HandleAuraModStat,                               // 29 SPELL_AURA_MOD_STAT
    &AuraEffect::HandleAuraModSkill,                              // 30 SPELL_AURA_MOD_SKILL
    &AuraEffect::HandleAuraModIncreaseSpeed,                      // 31 SPELL_AURA_MOD_INCREASE_SPEED
    &AuraEffect::HandleAuraModIncreaseMountedSpeed,               // 32 SPELL_AURA_MOD_INCREASE_MOUNTED_SPEED
    &AuraEffect::HandleAuraModDecreaseSpeed,                      // 33 SPELL_AURA_MOD_DECREASE_SPEED
    &AuraEffect::HandleAuraModIncreaseHealth,                     // 34 SPELL_AURA_MOD_INCREASE_HEALTH
    &AuraEffect::HandleAuraModIncreaseEnergy,                     // 35 SPELL_AURA_MOD_INCREASE_ENERGY
    &AuraEffect::HandleAuraModShapeshift,                         // 36 SPELL_AURA_MOD_SHAPESHIFT
    &AuraEffect::HandleAuraModEffectImmunity,                     // 37 SPELL_AURA_EFFECT_IMMUNITY
    &AuraEffect::HandleAuraModStateImmunity,                      // 38 SPELL_AURA_STATE_IMMUNITY
    &AuraEffect::HandleAuraModSchoolImmunity,                     // 39 SPELL_AURA_SCHOOL_IMMUNITY
    &AuraEffect::HandleAuraModDmgImmunity,                        // 40 SPELL_AURA_DAMAGE_IMMUNITY
    &AuraEffect::HandleAuraModDispelImmunity,                     // 41 SPELL_AURA_DISPEL_IMMUNITY
    &AuraEffect::HandleNoImmediateEffect,                         // 42 SPELL_AURA_PROC_TRIGGER_SPELL  implemented in Unit::ProcDamageAndSpellFor and Unit::HandleProcTriggerSpell
    &AuraEffect::HandleNoImmediateEffect,                         // 43 SPELL_AURA_PROC_TRIGGER_DAMAGE implemented in Unit::ProcDamageAndSpellFor
    &AuraEffect::HandleAuraTrackCreatures,                        // 44 SPELL_AURA_TRACK_CREATURES
    &AuraEffect::HandleAuraTrackResources,                        // 45 SPELL_AURA_TRACK_RESOURCES
    &AuraEffect::HandleNULL,                                      // 46 SPELL_AURA_46 (used in test spells 54054 and 54058, and spell 48050) (3.0.8a)
    &AuraEffect::HandleAuraModParryPercent,                       // 47 SPELL_AURA_MOD_PARRY_PERCENT
    &AuraEffect::HandleNULL,                                      // 48 SPELL_AURA_48 spell Napalm (area damage spell with additional delayed damage effect)
    &AuraEffect::HandleAuraModDodgePercent,                       // 49 SPELL_AURA_MOD_DODGE_PERCENT
    &AuraEffect::HandleNoImmediateEffect,                         // 50 SPELL_AURA_MOD_CRITICAL_HEALING_AMOUNT implemented in Unit::SpellCriticalHealingBonus
    &AuraEffect::HandleAuraModBlockPercent,                       // 51 SPELL_AURA_MOD_BLOCK_PERCENT
    &AuraEffect::HandleAuraModWeaponCritPercent,                  // 52 SPELL_AURA_MOD_WEAPON_CRIT_PERCENT
    &AuraEffect::HandleNoImmediateEffect,                         // 53 SPELL_AURA_PERIODIC_LEECH implemented in AuraEffect::PeriodicTick
    &AuraEffect::HandleModHitChance,                              // 54 SPELL_AURA_MOD_HIT_CHANCE
    &AuraEffect::HandleModSpellHitChance,                         // 55 SPELL_AURA_MOD_SPELL_HIT_CHANCE
    &AuraEffect::HandleAuraTransform,                             // 56 SPELL_AURA_TRANSFORM
    &AuraEffect::HandleModSpellCritChance,                        // 57 SPELL_AURA_MOD_SPELL_CRIT_CHANCE
    &AuraEffect::HandleAuraModIncreaseSwimSpeed,                  // 58 SPELL_AURA_MOD_INCREASE_SWIM_SPEED
    &AuraEffect::HandleNoImmediateEffect,                         // 59 SPELL_AURA_MOD_DAMAGE_DONE_CREATURE implemented in Unit::MeleeDamageBonus and Unit::SpellDamageBonus
    &AuraEffect::HandleAuraModPacifyAndSilence,                   // 60 SPELL_AURA_MOD_PACIFY_SILENCE
    &AuraEffect::HandleAuraModScale,                              // 61 SPELL_AURA_MOD_SCALE
    &AuraEffect::HandleNoImmediateEffect,                         // 62 SPELL_AURA_PERIODIC_HEALTH_FUNNEL implemented in AuraEffect::PeriodicTick
    &AuraEffect::HandleUnused,                                    // 63 unused (4.3.4) old SPELL_AURA_PERIODIC_MANA_FUNNEL
    &AuraEffect::HandleNoImmediateEffect,                         // 64 SPELL_AURA_PERIODIC_MANA_LEECH implemented in AuraEffect::PeriodicTick
    &AuraEffect::HandleModCastingSpeed,                           // 65 SPELL_AURA_MOD_CASTING_SPEED_NOT_STACK
    &AuraEffect::HandleFeignDeath,                                // 66 SPELL_AURA_FEIGN_DEATH
    &AuraEffect::HandleAuraModDisarm,                             // 67 SPELL_AURA_MOD_DISARM
    &AuraEffect::HandleAuraModStalked,                            // 68 SPELL_AURA_MOD_STALKED
    &AuraEffect::HandleNoImmediateEffect,                         // 69 SPELL_AURA_SCHOOL_ABSORB implemented in Unit::CalcAbsorbResist
    &AuraEffect::HandleUnused,                                    // 70 SPELL_AURA_EXTRA_ATTACKS clientside
    &AuraEffect::HandleModSpellCritChanceShool,                   // 71 SPELL_AURA_MOD_SPELL_CRIT_CHANCE_SCHOOL
    &AuraEffect::HandleModPowerCostPCT,                           // 72 SPELL_AURA_MOD_POWER_COST_SCHOOL_PCT
    &AuraEffect::HandleModPowerCost,                              // 73 SPELL_AURA_MOD_POWER_COST_SCHOOL
    &AuraEffect::HandleNoImmediateEffect,                         // 74 SPELL_AURA_REFLECT_SPELLS_SCHOOL  implemented in Unit::SpellHitResult
    &AuraEffect::HandleNoImmediateEffect,                         // 75 SPELL_AURA_MOD_LANGUAGE
    &AuraEffect::HandleNoImmediateEffect,                         // 76 SPELL_AURA_FAR_SIGHT
    &AuraEffect::HandleModMechanicImmunity,                       // 77 SPELL_AURA_MECHANIC_IMMUNITY
    &AuraEffect::HandleAuraMounted,                               // 78 SPELL_AURA_MOUNTED
    &AuraEffect::HandleModDamagePercentDone,                      // 79 SPELL_AURA_MOD_DAMAGE_PERCENT_DONE
    &AuraEffect::HandleModPercentStat,                            // 80 SPELL_AURA_MOD_PERCENT_STAT
    &AuraEffect::HandleNoImmediateEffect,                         // 81 SPELL_AURA_SPLIT_DAMAGE_PCT implemented in Unit::CalcAbsorbResist
    &AuraEffect::HandleWaterBreathing,                            // 82 SPELL_AURA_WATER_BREATHING
    &AuraEffect::HandleModBaseResistance,                         // 83 SPELL_AURA_MOD_BASE_RESISTANCE
    &AuraEffect::HandleNoImmediateEffect,                         // 84 SPELL_AURA_MOD_REGEN implemented in Player::RegenerateHealth
    &AuraEffect::HandleModPowerRegen,                             // 85 SPELL_AURA_MOD_POWER_REGEN implemented in Player::Regenerate
    &AuraEffect::HandleChannelDeathItem,                          // 86 SPELL_AURA_CHANNEL_DEATH_ITEM
    &AuraEffect::HandleNoImmediateEffect,                         // 87 SPELL_AURA_MOD_DAMAGE_PERCENT_TAKEN implemented in Unit::MeleeDamageBonus and Unit::SpellDamageBonus
    &AuraEffect::HandleNoImmediateEffect,                         // 88 SPELL_AURA_MOD_HEALTH_REGEN_PERCENT implemented in Player::RegenerateHealth
    &AuraEffect::HandleNoImmediateEffect,                         // 89 SPELL_AURA_PERIODIC_DAMAGE_PERCENT
    &AuraEffect::HandleUnused,                                    // 90 unused (4.3.4) old SPELL_AURA_MOD_RESIST_CHANCE
    &AuraEffect::HandleNoImmediateEffect,                         // 91 SPELL_AURA_MOD_DETECT_RANGE implemented in Creature::GetAttackDistance
    &AuraEffect::HandlePreventFleeing,                            // 92 SPELL_AURA_PREVENTS_FLEEING
    &AuraEffect::HandleModUnattackable,                           // 93 SPELL_AURA_MOD_UNATTACKABLE
    &AuraEffect::HandleNoImmediateEffect,                         // 94 SPELL_AURA_INTERRUPT_REGEN implemented in Player::Regenerate
    &AuraEffect::HandleAuraGhost,                                 // 95 SPELL_AURA_GHOST
    &AuraEffect::HandleNoImmediateEffect,                         // 96 SPELL_AURA_SPELL_MAGNET implemented in Unit::SelectMagnetTarget
    &AuraEffect::HandleNoImmediateEffect,                         // 97 SPELL_AURA_MANA_SHIELD implemented in Unit::CalcAbsorbResist
    &AuraEffect::HandleAuraModSkill,                              // 98 SPELL_AURA_MOD_SKILL_TALENT
    &AuraEffect::HandleAuraModAttackPower,                        // 99 SPELL_AURA_MOD_ATTACK_POWER
    &AuraEffect::HandleUnused,                                    //100 SPELL_AURA_AURAS_VISIBLE obsolete? all player can see all auras now, but still have spells including GM-spell
    &AuraEffect::HandleModResistancePercent,                      //101 SPELL_AURA_MOD_RESISTANCE_PCT
    &AuraEffect::HandleNoImmediateEffect,                         //102 SPELL_AURA_MOD_MELEE_ATTACK_POWER_VERSUS implemented in Unit::MeleeDamageBonus
    &AuraEffect::HandleAuraModTotalThreat,                        //103 SPELL_AURA_MOD_TOTAL_THREAT
    &AuraEffect::HandleAuraWaterWalk,                             //104 SPELL_AURA_WATER_WALK
    &AuraEffect::HandleAuraFeatherFall,                           //105 SPELL_AURA_FEATHER_FALL
    &AuraEffect::HandleAuraHover,                                 //106 SPELL_AURA_HOVER
    &AuraEffect::HandleNoImmediateEffect,                         //107 SPELL_AURA_ADD_FLAT_MODIFIER implemented in AuraEffect::CalculateSpellMod()
    &AuraEffect::HandleNoImmediateEffect,                         //108 SPELL_AURA_ADD_PCT_MODIFIER implemented in AuraEffect::CalculateSpellMod()
    &AuraEffect::HandleNoImmediateEffect,                         //109 SPELL_AURA_ADD_TARGET_TRIGGER
    &AuraEffect::HandleModPowerRegenPCT,                          //110 SPELL_AURA_MOD_POWER_REGEN_PERCENT implemented in Player::Regenerate, Creature::Regenerate
    &AuraEffect::HandleNoImmediateEffect,                         //111 SPELL_AURA_ADD_CASTER_HIT_TRIGGER implemented in Unit::SelectMagnetTarget
    &AuraEffect::HandleNoImmediateEffect,                         //112 SPELL_AURA_OVERRIDE_CLASS_SCRIPTS
    &AuraEffect::HandleNoImmediateEffect,                         //113 SPELL_AURA_MOD_RANGED_DAMAGE_TAKEN implemented in Unit::MeleeDamageBonus
    &AuraEffect::HandleNoImmediateEffect,                         //114 SPELL_AURA_MOD_RANGED_DAMAGE_TAKEN_PCT implemented in Unit::MeleeDamageBonus
    &AuraEffect::HandleNoImmediateEffect,                         //115 SPELL_AURA_MOD_HEALING                 implemented in Unit::SpellBaseHealingBonusForVictim
    &AuraEffect::HandleNoImmediateEffect,                         //116 SPELL_AURA_MOD_REGEN_DURING_COMBAT
    &AuraEffect::HandleNoImmediateEffect,                         //117 SPELL_AURA_MOD_MECHANIC_RESISTANCE     implemented in Unit::MagicSpellHitResult
    &AuraEffect::HandleNoImmediateEffect,                         //118 SPELL_AURA_MOD_HEALING_PCT             implemented in Unit::SpellHealingBonus
    &AuraEffect::HandleUnused,                                    //119 unused (4.3.4) old SPELL_AURA_SHARE_PET_TRACKING
    &AuraEffect::HandleAuraUntrackable,                           //120 SPELL_AURA_UNTRACKABLE
    &AuraEffect::HandleAuraEmpathy,                               //121 SPELL_AURA_EMPATHY
    &AuraEffect::HandleModOffhandDamagePercent,                   //122 SPELL_AURA_MOD_OFFHAND_DAMAGE_PCT
    &AuraEffect::HandleModTargetResistance,                       //123 SPELL_AURA_MOD_TARGET_RESISTANCE
    &AuraEffect::HandleAuraModRangedAttackPower,                  //124 SPELL_AURA_MOD_RANGED_ATTACK_POWER
    &AuraEffect::HandleNoImmediateEffect,                         //125 SPELL_AURA_MOD_MELEE_DAMAGE_TAKEN implemented in Unit::MeleeDamageBonus
    &AuraEffect::HandleNoImmediateEffect,                         //126 SPELL_AURA_MOD_MELEE_DAMAGE_TAKEN_PCT implemented in Unit::MeleeDamageBonus
    &AuraEffect::HandleNoImmediateEffect,                         //127 SPELL_AURA_RANGED_ATTACK_POWER_ATTACKER_BONUS implemented in Unit::MeleeDamageBonus
    &AuraEffect::HandleModPossessPet,                             //128 SPELL_AURA_MOD_POSSESS_PET
    &AuraEffect::HandleAuraModIncreaseSpeed,                      //129 SPELL_AURA_MOD_SPEED_ALWAYS
    &AuraEffect::HandleAuraModIncreaseMountedSpeed,               //130 SPELL_AURA_MOD_MOUNTED_SPEED_ALWAYS
    &AuraEffect::HandleNoImmediateEffect,                         //131 SPELL_AURA_MOD_RANGED_ATTACK_POWER_VERSUS implemented in Unit::MeleeDamageBonus
    &AuraEffect::HandleAuraModIncreaseEnergyPercent,              //132 SPELL_AURA_MOD_INCREASE_ENERGY_PERCENT
    &AuraEffect::HandleAuraModIncreaseHealthPercent,              //133 SPELL_AURA_MOD_INCREASE_HEALTH_PERCENT
    &AuraEffect::HandleAuraModRegenInterrupt,                     //134 SPELL_AURA_MOD_MANA_REGEN_INTERRUPT
    &AuraEffect::HandleModHealingDone,                            //135 SPELL_AURA_MOD_HEALING_DONE
    &AuraEffect::HandleNoImmediateEffect,                         //136 SPELL_AURA_MOD_HEALING_DONE_PERCENT   implemented in Unit::SpellHealingBonus
    &AuraEffect::HandleModTotalPercentStat,                       //137 SPELL_AURA_MOD_TOTAL_STAT_PERCENTAGE
    &AuraEffect::HandleModMeleeSpeedPct,                          //138 SPELL_AURA_MOD_MELEE_HASTE
    &AuraEffect::HandleForceReaction,                             //139 SPELL_AURA_FORCE_REACTION
    &AuraEffect::HandleAuraModRangedHaste,                        //140 SPELL_AURA_MOD_RANGED_HASTE
    &AuraEffect::HandleUnused,                                    //141 SPELL_AURA_141
    &AuraEffect::HandleAuraModBaseResistancePCT,                  //142 SPELL_AURA_MOD_BASE_RESISTANCE_PCT
    &AuraEffect::HandleAuraModResistanceExclusive,                //143 SPELL_AURA_MOD_RESISTANCE_EXCLUSIVE
    &AuraEffect::HandleNoImmediateEffect,                         //144 SPELL_AURA_SAFE_FALL                         implemented in WorldSession::HandleMovementOpcodes
    &AuraEffect::HandleAuraModPetTalentsPoints,                   //145 SPELL_AURA_MOD_PET_TALENT_POINTS
    &AuraEffect::HandleNoImmediateEffect,                         //146 SPELL_AURA_ALLOW_TAME_PET_TYPE
    &AuraEffect::HandleModStateImmunityMask,                      //147 SPELL_AURA_MECHANIC_IMMUNITY_MASK
    &AuraEffect::HandleAuraRetainComboPoints,                     //148 SPELL_AURA_RETAIN_COMBO_POINTS
    &AuraEffect::HandleNoImmediateEffect,                         //149 SPELL_AURA_REDUCE_PUSHBACK
    &AuraEffect::HandleShieldBlockValue,                          //150 SPELL_AURA_MOD_SHIELD_BLOCKVALUE_PCT
    &AuraEffect::HandleAuraTrackStealthed,                        //151 SPELL_AURA_TRACK_STEALTHED
    &AuraEffect::HandleNoImmediateEffect,                         //152 SPELL_AURA_MOD_DETECTED_RANGE implemented in Creature::GetAttackDistance
    &AuraEffect::HandleUnused,                                    //153 Unused (4.3.4) old SPELL_AURA_SPLIT_DAMAGE_FLAT
    &AuraEffect::HandleModStealthLevel,                           //154 SPELL_AURA_MOD_STEALTH_LEVEL
    &AuraEffect::HandleNoImmediateEffect,                         //155 SPELL_AURA_MOD_WATER_BREATHING
    &AuraEffect::HandleNoImmediateEffect,                         //156 SPELL_AURA_MOD_REPUTATION_GAIN
    &AuraEffect::HandleNULL,                                      //157 SPELL_AURA_PET_DAMAGE_MULTI
    &AuraEffect::HandleShieldBlockValue,                          //158 SPELL_AURA_MOD_SHIELD_BLOCKVALUE
    &AuraEffect::HandleNoImmediateEffect,                         //159 SPELL_AURA_NO_PVP_CREDIT      only for Honorless Target spell
    &AuraEffect::HandleUnused,                                    //160 Unused (4.3.4) old SPELL_AURA_MOD_AOE_AVOIDANCE
    &AuraEffect::HandleNoImmediateEffect,                         //161 SPELL_AURA_MOD_HEALTH_REGEN_IN_COMBAT
    &AuraEffect::HandleNoImmediateEffect,                         //162 SPELL_AURA_POWER_BURN implemented in AuraEffect::PeriodicTick
    &AuraEffect::HandleNoImmediateEffect,                         //163 SPELL_AURA_MOD_CRIT_DAMAGE_BONUS
    &AuraEffect::HandleUnused,                                    //164 unused (3.2.0), only one test spell
    &AuraEffect::HandleNoImmediateEffect,                         //165 SPELL_AURA_MELEE_ATTACK_POWER_ATTACKER_BONUS implemented in Unit::MeleeDamageBonus
    &AuraEffect::HandleAuraModAttackPowerPercent,                 //166 SPELL_AURA_MOD_ATTACK_POWER_PCT
    &AuraEffect::HandleAuraModRangedAttackPowerPercent,           //167 SPELL_AURA_MOD_RANGED_ATTACK_POWER_PCT
    &AuraEffect::HandleNoImmediateEffect,                         //168 SPELL_AURA_MOD_DAMAGE_DONE_VERSUS            implemented in Unit::SpellDamageBonus, Unit::MeleeDamageBonus
    &AuraEffect::HandleUnused,                                    //169 Unused (4.3.4) old SPELL_AURA_MOD_CRIT_PERCENT_VERSUS
    &AuraEffect::HandleNULL,                                      //170 SPELL_AURA_DETECT_AMORE       various spells that change visual of units for aura target (clientside?)
    &AuraEffect::HandleAuraModIncreaseSpeed,                      //171 SPELL_AURA_MOD_SPEED_NOT_STACK
    &AuraEffect::HandleAuraModIncreaseMountedSpeed,               //172 SPELL_AURA_MOD_MOUNTED_SPEED_NOT_STACK
    &AuraEffect::HandleUnused,                                    //173 unused (4.3.4) no spells, old SPELL_AURA_ALLOW_CHAMPION_SPELLS  only for Proclaim Champion spell
    &AuraEffect::HandleModSpellDamagePercentFromStat,             //174 SPELL_AURA_MOD_SPELL_DAMAGE_OF_STAT_PERCENT  implemented in Unit::SpellBaseDamageBonus
    &AuraEffect::HandleModSpellHealingPercentFromStat,            //175 SPELL_AURA_MOD_SPELL_HEALING_OF_STAT_PERCENT implemented in Unit::SpellBaseHealingBonus
    &AuraEffect::HandleSpiritOfRedemption,                        //176 SPELL_AURA_SPIRIT_OF_REDEMPTION   only for Spirit of Redemption spell, die at aura end
    &AuraEffect::HandleCharmConvert,                              //177 SPELL_AURA_AOE_CHARM
    &AuraEffect::HandleUnused,                                    //178 old SPELL_AURA_MOD_DEBUFF_RESISTANCE unused 4.3.4
    &AuraEffect::HandleNoImmediateEffect,                         //179 SPELL_AURA_MOD_ATTACKER_SPELL_CRIT_CHANCE implemented in Unit::SpellCriticalBonus
    &AuraEffect::HandleNoImmediateEffect,                         //180 SPELL_AURA_MOD_FLAT_SPELL_DAMAGE_VERSUS   implemented in Unit::SpellDamageBonus
    &AuraEffect::HandleUnused,                                    //181 unused (4.3.4) old SPELL_AURA_MOD_FLAT_SPELL_CRIT_DAMAGE_VERSUS
    &AuraEffect::HandleAuraModResistenceOfStatPercent,            //182 SPELL_AURA_MOD_RESISTANCE_OF_STAT_PERCENT
    &AuraEffect::HandleNULL,                                      //183 SPELL_AURA_MOD_CRITICAL_THREAT only used in 28746 - miscvalue - spell school
    &AuraEffect::HandleNoImmediateEffect,                         //184 SPELL_AURA_MOD_ATTACKER_MELEE_HIT_CHANCE  implemented in Unit::RollMeleeOutcomeAgainst
    &AuraEffect::HandleNoImmediateEffect,                         //185 SPELL_AURA_MOD_ATTACKER_RANGED_HIT_CHANCE implemented in Unit::RollMeleeOutcomeAgainst
    &AuraEffect::HandleNoImmediateEffect,                         //186 SPELL_AURA_MOD_ATTACKER_SPELL_HIT_CHANCE  implemented in Unit::MagicSpellHitResult
    &AuraEffect::HandleNoImmediateEffect,                         //187 SPELL_AURA_MOD_ATTACKER_MELEE_CRIT_CHANCE  implemented in Unit::GetUnitCriticalChance
    &AuraEffect::HandleNoImmediateEffect,                         //188 SPELL_AURA_MOD_ATTACKER_RANGED_CRIT_CHANCE implemented in Unit::GetUnitCriticalChance
    &AuraEffect::HandleModRating,                                 //189 SPELL_AURA_MOD_RATING
    &AuraEffect::HandleNoImmediateEffect,                         //190 SPELL_AURA_MOD_FACTION_REPUTATION_GAIN     implemented in Player::CalculateReputationGain
    &AuraEffect::HandleAuraModUseNormalSpeed,                     //191 SPELL_AURA_USE_NORMAL_MOVEMENT_SPEED
    &AuraEffect::HandleModMeleeRangedSpeedPct,                    //192 SPELL_AURA_MOD_MELEE_RANGED_HASTE
    &AuraEffect::HandleModCombatSpeedPct,                         //193 SPELL_AURA_MELEE_SLOW (in fact combat (any type attack) speed pct)
    &AuraEffect::HandleNoImmediateEffect,                         //194 SPELL_AURA_MOD_TARGET_ABSORB_SCHOOL implemented in Unit::CalcAbsorbResist
    &AuraEffect::HandleNoImmediateEffect,                         //195 SPELL_AURA_MOD_TARGET_ABILITY_ABSORB_SCHOOL implemented in Unit::CalcAbsorbResist
    &AuraEffect::HandleNULL,                                      //196 SPELL_AURA_MOD_COOLDOWN - flat mod of spell cooldowns
    &AuraEffect::HandleNoImmediateEffect,                         //197 SPELL_AURA_MOD_ATTACKER_SPELL_AND_WEAPON_CRIT_CHANCE implemented in Unit::SpellCriticalBonus Unit::GetUnitCriticalChance
    &AuraEffect::HandleUnused,                                    //198 unused (4.3.4) old SPELL_AURA_MOD_ALL_WEAPON_SKILLS
    &AuraEffect::HandleUnused,                                    //199 unused (4.3.4) old SPELL_AURA_MOD_INCREASES_SPELL_PCT_TO_HIT
    &AuraEffect::HandleNoImmediateEffect,                         //200 SPELL_AURA_MOD_XP_PCT implemented in Player::RewardPlayerAndGroupAtKill
    &AuraEffect::HandleAuraAllowFlight,                           //201 SPELL_AURA_FLY                             this aura enable flight mode...
    &AuraEffect::HandleNoImmediateEffect,                         //202 SPELL_AURA_CANNOT_BE_DODGED                implemented in Unit::RollPhysicalOutcomeAgainst
    &AuraEffect::HandleNoImmediateEffect,                         //203 SPELL_AURA_MOD_ATTACKER_MELEE_CRIT_DAMAGE  implemented in Unit::CalculateMeleeDamage and Unit::CalculateSpellDamage
    &AuraEffect::HandleNoImmediateEffect,                         //204 SPELL_AURA_MOD_ATTACKER_RANGED_CRIT_DAMAGE implemented in Unit::CalculateMeleeDamage and Unit::CalculateSpellDamage
    &AuraEffect::HandleNULL,                                      //205 SPELL_AURA_MOD_SCHOOL_CRIT_DMG_TAKEN
    &AuraEffect::HandleAuraModIncreaseFlightSpeed,                //206 SPELL_AURA_MOD_INCREASE_VEHICLE_FLIGHT_SPEED
    &AuraEffect::HandleAuraModIncreaseFlightSpeed,                //207 SPELL_AURA_MOD_INCREASE_MOUNTED_FLIGHT_SPEED
    &AuraEffect::HandleAuraModIncreaseFlightSpeed,                //208 SPELL_AURA_MOD_INCREASE_FLIGHT_SPEED
    &AuraEffect::HandleAuraModIncreaseFlightSpeed,                //209 SPELL_AURA_MOD_MOUNTED_FLIGHT_SPEED_ALWAYS
    &AuraEffect::HandleAuraModIncreaseFlightSpeed,                //210 SPELL_AURA_MOD_VEHICLE_SPEED_ALWAYS
    &AuraEffect::HandleAuraModIncreaseFlightSpeed,                //211 SPELL_AURA_MOD_FLIGHT_SPEED_NOT_STACK
    &AuraEffect::HandleUnused,                                    //212 Unused (4.3.4) old SPELL_AURA_MOD_RANGED_ATTACK_POWER_OF_STAT_PERCENT
    &AuraEffect::HandleNoImmediateEffect,                         //213 SPELL_AURA_MOD_RAGE_FROM_DAMAGE_DEALT implemented in Player::RewardRage
    &AuraEffect::HandleNULL,                                      //214 Tamed Pet Passive
    &AuraEffect::HandleArenaPreparation,                          //215 SPELL_AURA_ARENA_PREPARATION
    &AuraEffect::HandleModCastingSpeed,                           //216 SPELL_AURA_HASTE_SPELLS
    &AuraEffect::HandleModMeleeSpeedPct,                          //217 SPELL_AURA_MOD_MELEE_HASTE_2
    &AuraEffect::HandleAuraModRangedHaste,                        //218 SPELL_AURA_HASTE_RANGED
    &AuraEffect::HandleModManaRegen,                              //219 SPELL_AURA_MOD_MANA_REGEN_FROM_STAT
    &AuraEffect::HandleModRatingFromStat,                         //220 SPELL_AURA_MOD_RATING_FROM_STAT
    &AuraEffect::HandleNULL,                                      //221 SPELL_AURA_MOD_DETAUNT
    &AuraEffect::HandleUnused,                                    //222 unused (3.2.0) only for spell 44586 that not used in real spell cast
    &AuraEffect::HandleNoImmediateEffect,                         //223 SPELL_AURA_RAID_PROC_FROM_CHARGE
    &AuraEffect::HandleUnused,                                    //224 unused (4.3.4)
    &AuraEffect::HandleNoImmediateEffect,                         //225 SPELL_AURA_RAID_PROC_FROM_CHARGE_WITH_VALUE
    &AuraEffect::HandleNoImmediateEffect,                         //226 SPELL_AURA_PERIODIC_DUMMY implemented in AuraEffect::PeriodicTick
    &AuraEffect::HandleNoImmediateEffect,                         //227 SPELL_AURA_PERIODIC_TRIGGER_SPELL_WITH_VALUE implemented in AuraEffect::PeriodicTick
    &AuraEffect::HandleNoImmediateEffect,                         //228 SPELL_AURA_DETECT_STEALTH stealth detection
    &AuraEffect::HandleNoImmediateEffect,                         //229 SPELL_AURA_MOD_AOE_DAMAGE_AVOIDANCE
    &AuraEffect::HandleAuraModIncreaseHealth,                     //230 SPELL_AURA_MOD_INCREASE_HEALTH_2
    &AuraEffect::HandleNoImmediateEffect,                         //231 SPELL_AURA_PROC_TRIGGER_SPELL_WITH_VALUE
    &AuraEffect::HandleNoImmediateEffect,                         //232 SPELL_AURA_MECHANIC_DURATION_MOD           implement in Unit::CalculateSpellDuration
    &AuraEffect::HandleUnused,                                    //233 set model id to the one of the creature with id GetMiscValue() - clientside
    &AuraEffect::HandleNoImmediateEffect,                         //234 SPELL_AURA_MECHANIC_DURATION_MOD_NOT_STACK implement in Unit::CalculateSpellDuration
    &AuraEffect::HandleNoImmediateEffect,                         //235 SPELL_AURA_MOD_DISPEL_RESIST               implement in Unit::MagicSpellHitResult
    &AuraEffect::HandleAuraControlVehicle,                        //236 SPELL_AURA_CONTROL_VEHICLE
    &AuraEffect::HandleModSpellDamagePercentFromAttackPower,      //237 SPELL_AURA_MOD_SPELL_DAMAGE_OF_ATTACK_POWER  implemented in Unit::SpellBaseDamageBonus
    &AuraEffect::HandleModSpellHealingPercentFromAttackPower,     //238 SPELL_AURA_MOD_SPELL_HEALING_OF_ATTACK_POWER implemented in Unit::SpellBaseHealingBonus
    &AuraEffect::HandleAuraModScale,                              //239 SPELL_AURA_MOD_SCALE_2 only in Noggenfogger Elixir (16595) before 2.3.0 aura 61
    &AuraEffect::HandleAuraModExpertise,                          //240 SPELL_AURA_MOD_EXPERTISE
    &AuraEffect::HandleForceMoveForward,                          //241 SPELL_AURA_FORCE_MOVE_FORWARD Forces the caster to move forward
    &AuraEffect::HandleNULL,                                      //242 SPELL_AURA_MOD_SPELL_DAMAGE_FROM_HEALING - 2 test spells: 44183 and 44182
    &AuraEffect::HandleAuraModFaction,                            //243 SPELL_AURA_MOD_FACTION
    &AuraEffect::HandleComprehendLanguage,                        //244 SPELL_AURA_COMPREHEND_LANGUAGE
    &AuraEffect::HandleNoImmediateEffect,                         //245 SPELL_AURA_MOD_AURA_DURATION_BY_DISPEL
    &AuraEffect::HandleNoImmediateEffect,                         //246 SPELL_AURA_MOD_AURA_DURATION_BY_DISPEL_NOT_STACK implemented in Spell::EffectApplyAura
    &AuraEffect::HandleAuraCloneCaster,                           //247 SPELL_AURA_CLONE_CASTER
    &AuraEffect::HandleNoImmediateEffect,                         //248 SPELL_AURA_MOD_COMBAT_RESULT_CHANCE         implemented in Unit::RollMeleeOutcomeAgainst
    &AuraEffect::HandleAuraConvertRune,                           //249 SPELL_AURA_CONVERT_RUNE
    &AuraEffect::HandleAuraModIncreaseHealth,                     //250 SPELL_AURA_MOD_INCREASE_HEALTH_2
    &AuraEffect::HandleNoImmediateEffect,                         //251 SPELL_AURA_MOD_ENEMY_DODGE
    &AuraEffect::HandleModCombatSpeedPct,                         //252 SPELL_AURA_252 Is there any difference between this and SPELL_AURA_MELEE_SLOW ? maybe not stacking mod?
    &AuraEffect::HandleNoImmediateEffect,                         //253 SPELL_AURA_MOD_BLOCK_CRIT_CHANCE  implemented in Unit::isBlockCritical
    &AuraEffect::HandleAuraModDisarm,                             //254 SPELL_AURA_MOD_DISARM_OFFHAND
    &AuraEffect::HandleNoImmediateEffect,                         //255 SPELL_AURA_MOD_MECHANIC_DAMAGE_TAKEN_PERCENT    implemented in Unit::SpellDamageBonus
    &AuraEffect::HandleNoReagentUseAura,                          //256 SPELL_AURA_NO_REAGENT_USE Use SpellClassMask for spell select
    &AuraEffect::HandleNULL,                                      //257 SPELL_AURA_MOD_TARGET_RESIST_BY_SPELL_CLASS Use SpellClassMask for spell select
    &AuraEffect::HandleNULL,                                      //258 SPELL_AURA_MOD_SPELL_VISUAL
    &AuraEffect::HandleUnused,                                    //259 unused (4.3.4) old SPELL_AURA_MOD_HOT_PCT
    &AuraEffect::HandleNoImmediateEffect,                         //260 SPELL_AURA_SCREEN_EFFECT (miscvalue = id in ScreenEffect.dbc) not required any code
    &AuraEffect::HandlePhase,                                     //261 SPELL_AURA_PHASE
    &AuraEffect::HandleNoImmediateEffect,                         //262 SPELL_AURA_ABILITY_IGNORE_AURASTATE implemented in spell::cancast
    &AuraEffect::HandleAuraAllowOnlyAbility,                      //263 SPELL_AURA_ALLOW_ONLY_ABILITY player can use only abilities set in SpellClassMask
    &AuraEffect::HandleUnused,                                    //264 unused (3.2.0)
    &AuraEffect::HandleUnused,                                    //265 unused (4.3.4)
    &AuraEffect::HandleUnused,                                    //266 unused (4.3.4)
    &AuraEffect::HandleNoImmediateEffect,                         //267 SPELL_AURA_MOD_IMMUNE_AURA_APPLY_SCHOOL         implemented in Unit::IsImmunedToSpellEffect
    &AuraEffect::HandleUnused,                                    //268 unused (4.3.4) old SPELL_AURA_MOD_ATTACK_POWER_OF_STAT_PERCENT.
    &AuraEffect::HandleNoImmediateEffect,                         //269 SPELL_AURA_MOD_IGNORE_TARGET_RESIST implemented in Unit::CalcAbsorbResist and CalcArmorReducedDamage
    &AuraEffect::HandleUnused,                                    //270 unused (4.3.4) old SPELL_AURA_MOD_ABILITY_IGNORE_TARGET_RESIST
    &AuraEffect::HandleNoImmediateEffect,                         //271 SPELL_AURA_MOD_DAMAGE_FROM_CASTER    implemented in Unit::SpellDamageBonus
    &AuraEffect::HandleNoImmediateEffect,                         //272 SPELL_AURA_IGNORE_MELEE_RESET
    &AuraEffect::HandleUnused,                                    //273 clientside
    &AuraEffect::HandleUnused,                                    //274 unused (4.3.4)
    &AuraEffect::HandleNoImmediateEffect,                         //275 SPELL_AURA_MOD_IGNORE_SHAPESHIFT Use SpellClassMask for spell select
    &AuraEffect::HandleNULL,                                      //276 mod damage % mechanic?
    &AuraEffect::HandleUnused,                                    //277 unused (4.3.4) old SPELL_AURA_MOD_MAX_AFFECTED_TARGETS
    &AuraEffect::HandleAuraModDisarm,                             //278 SPELL_AURA_MOD_DISARM_RANGED disarm ranged weapon
    &AuraEffect::HandleNoImmediateEffect,                         //279 SPELL_AURA_INITIALIZE_IMAGES
    &AuraEffect::HandleUnused,                                    //280 unused (4.3.4) old SPELL_AURA_MOD_ARMOR_PENETRATION_PCT
    &AuraEffect::HandleNoImmediateEffect,                         //281 SPELL_AURA_MOD_HONOR_GAIN_PCT implemented in Player::RewardHonor
    &AuraEffect::HandleAuraIncreaseBaseHealthPercent,             //282 SPELL_AURA_INCREASE_BASE_HEALTH_PERCENT
    &AuraEffect::HandleNoImmediateEffect,                         //283 SPELL_AURA_MOD_HEALING_RECEIVED       implemented in Unit::SpellHealingBonus
    &AuraEffect::HandleAuraLinked,                                //284 SPELL_AURA_LINKED
    &AuraEffect::HandleAuraModAttackPowerOfArmor,                 //285 SPELL_AURA_MOD_ATTACK_POWER_OF_ARMOR  implemented in Player::UpdateAttackPowerAndDamage
    &AuraEffect::HandleNoImmediateEffect,                         //286 SPELL_AURA_ABILITY_PERIODIC_CRIT implemented in AuraEffect::PeriodicTick
    &AuraEffect::HandleNoImmediateEffect,                         //287 SPELL_AURA_DEFLECT_SPELLS             implemented in Unit::MagicSpellHitResult and Unit::MeleeSpellHitResult
    &AuraEffect::HandleNoImmediateEffect,                         //288 SPELL_AURA_IGNORE_HIT_DIRECTION  implemented in Unit::MagicSpellHitResult and Unit::MeleeSpellHitResult Unit::RollMeleeOutcomeAgainst
    &AuraEffect::HandleNULL,                                      //289 unused (3.2.0)
    &AuraEffect::HandleAuraModCritPct,                            //290 SPELL_AURA_MOD_CRIT_PCT
    &AuraEffect::HandleNoImmediateEffect,                         //291 SPELL_AURA_MOD_XP_QUEST_PCT  implemented in Player::RewardQuest
    &AuraEffect::HandleAuraOpenStable,                            //292 SPELL_AURA_OPEN_STABLE
    &AuraEffect::HandleAuraOverrideSpells,                        //293 auras which probably add set of abilities to their target based on it's miscvalue
    &AuraEffect::HandleNoImmediateEffect,                         //294 SPELL_AURA_PREVENT_REGENERATE_POWER implemented in Player::Regenerate(Powers power)
    &AuraEffect::HandleUnused,                                    //295 unused (4.3.4)
    &AuraEffect::HandleAuraSetVehicle,                            //296 SPELL_AURA_SET_VEHICLE_ID sets vehicle on target
    &AuraEffect::HandleNULL,                                      //297 Spirit Burst spells
    &AuraEffect::HandleNULL,                                      //298 70569 - Strangulating, maybe prevents talk or cast
    &AuraEffect::HandleUnused,                                    //299 unused (4.3.4)
    &AuraEffect::HandleNoImmediateEffect,                         //300 SPELL_AURA_SHARE_DAMAGE_PCT implemented in Unit::DealDamage
    &AuraEffect::HandleNoImmediateEffect,                         //301 SPELL_AURA_SCHOOL_HEAL_ABSORB implemented in Unit::CalcHealAbsorb
    &AuraEffect::HandleUnused,                                    //302 unused (4.3.4)
    &AuraEffect::HandleNoImmediateEffect,                         //303 SPELL_AURA_MOD_DAMAGE_DONE_VERSUS_AURASTATE implemented in Unit::SpellDamageBonus, Unit::MeleeDamageBonus
    &AuraEffect::HandleAuraModFakeInebriation,                    //304 SPELL_AURA_MOD_DRUNK
    &AuraEffect::HandleAuraModIncreaseSpeed,                      //305 SPELL_AURA_MOD_MINIMUM_SPEED
    &AuraEffect::HandleUnused,                                    //306 unused (4.3.4)
    &AuraEffect::HandleUnused,                                    //307 unused (4.3.4)
    &AuraEffect::HandleNULL,                                      //308 new aura for hunter traps
    &AuraEffect::HandleUnused,                                    //309 unused (4.3.4)
    &AuraEffect::HandleNoImmediateEffect,                         //310 SPELL_AURA_MOD_CREATURE_AOE_DAMAGE_AVOIDANCE implemented in Spell::CalculateDamageDone
    &AuraEffect::HandleNULL,                                      //311 0 spells in 3.3.5
    &AuraEffect::HandleNULL,                                      //312 0 spells in 3.3.5
    &AuraEffect::HandleUnused,                                    //313 unused (4.3.4)
    &AuraEffect::HandlePreventResurrection,                       //314 SPELL_AURA_PREVENT_RESURRECTION todo
    &AuraEffect::HandleNoImmediateEffect,                         //315 SPELL_AURA_UNDERWATER_WALKING todo
    &AuraEffect::HandleNoImmediateEffect,                         //316 unused (4.3.4) old SPELL_AURA_PERIODIC_HASTE
    &AuraEffect::HandleNULL,                                      //317 SPELL_AURA_MOD_SPELL_POWER_PCT
    &AuraEffect::HandleNULL,                                      //318 SPELL_AURA_MASTERY
    &AuraEffect::HandleModMeleeSpeedPct,                          //319 SPELL_AURA_MOD_MELEE_HASTE_3
    &AuraEffect::HandleAuraModRangedHaste,                        //320 SPELL_AURA_MOD_RANGED_HASTE_2
    &AuraEffect::HandleNULL,                                      //321 SPELL_AURA_321
    &AuraEffect::HandleNULL,                                      //322 SPELL_AURA_INTERFERE_TARGETTING
    &AuraEffect::HandleUnused,                                    //323 unused (4.3.4)
    &AuraEffect::HandleNULL,                                      //324 SPELL_AURA_324
    &AuraEffect::HandleUnused,                                    //325 unused (4.3.4)
    &AuraEffect::HandleNULL,                                      //326 SPELL_AURA_326
    &AuraEffect::HandleUnused,                                    //327 unused (4.3.4)
    &AuraEffect::HandleNoImmediateEffect,                         //328 SPELL_AURA_PROC_ON_POWER_AMOUNT implemented in Unit::HandleAuraProcOnPowerAmount
    &AuraEffect::HandleNULL,                                      //329 SPELL_AURA_MOD_RUNE_REGEN_SPEED
    &AuraEffect::HandleNoImmediateEffect,                         //330 SPELL_AURA_CAST_WHILE_WALKING
    &AuraEffect::HandleAuraForceWeather,                          //331 SPELL_AURA_FORCE_WEATHER
    &AuraEffect::HandleNoImmediateEffect,                         //332 SPELL_AURA_OVERRIDE_ACTIONBAR_SPELLS implemented in WorldSession::HandleCastSpellOpcode
    &AuraEffect::HandleNoImmediateEffect,                         //333 SPELL_AURA_OVERRIDE_ACTIONBAR_SPELLS_2 implemented in WorldSession::HandleCastSpellOpcode
    &AuraEffect::HandleNULL,                                      //334 SPELL_AURA_MOD_BLIND
    &AuraEffect::HandleNULL,                                      //335 SPELL_AURA_335
    &AuraEffect::HandleNULL,                                      //336 SPELL_AURA_MOD_FLYING_RESTRICTIONS
    &AuraEffect::HandleNoImmediateEffect,                         //337 SPELL_AURA_MOD_VENDOR_ITEMS_PRICES
    &AuraEffect::HandleNoImmediateEffect,                         //338 SPELL_AURA_MOD_DURABILITY_LOSS
    &AuraEffect::HandleNULL,                                      //339 SPELL_AURA_INCREASE_SKILL_GAIN_CHANCE
    &AuraEffect::HandleNULL,                                      //340 SPELL_AURA_MOD_RESURRECTED_HEALTH_BY_GUILD_MEMBER
    &AuraEffect::HandleNULL,                                      //341 SPELL_AURA_MOD_SPELL_CATEGORY_COOLDOWN
    &AuraEffect::HandleModMeleeRangedSpeedPct,                    //342 SPELL_AURA_MOD_MELEE_RANGED_HASTE_2
    &AuraEffect::HandleNULL,                                      //343 SPELL_AURA_343
    &AuraEffect::HandleNULL,                                      //344 SPELL_AURA_MOD_AUTOATTACK_DAMAGE
    &AuraEffect::HandleNoImmediateEffect,                         //345 SPELL_AURA_BYPASS_ARMOR_FOR_CASTER
    &AuraEffect::HandleNULL,                                      //346 SPELL_AURA_ENABLE_ALT_POWER
    &AuraEffect::HandleNULL,                                      //347 SPELL_AURA_MOD_SPELL_COOLDOWN_BY_HASTE
    &AuraEffect::HandleNoImmediateEffect,                         //348 SPELL_AURA_DEPOSIT_BONUS_MONEY_IN_GUILD_BANK_ON_LOOT implemented in WorldSession::HandleLootMoneyOpcode
    &AuraEffect::HandleNoImmediateEffect,                         //349 SPELL_AURA_MOD_CURRENCY_GAIN implemented in Player::ModifyCurrency
    &AuraEffect::HandleNULL,                                      //350 SPELL_AURA_MOD_GATHERING_ITEMS_GAINED_PERCENT
    &AuraEffect::HandleNULL,                                      //351 SPELL_AURA_351
    &AuraEffect::HandleNULL,                                      //352 SPELL_AURA_352
    &AuraEffect::HandleNULL,                                      //353 SPELL_AURA_MOD_CAMOUFLAGE
    &AuraEffect::HandleNULL,                                      //354 SPELL_AURA_354
    &AuraEffect::HandleUnused,                                    //355 unused (4.3.4)
    &AuraEffect::HandleNULL,                                      //356 SPELL_AURA_356
    &AuraEffect::HandleNULL,                                      //357 SPELL_AURA_ENABLE_BOSS1_UNIT_FRAME
    &AuraEffect::HandleNULL,                                      //358 SPELL_AURA_358
    &AuraEffect::HandleNULL,                                      //359 SPELL_AURA_359
    &AuraEffect::HandleNULL,                                      //360 SPELL_AURA_PROC_TRIGGER_SPELL_COPY
    &AuraEffect::HandleNULL,                                      //361 SPELL_AURA_PROC_TRIGGER_SPELL_2 implemented in Unit::ProcDamageAndSpellFor
    &AuraEffect::HandleUnused,                                    //362 unused (4.3.4)
    &AuraEffect::HandleNULL,                                      //363 SPELL_AURA_MOD_NEXT_SPELL
    &AuraEffect::HandleUnused,                                    //364 unused (4.3.4)
    &AuraEffect::HandleNULL,                                      //365 SPELL_AURA_MAX_FAR_CLIP_PLANE
    &AuraEffect::HandleNULL,                                      //366 SPELL_AURA_OVERRIDE_SPELL_POWER_BY_AP_PCT
    &AuraEffect::HandleNULL,                                      //367 SPELL_AURA_367
    &AuraEffect::HandleUnused,                                    //368 unused (4.3.4)
    &AuraEffect::HandleNULL,                                      //369 SPELL_AURA_ENABLE_POWER_BAR_TIMER
    &AuraEffect::HandleNULL,                                      //370 SPELL_AURA_SET_FAIR_FAR_CLIP
};

AuraEffect::AuraEffect(Aura* base, uint8 effIndex, int32 *baseAmount, Unit* caster):
m_base(base), m_spellInfo(base->GetSpellInfo()),
m_baseAmount(baseAmount ? *baseAmount : m_spellInfo->Effects[effIndex].BasePoints),
m_spellmod(NULL), m_periodicTimer(0), m_tickNumber(0), m_effIndex(effIndex),
m_canBeRecalculated(true), m_isPeriodic(false)
{
    CalculatePeriodic(caster, true, false);

    m_amount = CalculateAmount(caster);

    CalculateSpellMod();
}

AuraEffect::~AuraEffect()
{
    delete m_spellmod;
}

void AuraEffect::GetTargetList(std::list<Unit*> & targetList) const
{
    Aura::ApplicationMap const & targetMap = GetBase()->GetApplicationMap();
    // remove all targets which were not added to new list - they no longer deserve area aura
    for (Aura::ApplicationMap::const_iterator appIter = targetMap.begin(); appIter != targetMap.end(); ++appIter)
    {
        if (appIter->second->HasEffect(GetEffIndex()))
            targetList.push_back(appIter->second->GetTarget());
    }
}

void AuraEffect::GetApplicationList(std::list<AuraApplication*> & applicationList) const
{
    Aura::ApplicationMap const & targetMap = GetBase()->GetApplicationMap();
    for (Aura::ApplicationMap::const_iterator appIter = targetMap.begin(); appIter != targetMap.end(); ++appIter)
    {
        if (appIter->second->HasEffect(GetEffIndex()))
            applicationList.push_back(appIter->second);
    }
}

int32 AuraEffect::CalculateAmount(Unit* caster)
{
    // default amount calculation
    int32 amount = m_spellInfo->Effects[m_effIndex].CalcValue(caster, &m_baseAmount, GetBase()->GetOwner()->ToUnit());

    // check item enchant aura cast
    if (!amount && caster)
        if (uint64 itemGUID = GetBase()->GetCastItemGUID())
            if (Player* playerCaster = caster->ToPlayer())
                if (Item* castItem = playerCaster->GetItemByGuid(itemGUID))
                    if (castItem->GetItemSuffixFactor())
                    {
                        ItemRandomSuffixEntry const* item_rand_suffix = sItemRandomSuffixStore.LookupEntry(abs(castItem->GetItemRandomPropertyId()));
                        if (item_rand_suffix)
                        {
                            for (int k = 0; k < MAX_ITEM_ENCHANTMENT_EFFECTS; k++)
                            {
                                SpellItemEnchantmentEntry const* pEnchant = sSpellItemEnchantmentStore.LookupEntry(item_rand_suffix->enchant_id[k]);
                                if (pEnchant)
                                {
                                    for (int t = 0; t < MAX_ITEM_ENCHANTMENT_EFFECTS; t++)
                                        if (pEnchant->spellid[t] == m_spellInfo->Id)
                                    {
                                        amount = uint32((item_rand_suffix->prefix[k]*castItem->GetItemSuffixFactor()) / 10000);
                                        break;
                                    }
                                }

                                if (amount)
                                    break;
                            }
                        }
                    }

    // custom amount calculations go here
    switch (GetAuraType())
    {
        // crowd control auras
        case SPELL_AURA_MOD_CONFUSE:
        case SPELL_AURA_MOD_FEAR:
        case SPELL_AURA_MOD_STUN:
        case SPELL_AURA_MOD_ROOT:
        case SPELL_AURA_TRANSFORM:
            m_canBeRecalculated = false;
            if (!m_spellInfo->ProcFlags)
                break;
            amount = int32(GetBase()->GetUnitOwner()->CountPctFromMaxHealth(10));
            if (caster)
            {
                // Glyphs increasing damage cap
                Unit::AuraEffectList const& overrideClassScripts = caster->GetAuraEffectsByType(SPELL_AURA_OVERRIDE_CLASS_SCRIPTS);
                for (Unit::AuraEffectList::const_iterator itr = overrideClassScripts.begin(); itr != overrideClassScripts.end(); ++itr)
                {
                    if ((*itr)->IsAffectingSpell(m_spellInfo))
                    {
                        // Glyph of Frost nova and similar auras
                        if ((*itr)->GetMiscValue() == 7801)
                        {
                            AddPct(amount, (*itr)->GetAmount());
                            break;
                        }
                    }
                }
            }
            break;
        case SPELL_AURA_SCHOOL_ABSORB:
        case SPELL_AURA_MANA_SHIELD:
            m_canBeRecalculated = false;
            break;
        case SPELL_AURA_MOUNTED:
            if (MountCapabilityEntry const* mountCapability = GetBase()->GetUnitOwner()->GetMountCapability(uint32(GetMiscValueB())))
            {
                amount = mountCapability->Id;
                m_canBeRecalculated = false;
            }
            break;
        case SPELL_AURA_MOD_RESISTANCE_EXCLUSIVE:
        {
            if (caster)
            {
                // if Level <= 70 resist = player level
                int32 resist = caster->getLevel();

                if (resist > 70 && resist < 81)
                    resist += (resist - 70) * 5;
                else if (resist > 80)
                    resist += ((resist-70) * 5 + (resist - 80) * 7);

                switch (GetId())
                {
                    case 20043: // Aspect of the Wild
                    case 8185:  // Elemental Resistance
                    case 19891: // Resistance Aura
                    case 79106: // Shadow Protection
                    case 79107: // Shadow Protection
                        amount = resist;
                        break;
                    case 79060: // Mark of the Wild
                    case 79061: // Mark of the Wild
                    case 79062: // Blessing of Kings
                    case 79063: // Blessing of Kings
                    case 90363: // Embrace of the Shale Spider
                        amount = resist / 2;
                        break;
                }
                break;
            }
        }
        default:
            break;
    }

    GetBase()->CallScriptEffectCalcAmountHandlers(this, amount, m_canBeRecalculated);
    amount *= GetBase()->GetStackAmount();
    return amount;
}

void AuraEffect::CalculatePeriodic(Unit* caster, bool resetPeriodicTimer /*= true*/, bool load /*= false*/)
{
    m_amplitude = m_spellInfo->Effects[m_effIndex].Amplitude;

    // prepare periodics
    switch (GetAuraType())
    {
        case SPELL_AURA_OBS_MOD_POWER:
            // 3 spells have no amplitude set
            if (!m_amplitude)
                m_amplitude = 1 * IN_MILLISECONDS;
        case SPELL_AURA_PERIODIC_DAMAGE:
        case SPELL_AURA_PERIODIC_HEAL:
        case SPELL_AURA_OBS_MOD_HEALTH:
        case SPELL_AURA_PERIODIC_TRIGGER_SPELL:
        case SPELL_AURA_PERIODIC_ENERGIZE:
        case SPELL_AURA_PERIODIC_LEECH:
        case SPELL_AURA_PERIODIC_HEALTH_FUNNEL:
        case SPELL_AURA_PERIODIC_MANA_LEECH:
        case SPELL_AURA_PERIODIC_DAMAGE_PERCENT:
        case SPELL_AURA_POWER_BURN:
        case SPELL_AURA_PERIODIC_DUMMY:
        case SPELL_AURA_PERIODIC_TRIGGER_SPELL_WITH_VALUE:
            m_isPeriodic = true;
            break;
        default:
            break;
    }

    GetBase()->CallScriptEffectCalcPeriodicHandlers(this, m_isPeriodic, m_amplitude);

    if (!m_isPeriodic)
        return;

    Player* modOwner = caster ? caster->GetSpellModOwner() : NULL;

    // Apply casting time mods
    if (m_amplitude)
    {
        // Apply periodic time mod
        if (modOwner)
            modOwner->ApplySpellMod(GetId(), SPELLMOD_ACTIVATION_TIME, m_amplitude);

        if (caster)
        {
            // Haste modifies periodic time of channeled spells
            if (m_spellInfo->IsChanneled())
            {
                if (m_spellInfo->AttributesEx5 & SPELL_ATTR5_HASTE_AFFECT_DURATION)
                    caster->ModSpellCastTime(m_spellInfo, m_amplitude);
            }
            else if (m_spellInfo->AttributesEx5 & SPELL_ATTR5_HASTE_AFFECT_DURATION)
                m_amplitude = int32(m_amplitude * caster->GetFloatValue(UNIT_MOD_CAST_SPEED));
        }
    }

    if (load) // aura loaded from db
    {
        m_tickNumber = m_amplitude ? GetBase()->GetDuration() / m_amplitude : 0;
        m_periodicTimer = m_amplitude ? GetBase()->GetDuration() % m_amplitude : 0;
        if (m_spellInfo->AttributesEx5 & SPELL_ATTR5_START_PERIODIC_AT_APPLY)
            ++m_tickNumber;
    }
    else // aura just created or reapplied
    {
        m_tickNumber = 0;
        // reset periodic timer on aura create or on reapply when aura isn't dot
        // possibly we should not reset periodic timers only when aura is triggered by proc
        // or maybe there's a spell attribute somewhere
        if (resetPeriodicTimer)
        {
            m_periodicTimer = 0;
            // Start periodic on next tick or at aura apply
            if (m_amplitude && !(m_spellInfo->AttributesEx5 & SPELL_ATTR5_START_PERIODIC_AT_APPLY))
                m_periodicTimer += m_amplitude;
        }
    }
}

void AuraEffect::CalculateSpellMod()
{
    switch (GetAuraType())
    {
        case SPELL_AURA_ADD_FLAT_MODIFIER:
        case SPELL_AURA_ADD_PCT_MODIFIER:
            if (!m_spellmod)
            {
                m_spellmod = new SpellModifier(GetBase());
                m_spellmod->op = SpellModOp(GetMiscValue());
                ASSERT(m_spellmod->op < MAX_SPELLMOD);

                m_spellmod->type = SpellModType(GetAuraType()); // SpellModType value == spell aura types
                m_spellmod->spellId = GetId();
                m_spellmod->mask = GetSpellInfo()->Effects[GetEffIndex()].SpellClassMask;
                m_spellmod->charges = GetBase()->GetCharges();
            }
            m_spellmod->value = GetAmount();
            break;
        default:
            break;
    }
    GetBase()->CallScriptEffectCalcSpellModHandlers(this, m_spellmod);
}

void AuraEffect::ChangeAmount(int32 newAmount, bool mark, bool onStackOrReapply)
{
    // Reapply if amount change
    uint8 handleMask = 0;
    if (newAmount != GetAmount())
        handleMask |= AURA_EFFECT_HANDLE_CHANGE_AMOUNT;
    if (onStackOrReapply)
        handleMask |= AURA_EFFECT_HANDLE_REAPPLY;

    if (!handleMask)
        return;

    std::list<AuraApplication*> effectApplications;
    GetApplicationList(effectApplications);

    for (std::list<AuraApplication*>::const_iterator apptItr = effectApplications.begin(); apptItr != effectApplications.end(); ++apptItr)
        if ((*apptItr)->HasEffect(GetEffIndex()))
            HandleEffect(*apptItr, handleMask, false);

    if (handleMask & AURA_EFFECT_HANDLE_CHANGE_AMOUNT)
    {
        if (!mark)
            m_amount = newAmount;
        else
            SetAmount(newAmount);
        CalculateSpellMod();
    }

    for (std::list<AuraApplication*>::const_iterator apptItr = effectApplications.begin(); apptItr != effectApplications.end(); ++apptItr)
        if ((*apptItr)->HasEffect(GetEffIndex()))
            HandleEffect(*apptItr, handleMask, true);
}

void AuraEffect::HandleEffect(AuraApplication * aurApp, uint8 mode, bool apply)
{
    // check if call is correct, we really don't want using bitmasks here (with 1 exception)
    ASSERT(mode == AURA_EFFECT_HANDLE_REAL
        || mode == AURA_EFFECT_HANDLE_SEND_FOR_CLIENT
        || mode == AURA_EFFECT_HANDLE_CHANGE_AMOUNT
        || mode == AURA_EFFECT_HANDLE_STAT
        || mode == AURA_EFFECT_HANDLE_SKILL
        || mode == AURA_EFFECT_HANDLE_REAPPLY
        || mode == (AURA_EFFECT_HANDLE_CHANGE_AMOUNT | AURA_EFFECT_HANDLE_REAPPLY));

    // register/unregister effect in lists in case of real AuraEffect apply/remove
    // registration/unregistration is done always before real effect handling (some effect handlers code is depending on this)
    if (mode & AURA_EFFECT_HANDLE_REAL)
        aurApp->GetTarget()->_RegisterAuraEffect(this, apply);

    // real aura apply/remove, handle modifier
    if (mode & AURA_EFFECT_HANDLE_CHANGE_AMOUNT_MASK)
        ApplySpellMod(aurApp->GetTarget(), apply);

    // call scripts helping/replacing effect handlers
    bool prevented = false;
    if (apply)
        prevented = GetBase()->CallScriptEffectApplyHandlers(this, aurApp, (AuraEffectHandleModes)mode);
    else
        prevented = GetBase()->CallScriptEffectRemoveHandlers(this, aurApp, (AuraEffectHandleModes)mode);

    // check if script events have removed the aura or if default effect prevention was requested
    if ((apply && aurApp->GetRemoveMode()) || prevented)
        return;

    (*this.*AuraEffectHandler[GetAuraType()])(aurApp, mode, apply);

    // check if script events have removed the aura or if default effect prevention was requested
    if (apply && aurApp->GetRemoveMode())
        return;

    // call scripts triggering additional events after apply/remove
    if (apply)
        GetBase()->CallScriptAfterEffectApplyHandlers(this, aurApp, (AuraEffectHandleModes)mode);
    else
        GetBase()->CallScriptAfterEffectRemoveHandlers(this, aurApp, (AuraEffectHandleModes)mode);
}

void AuraEffect::HandleEffect(Unit* target, uint8 mode, bool apply)
{
    AuraApplication* aurApp = GetBase()->GetApplicationOfTarget(target->GetGUID());
    ASSERT(aurApp);
    HandleEffect(aurApp, mode, apply);
}

void AuraEffect::ApplySpellMod(Unit* target, bool apply)
{
    if (!m_spellmod || target->GetTypeId() != TYPEID_PLAYER)
        return;

    target->ToPlayer()->AddSpellMod(m_spellmod, apply);

    // Auras with charges do not mod amount of passive auras
    if (GetBase()->IsUsingCharges())
        return;
    // reapply some passive spells after add/remove related spellmods
    // Warning: it is a dead loop if 2 auras each other amount-shouldn't happen
    switch (GetMiscValue())
    {
        case SPELLMOD_ALL_EFFECTS:
        case SPELLMOD_EFFECT1:
        case SPELLMOD_EFFECT2:
        case SPELLMOD_EFFECT3:
        {
            uint64 guid = target->GetGUID();
            Unit::AuraApplicationMap & auras = target->GetAppliedAuras();
            for (Unit::AuraApplicationMap::iterator iter = auras.begin(); iter != auras.end(); ++iter)
            {
                Aura* aura = iter->second->GetBase();
                // only passive and permament auras-active auras should have amount set on spellcast and not be affected
                // if aura is casted by others, it will not be affected
                if ((aura->IsPassive() || aura->IsPermanent()) && aura->GetCasterGUID() == guid && aura->GetSpellInfo()->IsAffectedBySpellMod(m_spellmod))
                {
                    if (GetMiscValue() == SPELLMOD_ALL_EFFECTS)
                    {
                        for (uint8 i = 0; i<MAX_SPELL_EFFECTS; ++i)
                        {
                            if (AuraEffect* aurEff = aura->GetEffect(i))
                                aurEff->RecalculateAmount();
                        }
                    }
                    else if (GetMiscValue() == SPELLMOD_EFFECT1)
                    {
                       if (AuraEffect* aurEff = aura->GetEffect(0))
                            aurEff->RecalculateAmount();
                    }
                    else if (GetMiscValue() == SPELLMOD_EFFECT2)
                    {
                       if (AuraEffect* aurEff = aura->GetEffect(1))
                            aurEff->RecalculateAmount();
                    }
                    else //if (modOp == SPELLMOD_EFFECT3)
                    {
                       if (AuraEffect* aurEff = aura->GetEffect(2))
                            aurEff->RecalculateAmount();
                    }
                }
            }
        }
        default:
            break;
    }
}

void AuraEffect::Update(uint32 diff, Unit* caster)
{
    if (m_isPeriodic && (GetBase()->GetDuration() >=0 || GetBase()->IsPassive() || GetBase()->IsPermanent()))
    {
        if (m_periodicTimer > int32(diff))
            m_periodicTimer -= diff;
        else // tick also at m_periodicTimer == 0 to prevent lost last tick in case max m_duration == (max m_periodicTimer)*N
        {
            ++m_tickNumber;

            // update before tick (aura can be removed in TriggerSpell or PeriodicTick calls)
            m_periodicTimer += m_amplitude - diff;
            UpdatePeriodic(caster);

            std::list<AuraApplication*> effectApplications;
            GetApplicationList(effectApplications);
            // tick on targets of effects
            for (std::list<AuraApplication*>::const_iterator apptItr = effectApplications.begin(); apptItr != effectApplications.end(); ++apptItr)
                if ((*apptItr)->HasEffect(GetEffIndex()))
                    PeriodicTick(*apptItr, caster);
        }
    }
}

void AuraEffect::UpdatePeriodic(Unit* caster)
{
    switch (GetAuraType())
    {
        case SPELL_AURA_PERIODIC_DUMMY:
            switch (GetSpellInfo()->SpellFamilyName)
            {
                case SPELLFAMILY_GENERIC:
                    switch (GetId())
                    {
                        // Drink
                        case 430:
                        case 431:
                        case 432:
                        case 1133:
                        case 1135:
                        case 1137:
                        case 10250:
                        case 22734:
                        case 27089:
                        case 34291:
                        case 43182:
                        case 43183:
                        case 46755:
                        case 49472: // Drink Coffee
                        case 57073:
                        case 61830:
                        case 69176:
                        case 72623:
                        case 80166:
                        case 80167:
                        case 87958:
                        case 87959:
                        case 92736:
                        case 92797:
                        case 92800:
                        case 92803:
                            if (!caster || caster->GetTypeId() != TYPEID_PLAYER)
                                return;
                            // Get SPELL_AURA_MOD_POWER_REGEN aura from spell
                            if (AuraEffect* aurEff = GetBase()->GetEffect(0))
                            {
                                if (aurEff->GetAuraType() != SPELL_AURA_MOD_POWER_REGEN)
                                {
                                    m_isPeriodic = false;
                                    sLog->outError(LOG_FILTER_SPELLS_AURAS, "Aura %d structure has been changed - first aura is no longer SPELL_AURA_MOD_POWER_REGEN", GetId());
                                }
                                else
                                {
                                    // default case - not in arena
                                    if (!caster->ToPlayer()->InArena())
                                    {
                                        aurEff->ChangeAmount(GetAmount());
                                        m_isPeriodic = false;
                                    }
                                    else
                                    {
                                        // **********************************************
                                        // This feature uses only in arenas
                                        // **********************************************
                                        // Here need increase mana regen per tick (6 second rule)
                                        // on 0 tick -   0  (handled in 2 second)
                                        // on 1 tick - 166% (handled in 4 second)
                                        // on 2 tick - 133% (handled in 6 second)

                                        // Apply bonus for 1 - 4 tick
                                        switch (m_tickNumber)
                                        {
                                            case 1:   // 0%
                                                aurEff->ChangeAmount(0);
                                                break;
                                            case 2:   // 166%
                                                aurEff->ChangeAmount(GetAmount() * 5 / 3);
                                                break;
                                            case 3:   // 133%
                                                aurEff->ChangeAmount(GetAmount() * 4 / 3);
                                                break;
                                            default:  // 100% - normal regen
                                                aurEff->ChangeAmount(GetAmount());
                                                // No need to update after 4th tick
                                                m_isPeriodic = false;
                                                break;
                                        }
                                    }
                                }
                            }
                            break;
                        case 58549: // Tenacity
                        case 59911: // Tenacity (vehicle)
                           GetBase()->RefreshDuration();
                           break;
                        case 66823: case 67618: case 67619: case 67620: // Paralytic Toxin
                            // Get 0 effect aura
                            if (AuraEffect* slow = GetBase()->GetEffect(0))
                            {
                                int32 newAmount = slow->GetAmount() - 10;
                                if (newAmount < -100)
                                    newAmount = -100;
                                slow->ChangeAmount(newAmount);
                            }
                            break;
                        default:
                            break;
                    }
                    break;
                case SPELLFAMILY_MAGE:
                    if (GetId() == 55342)// Mirror Image
                        m_isPeriodic = false;
                    break;
                case SPELLFAMILY_DEATHKNIGHT:
                    // Chains of Ice
                    if (GetSpellInfo()->SpellFamilyFlags[1] & 0x00004000)
                    {
                        // Get 0 effect aura
                        if (AuraEffect* slow = GetBase()->GetEffect(0))
                        {
                            int32 newAmount = slow->GetAmount() + GetAmount();
                            if (newAmount > 0)
                                newAmount = 0;
                            slow->ChangeAmount(newAmount);
                        }
                        return;
                    }
                    break;
                default:
                    break;
           }
       default:
           break;
    }
    GetBase()->CallScriptEffectUpdatePeriodicHandlers(this);
}

bool AuraEffect::IsPeriodicTickCrit(Unit* target, Unit const* caster) const
{
    ASSERT(caster);
    return caster->isSpellCrit(target, m_spellInfo, m_spellInfo->GetSchoolMask());
}

bool AuraEffect::IsAffectingSpell(SpellInfo const* spell) const
{
    if (!spell)
        return false;
    // Check family name
    if (spell->SpellFamilyName != m_spellInfo->SpellFamilyName)
        return false;

    // Check EffectClassMask
    if (m_spellInfo->Effects[m_effIndex].SpellClassMask & spell->SpellFamilyFlags)
        return true;
    return false;
}

void AuraEffect::SendTickImmune(Unit* target, Unit* caster) const
{
    if (caster)
        caster->SendSpellDamageImmune(target, m_spellInfo->Id);
}

void AuraEffect::PeriodicTick(AuraApplication * aurApp, Unit* caster) const
{
    bool prevented = GetBase()->CallScriptEffectPeriodicHandlers(this, aurApp);
    if (prevented)
        return;

    Unit* target = aurApp->GetTarget();

    switch (GetAuraType())
    {
        case SPELL_AURA_PERIODIC_DUMMY:
            HandlePeriodicDummyAuraTick(target, caster);
            break;
        case SPELL_AURA_PERIODIC_TRIGGER_SPELL:
            HandlePeriodicTriggerSpellAuraTick(target, caster);
            break;
        case SPELL_AURA_PERIODIC_TRIGGER_SPELL_WITH_VALUE:
            HandlePeriodicTriggerSpellWithValueAuraTick(target, caster);
            break;
        case SPELL_AURA_PERIODIC_DAMAGE:
        case SPELL_AURA_PERIODIC_DAMAGE_PERCENT:
            HandlePeriodicDamageAurasTick(target, caster);
            break;
        case SPELL_AURA_PERIODIC_LEECH:
            HandlePeriodicHealthLeechAuraTick(target, caster);
            break;
        case SPELL_AURA_PERIODIC_HEALTH_FUNNEL:
            HandlePeriodicHealthFunnelAuraTick(target, caster);
            break;
        case SPELL_AURA_PERIODIC_HEAL:
        case SPELL_AURA_OBS_MOD_HEALTH:
            HandlePeriodicHealAurasTick(target, caster);
            break;
        case SPELL_AURA_PERIODIC_MANA_LEECH:
            HandlePeriodicManaLeechAuraTick(target, caster);
            break;
        case SPELL_AURA_OBS_MOD_POWER:
            HandleObsModPowerAuraTick(target, caster);
            break;
        case SPELL_AURA_PERIODIC_ENERGIZE:
            HandlePeriodicEnergizeAuraTick(target, caster);
            break;
        case SPELL_AURA_POWER_BURN:
            HandlePeriodicPowerBurnAuraTick(target, caster);
            break;
        default:
            break;
    }
}

void AuraEffect::HandleProc(AuraApplication* aurApp, ProcEventInfo& eventInfo)
{
    bool prevented = GetBase()->CallScriptEffectProcHandlers(this, aurApp, eventInfo);
    if (prevented)
        return;

    switch (GetAuraType())
    {
        case SPELL_AURA_PROC_TRIGGER_SPELL:
            HandleProcTriggerSpellAuraProc(aurApp, eventInfo);
            break;
        case SPELL_AURA_PROC_TRIGGER_SPELL_WITH_VALUE:
            HandleProcTriggerSpellWithValueAuraProc(aurApp, eventInfo);
            break;
        case SPELL_AURA_PROC_TRIGGER_DAMAGE:
            HandleProcTriggerDamageAuraProc(aurApp, eventInfo);
            break;
        case SPELL_AURA_RAID_PROC_FROM_CHARGE:
            HandleRaidProcFromChargeAuraProc(aurApp, eventInfo);
            break;
        case SPELL_AURA_RAID_PROC_FROM_CHARGE_WITH_VALUE:
            HandleRaidProcFromChargeWithValueAuraProc(aurApp, eventInfo);
            break;
        default:
            break;
    }

    GetBase()->CallScriptAfterEffectProcHandlers(this, aurApp, eventInfo);
}

void AuraEffect::CleanupTriggeredSpells(Unit* target)
{
    uint32 tSpellId = m_spellInfo->Effects[GetEffIndex()].TriggerSpell;
    if (!tSpellId)
        return;

    SpellInfo const* tProto = sSpellMgr->GetSpellInfo(tSpellId);
    if (!tProto)
        return;

    if (tProto->GetDuration() != -1)
        return;

    // needed for spell 43680, maybe others
    /// @todo is there a spell flag, which can solve this in a more sophisticated way?
    if (m_spellInfo->Effects[GetEffIndex()].ApplyAuraName == SPELL_AURA_PERIODIC_TRIGGER_SPELL &&
            uint32(m_spellInfo->GetDuration()) == m_spellInfo->Effects[GetEffIndex()].Amplitude)
        return;

    target->RemoveAurasDueToSpell(tSpellId, GetCasterGUID());
}

void AuraEffect::HandleShapeshiftBoosts(Unit* target, bool apply) const
{
    uint32 spellId = 0;
    uint32 spellId2 = 0;
    //uint32 spellId3 = 0;
    uint32 HotWSpellId = 0;

    switch (GetMiscValue())
    {
        case FORM_CAT:
            spellId = 3025;
            HotWSpellId = 24900;
            break;
        case FORM_TREE:
            spellId = 34123;
            break;
        case FORM_TRAVEL:
            spellId = 5419;
            break;
        case FORM_AQUA:
            spellId = 5421;
            break;
        case FORM_BEAR:
            spellId = 1178;
            spellId2 = 21178;
            HotWSpellId = 24899;
            break;
        case FORM_BATTLESTANCE:
            spellId = 21156;
            break;
        case FORM_DEFENSIVESTANCE:
            spellId = 7376;
            break;
        case FORM_BERSERKERSTANCE:
            spellId = 7381;
            break;
        case FORM_MOONKIN:
            spellId = 24905;
            spellId2 = 69366;
            break;
        case FORM_FLIGHT:
            spellId = 33948;
            spellId2 = 34764;
            break;
        case FORM_FLIGHT_EPIC:
            spellId  = 40122;
            spellId2 = 40121;
            break;
        case FORM_METAMORPHOSIS:
            spellId  = 54817;
            spellId2 = 54879;
            break;
        case FORM_SPIRITOFREDEMPTION:
            spellId  = 27792;
            spellId2 = 27795;                               // must be second, this important at aura remove to prevent to early iterator invalidation.
            break;
        case FORM_SHADOW:
            spellId = 49868;
            spellId2 = 71167;
            break;
        case FORM_GHOSTWOLF:
            spellId = 67116;
            break;
        case FORM_GHOUL:
        case FORM_AMBIENT:
        case FORM_STEALTH:
        case FORM_CREATURECAT:
        case FORM_CREATUREBEAR:
            break;
        default:
            break;
    }

    if (apply)
    {
        // Remove cooldown of spells triggered on stance change - they may share cooldown with stance spell
        if (spellId)
        {
            if (target->GetTypeId() == TYPEID_PLAYER)
                target->ToPlayer()->RemoveSpellCooldown(spellId);
            target->CastSpell(target, spellId, true, NULL, this);
        }

        if (spellId2)
        {
            if (target->GetTypeId() == TYPEID_PLAYER)
                target->ToPlayer()->RemoveSpellCooldown(spellId2);
            target->CastSpell(target, spellId2, true, NULL, this);
        }

        if (target->GetTypeId() == TYPEID_PLAYER)
        {
            Player* plrTarget = target->ToPlayer();

            PlayerSpellMap const& sp_list = plrTarget->GetSpellMap();
            for (PlayerSpellMap::const_iterator itr = sp_list.begin(); itr != sp_list.end(); ++itr)
            {
                if (itr->second->state == PLAYERSPELL_REMOVED || itr->second->disabled)
                    continue;

                if (itr->first == spellId || itr->first == spellId2)
                    continue;

                SpellInfo const* spellInfo = sSpellMgr->GetSpellInfo(itr->first);
                if (!spellInfo || !(spellInfo->Attributes & (SPELL_ATTR0_PASSIVE | SPELL_ATTR0_HIDDEN_CLIENTSIDE)))
                    continue;

                if (spellInfo->Stances & (1<<(GetMiscValue()-1)))
                    target->CastSpell(target, itr->first, true, NULL, this);
            }

            // Also do it for Glyphs
            for (uint32 i = 0; i < MAX_GLYPH_SLOT_INDEX; ++i)
            {
                if (uint32 glyphId = plrTarget->GetGlyph(plrTarget->GetActiveSpec(), i))
                {
                    if (GlyphPropertiesEntry const* glyph = sGlyphPropertiesStore.LookupEntry(glyphId))
                    {
                        SpellInfo const* spellInfo = sSpellMgr->GetSpellInfo(glyph->SpellId);
                        if (!spellInfo || !(spellInfo->Attributes & (SPELL_ATTR0_PASSIVE | SPELL_ATTR0_HIDDEN_CLIENTSIDE)))
                            continue;

                        if (spellInfo->Stances & (1<<(GetMiscValue()-1)))
                            target->CastSpell(target, glyph->SpellId, true, NULL, this);
                    }
                }
            }

            // Leader of the Pack
            if (plrTarget->HasSpell(17007))
            {
                SpellInfo const* spellInfo = sSpellMgr->GetSpellInfo(24932);
                if (spellInfo && spellInfo->Stances & (1<<(GetMiscValue()-1)))
                    target->CastSpell(target, 24932, true, NULL, this);
            }

            // Improved Barkskin - apply/remove armor bonus due to shapeshift
            if (plrTarget->HasSpell(63410) || target->ToPlayer()->HasSpell(63411))
            {
                target->RemoveAurasDueToSpell(66530);
                if (GetMiscValue() == FORM_TRAVEL || GetMiscValue() == FORM_NONE) // "while in Travel Form or while not shapeshifted"
                    target->CastSpell(target, 66530, true);
            }

            // Heart of the Wild
            if (HotWSpellId)
            {   // hacky, but the only way as spell family is not SPELLFAMILY_DRUID
                Unit::AuraEffectList const& mModTotalStatPct = target->GetAuraEffectsByType(SPELL_AURA_MOD_TOTAL_STAT_PERCENTAGE);
                for (Unit::AuraEffectList::const_iterator i = mModTotalStatPct.begin(); i != mModTotalStatPct.end(); ++i)
                {
                    // Heart of the Wild
                    if ((*i)->GetSpellInfo()->SpellIconID == 240 && (*i)->GetMiscValue() == 3)
                    {
                        int32 HotWMod = (*i)->GetAmount() / 2; // For each 2% Intelligence, you get 1% stamina and 1% attack power.

                        target->CastCustomSpell(target, HotWSpellId, &HotWMod, NULL, NULL, true, NULL, this);
                        break;
                    }
                }
            }
            switch (GetMiscValue())
            {
                case FORM_CAT:
                    // Savage Roar
                    if (target->GetAuraEffect(SPELL_AURA_DUMMY, SPELLFAMILY_DRUID, 0, 0x10000000, 0))
                        target->CastSpell(target, 62071, true);
                    // Nurturing Instinct
                    if (AuraEffect const* aurEff = target->GetAuraEffect(SPELL_AURA_MOD_SPELL_HEALING_OF_STAT_PERCENT, SPELLFAMILY_DRUID, 2254, 0))
                    {
                        uint32 spellId3 = 0;
                        switch (aurEff->GetId())
                        {
                            case 33872:
                                spellId3 = 47179;
                                break;
                            case 33873:
                                spellId3 = 47180;
                                break;
                        }
                        target->CastSpell(target, spellId3, true, NULL, this);
                    }
                    // Master Shapeshifter - Cat
                    if (AuraEffect const* aurEff = target->GetDummyAuraEffect(SPELLFAMILY_GENERIC, 2851, 0))
                    {
                        int32 bp = aurEff->GetAmount();
                        target->CastCustomSpell(target, 48420, &bp, NULL, NULL, true);
                    }
                break;
                case FORM_BEAR:
                    // Master Shapeshifter - Bear
                    if (AuraEffect const* aurEff = target->GetDummyAuraEffect(SPELLFAMILY_GENERIC, 2851, 0))
                    {
                        int32 bp = aurEff->GetAmount();
                        target->CastCustomSpell(target, 48418, &bp, NULL, NULL, true);
                    }
                    // Survival of the Fittest
                    if (AuraEffect const* aurEff = target->GetAuraEffect(SPELL_AURA_MOD_TOTAL_STAT_PERCENTAGE, SPELLFAMILY_DRUID, 961, 0))
                    {
                        int32 bp = aurEff->GetSpellInfo()->Effects[EFFECT_2].CalcValue(GetCaster());
                        target->CastCustomSpell(target, 62069, &bp, NULL, NULL, true, 0, this);
                    }
                break;
                case FORM_MOONKIN:
                    // Master Shapeshifter - Moonkin
                    if (AuraEffect const* aurEff = target->GetDummyAuraEffect(SPELLFAMILY_GENERIC, 2851, 0))
                    {
                        int32 bp = aurEff->GetAmount();
                        target->CastCustomSpell(target, 48421, &bp, NULL, NULL, true);
                    }
                break;
                    // Master Shapeshifter - Tree of Life
                case FORM_TREE:
                    if (AuraEffect const* aurEff = target->GetDummyAuraEffect(SPELLFAMILY_GENERIC, 2851, 0))
                    {
                        int32 bp = aurEff->GetAmount();
                        target->CastCustomSpell(target, 48422, &bp, NULL, NULL, true);
                    }
                break;
            }
        }
    }
    else
    {
        if (spellId)
            target->RemoveAurasDueToSpell(spellId);
        if (spellId2)
            target->RemoveAurasDueToSpell(spellId2);

        // Improved Barkskin - apply/remove armor bonus due to shapeshift
        if (Player* player=target->ToPlayer())
        {
            if (player->HasSpell(63410) || player->HasSpell(63411))
            {
                target->RemoveAurasDueToSpell(66530);
                target->CastSpell(target, 66530, true);
            }
        }

        const Unit::AuraEffectList& shapeshifts = target->GetAuraEffectsByType(SPELL_AURA_MOD_SHAPESHIFT);
        AuraEffect* newAura = NULL;
        // Iterate through all the shapeshift auras that the target has, if there is another aura with SPELL_AURA_MOD_SHAPESHIFT, then this aura is being removed due to that one being applied
        for (Unit::AuraEffectList::const_iterator itr = shapeshifts.begin(); itr != shapeshifts.end(); ++itr)
        {
            if ((*itr) != this)
            {
                newAura = *itr;
                break;
            }
        }
        Unit::AuraApplicationMap& tAuras = target->GetAppliedAuras();
        for (Unit::AuraApplicationMap::iterator itr = tAuras.begin(); itr != tAuras.end();)
        {
            // Use the new aura to see on what stance the target will be
            uint32 newStance = (1<<((newAura ? newAura->GetMiscValue() : 0)-1));

            // If the stances are not compatible with the spell, remove it
            if (itr->second->GetBase()->IsRemovedOnShapeLost(target) && !(itr->second->GetBase()->GetSpellInfo()->Stances & newStance))
                target->RemoveAura(itr);
            else
                ++itr;
        }
    }
}

/*********************************************************/
/***               AURA EFFECT HANDLERS                ***/
/*********************************************************/

/**************************************/
/***       VISIBILITY & PHASES      ***/
/**************************************/

void AuraEffect::HandleModInvisibilityDetect(AuraApplication const* aurApp, uint8 mode, bool apply) const
{
    if (!(mode & AURA_EFFECT_HANDLE_CHANGE_AMOUNT_MASK))
        return;

    Unit* target = aurApp->GetTarget();
    InvisibilityType type = InvisibilityType(GetMiscValue());

    if (apply)
    {
        target->m_invisibilityDetect.AddFlag(type);
        target->m_invisibilityDetect.AddValue(type, GetAmount());
    }
    else
    {
        if (!target->HasAuraType(SPELL_AURA_MOD_INVISIBILITY_DETECT))
            target->m_invisibilityDetect.DelFlag(type);

        target->m_invisibilityDetect.AddValue(type, -GetAmount());
    }

    // call functions which may have additional effects after chainging state of unit
    target->UpdateObjectVisibility();
}

void AuraEffect::HandleModInvisibility(AuraApplication const* aurApp, uint8 mode, bool apply) const
{
    if (!(mode & AURA_EFFECT_HANDLE_CHANGE_AMOUNT_SEND_FOR_CLIENT_MASK))
        return;

    Unit* target = aurApp->GetTarget();
    InvisibilityType type = InvisibilityType(GetMiscValue());

    if (apply)
    {
        // apply glow vision
        if (target->GetTypeId() == TYPEID_PLAYER)
            target->SetByteFlag(PLAYER_FIELD_BYTES2, 3, PLAYER_FIELD_BYTE2_INVISIBILITY_GLOW);

        target->m_invisibility.AddFlag(type);
        target->m_invisibility.AddValue(type, GetAmount());
    }
    else
    {
        if (!target->HasAuraType(SPELL_AURA_MOD_INVISIBILITY))
        {
            // if not have different invisibility auras.
            // remove glow vision
            if (target->GetTypeId() == TYPEID_PLAYER)
                target->RemoveByteFlag(PLAYER_FIELD_BYTES2, 3, PLAYER_FIELD_BYTE2_INVISIBILITY_GLOW);

            target->m_invisibility.DelFlag(type);
        }
        else
        {
            bool found = false;
            Unit::AuraEffectList const& invisAuras = target->GetAuraEffectsByType(SPELL_AURA_MOD_INVISIBILITY);
            for (Unit::AuraEffectList::const_iterator i = invisAuras.begin(); i != invisAuras.end(); ++i)
            {
                if (GetMiscValue() == (*i)->GetMiscValue())
                {
                    found = true;
                    break;
                }
            }
            if (!found)
                target->m_invisibility.DelFlag(type);
        }

        target->m_invisibility.AddValue(type, -GetAmount());
    }

    // call functions which may have additional effects after chainging state of unit
    if (apply && (mode & AURA_EFFECT_HANDLE_REAL))
    {
        // drop flag at invisibiliy in bg
        target->RemoveAurasWithInterruptFlags(AURA_INTERRUPT_FLAG_IMMUNE_OR_LOST_SELECTION);
    }
    target->UpdateObjectVisibility();
}

void AuraEffect::HandleModStealthDetect(AuraApplication const* aurApp, uint8 mode, bool apply) const
{
    if (!(mode & AURA_EFFECT_HANDLE_CHANGE_AMOUNT_MASK))
        return;

    Unit* target = aurApp->GetTarget();
    StealthType type = StealthType(GetMiscValue());

    if (apply)
    {
        target->m_stealthDetect.AddFlag(type);
        target->m_stealthDetect.AddValue(type, GetAmount());
    }
    else
    {
        if (!target->HasAuraType(SPELL_AURA_MOD_STEALTH_DETECT))
            target->m_stealthDetect.DelFlag(type);

        target->m_stealthDetect.AddValue(type, -GetAmount());
    }

    // call functions which may have additional effects after chainging state of unit
    target->UpdateObjectVisibility();
}

void AuraEffect::HandleModStealth(AuraApplication const* aurApp, uint8 mode, bool apply) const
{
    if (!(mode & AURA_EFFECT_HANDLE_CHANGE_AMOUNT_SEND_FOR_CLIENT_MASK))
        return;

    Unit* target = aurApp->GetTarget();
    StealthType type = StealthType(GetMiscValue());

    if (apply)
    {
        target->m_stealth.AddFlag(type);
        target->m_stealth.AddValue(type, GetAmount());

        target->SetStandFlags(UNIT_STAND_FLAGS_CREEP);
        if (target->GetTypeId() == TYPEID_PLAYER)
            target->SetByteFlag(PLAYER_FIELD_BYTES2, 3, PLAYER_FIELD_BYTE2_STEALTH);
    }
    else
    {
        target->m_stealth.AddValue(type, -GetAmount());

        if (!target->HasAuraType(SPELL_AURA_MOD_STEALTH)) // if last SPELL_AURA_MOD_STEALTH
        {
            target->m_stealth.DelFlag(type);

            target->RemoveStandFlags(UNIT_STAND_FLAGS_CREEP);
            if (target->GetTypeId() == TYPEID_PLAYER)
                target->RemoveByteFlag(PLAYER_FIELD_BYTES2, 3, PLAYER_FIELD_BYTE2_STEALTH);
        }
    }

    // call functions which may have additional effects after chainging state of unit
    if (apply && (mode & AURA_EFFECT_HANDLE_REAL))
    {
        // drop flag at stealth in bg
        target->RemoveAurasWithInterruptFlags(AURA_INTERRUPT_FLAG_IMMUNE_OR_LOST_SELECTION);
    }
    target->UpdateObjectVisibility();
}

void AuraEffect::HandleModStealthLevel(AuraApplication const* aurApp, uint8 mode, bool apply) const
{
    if (!(mode & AURA_EFFECT_HANDLE_CHANGE_AMOUNT_MASK))
        return;

    Unit* target = aurApp->GetTarget();
    StealthType type = StealthType(GetMiscValue());

    if (apply)
        target->m_stealth.AddValue(type, GetAmount());
    else
        target->m_stealth.AddValue(type, -GetAmount());

    // call functions which may have additional effects after chainging state of unit
    target->UpdateObjectVisibility();
}

void AuraEffect::HandleSpiritOfRedemption(AuraApplication const* aurApp, uint8 mode, bool apply) const
{
    if (!(mode & AURA_EFFECT_HANDLE_REAL))
        return;

    Unit* target = aurApp->GetTarget();

    if (target->GetTypeId() != TYPEID_PLAYER)
        return;

    // prepare spirit state
    if (apply)
    {
        if (target->GetTypeId() == TYPEID_PLAYER)
        {
            // disable breath/etc timers
            target->ToPlayer()->StopMirrorTimers();

            // set stand state (expected in this form)
            if (!target->IsStandState())
                target->SetStandState(UNIT_STAND_STATE_STAND);
        }

        target->SetHealth(1);
    }
    // die at aura end
    else if (target->isAlive())
        // call functions which may have additional effects after chainging state of unit
        target->setDeathState(JUST_DIED);
}

void AuraEffect::HandleAuraGhost(AuraApplication const* aurApp, uint8 mode, bool apply) const
{
    if (!(mode & AURA_EFFECT_HANDLE_SEND_FOR_CLIENT_MASK))
        return;

    Unit* target = aurApp->GetTarget();

    if (target->GetTypeId() != TYPEID_PLAYER)
        return;

    if (apply)
    {
        target->SetFlag(PLAYER_FLAGS, PLAYER_FLAGS_GHOST);
        target->m_serverSideVisibility.SetValue(SERVERSIDE_VISIBILITY_GHOST, GHOST_VISIBILITY_GHOST);
        target->m_serverSideVisibilityDetect.SetValue(SERVERSIDE_VISIBILITY_GHOST, GHOST_VISIBILITY_GHOST);
    }
    else
    {
        if (target->HasAuraType(SPELL_AURA_GHOST))
            return;

        target->RemoveFlag(PLAYER_FLAGS, PLAYER_FLAGS_GHOST);
        target->m_serverSideVisibility.SetValue(SERVERSIDE_VISIBILITY_GHOST, GHOST_VISIBILITY_ALIVE);
        target->m_serverSideVisibilityDetect.SetValue(SERVERSIDE_VISIBILITY_GHOST, GHOST_VISIBILITY_ALIVE);
    }
}

void AuraEffect::HandlePhase(AuraApplication const* aurApp, uint8 mode, bool apply) const
{
    if (!(mode & AURA_EFFECT_HANDLE_REAL))
        return;

    Unit* target = aurApp->GetTarget();

    if (Player* player = target->ToPlayer())
    {
        if (apply)
            player->GetPhaseMgr().RegisterPhasingAuraEffect(this);
        else
            player->GetPhaseMgr().UnRegisterPhasingAuraEffect(this);
    }
    else
    {
        uint32 newPhase = 0;
        Unit::AuraEffectList const& phases = target->GetAuraEffectsByType(SPELL_AURA_PHASE);
        if (!phases.empty())
            for (Unit::AuraEffectList::const_iterator itr = phases.begin(); itr != phases.end(); ++itr)
                newPhase |= (*itr)->GetMiscValue();

        if (!newPhase)
        {
            newPhase = PHASEMASK_NORMAL;
            if (Creature* creature = target->ToCreature())
                if (CreatureData const* data = sObjectMgr->GetCreatureData(creature->GetDBTableGUIDLow()))
                    newPhase = data->phaseMask;
        }

        target->SetPhaseMask(newPhase, false);
    }

    // call functions which may have additional effects after chainging state of unit
    // phase auras normally not expected at BG but anyway better check
    if (apply)
    {
        // drop flag at invisibiliy in bg
        target->RemoveAurasWithInterruptFlags(AURA_INTERRUPT_FLAG_IMMUNE_OR_LOST_SELECTION);
    }

    // need triggering visibility update base at phase update of not GM invisible (other GMs anyway see in any phases)
    if (target->IsVisible())
        target->UpdateObjectVisibility();
}

/**********************/
/***   UNIT MODEL   ***/
/**********************/

void AuraEffect::HandleAuraModShapeshift(AuraApplication const* aurApp, uint8 mode, bool apply) const
{
    if (!(mode & AURA_EFFECT_HANDLE_REAL))
        return;

    Unit* target = aurApp->GetTarget();

    uint32 modelid = 0;
    Powers PowerType = POWER_MANA;
    ShapeshiftForm form = ShapeshiftForm(GetMiscValue());

    switch (form)
    {
        case FORM_CAT:                                      // 0x01
        case FORM_GHOUL:                                    // 0x07
            PowerType = POWER_ENERGY;
            break;

        case FORM_BEAR:                                     // 0x05

        case FORM_BATTLESTANCE:                             // 0x11
        case FORM_DEFENSIVESTANCE:                          // 0x12
        case FORM_BERSERKERSTANCE:                          // 0x13
            PowerType = POWER_RAGE;
            break;

        case FORM_TREE:                                     // 0x02
        case FORM_TRAVEL:                                   // 0x03
        case FORM_AQUA:                                     // 0x04
        case FORM_AMBIENT:                                  // 0x06

        case FORM_STEVES_GHOUL:                             // 0x09
        case FORM_THARONJA_SKELETON:                        // 0x0A
        case FORM_TEST_OF_STRENGTH:                         // 0x0B
        case FORM_BLB_PLAYER:                               // 0x0C
        case FORM_SHADOW_DANCE:                             // 0x0D
        case FORM_CREATUREBEAR:                             // 0x0E
        case FORM_CREATURECAT:                              // 0x0F
        case FORM_GHOSTWOLF:                                // 0x10

        case FORM_TEST:                                     // 0x14
        case FORM_ZOMBIE:                                   // 0x15
        case FORM_METAMORPHOSIS:                            // 0x16
        case FORM_UNDEAD:                                   // 0x19
        case FORM_MASTER_ANGLER:                            // 0x1A
        case FORM_FLIGHT_EPIC:                              // 0x1B
        case FORM_SHADOW:                                   // 0x1C
        case FORM_FLIGHT:                                   // 0x1D
        case FORM_STEALTH:                                  // 0x1E
        case FORM_MOONKIN:                                  // 0x1F
        case FORM_SPIRITOFREDEMPTION:                       // 0x20
            break;
        default:
            sLog->outError(LOG_FILTER_SPELLS_AURAS, "Auras: Unknown Shapeshift Type: %u", GetMiscValue());
    }

    modelid = target->GetModelForForm(form);

    if (apply)
    {
        // remove polymorph before changing display id to keep new display id
        switch (form)
        {
            case FORM_CAT:
            case FORM_TREE:
            case FORM_TRAVEL:
            case FORM_AQUA:
            case FORM_BEAR:
            case FORM_FLIGHT_EPIC:
            case FORM_FLIGHT:
            case FORM_MOONKIN:
            {
                // remove movement affects
                target->RemoveMovementImpairingAuras();

                // and polymorphic affects
                if (target->IsPolymorphed())
                    target->RemoveAurasDueToSpell(target->getTransForm());
                break;
            }
            default:
               break;
        }

        // remove other shapeshift before applying a new one
        target->RemoveAurasByType(SPELL_AURA_MOD_SHAPESHIFT, 0, GetBase());

        // stop handling the effect if it was removed by linked event
        if (aurApp->GetRemoveMode())
            return;

        if (modelid > 0)
            target->SetDisplayId(modelid);

        if (PowerType != POWER_MANA)
        {
            int32 oldPower = target->GetPower(PowerType);
            // reset power to default values only at power change
            if (target->getPowerType() != PowerType)
                target->setPowerType(PowerType);

            switch (form)
            {
                case FORM_CAT:
                case FORM_BEAR:
                {
                    // get furor proc chance
                    int32 FurorChance = 0;
                    if (AuraEffect const* dummy = target->GetDummyAuraEffect(SPELLFAMILY_DRUID, 238, 0))
                        FurorChance = std::max(dummy->GetAmount(), 0);

                    switch (GetMiscValue())
                    {
                        case FORM_CAT:
                        {
                            int32 basePoints = std::min<int32>(oldPower, FurorChance);
                            target->SetPower(POWER_ENERGY, 0);
                            target->CastCustomSpell(target, 17099, &basePoints, NULL, NULL, true, NULL, this);
                        }
                        break;
                        case FORM_BEAR:
                        if (irand(0, 99) < FurorChance)
                            target->CastSpell(target, 17057, true);
                        default:
                        {
                            int32 newEnergy = std::min(target->GetPower(POWER_ENERGY), FurorChance);
                            target->SetPower(POWER_ENERGY, newEnergy);
                        }
                        break;
                    }
                    break;
                }
                default:
                    break;
            }
        }
        // stop handling the effect if it was removed by linked event
        if (aurApp->GetRemoveMode())
            return;

        target->SetShapeshiftForm(form);
    }
    else
    {
        // reset model id if no other auras present
        // may happen when aura is applied on linked event on aura removal
        if (!target->HasAuraType(SPELL_AURA_MOD_SHAPESHIFT))
        {
            target->SetShapeshiftForm(FORM_NONE);
            if (target->getClass() == CLASS_DRUID)
            {
                target->setPowerType(POWER_MANA);
                // Remove movement impairing effects also when shifting out
                target->RemoveMovementImpairingAuras();
            }
        }

        if (modelid > 0)
            target->RestoreDisplayId();

        switch (form)
        {
            // Nordrassil Harness - bonus
            case FORM_BEAR:
            case FORM_CAT:
                if (AuraEffect* dummy = target->GetAuraEffect(37315, 0))
                    target->CastSpell(target, 37316, true, NULL, dummy);
                break;
            // Nordrassil Regalia - bonus
            case FORM_MOONKIN:
                if (AuraEffect* dummy = target->GetAuraEffect(37324, 0))
                    target->CastSpell(target, 37325, true, NULL, dummy);
                break;
            case FORM_BATTLESTANCE:
            case FORM_DEFENSIVESTANCE:
            case FORM_BERSERKERSTANCE:
            {
                int32 Rage_val = 0;
                // Defensive Tactics
                if (form == FORM_DEFENSIVESTANCE)
                {
                    if (AuraEffect const* aurEff = target->IsScriptOverriden(m_spellInfo, 831))
                        Rage_val += aurEff->GetAmount() * 10;
                }
                // Stance mastery + Tactical mastery (both passive, and last have aura only in defense stance, but need apply at any stance switch)
                if (target->GetTypeId() == TYPEID_PLAYER)
                {
                    PlayerSpellMap const& sp_list = target->ToPlayer()->GetSpellMap();
                    for (PlayerSpellMap::const_iterator itr = sp_list.begin(); itr != sp_list.end(); ++itr)
                    {
                        if (itr->second->state == PLAYERSPELL_REMOVED || itr->second->disabled)
                            continue;

                        SpellInfo const* spellInfo = sSpellMgr->GetSpellInfo(itr->first);
                        if (spellInfo && spellInfo->SpellFamilyName == SPELLFAMILY_WARRIOR && spellInfo->SpellIconID == 139)
                            Rage_val += target->CalculateSpellDamage(target, spellInfo, 0) * 10;
                    }
                }
                if (target->GetPower(POWER_RAGE) > Rage_val)
                    target->SetPower(POWER_RAGE, Rage_val);
                break;
            }
            default:
                break;
        }
    }

    // adding/removing linked auras
    // add/remove the shapeshift aura's boosts
    HandleShapeshiftBoosts(target, apply);

    if (target->GetTypeId() == TYPEID_PLAYER)
        target->ToPlayer()->InitDataForForm();

    if (target->getClass() == CLASS_DRUID)
    {
        // Dash
        if (AuraEffect* aurEff = target->GetAuraEffect(SPELL_AURA_MOD_INCREASE_SPEED, SPELLFAMILY_DRUID, 0, 0, 0x8))
            aurEff->RecalculateAmount();

        // Disarm handling
        // If druid shifts while being disarmed we need to deal with that since forms aren't affected by disarm
        // and also HandleAuraModDisarm is not triggered
        if (!target->CanUseAttackType(BASE_ATTACK))
        {
            if (Item* pItem = target->ToPlayer()->GetItemByPos(INVENTORY_SLOT_BAG_0, EQUIPMENT_SLOT_MAINHAND))
            {
                target->ToPlayer()->_ApplyWeaponDamage(EQUIPMENT_SLOT_MAINHAND, pItem->GetTemplate(), NULL, apply);
            }
        }
    }

    // stop handling the effect if it was removed by linked event
    if (apply && aurApp->GetRemoveMode())
        return;

    if (target->GetTypeId() == TYPEID_PLAYER)
    {
        SpellShapeshiftFormEntry const* shapeInfo = sSpellShapeshiftFormStore.LookupEntry(form);
        // Learn spells for shapeshift form - no need to send action bars or add spells to spellbook
        for (uint8 i = 0; i<MAX_SHAPESHIFT_SPELLS; ++i)
        {
            if (!shapeInfo->stanceSpell[i])
                continue;
            if (apply)
                target->ToPlayer()->AddTemporarySpell(shapeInfo->stanceSpell[i]);
            else
                target->ToPlayer()->RemoveTemporarySpell(shapeInfo->stanceSpell[i]);
        }
    }
}

void AuraEffect::HandleAuraTransform(AuraApplication const* aurApp, uint8 mode, bool apply) const
{
    if (!(mode & AURA_EFFECT_HANDLE_SEND_FOR_CLIENT_MASK))
        return;

    Unit* target = aurApp->GetTarget();

    if (apply)
    {
        // update active transform spell only when transform or shapeshift not set or not overwriting negative by positive case
        if (!target->GetModelForForm(target->GetShapeshiftForm()) || !GetSpellInfo()->IsPositive())
        {
            // special case (spell specific functionality)
            if (GetMiscValue() == 0)
            {
                switch (GetId())
                {
                    // Orb of Deception
                    case 16739:
                    {
                        if (target->GetTypeId() != TYPEID_PLAYER)
                            return;

                        switch (target->getRace())
                        {
                            // Blood Elf
                            case RACE_BLOODELF:
                                target->SetDisplayId(target->getGender() == GENDER_MALE ? 17829 : 17830);
                                break;
                            // Orc
                            case RACE_ORC:
                                target->SetDisplayId(target->getGender() == GENDER_MALE ? 10139 : 10140);
                                break;
                            // Troll
                            case RACE_TROLL:
                                target->SetDisplayId(target->getGender() == GENDER_MALE ? 10135 : 10134);
                                break;
                            // Tauren
                            case RACE_TAUREN:
                                target->SetDisplayId(target->getGender() == GENDER_MALE ? 10136 : 10147);
                                break;
                            // Undead
                            case RACE_UNDEAD_PLAYER:
                                target->SetDisplayId(target->getGender() == GENDER_MALE ? 10146 : 10145);
                                break;
                            // Draenei
                            case RACE_DRAENEI:
                                target->SetDisplayId(target->getGender() == GENDER_MALE ? 17827 : 17828);
                                break;
                            // Dwarf
                            case RACE_DWARF:
                                target->SetDisplayId(target->getGender() == GENDER_MALE ? 10141 : 10142);
                                break;
                            // Gnome
                            case RACE_GNOME:
                                target->SetDisplayId(target->getGender() == GENDER_MALE ? 10148 : 10149);
                                break;
                            // Human
                            case RACE_HUMAN:
                                target->SetDisplayId(target->getGender() == GENDER_MALE ? 10137 : 10138);
                                break;
                            // Night Elf
                            case RACE_NIGHTELF:
                                target->SetDisplayId(target->getGender() == GENDER_MALE ? 10143 : 10144);
                                break;
                            default:
                                break;
                        }
                        break;
                    }
                    // Murloc costume
                    case 42365:
                        target->SetDisplayId(21723);
                        break;
                    // Dread Corsair
                    case 50517:
                    // Corsair Costume
                    case 51926:
                    {
                        if (target->GetTypeId() != TYPEID_PLAYER)
                            return;

                        switch (target->getRace())
                        {
                            // Blood Elf
                            case RACE_BLOODELF:
                                target->SetDisplayId(target->getGender() == GENDER_MALE ? 25032 : 25043);
                                break;
                            // Orc
                            case RACE_ORC:
                                target->SetDisplayId(target->getGender() == GENDER_MALE ? 25039 : 25050);
                                break;
                            // Troll
                            case RACE_TROLL:
                                target->SetDisplayId(target->getGender() == GENDER_MALE ? 25041 : 25052);
                                break;
                            // Tauren
                            case RACE_TAUREN:
                                target->SetDisplayId(target->getGender() == GENDER_MALE ? 25040 : 25051);
                                break;
                            // Undead
                            case RACE_UNDEAD_PLAYER:
                                target->SetDisplayId(target->getGender() == GENDER_MALE ? 25042 : 25053);
                                break;
                            // Draenei
                            case RACE_DRAENEI:
                                target->SetDisplayId(target->getGender() == GENDER_MALE ? 25033 : 25044);
                                break;
                            // Dwarf
                            case RACE_DWARF:
                                target->SetDisplayId(target->getGender() == GENDER_MALE ? 25034 : 25045);
                                break;
                            // Gnome
                            case RACE_GNOME:
                                target->SetDisplayId(target->getGender() == GENDER_MALE ? 25035 : 25046);
                                break;
                            // Human
                            case RACE_HUMAN:
                                target->SetDisplayId(target->getGender() == GENDER_MALE ? 25037 : 25048);
                                break;
                            // Night Elf
                            case RACE_NIGHTELF:
                                target->SetDisplayId(target->getGender() == GENDER_MALE ? 25038 : 25049);
                                break;
                            default:
                                break;
                        }
                        break;
                    }
                    // Pygmy Oil
                    case 53806:
                        target->SetDisplayId(22512);
                        break;
                    // Honor the Dead
                    case 65386:
                    case 65495:
                        target->SetDisplayId(target->getGender() == GENDER_MALE ? 29203 : 29204);
                        break;
                    // Darkspear Pride
                    case 75532:
                        target->SetDisplayId(target->getGender() == GENDER_MALE ? 31737 : 31738);
                        break;
                    // Gnomeregan Pride
                    case 75531:
                        target->SetDisplayId(target->getGender() == GENDER_MALE ? 31654 : 31655);
                        break;
                    default:
                        break;
                }
            }
            else
            {
                CreatureTemplate const* ci = sObjectMgr->GetCreatureTemplate(GetMiscValue());
                if (!ci)
                {
                    target->SetDisplayId(16358);              // pig pink ^_^
                    sLog->outError(LOG_FILTER_SPELLS_AURAS, "Auras: unknown creature id = %d (only need its modelid) From Spell Aura Transform in Spell ID = %d", GetMiscValue(), GetId());
                }
                else
                {
                    uint32 model_id = 0;

                    if (uint32 modelid = ci->GetRandomValidModelId())
                        model_id = modelid;                     // Will use the default model here

                    // Polymorph (sheep)
                    if (GetSpellInfo()->SpellFamilyName == SPELLFAMILY_MAGE && GetSpellInfo()->SpellIconID == 82 && GetSpellInfo()->SpellVisual[0] == 12978)
                        if (Unit* caster = GetCaster())
                            if (caster->HasAura(52648))         // Glyph of the Penguin
                                model_id = 26452;

                    target->SetDisplayId(model_id);

                    // Dragonmaw Illusion (set mount model also)
                    if (GetId() == 42016 && target->GetMountID() && !target->GetAuraEffectsByType(SPELL_AURA_MOD_INCREASE_MOUNTED_FLIGHT_SPEED).empty())
                        target->SetUInt32Value(UNIT_FIELD_MOUNTDISPLAYID, 16314);
                }
            }
        }

        // update active transform spell only when transform or shapeshift not set or not overwriting negative by positive case
        SpellInfo const* transformSpellInfo = sSpellMgr->GetSpellInfo(target->getTransForm());
        if (!transformSpellInfo || !GetSpellInfo()->IsPositive() || transformSpellInfo->IsPositive())
            target->setTransForm(GetId());

        // polymorph case
        if ((mode & AURA_EFFECT_HANDLE_REAL) && target->GetTypeId() == TYPEID_PLAYER && target->IsPolymorphed())
        {
            // for players, start regeneration after 1s (in polymorph fast regeneration case)
            // only if caster is Player (after patch 2.4.2)
            if (IS_PLAYER_GUID(GetCasterGUID()))
                target->ToPlayer()->setRegenTimerCount(1*IN_MILLISECONDS);

            //dismount polymorphed target (after patch 2.4.2)
            if (target->IsMounted())
                target->RemoveAurasByType(SPELL_AURA_MOUNTED);
        }
    }
    else
    {
        // HandleEffect(this, AURA_EFFECT_HANDLE_SEND_FOR_CLIENT, true) will reapply it if need
        if (target->getTransForm() == GetId())
            target->setTransForm(0);

        target->RestoreDisplayId();

        // Dragonmaw Illusion (restore mount model)
        if (GetId() == 42016 && target->GetMountID() == 16314)
        {
            if (!target->GetAuraEffectsByType(SPELL_AURA_MOUNTED).empty())
            {
                uint32 cr_id = target->GetAuraEffectsByType(SPELL_AURA_MOUNTED).front()->GetMiscValue();
                if (CreatureTemplate const* ci = sObjectMgr->GetCreatureTemplate(cr_id))
                {
                    uint32 team = 0;
                    if (target->GetTypeId() == TYPEID_PLAYER)
                        team = target->ToPlayer()->GetTeam();

                    uint32 displayID = sObjectMgr->ChooseDisplayId(team, ci);
                    sObjectMgr->GetCreatureModelRandomGender(&displayID);

                    target->SetUInt32Value(UNIT_FIELD_MOUNTDISPLAYID, displayID);
                }
            }
        }
    }
}

void AuraEffect::HandleAuraModScale(AuraApplication const* aurApp, uint8 mode, bool apply) const
{
    if (!(mode & AURA_EFFECT_HANDLE_CHANGE_AMOUNT_SEND_FOR_CLIENT_MASK))
        return;

    Unit* target = aurApp->GetTarget();

    target->ApplyPercentModFloatValue(OBJECT_FIELD_SCALE_X, (float)GetAmount(), apply);
}

void AuraEffect::HandleAuraCloneCaster(AuraApplication const* aurApp, uint8 mode, bool apply) const
{
    if (!(mode & AURA_EFFECT_HANDLE_SEND_FOR_CLIENT_MASK))
        return;

    Unit* target = aurApp->GetTarget();

    if (apply)
    {
        Unit* caster = GetCaster();
        if (!caster || caster == target)
            return;

        // What must be cloned? at least display and scale
        target->SetDisplayId(caster->GetDisplayId());
        //target->SetObjectScale(caster->GetFloatValue(OBJECT_FIELD_SCALE_X)); // we need retail info about how scaling is handled (aura maybe?)
        target->SetFlag(UNIT_FIELD_FLAGS_2, UNIT_FLAG2_MIRROR_IMAGE);
    }
    else
    {
        target->SetDisplayId(target->GetNativeDisplayId());
        target->RemoveFlag(UNIT_FIELD_FLAGS_2, UNIT_FLAG2_MIRROR_IMAGE);
    }
}

/************************/
/***      FIGHT       ***/
/************************/

void AuraEffect::HandleFeignDeath(AuraApplication const* aurApp, uint8 mode, bool apply) const
{
    if (!(mode & AURA_EFFECT_HANDLE_REAL))
        return;

    Unit* target = aurApp->GetTarget();

    if (target->GetTypeId() != TYPEID_PLAYER)
        return;

    if (apply)
    {
        /*
        WorldPacket data(SMSG_FEIGN_DEATH_RESISTED, 0);
        target->SendMessageToSet(&data, true);
        */

        UnitList targets;
        Trinity::AnyUnfriendlyUnitInObjectRangeCheck u_check(target, target, target->GetMap()->GetVisibilityRange());
        Trinity::UnitListSearcher<Trinity::AnyUnfriendlyUnitInObjectRangeCheck> searcher(target, targets, u_check);
        target->VisitNearbyObject(target->GetMap()->GetVisibilityRange(), searcher);
        for (UnitList::iterator iter = targets.begin(); iter != targets.end(); ++iter)
        {
            if (!(*iter)->HasUnitState(UNIT_STATE_CASTING))
                continue;

            for (uint32 i = CURRENT_FIRST_NON_MELEE_SPELL; i < CURRENT_MAX_SPELL; i++)
            {
                if ((*iter)->GetCurrentSpell(i)
                && (*iter)->GetCurrentSpell(i)->m_targets.GetUnitTargetGUID() == target->GetGUID())
                {
                    (*iter)->InterruptSpell(CurrentSpellTypes(i), false);
                }
            }
        }
        target->CombatStop();
        target->RemoveAurasWithInterruptFlags(AURA_INTERRUPT_FLAG_IMMUNE_OR_LOST_SELECTION);

        // prevent interrupt message
        if (GetCasterGUID() == target->GetGUID() && target->GetCurrentSpell(CURRENT_GENERIC_SPELL))
            target->FinishSpell(CURRENT_GENERIC_SPELL, false);
        target->InterruptNonMeleeSpells(true);
        target->getHostileRefManager().deleteReferences();

        // stop handling the effect if it was removed by linked event
        if (aurApp->GetRemoveMode())
            return;
                                                            // blizz like 2.0.x
        target->SetFlag(UNIT_FIELD_FLAGS, UNIT_FLAG_UNK_29);
                                                            // blizz like 2.0.x
        target->SetFlag(UNIT_FIELD_FLAGS_2, UNIT_FLAG2_FEIGN_DEATH);
                                                            // blizz like 2.0.x
        target->SetFlag(UNIT_DYNAMIC_FLAGS, UNIT_DYNFLAG_DEAD);

        target->AddUnitState(UNIT_STATE_DIED);
    }
    else
    {
        /*
        WorldPacket data(SMSG_FEIGN_DEATH_RESISTED, 0);
        target->SendMessageToSet(&data, true);
        */
                                                            // blizz like 2.0.x
        target->RemoveFlag(UNIT_FIELD_FLAGS, UNIT_FLAG_UNK_29);
                                                            // blizz like 2.0.x
        target->RemoveFlag(UNIT_FIELD_FLAGS_2, UNIT_FLAG2_FEIGN_DEATH);
                                                            // blizz like 2.0.x
        target->RemoveFlag(UNIT_DYNAMIC_FLAGS, UNIT_DYNFLAG_DEAD);

        target->ClearUnitState(UNIT_STATE_DIED);
    }
}

void AuraEffect::HandleModUnattackable(AuraApplication const* aurApp, uint8 mode, bool apply) const
{
    if (!(mode & AURA_EFFECT_HANDLE_SEND_FOR_CLIENT_MASK))
        return;

    Unit* target = aurApp->GetTarget();

    // do not remove unit flag if there are more than this auraEffect of that kind on unit on unit
    if (!apply && target->HasAuraType(SPELL_AURA_MOD_UNATTACKABLE))
        return;

    target->ApplyModFlag(UNIT_FIELD_FLAGS, UNIT_FLAG_NON_ATTACKABLE, apply);

    // call functions which may have additional effects after chainging state of unit
    if (apply && (mode & AURA_EFFECT_HANDLE_REAL))
    {
        target->CombatStop();
        target->RemoveAurasWithInterruptFlags(AURA_INTERRUPT_FLAG_IMMUNE_OR_LOST_SELECTION);
    }
}

void AuraEffect::HandleAuraModDisarm(AuraApplication const* aurApp, uint8 mode, bool apply) const
{
    if (!(mode & AURA_EFFECT_HANDLE_REAL))
        return;

    Unit* target = aurApp->GetTarget();

    AuraType type = GetAuraType();

    //Prevent handling aura twice
    if ((apply) ? target->GetAuraEffectsByType(type).size() > 1 : target->HasAuraType(type))
        return;

    uint32 field, flag, slot;
    WeaponAttackType attType;
    switch (type)
    {
    case SPELL_AURA_MOD_DISARM:
        field=UNIT_FIELD_FLAGS;
        flag=UNIT_FLAG_DISARMED;
        slot=EQUIPMENT_SLOT_MAINHAND;
        attType=BASE_ATTACK;
        break;
    case SPELL_AURA_MOD_DISARM_OFFHAND:
        field=UNIT_FIELD_FLAGS_2;
        flag=UNIT_FLAG2_DISARM_OFFHAND;
        slot=EQUIPMENT_SLOT_OFFHAND;
        attType=OFF_ATTACK;
        break;
    case SPELL_AURA_MOD_DISARM_RANGED:
        field=UNIT_FIELD_FLAGS_2;
        flag=UNIT_FLAG2_DISARM_RANGED;
        slot=EQUIPMENT_SLOT_RANGED;
        attType=RANGED_ATTACK;
        break;
    default:
        return;
    }

    // if disarm aura is to be removed, remove the flag first to reapply damage/aura mods
    if (!apply)
        target->RemoveFlag(field, flag);

    // Handle damage modification, shapeshifted druids are not affected
    if (target->GetTypeId() == TYPEID_PLAYER && !target->IsInFeralForm())
    {
        if (Item* pItem = target->ToPlayer()->GetItemByPos(INVENTORY_SLOT_BAG_0, slot))
        {
            uint8 attacktype = Player::GetAttackBySlot(slot);

            if (attacktype < MAX_ATTACK)
            {
                target->ToPlayer()->_ApplyWeaponDamage(slot, pItem->GetTemplate(), NULL, !apply);
                target->ToPlayer()->_ApplyWeaponDependentAuraMods(pItem, WeaponAttackType(attacktype), !apply);
            }
        }
    }

    // if disarm effects should be applied, wait to set flag until damage mods are unapplied
    if (apply)
        target->SetFlag(field, flag);

    if (target->GetTypeId() == TYPEID_UNIT && target->ToCreature()->GetCurrentEquipmentId())
        target->UpdateDamagePhysical(attType);
}

void AuraEffect::HandleAuraModSilence(AuraApplication const* aurApp, uint8 mode, bool apply) const
{
    if (!(mode & AURA_EFFECT_HANDLE_REAL))
        return;

    Unit* target = aurApp->GetTarget();

    if (apply)
    {
        target->SetFlag(UNIT_FIELD_FLAGS, UNIT_FLAG_SILENCED);

        // call functions which may have additional effects after chainging state of unit
        // Stop cast only spells vs PreventionType == SPELL_PREVENTION_TYPE_SILENCE
        for (uint32 i = CURRENT_MELEE_SPELL; i < CURRENT_MAX_SPELL; ++i)
            if (Spell* spell = target->GetCurrentSpell(CurrentSpellTypes(i)))
                if (spell->m_spellInfo->PreventionType == SPELL_PREVENTION_TYPE_SILENCE)
                    // Stop spells on prepare or casting state
                    target->InterruptSpell(CurrentSpellTypes(i), false);
    }
    else
    {
        // do not remove unit flag if there are more than this auraEffect of that kind on unit on unit
        if (target->HasAuraType(SPELL_AURA_MOD_SILENCE) || target->HasAuraType(SPELL_AURA_MOD_PACIFY_SILENCE))
            return;

        target->RemoveFlag(UNIT_FIELD_FLAGS, UNIT_FLAG_SILENCED);
    }
}

void AuraEffect::HandleAuraModPacify(AuraApplication const* aurApp, uint8 mode, bool apply) const
{
    if (!(mode & AURA_EFFECT_HANDLE_SEND_FOR_CLIENT_MASK))
        return;

    Unit* target = aurApp->GetTarget();

    if (apply)
        target->SetFlag(UNIT_FIELD_FLAGS, UNIT_FLAG_PACIFIED);
    else
    {
        // do not remove unit flag if there are more than this auraEffect of that kind on unit on unit
        if (target->HasAuraType(SPELL_AURA_MOD_PACIFY) || target->HasAuraType(SPELL_AURA_MOD_PACIFY_SILENCE))
            return;
        target->RemoveFlag(UNIT_FIELD_FLAGS, UNIT_FLAG_PACIFIED);
    }
}

void AuraEffect::HandleAuraModPacifyAndSilence(AuraApplication const* aurApp, uint8 mode, bool apply) const
{
    if (!(mode & AURA_EFFECT_HANDLE_SEND_FOR_CLIENT_MASK))
        return;

    Unit* target = aurApp->GetTarget();

    // Vengeance of the Blue Flight (@todo REMOVE THIS!)
	/// @workaround
    if (m_spellInfo->Id == 45839)
    {
        if (apply)
            target->SetFlag(UNIT_FIELD_FLAGS, UNIT_FLAG_NON_ATTACKABLE);
        else
            target->RemoveFlag(UNIT_FIELD_FLAGS, UNIT_FLAG_NON_ATTACKABLE);
    }
    if (!(apply))
    {
        // do not remove unit flag if there are more than this auraEffect of that kind on unit on unit
        if (target->HasAuraType(SPELL_AURA_MOD_PACIFY_SILENCE))
            return;
    }
    HandleAuraModPacify(aurApp, mode, apply);
    HandleAuraModSilence(aurApp, mode, apply);
}

void AuraEffect::HandleAuraAllowOnlyAbility(AuraApplication const* aurApp, uint8 mode, bool apply) const
{
    if (!(mode & AURA_EFFECT_HANDLE_SEND_FOR_CLIENT_MASK))
        return;

    Unit* target = aurApp->GetTarget();

    if (target->GetTypeId() == TYPEID_PLAYER)
    {
        if (apply)
            target->SetFlag(PLAYER_FLAGS, PLAYER_ALLOW_ONLY_ABILITY);
        else
        {
            // do not remove unit flag if there are more than this auraEffect of that kind on unit on unit
            if (target->HasAuraType(SPELL_AURA_ALLOW_ONLY_ABILITY))
                return;
            target->RemoveFlag(PLAYER_FLAGS, PLAYER_ALLOW_ONLY_ABILITY);
        }
    }
}

/****************************/
/***      TRACKING        ***/
/****************************/

void AuraEffect::HandleAuraTrackCreatures(AuraApplication const* aurApp, uint8 mode, bool apply) const
{
    if (!(mode & AURA_EFFECT_HANDLE_SEND_FOR_CLIENT_MASK))
        return;

    Unit* target = aurApp->GetTarget();

    if (target->GetTypeId() != TYPEID_PLAYER)
        return;

    if (apply)
        target->SetFlag(PLAYER_TRACK_CREATURES, uint32(1) << (GetMiscValue() - 1));
    else
        target->RemoveFlag(PLAYER_TRACK_CREATURES, uint32(1) << (GetMiscValue() - 1));
}

void AuraEffect::HandleAuraTrackResources(AuraApplication const* aurApp, uint8 mode, bool apply) const
{
    if (!(mode & AURA_EFFECT_HANDLE_SEND_FOR_CLIENT_MASK))
        return;

    Unit* target = aurApp->GetTarget();

    if (target->GetTypeId() != TYPEID_PLAYER)
        return;

    if (apply)
        target->SetFlag(PLAYER_TRACK_RESOURCES, uint32(1) << (GetMiscValue() - 1));
    else
        target->RemoveFlag(PLAYER_TRACK_RESOURCES, uint32(1) << (GetMiscValue() - 1));
}

void AuraEffect::HandleAuraTrackStealthed(AuraApplication const* aurApp, uint8 mode, bool apply) const
{
    if (!(mode & AURA_EFFECT_HANDLE_SEND_FOR_CLIENT_MASK))
        return;

    Unit* target = aurApp->GetTarget();

    if (target->GetTypeId() != TYPEID_PLAYER)
        return;

    if (!(apply))
    {
        // do not remove unit flag if there are more than this auraEffect of that kind on unit on unit
        if (target->HasAuraType(GetAuraType()))
            return;
    }
    target->ApplyModFlag(PLAYER_FIELD_BYTES, PLAYER_FIELD_BYTE_TRACK_STEALTHED, apply);
}

void AuraEffect::HandleAuraModStalked(AuraApplication const* aurApp, uint8 mode, bool apply) const
{
    if (!(mode & AURA_EFFECT_HANDLE_SEND_FOR_CLIENT_MASK))
        return;

    Unit* target = aurApp->GetTarget();

    // used by spells: Hunter's Mark, Mind Vision, Syndicate Tracker (MURP) DND
    if (apply)
        target->SetFlag(UNIT_DYNAMIC_FLAGS, UNIT_DYNFLAG_TRACK_UNIT);
    else
    {
        // do not remove unit flag if there are more than this auraEffect of that kind on unit on unit
        if (!target->HasAuraType(GetAuraType()))
            target->RemoveFlag(UNIT_DYNAMIC_FLAGS, UNIT_DYNFLAG_TRACK_UNIT);
    }

    // call functions which may have additional effects after chainging state of unit
    target->UpdateObjectVisibility();
}

void AuraEffect::HandleAuraUntrackable(AuraApplication const* aurApp, uint8 mode, bool apply) const
{
    if (!(mode & AURA_EFFECT_HANDLE_SEND_FOR_CLIENT_MASK))
        return;

    Unit* target = aurApp->GetTarget();

    if (apply)
        target->SetByteFlag(UNIT_FIELD_BYTES_1, 2, UNIT_STAND_FLAGS_UNTRACKABLE);
    else
    {
        // do not remove unit flag if there are more than this auraEffect of that kind on unit on unit
        if (target->HasAuraType(GetAuraType()))
            return;
        target->RemoveByteFlag(UNIT_FIELD_BYTES_1, 2, UNIT_STAND_FLAGS_UNTRACKABLE);
    }
}

/****************************/
/***  SKILLS & TALENTS    ***/
/****************************/

void AuraEffect::HandleAuraModPetTalentsPoints(AuraApplication const* aurApp, uint8 mode, bool /*apply*/) const
{
    if (!(mode & AURA_EFFECT_HANDLE_CHANGE_AMOUNT_MASK))
        return;

    Unit* target = aurApp->GetTarget();

    if (target->GetTypeId() != TYPEID_PLAYER)
        return;

    // Recalculate pet talent points
    if (Pet* pet = target->ToPlayer()->GetPet())
        pet->InitTalentForLevel();
}

void AuraEffect::HandleAuraModSkill(AuraApplication const* aurApp, uint8 mode, bool apply) const
{
    if (!(mode & (AURA_EFFECT_HANDLE_CHANGE_AMOUNT_MASK | AURA_EFFECT_HANDLE_SKILL)))
        return;

    Player* target = aurApp->GetTarget()->ToPlayer();
    if (!target)
        return;

    uint32 prot = GetMiscValue();
    int32 points = GetAmount();

    if (prot == SKILL_DEFENSE)
        return;

    target->ModifySkillBonus(prot, (apply ? points : -points), GetAuraType() == SPELL_AURA_MOD_SKILL_TALENT);
}

/****************************/
/***       MOVEMENT       ***/
/****************************/

void AuraEffect::HandleAuraMounted(AuraApplication const* aurApp, uint8 mode, bool apply) const
{
    if (!(mode & AURA_EFFECT_HANDLE_SEND_FOR_CLIENT_MASK))
        return;

    Unit* target = aurApp->GetTarget();

    if (apply)
    {
        uint32 creatureEntry = GetMiscValue();
        uint32 displayId = 0;
        uint32 vehicleId = 0;

        // Festive Holiday Mount
        if (target->HasAura(62061))
        {
            if (GetBase()->HasEffectType(SPELL_AURA_MOD_INCREASE_MOUNTED_FLIGHT_SPEED))
                creatureEntry = 24906;
            else
                creatureEntry = 15665;
        }

        if (CreatureTemplate const* ci = sObjectMgr->GetCreatureTemplate(creatureEntry))
        {
            uint32 team = 0;
            if (target->GetTypeId() == TYPEID_PLAYER)
                team = target->ToPlayer()->GetTeam();

            displayId = ObjectMgr::ChooseDisplayId(team, ci);
            sObjectMgr->GetCreatureModelRandomGender(&displayId);

            vehicleId = ci->VehicleId;

            //some spell has one aura of mount and one of vehicle
            for (uint32 i = 0; i < MAX_SPELL_EFFECTS; ++i)
                if (GetSpellInfo()->Effects[i].Effect == SPELL_EFFECT_SUMMON
                    && GetSpellInfo()->Effects[i].MiscValue == GetMiscValue())
                    displayId = 0;
        }

        target->Mount(displayId, vehicleId, creatureEntry);

        // cast speed aura
        if (MountCapabilityEntry const* mountCapability = sMountCapabilityStore.LookupEntry(GetAmount()))
            target->CastSpell(target, mountCapability->SpeedModSpell, true);
    }
    else
    {
        target->Dismount();
        //some mounts like Headless Horseman's Mount or broom stick are skill based spell
        // need to remove ALL arura related to mounts, this will stop client crash with broom stick
        // and never endless flying after using Headless Horseman's Mount
        if (mode & AURA_EFFECT_HANDLE_REAL)
        {
            target->RemoveAurasByType(SPELL_AURA_MOUNTED);

            // remove speed aura
            if (MountCapabilityEntry const* mountCapability = sMountCapabilityStore.LookupEntry(GetAmount()))
                target->RemoveAurasDueToSpell(mountCapability->SpeedModSpell, target->GetGUID());
        }
    }
}

void AuraEffect::HandleAuraAllowFlight(AuraApplication const* aurApp, uint8 mode, bool apply) const
{
    if (!(mode & AURA_EFFECT_HANDLE_SEND_FOR_CLIENT_MASK))
        return;

    Unit* target = aurApp->GetTarget();

    if (!apply)
    {
        // do not remove unit flag if there are more than this auraEffect of that kind on unit on unit
        if (target->HasAuraType(GetAuraType()) || target->HasAuraType(SPELL_AURA_MOD_INCREASE_MOUNTED_FLIGHT_SPEED))
            return;
    }

    //! Not entirely sure if this should be sent for creatures as well, but I don't think so.
    target->SetCanFly(apply);
    if (!apply)
    {
        target->RemoveUnitMovementFlag(MOVEMENTFLAG_MASK_MOVING_FLY);
        target->GetMotionMaster()->MoveFall();
        target->m_movementInfo.SetFallTime(0);
    }

    Player* player = target->ToPlayer();
    if (!player)
        player = target->m_movedPlayer;

    if (player)
        player->SendMovementCanFlyChange();

    //! We still need to initiate a server-side MoveFall here,
    //! which requires MSG_MOVE_FALL_LAND on landing.
}

void AuraEffect::HandleAuraWaterWalk(AuraApplication const* aurApp, uint8 mode, bool apply) const
{
    if (!(mode & AURA_EFFECT_HANDLE_SEND_FOR_CLIENT_MASK))
        return;

    Unit* target = aurApp->GetTarget();

    if (!apply)
    {
        // do not remove unit flag if there are more than this auraEffect of that kind on unit on unit
        if (target->HasAuraType(GetAuraType()))
            return;
    }

    if (apply)
        target->AddUnitMovementFlag(MOVEMENTFLAG_WATERWALKING);
    else
        target->RemoveUnitMovementFlag(MOVEMENTFLAG_WATERWALKING);

    target->SendMovementWaterWalking();
}

void AuraEffect::HandleAuraFeatherFall(AuraApplication const* aurApp, uint8 mode, bool apply) const
{
    if (!(mode & AURA_EFFECT_HANDLE_SEND_FOR_CLIENT_MASK))
        return;

    Unit* target = aurApp->GetTarget();

    if (!apply)
    {
        // do not remove unit flag if there are more than this auraEffect of that kind on unit on unit
        if (target->HasAuraType(GetAuraType()))
            return;
    }

    if (apply)
        target->AddUnitMovementFlag(MOVEMENTFLAG_FALLING_SLOW);
    else
        target->RemoveUnitMovementFlag(MOVEMENTFLAG_FALLING_SLOW);

    target->SendMovementFeatherFall();

    // start fall from current height
    if (!apply && target->GetTypeId() == TYPEID_PLAYER)
        target->ToPlayer()->SetFallInformation(0, target->GetPositionZ());
}

void AuraEffect::HandleAuraHover(AuraApplication const* aurApp, uint8 mode, bool apply) const
{
    if (!(mode & AURA_EFFECT_HANDLE_SEND_FOR_CLIENT_MASK))
        return;

    Unit* target = aurApp->GetTarget();

    if (!apply)
    {
        // do not remove unit flag if there are more than this auraEffect of that kind on unit on unit
        if (target->HasAuraType(GetAuraType()))
            return;
    }

    target->SetHover(apply);    //! Sets movementflags
    target->SendMovementHover();
}

void AuraEffect::HandleWaterBreathing(AuraApplication const* aurApp, uint8 mode, bool /*apply*/) const
{
    if (!(mode & AURA_EFFECT_HANDLE_SEND_FOR_CLIENT_MASK))
        return;

    Unit* target = aurApp->GetTarget();

    // update timers in client
    if (target->GetTypeId() == TYPEID_PLAYER)
        target->ToPlayer()->UpdateMirrorTimers();
}

void AuraEffect::HandleForceMoveForward(AuraApplication const* aurApp, uint8 mode, bool apply) const
{
    if (!(mode & AURA_EFFECT_HANDLE_SEND_FOR_CLIENT_MASK))
        return;

    Unit* target = aurApp->GetTarget();

    if (apply)
        target->SetFlag(UNIT_FIELD_FLAGS_2, UNIT_FLAG2_FORCE_MOVEMENT);
    else
    {
        // do not remove unit flag if there are more than this auraEffect of that kind on unit on unit
        if (target->HasAuraType(GetAuraType()))
            return;
        target->RemoveFlag(UNIT_FIELD_FLAGS_2, UNIT_FLAG2_FORCE_MOVEMENT);
    }
}

/****************************/
/***        THREAT        ***/
/****************************/

void AuraEffect::HandleModThreat(AuraApplication const* aurApp, uint8 mode, bool apply) const
{
    if (!(mode & AURA_EFFECT_HANDLE_CHANGE_AMOUNT_MASK))
        return;

    Unit* target = aurApp->GetTarget();
    for (int8 i = 0; i < MAX_SPELL_SCHOOL; ++i)
        if (GetMiscValue() & (1 << i))
            ApplyPercentModFloatVar(target->m_threatModifier[i], float(GetAmount()), apply);
}

void AuraEffect::HandleAuraModTotalThreat(AuraApplication const* aurApp, uint8 mode, bool apply) const
{
    if (!(mode & AURA_EFFECT_HANDLE_CHANGE_AMOUNT_MASK))
        return;

    Unit* target = aurApp->GetTarget();

    if (!target->isAlive() || target->GetTypeId() != TYPEID_PLAYER)
        return;

    Unit* caster = GetCaster();
    if (caster && caster->isAlive())
        target->getHostileRefManager().addTempThreat((float)GetAmount(), apply);
}

void AuraEffect::HandleModTaunt(AuraApplication const* aurApp, uint8 mode, bool apply) const
{
    if (!(mode & AURA_EFFECT_HANDLE_REAL))
        return;

    Unit* target = aurApp->GetTarget();

    if (!target->isAlive() || !target->CanHaveThreatList())
        return;

    Unit* caster = GetCaster();
    if (!caster || !caster->isAlive())
        return;

    if (apply)
        target->TauntApply(caster);
    else
    {
        // When taunt aura fades out, mob will switch to previous target if current has less than 1.1 * secondthreat
        target->TauntFadeOut(caster);
    }
}

/*****************************/
/***        CONTROL        ***/
/*****************************/

void AuraEffect::HandleModConfuse(AuraApplication const* aurApp, uint8 mode, bool apply) const
{
    if (!(mode & AURA_EFFECT_HANDLE_REAL))
        return;

    Unit* target = aurApp->GetTarget();

    target->SetControlled(apply, UNIT_STATE_CONFUSED);
}

void AuraEffect::HandleModFear(AuraApplication const* aurApp, uint8 mode, bool apply) const
{
    if (!(mode & AURA_EFFECT_HANDLE_REAL))
        return;

    Unit* target = aurApp->GetTarget();

    target->SetControlled(apply, UNIT_STATE_FLEEING);
}

void AuraEffect::HandleAuraModStun(AuraApplication const* aurApp, uint8 mode, bool apply) const
{
    if (!(mode & AURA_EFFECT_HANDLE_REAL))
        return;

    Unit* target = aurApp->GetTarget();

    target->SetControlled(apply, UNIT_STATE_STUNNED);
}

void AuraEffect::HandleAuraModRoot(AuraApplication const* aurApp, uint8 mode, bool apply) const
{
    if (!(mode & AURA_EFFECT_HANDLE_REAL))
        return;

    Unit* target = aurApp->GetTarget();

    target->SetControlled(apply, UNIT_STATE_ROOT);
}

void AuraEffect::HandlePreventFleeing(AuraApplication const* aurApp, uint8 mode, bool apply) const
{
    if (!(mode & AURA_EFFECT_HANDLE_REAL))
        return;

    Unit* target = aurApp->GetTarget();

    if (target->HasAuraType(SPELL_AURA_MOD_FEAR))
        target->SetControlled(!(apply), UNIT_STATE_FLEEING);
}

/***************************/
/***        CHARM        ***/
/***************************/

void AuraEffect::HandleModPossess(AuraApplication const* aurApp, uint8 mode, bool apply) const
{
    if (!(mode & AURA_EFFECT_HANDLE_REAL))
        return;

    Unit* target = aurApp->GetTarget();

    Unit* caster = GetCaster();

    // no support for posession AI yet
    if (caster && caster->GetTypeId() == TYPEID_UNIT)
    {
        HandleModCharm(aurApp, mode, apply);
        return;
    }

    if (apply)
        target->SetCharmedBy(caster, CHARM_TYPE_POSSESS, aurApp);
    else
        target->RemoveCharmedBy(caster);
}

void AuraEffect::HandleModPossessPet(AuraApplication const* aurApp, uint8 mode, bool apply) const
{
    // Used by spell "Eyes of the Beast"

    if (!(mode & AURA_EFFECT_HANDLE_REAL))
        return;

    Unit* caster = GetCaster();
    if (!caster || caster->GetTypeId() != TYPEID_PLAYER)
        return;

    //seems it may happen that when removing it is no longer owner's pet
    //if (caster->ToPlayer()->GetPet() != target)
    //    return;

    Unit* target = aurApp->GetTarget();
    if (target->GetTypeId() != TYPEID_UNIT || !target->ToCreature()->isPet())
        return;

    Pet* pet = target->ToPet();

    if (apply)
    {
        if (caster->ToPlayer()->GetPet() != pet)
            return;

        // Must clear current motion or pet leashes back to owner after a few yards
        //  when under spell 'Eyes of the Beast'
        pet->GetMotionMaster()->Clear();
        pet->SetCharmedBy(caster, CHARM_TYPE_POSSESS, aurApp);
    }
    else
    {
        pet->RemoveCharmedBy(caster);

        if (!pet->IsWithinDistInMap(caster, pet->GetMap()->GetVisibilityRange()))
            pet->Remove(PET_SAVE_NOT_IN_SLOT, true);
        else
        {
            // Reinitialize the pet bar or it will appear greyed out
            caster->ToPlayer()->PetSpellInitialize();

            // Follow owner only if not fighting or owner didn't click "stay" at new location
            // This may be confusing because pet bar shows "stay" when under the spell but it retains
            //  the "follow" flag. Player MUST click "stay" while under the spell.
            if (!pet->getVictim() && !pet->GetCharmInfo()->HasCommandState(COMMAND_STAY))
            {
                pet->GetMotionMaster()->MoveFollow(caster, PET_FOLLOW_DIST, pet->GetFollowAngle());
            }
        }
    }
}

void AuraEffect::HandleModCharm(AuraApplication const* aurApp, uint8 mode, bool apply) const
{
    if (!(mode & AURA_EFFECT_HANDLE_REAL))
        return;

    Unit* target = aurApp->GetTarget();

    Unit* caster = GetCaster();

    if (apply)
        target->SetCharmedBy(caster, CHARM_TYPE_CHARM, aurApp);
    else
        target->RemoveCharmedBy(caster);
}

void AuraEffect::HandleCharmConvert(AuraApplication const* aurApp, uint8 mode, bool apply) const
{
    if (!(mode & AURA_EFFECT_HANDLE_REAL))
        return;

    Unit* target = aurApp->GetTarget();

    Unit* caster = GetCaster();

    if (apply)
        target->SetCharmedBy(caster, CHARM_TYPE_CONVERT, aurApp);
    else
        target->RemoveCharmedBy(caster);
}

/**
 * Such auras are applied from a caster(=player) to a vehicle.
 * This has been verified using spell #49256
 */
void AuraEffect::HandleAuraControlVehicle(AuraApplication const* aurApp, uint8 mode, bool apply) const
{
    if (!(mode & AURA_EFFECT_HANDLE_CHANGE_AMOUNT_MASK))
        return;

    Unit* target = aurApp->GetTarget();

    if (!target->IsVehicle())
        return;

    Unit* caster = GetCaster();

    if (!caster || caster == target)
        return;

    if (apply)
    {
        // Currently spells that have base points  0 and DieSides 0 = "0/0" exception are pushed to -1,
        // however the idea of 0/0 is to ingore flag VEHICLE_SEAT_FLAG_CAN_ENTER_OR_EXIT and -1 checks for it,
        // so this break such spells or most of them.
        // Current formula about m_amount: effect base points + dieside - 1
        // TO DO: Reasearch more about 0/0 and fix it.
        caster->_EnterVehicle(target->GetVehicleKit(), m_amount - 1, aurApp);
    }
    else
    {
        if (GetId() == 53111) // Devour Humanoid
        {
            target->Kill(caster);
            if (caster->GetTypeId() == TYPEID_UNIT)
                caster->ToCreature()->RemoveCorpse();
        }
        caster->_ExitVehicle();
        // some SPELL_AURA_CONTROL_VEHICLE auras have a dummy effect on the player - remove them
        caster->RemoveAurasDueToSpell(GetId());
    }
}

/*********************************************************/
/***                  MODIFY SPEED                     ***/
/*********************************************************/
void AuraEffect::HandleAuraModIncreaseSpeed(AuraApplication const* aurApp, uint8 mode, bool /*apply*/) const
{
    if (!(mode & AURA_EFFECT_HANDLE_CHANGE_AMOUNT_MASK))
        return;

    Unit* target = aurApp->GetTarget();

    target->UpdateSpeed(MOVE_RUN, true);
}

void AuraEffect::HandleAuraModIncreaseMountedSpeed(AuraApplication const* aurApp, uint8 mode, bool apply) const
{
    HandleAuraModIncreaseSpeed(aurApp, mode, apply);
}

void AuraEffect::HandleAuraModIncreaseFlightSpeed(AuraApplication const* aurApp, uint8 mode, bool apply) const
{
    if (!(mode & AURA_EFFECT_HANDLE_CHANGE_AMOUNT_SEND_FOR_CLIENT_MASK))
        return;

    Unit* target = aurApp->GetTarget();

    //! Update ability to fly
    if (GetAuraType() == SPELL_AURA_MOD_INCREASE_MOUNTED_FLIGHT_SPEED)
    {
        // do not remove unit flag if there are more than this auraEffect of that kind on unit on unit
        if (mode & AURA_EFFECT_HANDLE_SEND_FOR_CLIENT_MASK && (apply || (!target->HasAuraType(SPELL_AURA_MOD_INCREASE_MOUNTED_FLIGHT_SPEED) && !target->HasAuraType(SPELL_AURA_FLY))))
        {
            target->SetCanFly(apply);
            if (!apply)
            {
                target->m_movementInfo.SetFallTime(0);
                target->RemoveUnitMovementFlag(MOVEMENTFLAG_MASK_MOVING_FLY);
            }

            Player* player = target->ToPlayer();
            if (!player)
                player = target->m_movedPlayer;

            if (player)
                player->SendMovementCanFlyChange();

            //! We still need to initiate a server-side MoveFall here,
            //! which requires MSG_MOVE_FALL_LAND on landing.
        }

        //! Someone should clean up these hacks and remove it from this function. It doesn't even belong here.
        if (mode & AURA_EFFECT_HANDLE_REAL)
        {
            //Players on flying mounts must be immune to polymorph
            if (target->GetTypeId() == TYPEID_PLAYER)
                target->ApplySpellImmune(GetId(), IMMUNITY_MECHANIC, MECHANIC_POLYMORPH, apply);

            // Dragonmaw Illusion (overwrite mount model, mounted aura already applied)
            if (apply && target->HasAuraEffect(42016, 0) && target->GetMountID())
                target->SetUInt32Value(UNIT_FIELD_MOUNTDISPLAYID, 16314);
        }
    }

    if (mode & AURA_EFFECT_HANDLE_CHANGE_AMOUNT_MASK)
        target->UpdateSpeed(MOVE_FLIGHT, true);
}

void AuraEffect::HandleAuraModIncreaseSwimSpeed(AuraApplication const* aurApp, uint8 mode, bool /*apply*/) const
{
    if (!(mode & AURA_EFFECT_HANDLE_CHANGE_AMOUNT_MASK))
        return;

    Unit* target = aurApp->GetTarget();

    target->UpdateSpeed(MOVE_SWIM, true);
}

void AuraEffect::HandleAuraModDecreaseSpeed(AuraApplication const* aurApp, uint8 mode, bool /*apply*/) const
{
    if (!(mode & AURA_EFFECT_HANDLE_CHANGE_AMOUNT_MASK))
        return;

    Unit* target = aurApp->GetTarget();

    target->UpdateSpeed(MOVE_RUN, true);
    target->UpdateSpeed(MOVE_SWIM, true);
    target->UpdateSpeed(MOVE_FLIGHT, true);
    target->UpdateSpeed(MOVE_RUN_BACK, true);
    target->UpdateSpeed(MOVE_SWIM_BACK, true);
    target->UpdateSpeed(MOVE_FLIGHT_BACK, true);
}

void AuraEffect::HandleAuraModUseNormalSpeed(AuraApplication const* aurApp, uint8 mode, bool /*apply*/) const
{
    if (!(mode & AURA_EFFECT_HANDLE_REAL))
        return;

    Unit* target = aurApp->GetTarget();

    target->UpdateSpeed(MOVE_RUN,  true);
    target->UpdateSpeed(MOVE_SWIM, true);
    target->UpdateSpeed(MOVE_FLIGHT,  true);
}

/*********************************************************/
/***                     IMMUNITY                      ***/
/*********************************************************/

void AuraEffect::HandleModStateImmunityMask(AuraApplication const* aurApp, uint8 mode, bool apply) const
{
    if (!(mode & AURA_EFFECT_HANDLE_REAL))
        return;

    Unit* target = aurApp->GetTarget();
    std::list <AuraType> aura_immunity_list;
    uint32 mechanic_immunity_list = 0;
    int32 miscVal = GetMiscValue();

    switch (miscVal)
    {
        case 96:
        case 1615:
        {
            if (GetAmount())
            {
                mechanic_immunity_list = (1 << MECHANIC_SNARE) | (1 << MECHANIC_ROOT)
                    | (1 << MECHANIC_FEAR) | (1 << MECHANIC_STUN)
                    | (1 << MECHANIC_SLEEP) | (1 << MECHANIC_CHARM)
                    | (1 << MECHANIC_SAPPED) | (1 << MECHANIC_HORROR)
                    | (1 << MECHANIC_POLYMORPH) | (1 << MECHANIC_DISORIENTED)
                    | (1 << MECHANIC_FREEZE) | (1 << MECHANIC_TURN);

                target->ApplySpellImmune(GetId(), IMMUNITY_MECHANIC, MECHANIC_SNARE, apply);
                target->ApplySpellImmune(GetId(), IMMUNITY_MECHANIC, MECHANIC_ROOT, apply);
                target->ApplySpellImmune(GetId(), IMMUNITY_MECHANIC, MECHANIC_FEAR, apply);
                target->ApplySpellImmune(GetId(), IMMUNITY_MECHANIC, MECHANIC_STUN, apply);
                target->ApplySpellImmune(GetId(), IMMUNITY_MECHANIC, MECHANIC_SLEEP, apply);
                target->ApplySpellImmune(GetId(), IMMUNITY_MECHANIC, MECHANIC_CHARM, apply);
                target->ApplySpellImmune(GetId(), IMMUNITY_MECHANIC, MECHANIC_SAPPED, apply);
                target->ApplySpellImmune(GetId(), IMMUNITY_MECHANIC, MECHANIC_HORROR, apply);
                target->ApplySpellImmune(GetId(), IMMUNITY_MECHANIC, MECHANIC_POLYMORPH, apply);
                target->ApplySpellImmune(GetId(), IMMUNITY_MECHANIC, MECHANIC_DISORIENTED, apply);
                target->ApplySpellImmune(GetId(), IMMUNITY_MECHANIC, MECHANIC_FREEZE, apply);
                target->ApplySpellImmune(GetId(), IMMUNITY_MECHANIC, MECHANIC_TURN, apply);
                aura_immunity_list.push_back(SPELL_AURA_MOD_STUN);
                aura_immunity_list.push_back(SPELL_AURA_MOD_DECREASE_SPEED);
                aura_immunity_list.push_back(SPELL_AURA_MOD_ROOT);
                aura_immunity_list.push_back(SPELL_AURA_MOD_CONFUSE);
                aura_immunity_list.push_back(SPELL_AURA_MOD_FEAR);
            }
            break;
        }
        case 679:
        {
            if (GetId() == 57742)
            {
                mechanic_immunity_list = (1 << MECHANIC_SNARE) | (1 << MECHANIC_ROOT)
                    | (1 << MECHANIC_FEAR) | (1 << MECHANIC_STUN)
                    | (1 << MECHANIC_SLEEP) | (1 << MECHANIC_CHARM)
                    | (1 << MECHANIC_SAPPED) | (1 << MECHANIC_HORROR)
                    | (1 << MECHANIC_POLYMORPH) | (1 << MECHANIC_DISORIENTED)
                    | (1 << MECHANIC_FREEZE) | (1 << MECHANIC_TURN);

                target->ApplySpellImmune(GetId(), IMMUNITY_MECHANIC, MECHANIC_SNARE, apply);
                target->ApplySpellImmune(GetId(), IMMUNITY_MECHANIC, MECHANIC_ROOT, apply);
                target->ApplySpellImmune(GetId(), IMMUNITY_MECHANIC, MECHANIC_FEAR, apply);
                target->ApplySpellImmune(GetId(), IMMUNITY_MECHANIC, MECHANIC_STUN, apply);
                target->ApplySpellImmune(GetId(), IMMUNITY_MECHANIC, MECHANIC_SLEEP, apply);
                target->ApplySpellImmune(GetId(), IMMUNITY_MECHANIC, MECHANIC_CHARM, apply);
                target->ApplySpellImmune(GetId(), IMMUNITY_MECHANIC, MECHANIC_SAPPED, apply);
                target->ApplySpellImmune(GetId(), IMMUNITY_MECHANIC, MECHANIC_HORROR, apply);
                target->ApplySpellImmune(GetId(), IMMUNITY_MECHANIC, MECHANIC_POLYMORPH, apply);
                target->ApplySpellImmune(GetId(), IMMUNITY_MECHANIC, MECHANIC_DISORIENTED, apply);
                target->ApplySpellImmune(GetId(), IMMUNITY_MECHANIC, MECHANIC_FREEZE, apply);
                target->ApplySpellImmune(GetId(), IMMUNITY_MECHANIC, MECHANIC_TURN, apply);
                aura_immunity_list.push_back(SPELL_AURA_MOD_STUN);
                aura_immunity_list.push_back(SPELL_AURA_MOD_DECREASE_SPEED);
                aura_immunity_list.push_back(SPELL_AURA_MOD_ROOT);
                aura_immunity_list.push_back(SPELL_AURA_MOD_CONFUSE);
                aura_immunity_list.push_back(SPELL_AURA_MOD_FEAR);
            }
            break;
        }
        case 1557:
        {
            if (GetId() == 64187)
            {
                mechanic_immunity_list = (1 << MECHANIC_STUN);
                target->ApplySpellImmune(GetId(), IMMUNITY_MECHANIC, MECHANIC_STUN, apply);
                aura_immunity_list.push_back(SPELL_AURA_MOD_STUN);
            }
            else
            {
                mechanic_immunity_list = (1 << MECHANIC_SNARE) | (1 << MECHANIC_ROOT)
                    | (1 << MECHANIC_FEAR) | (1 << MECHANIC_STUN)
                    | (1 << MECHANIC_SLEEP) | (1 << MECHANIC_CHARM)
                    | (1 << MECHANIC_SAPPED) | (1 << MECHANIC_HORROR)
                    | (1 << MECHANIC_POLYMORPH) | (1 << MECHANIC_DISORIENTED)
                    | (1 << MECHANIC_FREEZE) | (1 << MECHANIC_TURN);

                target->ApplySpellImmune(GetId(), IMMUNITY_MECHANIC, MECHANIC_SNARE, apply);
                target->ApplySpellImmune(GetId(), IMMUNITY_MECHANIC, MECHANIC_ROOT, apply);
                target->ApplySpellImmune(GetId(), IMMUNITY_MECHANIC, MECHANIC_FEAR, apply);
                target->ApplySpellImmune(GetId(), IMMUNITY_MECHANIC, MECHANIC_STUN, apply);
                target->ApplySpellImmune(GetId(), IMMUNITY_MECHANIC, MECHANIC_SLEEP, apply);
                target->ApplySpellImmune(GetId(), IMMUNITY_MECHANIC, MECHANIC_CHARM, apply);
                target->ApplySpellImmune(GetId(), IMMUNITY_MECHANIC, MECHANIC_SAPPED, apply);
                target->ApplySpellImmune(GetId(), IMMUNITY_MECHANIC, MECHANIC_HORROR, apply);
                target->ApplySpellImmune(GetId(), IMMUNITY_MECHANIC, MECHANIC_POLYMORPH, apply);
                target->ApplySpellImmune(GetId(), IMMUNITY_MECHANIC, MECHANIC_DISORIENTED, apply);
                target->ApplySpellImmune(GetId(), IMMUNITY_MECHANIC, MECHANIC_FREEZE, apply);
                target->ApplySpellImmune(GetId(), IMMUNITY_MECHANIC, MECHANIC_TURN, apply);
                aura_immunity_list.push_back(SPELL_AURA_MOD_STUN);
                aura_immunity_list.push_back(SPELL_AURA_MOD_DECREASE_SPEED);
                aura_immunity_list.push_back(SPELL_AURA_MOD_ROOT);
                aura_immunity_list.push_back(SPELL_AURA_MOD_CONFUSE);
                aura_immunity_list.push_back(SPELL_AURA_MOD_FEAR);
            }
            break;
        }
        case 1614:
        case 1694:
        {
            target->ApplySpellImmune(GetId(), IMMUNITY_EFFECT, SPELL_EFFECT_ATTACK_ME, apply);
            aura_immunity_list.push_back(SPELL_AURA_MOD_TAUNT);
            break;
        }
        case 1630:
        {
            if (!GetAmount())
            {
                target->ApplySpellImmune(GetId(), IMMUNITY_EFFECT, SPELL_EFFECT_ATTACK_ME, apply);
                aura_immunity_list.push_back(SPELL_AURA_MOD_TAUNT);
            }
            else
            {
                mechanic_immunity_list = (1 << MECHANIC_SNARE) | (1 << MECHANIC_ROOT)
                    | (1 << MECHANIC_FEAR) | (1 << MECHANIC_STUN)
                    | (1 << MECHANIC_SLEEP) | (1 << MECHANIC_CHARM)
                    | (1 << MECHANIC_SAPPED) | (1 << MECHANIC_HORROR)
                    | (1 << MECHANIC_POLYMORPH) | (1 << MECHANIC_DISORIENTED)
                    | (1 << MECHANIC_FREEZE) | (1 << MECHANIC_TURN);

                target->ApplySpellImmune(GetId(), IMMUNITY_MECHANIC, MECHANIC_SNARE, apply);
                target->ApplySpellImmune(GetId(), IMMUNITY_MECHANIC, MECHANIC_ROOT, apply);
                target->ApplySpellImmune(GetId(), IMMUNITY_MECHANIC, MECHANIC_FEAR, apply);
                target->ApplySpellImmune(GetId(), IMMUNITY_MECHANIC, MECHANIC_STUN, apply);
                target->ApplySpellImmune(GetId(), IMMUNITY_MECHANIC, MECHANIC_SLEEP, apply);
                target->ApplySpellImmune(GetId(), IMMUNITY_MECHANIC, MECHANIC_CHARM, apply);
                target->ApplySpellImmune(GetId(), IMMUNITY_MECHANIC, MECHANIC_SAPPED, apply);
                target->ApplySpellImmune(GetId(), IMMUNITY_MECHANIC, MECHANIC_HORROR, apply);
                target->ApplySpellImmune(GetId(), IMMUNITY_MECHANIC, MECHANIC_POLYMORPH, apply);
                target->ApplySpellImmune(GetId(), IMMUNITY_MECHANIC, MECHANIC_DISORIENTED, apply);
                target->ApplySpellImmune(GetId(), IMMUNITY_MECHANIC, MECHANIC_FREEZE, apply);
                target->ApplySpellImmune(GetId(), IMMUNITY_MECHANIC, MECHANIC_TURN, apply);
                aura_immunity_list.push_back(SPELL_AURA_MOD_STUN);
                aura_immunity_list.push_back(SPELL_AURA_MOD_DECREASE_SPEED);
                aura_immunity_list.push_back(SPELL_AURA_MOD_ROOT);
                aura_immunity_list.push_back(SPELL_AURA_MOD_CONFUSE);
                aura_immunity_list.push_back(SPELL_AURA_MOD_FEAR);
            }
            break;
        }
        case 477:
        case 1733:
        {
            if (!GetAmount())
            {
                mechanic_immunity_list = (1 << MECHANIC_SNARE) | (1 << MECHANIC_ROOT)
                    | (1 << MECHANIC_FEAR) | (1 << MECHANIC_STUN)
                    | (1 << MECHANIC_SLEEP) | (1 << MECHANIC_CHARM)
                    | (1 << MECHANIC_SAPPED) | (1 << MECHANIC_HORROR)
                    | (1 << MECHANIC_POLYMORPH) | (1 << MECHANIC_DISORIENTED)
                    | (1 << MECHANIC_FREEZE) | (1 << MECHANIC_TURN);

                target->ApplySpellImmune(GetId(), IMMUNITY_MECHANIC, MECHANIC_SNARE, apply);
                target->ApplySpellImmune(GetId(), IMMUNITY_MECHANIC, MECHANIC_ROOT, apply);
                target->ApplySpellImmune(GetId(), IMMUNITY_MECHANIC, MECHANIC_FEAR, apply);
                target->ApplySpellImmune(GetId(), IMMUNITY_MECHANIC, MECHANIC_STUN, apply);
                target->ApplySpellImmune(GetId(), IMMUNITY_MECHANIC, MECHANIC_SLEEP, apply);
                target->ApplySpellImmune(GetId(), IMMUNITY_MECHANIC, MECHANIC_CHARM, apply);
                target->ApplySpellImmune(GetId(), IMMUNITY_MECHANIC, MECHANIC_SAPPED, apply);
                target->ApplySpellImmune(GetId(), IMMUNITY_MECHANIC, MECHANIC_HORROR, apply);
                target->ApplySpellImmune(GetId(), IMMUNITY_MECHANIC, MECHANIC_POLYMORPH, apply);
                target->ApplySpellImmune(GetId(), IMMUNITY_MECHANIC, MECHANIC_DISORIENTED, apply);
                target->ApplySpellImmune(GetId(), IMMUNITY_MECHANIC, MECHANIC_FREEZE, apply);
                target->ApplySpellImmune(GetId(), IMMUNITY_MECHANIC, MECHANIC_TURN, apply);
                target->ApplySpellImmune(GetId(), IMMUNITY_EFFECT, SPELL_EFFECT_KNOCK_BACK, apply);
                target->ApplySpellImmune(GetId(), IMMUNITY_EFFECT, SPELL_EFFECT_KNOCK_BACK_DEST, apply);
                aura_immunity_list.push_back(SPELL_AURA_MOD_STUN);
                aura_immunity_list.push_back(SPELL_AURA_MOD_DECREASE_SPEED);
                aura_immunity_list.push_back(SPELL_AURA_MOD_ROOT);
                aura_immunity_list.push_back(SPELL_AURA_MOD_CONFUSE);
                aura_immunity_list.push_back(SPELL_AURA_MOD_FEAR);
            }
            break;
        }
        case 878:
        {
            if (GetAmount() == 1)
            {
                mechanic_immunity_list = (1 << MECHANIC_SNARE) | (1 << MECHANIC_STUN)
                    | (1 << MECHANIC_DISORIENTED) | (1 << MECHANIC_FREEZE);

                target->ApplySpellImmune(GetId(), IMMUNITY_MECHANIC, MECHANIC_SNARE, apply);
                target->ApplySpellImmune(GetId(), IMMUNITY_MECHANIC, MECHANIC_STUN, apply);
                target->ApplySpellImmune(GetId(), IMMUNITY_MECHANIC, MECHANIC_DISORIENTED, apply);
                target->ApplySpellImmune(GetId(), IMMUNITY_MECHANIC, MECHANIC_FREEZE, apply);
                aura_immunity_list.push_back(SPELL_AURA_MOD_STUN);
                aura_immunity_list.push_back(SPELL_AURA_MOD_DECREASE_SPEED);
            }
            break;
        }
        default:
            break;
    }

    if (aura_immunity_list.empty())
    {
            if (miscVal & (1<<10))
                aura_immunity_list.push_back(SPELL_AURA_MOD_STUN);
            if (miscVal & (1<<1))
                aura_immunity_list.push_back(SPELL_AURA_TRANSFORM);

            // These flag can be recognized wrong:
            if (miscVal & (1<<6))
                aura_immunity_list.push_back(SPELL_AURA_MOD_DECREASE_SPEED);
            if (miscVal & (1<<0))
                aura_immunity_list.push_back(SPELL_AURA_MOD_ROOT);
            if (miscVal & (1<<2))
                aura_immunity_list.push_back(SPELL_AURA_MOD_CONFUSE);
            if (miscVal & (1<<9))
                aura_immunity_list.push_back(SPELL_AURA_MOD_FEAR);
            if (miscVal & (1<<7))
                aura_immunity_list.push_back(SPELL_AURA_MOD_DISARM);
    }

    // apply immunities
    for (std::list <AuraType>::iterator iter = aura_immunity_list.begin(); iter != aura_immunity_list.end(); ++iter)
        target->ApplySpellImmune(GetId(), IMMUNITY_STATE, *iter, apply);

    if (apply && GetSpellInfo()->AttributesEx & SPELL_ATTR1_DISPEL_AURAS_ON_IMMUNITY)
    {
        target->RemoveAurasWithMechanic(mechanic_immunity_list, AURA_REMOVE_BY_DEFAULT, GetId());
        for (std::list <AuraType>::iterator iter = aura_immunity_list.begin(); iter != aura_immunity_list.end(); ++iter)
            target->RemoveAurasByType(*iter);
    }
}

void AuraEffect::HandleModMechanicImmunity(AuraApplication const* aurApp, uint8 mode, bool apply) const
{
    if (!(mode & AURA_EFFECT_HANDLE_REAL))
        return;

    Unit* target = aurApp->GetTarget();
    uint32 mechanic;

    switch (GetId())
    {
        case 34471: // The Beast Within
        case 19574: // Bestial Wrath
            mechanic = IMMUNE_TO_MOVEMENT_IMPAIRMENT_AND_LOSS_CONTROL_MASK;
            target->ApplySpellImmune(GetId(), IMMUNITY_MECHANIC, MECHANIC_CHARM, apply);
            target->ApplySpellImmune(GetId(), IMMUNITY_MECHANIC, MECHANIC_DISORIENTED, apply);
            target->ApplySpellImmune(GetId(), IMMUNITY_MECHANIC, MECHANIC_FEAR, apply);
            target->ApplySpellImmune(GetId(), IMMUNITY_MECHANIC, MECHANIC_ROOT, apply);
            target->ApplySpellImmune(GetId(), IMMUNITY_MECHANIC, MECHANIC_SLEEP, apply);
            target->ApplySpellImmune(GetId(), IMMUNITY_MECHANIC, MECHANIC_SNARE, apply);
            target->ApplySpellImmune(GetId(), IMMUNITY_MECHANIC, MECHANIC_STUN, apply);
            target->ApplySpellImmune(GetId(), IMMUNITY_MECHANIC, MECHANIC_FREEZE, apply);
            target->ApplySpellImmune(GetId(), IMMUNITY_MECHANIC, MECHANIC_KNOCKOUT, apply);
            target->ApplySpellImmune(GetId(), IMMUNITY_MECHANIC, MECHANIC_POLYMORPH, apply);
            target->ApplySpellImmune(GetId(), IMMUNITY_MECHANIC, MECHANIC_BANISH, apply);
            target->ApplySpellImmune(GetId(), IMMUNITY_MECHANIC, MECHANIC_SHACKLE, apply);
            target->ApplySpellImmune(GetId(), IMMUNITY_MECHANIC, MECHANIC_TURN, apply);
            target->ApplySpellImmune(GetId(), IMMUNITY_MECHANIC, MECHANIC_HORROR, apply);
            target->ApplySpellImmune(GetId(), IMMUNITY_MECHANIC, MECHANIC_DAZE, apply);
            target->ApplySpellImmune(GetId(), IMMUNITY_MECHANIC, MECHANIC_SAPPED, apply);
            break;
        case 42292: // PvP trinket
        case 59752: // Every Man for Himself
            mechanic = IMMUNE_TO_MOVEMENT_IMPAIRMENT_AND_LOSS_CONTROL_MASK;
            // Actually we should apply immunities here, too, but the aura has only 100 ms duration, so there is practically no point
            break;
        case 54508: // Demonic Empowerment
            mechanic = (1 << MECHANIC_SNARE) | (1 << MECHANIC_ROOT);
            target->ApplySpellImmune(GetId(), IMMUNITY_MECHANIC, MECHANIC_SNARE, apply);
            target->ApplySpellImmune(GetId(), IMMUNITY_MECHANIC, MECHANIC_ROOT, apply);
            target->ApplySpellImmune(GetId(), IMMUNITY_MECHANIC, MECHANIC_STUN, apply);
            break;
        default:
            if (GetMiscValue() < 1)
                return;
            mechanic = 1 << GetMiscValue();
            target->ApplySpellImmune(GetId(), IMMUNITY_MECHANIC, GetMiscValue(), apply);
            break;
    }

    if (apply && GetSpellInfo()->AttributesEx & SPELL_ATTR1_DISPEL_AURAS_ON_IMMUNITY)
        target->RemoveAurasWithMechanic(mechanic, AURA_REMOVE_BY_DEFAULT, GetId());
}

void AuraEffect::HandleAuraModEffectImmunity(AuraApplication const* aurApp, uint8 mode, bool apply) const
{
    if (!(mode & AURA_EFFECT_HANDLE_REAL))
        return;

    Unit* target = aurApp->GetTarget();

    target->ApplySpellImmune(GetId(), IMMUNITY_EFFECT, GetMiscValue(), apply);

    // when removing flag aura, handle flag drop
    Player* player = target->ToPlayer();
    if (!apply && player && (GetSpellInfo()->AuraInterruptFlags & AURA_INTERRUPT_FLAG_IMMUNE_OR_LOST_SELECTION))
    {
        if (player->InBattleground())
        {
            if (Battleground* bg = player->GetBattleground())
                bg->EventPlayerDroppedFlag(player);
        }
        else
            sOutdoorPvPMgr->HandleDropFlag(player, GetSpellInfo()->Id);
    }
}

void AuraEffect::HandleAuraModStateImmunity(AuraApplication const* aurApp, uint8 mode, bool apply) const
{
    if (!(mode & AURA_EFFECT_HANDLE_REAL))
        return;

    Unit* target = aurApp->GetTarget();

    target->ApplySpellImmune(GetId(), IMMUNITY_STATE, GetMiscValue(), apply);

    if (apply && GetSpellInfo()->AttributesEx & SPELL_ATTR1_DISPEL_AURAS_ON_IMMUNITY)
        target->RemoveAurasByType(AuraType(GetMiscValue()), 0, GetBase());
}

void AuraEffect::HandleAuraModSchoolImmunity(AuraApplication const* aurApp, uint8 mode, bool apply) const
{
    if (!(mode & AURA_EFFECT_HANDLE_REAL))
        return;

    Unit* target = aurApp->GetTarget();

    target->ApplySpellImmune(GetId(), IMMUNITY_SCHOOL, GetMiscValue(), (apply));

    if (GetSpellInfo()->Mechanic == MECHANIC_BANISH)
    {
        if (apply)
            target->AddUnitState(UNIT_STATE_ISOLATED);
        else
        {
            bool banishFound = false;
            Unit::AuraEffectList const& banishAuras = target->GetAuraEffectsByType(GetAuraType());
            for (Unit::AuraEffectList::const_iterator i = banishAuras.begin(); i != banishAuras.end(); ++i)
                if ((*i)->GetSpellInfo()->Mechanic == MECHANIC_BANISH)
                {
                    banishFound = true;
                    break;
                }
            if (!banishFound)
                target->ClearUnitState(UNIT_STATE_ISOLATED);
        }
    }

    if (apply && GetMiscValue() == SPELL_SCHOOL_MASK_NORMAL)
        target->RemoveAurasWithInterruptFlags(AURA_INTERRUPT_FLAG_IMMUNE_OR_LOST_SELECTION);

    // remove all flag auras (they are positive, but they must be removed when you are immune)
    if (GetSpellInfo()->AttributesEx & SPELL_ATTR1_DISPEL_AURAS_ON_IMMUNITY
        && GetSpellInfo()->AttributesEx2 & SPELL_ATTR2_DAMAGE_REDUCED_SHIELD)
        target->RemoveAurasWithInterruptFlags(AURA_INTERRUPT_FLAG_IMMUNE_OR_LOST_SELECTION);

    /// @todo optimalize this cycle - use RemoveAurasWithInterruptFlags call or something else
    if ((apply)
        && GetSpellInfo()->AttributesEx & SPELL_ATTR1_DISPEL_AURAS_ON_IMMUNITY
        && GetSpellInfo()->IsPositive())                       //Only positive immunity removes auras
    {
        uint32 school_mask = GetMiscValue();
        Unit::AuraApplicationMap& Auras = target->GetAppliedAuras();
        for (Unit::AuraApplicationMap::iterator iter = Auras.begin(); iter != Auras.end();)
        {
            SpellInfo const* spell = iter->second->GetBase()->GetSpellInfo();
            if ((spell->GetSchoolMask() & school_mask)//Check for school mask
                && GetSpellInfo()->CanDispelAura(spell)
                && !iter->second->IsPositive()          //Don't remove positive spells
                && spell->Id != GetId())               //Don't remove self
            {
                target->RemoveAura(iter);
            }
            else
                ++iter;
        }
    }
}

void AuraEffect::HandleAuraModDmgImmunity(AuraApplication const* aurApp, uint8 mode, bool apply) const
{
    if (!(mode & AURA_EFFECT_HANDLE_REAL))
        return;

    Unit* target = aurApp->GetTarget();

    target->ApplySpellImmune(GetId(), IMMUNITY_DAMAGE, GetMiscValue(), apply);
}

void AuraEffect::HandleAuraModDispelImmunity(AuraApplication const* aurApp, uint8 mode, bool apply) const
{
    if (!(mode & AURA_EFFECT_HANDLE_REAL))
        return;

    Unit* target = aurApp->GetTarget();

    target->ApplySpellDispelImmunity(m_spellInfo, DispelType(GetMiscValue()), (apply));
}

/*********************************************************/
/***                  MODIFY STATS                     ***/
/*********************************************************/

/********************************/
/***        RESISTANCE        ***/
/********************************/

void AuraEffect::HandleAuraModResistanceExclusive(AuraApplication const* aurApp, uint8 mode, bool apply) const
{
    if (!(mode & (AURA_EFFECT_HANDLE_CHANGE_AMOUNT_MASK | AURA_EFFECT_HANDLE_STAT)))
        return;

    Unit* target = aurApp->GetTarget();

    for (int8 x = SPELL_SCHOOL_NORMAL; x < MAX_SPELL_SCHOOL; x++)
    {
        if (GetMiscValue() & int32(1<<x))
        {
            int32 amount = target->GetMaxPositiveAuraModifierByMiscMask(SPELL_AURA_MOD_RESISTANCE_EXCLUSIVE, 1<<x, this);
            if (amount < GetAmount())
            {
                float value = float(GetAmount() - amount);
                target->HandleStatModifier(UnitMods(UNIT_MOD_RESISTANCE_START + x), BASE_VALUE, value, apply);
                if (target->GetTypeId() == TYPEID_PLAYER)
                    target->ApplyResistanceBuffModsMod(SpellSchools(x), aurApp->IsPositive(), value, apply);
            }
        }
    }
}

void AuraEffect::HandleAuraModResistance(AuraApplication const* aurApp, uint8 mode, bool apply) const
{
    if (!(mode & (AURA_EFFECT_HANDLE_CHANGE_AMOUNT_MASK | AURA_EFFECT_HANDLE_STAT)))
        return;

    Unit* target = aurApp->GetTarget();

    for (int8 x = SPELL_SCHOOL_NORMAL; x < MAX_SPELL_SCHOOL; x++)
    {
        if (GetMiscValue() & int32(1<<x))
        {
            target->HandleStatModifier(UnitMods(UNIT_MOD_RESISTANCE_START + x), TOTAL_VALUE, float(GetAmount()), apply);
            if (target->GetTypeId() == TYPEID_PLAYER || target->ToCreature()->isPet())
                target->ApplyResistanceBuffModsMod(SpellSchools(x), GetAmount() > 0, (float)GetAmount(), apply);
        }
    }
}

void AuraEffect::HandleAuraModBaseResistancePCT(AuraApplication const* aurApp, uint8 mode, bool apply) const
{
    if (!(mode & (AURA_EFFECT_HANDLE_CHANGE_AMOUNT_MASK | AURA_EFFECT_HANDLE_STAT)))
        return;

    Unit* target = aurApp->GetTarget();

    // only players have base stats
    if (target->GetTypeId() != TYPEID_PLAYER)
    {
        //pets only have base armor
        if (target->ToCreature()->isPet() && (GetMiscValue() & SPELL_SCHOOL_MASK_NORMAL))
            target->HandleStatModifier(UNIT_MOD_ARMOR, BASE_PCT, float(GetAmount()), apply);
    }
    else
    {
        for (int8 x = SPELL_SCHOOL_NORMAL; x < MAX_SPELL_SCHOOL; x++)
        {
            if (GetMiscValue() & int32(1<<x))
                target->HandleStatModifier(UnitMods(UNIT_MOD_RESISTANCE_START + x), BASE_PCT, float(GetAmount()), apply);
        }
    }
}

void AuraEffect::HandleModResistancePercent(AuraApplication const* aurApp, uint8 mode, bool apply) const
{
    if (!(mode & (AURA_EFFECT_HANDLE_CHANGE_AMOUNT_MASK | AURA_EFFECT_HANDLE_STAT)))
        return;

    Unit* target = aurApp->GetTarget();

    for (int8 i = SPELL_SCHOOL_NORMAL; i < MAX_SPELL_SCHOOL; i++)
    {
        if (GetMiscValue() & int32(1<<i))
        {
            target->HandleStatModifier(UnitMods(UNIT_MOD_RESISTANCE_START + i), TOTAL_PCT, float(GetAmount()), apply);
            if (target->GetTypeId() == TYPEID_PLAYER || target->ToCreature()->isPet())
            {
                target->ApplyResistanceBuffModsPercentMod(SpellSchools(i), true, (float)GetAmount(), apply);
                target->ApplyResistanceBuffModsPercentMod(SpellSchools(i), false, (float)GetAmount(), apply);
            }
        }
    }
}

void AuraEffect::HandleModBaseResistance(AuraApplication const* aurApp, uint8 mode, bool apply) const
{
    if (!(mode & (AURA_EFFECT_HANDLE_CHANGE_AMOUNT_MASK | AURA_EFFECT_HANDLE_STAT)))
        return;

    Unit* target = aurApp->GetTarget();

    // only players have base stats
    if (target->GetTypeId() != TYPEID_PLAYER)
    {
        //only pets have base stats
        if (target->ToCreature()->isPet() && (GetMiscValue() & SPELL_SCHOOL_MASK_NORMAL))
            target->HandleStatModifier(UNIT_MOD_ARMOR, TOTAL_VALUE, float(GetAmount()), apply);
    }
    else
    {
        for (int i = SPELL_SCHOOL_NORMAL; i < MAX_SPELL_SCHOOL; i++)
            if (GetMiscValue() & (1<<i))
                target->HandleStatModifier(UnitMods(UNIT_MOD_RESISTANCE_START + i), TOTAL_VALUE, float(GetAmount()), apply);
    }
}

void AuraEffect::HandleModTargetResistance(AuraApplication const* aurApp, uint8 mode, bool apply) const
{
    if (!(mode & (AURA_EFFECT_HANDLE_CHANGE_AMOUNT_MASK | AURA_EFFECT_HANDLE_STAT)))
        return;

    Unit* target = aurApp->GetTarget();

    // applied to damage as HandleNoImmediateEffect in Unit::CalcAbsorbResist and Unit::CalcArmorReducedDamage

    // show armor penetration
    if (target->GetTypeId() == TYPEID_PLAYER && (GetMiscValue() & SPELL_SCHOOL_MASK_NORMAL))
        target->ApplyModInt32Value(PLAYER_FIELD_MOD_TARGET_PHYSICAL_RESISTANCE, GetAmount(), apply);

    // show as spell penetration only full spell penetration bonuses (all resistances except armor and holy
    if (target->GetTypeId() == TYPEID_PLAYER && (GetMiscValue() & SPELL_SCHOOL_MASK_SPELL) == SPELL_SCHOOL_MASK_SPELL)
        target->ApplyModInt32Value(PLAYER_FIELD_MOD_TARGET_RESISTANCE, GetAmount(), apply);
}

/********************************/
/***           STAT           ***/
/********************************/

void AuraEffect::HandleAuraModStat(AuraApplication const* aurApp, uint8 mode, bool apply) const
{
    if (!(mode & (AURA_EFFECT_HANDLE_CHANGE_AMOUNT_MASK | AURA_EFFECT_HANDLE_STAT)))
        return;

    Unit* target = aurApp->GetTarget();

    if (GetMiscValue() < -2 || GetMiscValue() > 4)
    {
        sLog->outError(LOG_FILTER_SPELLS_AURAS, "WARNING: Spell %u effect %u has an unsupported misc value (%i) for SPELL_AURA_MOD_STAT ", GetId(), GetEffIndex(), GetMiscValue());
        return;
    }

    for (int32 i = STAT_STRENGTH; i < MAX_STATS; i++)
    {
        // -1 or -2 is all stats (misc < -2 checked in function beginning)
        if (GetMiscValue() < 0 || GetMiscValue() == i)
        {
            //target->ApplyStatMod(Stats(i), m_amount, apply);
            target->HandleStatModifier(UnitMods(UNIT_MOD_STAT_START + i), TOTAL_VALUE, float(GetAmount()), apply);
            if (target->GetTypeId() == TYPEID_PLAYER || target->ToCreature()->isPet())
                target->ApplyStatBuffMod(Stats(i), (float)GetAmount(), apply);
        }
    }
}

void AuraEffect::HandleModPercentStat(AuraApplication const* aurApp, uint8 mode, bool apply) const
{
    if (!(mode & (AURA_EFFECT_HANDLE_CHANGE_AMOUNT_MASK | AURA_EFFECT_HANDLE_STAT)))
        return;

    Unit* target = aurApp->GetTarget();

    if (GetMiscValue() < -1 || GetMiscValue() > 4)
    {
        sLog->outError(LOG_FILTER_SPELLS_AURAS, "WARNING: Misc Value for SPELL_AURA_MOD_PERCENT_STAT not valid");
        return;
    }

    // only players have base stats
    if (target->GetTypeId() != TYPEID_PLAYER)
        return;

    for (int32 i = STAT_STRENGTH; i < MAX_STATS; ++i)
    {
        if (GetMiscValue() == i || GetMiscValue() == -1)
            target->HandleStatModifier(UnitMods(UNIT_MOD_STAT_START + i), BASE_PCT, float(m_amount), apply);
    }
}

void AuraEffect::HandleModSpellDamagePercentFromStat(AuraApplication const* aurApp, uint8 mode, bool /*apply*/) const
{
    if (!(mode & (AURA_EFFECT_HANDLE_CHANGE_AMOUNT_MASK | AURA_EFFECT_HANDLE_STAT)))
        return;

    Unit* target = aurApp->GetTarget();

    if (target->GetTypeId() != TYPEID_PLAYER)
        return;

    // Magic damage modifiers implemented in Unit::SpellDamageBonus
    // This information for client side use only
    // Recalculate bonus
    target->ToPlayer()->UpdateSpellDamageAndHealingBonus();
}

void AuraEffect::HandleModSpellHealingPercentFromStat(AuraApplication const* aurApp, uint8 mode, bool /*apply*/) const
{
    if (!(mode & (AURA_EFFECT_HANDLE_CHANGE_AMOUNT_MASK | AURA_EFFECT_HANDLE_STAT)))
        return;

    Unit* target = aurApp->GetTarget();

    if (target->GetTypeId() != TYPEID_PLAYER)
        return;

    // Recalculate bonus
    target->ToPlayer()->UpdateSpellDamageAndHealingBonus();
}

void AuraEffect::HandleModSpellDamagePercentFromAttackPower(AuraApplication const* aurApp, uint8 mode, bool /*apply*/) const
{
    if (!(mode & (AURA_EFFECT_HANDLE_CHANGE_AMOUNT_MASK | AURA_EFFECT_HANDLE_STAT)))
        return;

    Unit* target = aurApp->GetTarget();

    if (target->GetTypeId() != TYPEID_PLAYER)
        return;

    // Magic damage modifiers implemented in Unit::SpellDamageBonus
    // This information for client side use only
    // Recalculate bonus
    target->ToPlayer()->UpdateSpellDamageAndHealingBonus();
}

void AuraEffect::HandleModSpellHealingPercentFromAttackPower(AuraApplication const* aurApp, uint8 mode, bool /*apply*/) const
{
    if (!(mode & (AURA_EFFECT_HANDLE_CHANGE_AMOUNT_MASK | AURA_EFFECT_HANDLE_STAT)))
        return;

    Unit* target = aurApp->GetTarget();

    if (target->GetTypeId() != TYPEID_PLAYER)
        return;

    // Recalculate bonus
    target->ToPlayer()->UpdateSpellDamageAndHealingBonus();
}

void AuraEffect::HandleModHealingDone(AuraApplication const* aurApp, uint8 mode, bool /*apply*/) const
{
    if (!(mode & (AURA_EFFECT_HANDLE_CHANGE_AMOUNT_MASK | AURA_EFFECT_HANDLE_STAT)))
        return;

    Unit* target = aurApp->GetTarget();

    if (target->GetTypeId() != TYPEID_PLAYER)
        return;
    // implemented in Unit::SpellHealingBonus
    // this information is for client side only
    target->ToPlayer()->UpdateSpellDamageAndHealingBonus();
}

void AuraEffect::HandleModTotalPercentStat(AuraApplication const* aurApp, uint8 mode, bool apply) const
{
    if (!(mode & (AURA_EFFECT_HANDLE_CHANGE_AMOUNT_MASK | AURA_EFFECT_HANDLE_STAT)))
        return;

    Unit* target = aurApp->GetTarget();

    // save current health state
    float healthPct = target->GetHealthPct();
    bool alive = target->isAlive();

    for (int32 i = STAT_STRENGTH; i < MAX_STATS; i++)
    {
        if (GetMiscValueB() & 1 << i || !GetMiscValueB()) // 0 is also used for all stats
        {
            target->HandleStatModifier(UnitMods(UNIT_MOD_STAT_START + i), TOTAL_PCT, float(GetAmount()), apply);
            if (target->GetTypeId() == TYPEID_PLAYER || target->ToCreature()->isPet())
                target->ApplyStatPercentBuffMod(Stats(i), float(GetAmount()), apply);
        }
    }

    // recalculate current HP/MP after applying aura modifications (only for spells with SPELL_ATTR0_UNK4 0x00000010 flag)
    // this check is total bullshit i think
    if (GetMiscValueB() & 1 << STAT_STAMINA && (m_spellInfo->Attributes & SPELL_ATTR0_ABILITY))
        target->SetHealth(std::max<uint32>(uint32(healthPct * target->GetMaxHealth() * 0.01f), (alive ? 1 : 0)));
}

void AuraEffect::HandleAuraModResistenceOfStatPercent(AuraApplication const* aurApp, uint8 mode, bool /*apply*/) const
{
    if (!(mode & (AURA_EFFECT_HANDLE_CHANGE_AMOUNT_MASK | AURA_EFFECT_HANDLE_STAT)))
        return;

    Unit* target = aurApp->GetTarget();

    if (target->GetTypeId() != TYPEID_PLAYER)
        return;

    if (GetMiscValue() != SPELL_SCHOOL_MASK_NORMAL)
    {
        // support required adding replace UpdateArmor by loop by UpdateResistence at intellect update
        // and include in UpdateResistence same code as in UpdateArmor for aura mod apply.
        sLog->outError(LOG_FILTER_SPELLS_AURAS, "Aura SPELL_AURA_MOD_RESISTANCE_OF_STAT_PERCENT(182) does not work for non-armor type resistances!");
        return;
    }

    // Recalculate Armor
    target->UpdateArmor();
}

void AuraEffect::HandleAuraModExpertise(AuraApplication const* aurApp, uint8 mode, bool /*apply*/) const
{
    if (!(mode & (AURA_EFFECT_HANDLE_CHANGE_AMOUNT_MASK | AURA_EFFECT_HANDLE_STAT)))
        return;

    Unit* target = aurApp->GetTarget();

    if (target->GetTypeId() != TYPEID_PLAYER)
        return;

    target->ToPlayer()->UpdateExpertise(BASE_ATTACK);
    target->ToPlayer()->UpdateExpertise(OFF_ATTACK);
}

/********************************/
/***      HEAL & ENERGIZE     ***/
/********************************/
void AuraEffect::HandleModPowerRegen(AuraApplication const* aurApp, uint8 mode, bool /*apply*/) const
{
    if (!(mode & (AURA_EFFECT_HANDLE_CHANGE_AMOUNT_MASK | AURA_EFFECT_HANDLE_STAT)))
        return;

    Unit* target = aurApp->GetTarget();

    if (target->GetTypeId() != TYPEID_PLAYER)
        return;

    // Update manaregen value
    if (GetMiscValue() == POWER_MANA)
        target->ToPlayer()->UpdateManaRegen();
    else if (GetMiscValue() == POWER_RUNES)
        target->ToPlayer()->UpdateRuneRegen(RuneType(GetMiscValueB()));
    // other powers are not immediate effects - implemented in Player::Regenerate, Creature::Regenerate
}

void AuraEffect::HandleModPowerRegenPCT(AuraApplication const* aurApp, uint8 mode, bool apply) const
{
    HandleModPowerRegen(aurApp, mode, apply);
}

void AuraEffect::HandleModManaRegen(AuraApplication const* aurApp, uint8 mode, bool /*apply*/) const
{
    if (!(mode & (AURA_EFFECT_HANDLE_CHANGE_AMOUNT_MASK | AURA_EFFECT_HANDLE_STAT)))
        return;

    Unit* target = aurApp->GetTarget();

    if (target->GetTypeId() != TYPEID_PLAYER)
        return;

    //Note: an increase in regen does NOT cause threat.
    target->ToPlayer()->UpdateManaRegen();
}

void AuraEffect::HandleAuraModIncreaseHealth(AuraApplication const* aurApp, uint8 mode, bool apply) const
{
    if (!(mode & (AURA_EFFECT_HANDLE_CHANGE_AMOUNT_MASK | AURA_EFFECT_HANDLE_STAT)))
        return;

    Unit* target = aurApp->GetTarget();

    if (apply)
    {
        target->HandleStatModifier(UNIT_MOD_HEALTH, TOTAL_VALUE, float(GetAmount()), apply);
        target->ModifyHealth(GetAmount());
    }
    else
    {
        if (int32(target->GetHealth()) > GetAmount())
            target->ModifyHealth(-GetAmount());
        else
            target->SetHealth(1);
        target->HandleStatModifier(UNIT_MOD_HEALTH, TOTAL_VALUE, float(GetAmount()), apply);
    }
}

void AuraEffect::HandleAuraModIncreaseMaxHealth(AuraApplication const* aurApp, uint8 mode, bool apply) const
{
    if (!(mode & (AURA_EFFECT_HANDLE_CHANGE_AMOUNT_MASK | AURA_EFFECT_HANDLE_STAT)))
        return;

    Unit* target = aurApp->GetTarget();

    uint32 oldhealth = target->GetHealth();
    double healthPercentage = (double)oldhealth / (double)target->GetMaxHealth();

    target->HandleStatModifier(UNIT_MOD_HEALTH, TOTAL_VALUE, float(GetAmount()), apply);

    // refresh percentage
    if (oldhealth > 0)
    {
        uint32 newhealth = uint32(ceil((double)target->GetMaxHealth() * healthPercentage));
        if (newhealth == 0)
            newhealth = 1;

        target->SetHealth(newhealth);
    }
}

void AuraEffect::HandleAuraModIncreaseEnergy(AuraApplication const* aurApp, uint8 mode, bool apply) const
{
    if (!(mode & (AURA_EFFECT_HANDLE_CHANGE_AMOUNT_MASK | AURA_EFFECT_HANDLE_STAT)))
        return;

    Unit* target = aurApp->GetTarget();

    Powers powerType = Powers(GetMiscValue());
    // do not check power type, we can always modify the maximum
    // as the client will not see any difference
    // also, placing conditions that may change during the aura duration
    // inside effect handlers is not a good idea
    //if (int32(powerType) != GetMiscValue())
    //    return;

    UnitMods unitMod = UnitMods(UNIT_MOD_POWER_START + powerType);

    target->HandleStatModifier(unitMod, TOTAL_VALUE, float(GetAmount()), apply);
}

void AuraEffect::HandleAuraModIncreaseEnergyPercent(AuraApplication const* aurApp, uint8 mode, bool apply) const
{
    if (!(mode & (AURA_EFFECT_HANDLE_CHANGE_AMOUNT_MASK | AURA_EFFECT_HANDLE_STAT)))
        return;

    Unit* target = aurApp->GetTarget();

    Powers powerType = Powers(GetMiscValue());
    // do not check power type, we can always modify the maximum
    // as the client will not see any difference
    // also, placing conditions that may change during the aura duration
    // inside effect handlers is not a good idea
    //if (int32(powerType) != GetMiscValue())
    //    return;

    UnitMods unitMod = UnitMods(UNIT_MOD_POWER_START + powerType);
    float amount = float(GetAmount());

    if (apply)
    {
        target->HandleStatModifier(unitMod, TOTAL_PCT, amount, apply);
        target->ModifyPowerPct(powerType, amount, apply);
    }
    else
    {
        target->ModifyPowerPct(powerType, amount, apply);
        target->HandleStatModifier(unitMod, TOTAL_PCT, amount, apply);
    }
}

void AuraEffect::HandleAuraModIncreaseHealthPercent(AuraApplication const* aurApp, uint8 mode, bool apply) const
{
    if (!(mode & (AURA_EFFECT_HANDLE_CHANGE_AMOUNT_MASK | AURA_EFFECT_HANDLE_STAT)))
        return;

    Unit* target = aurApp->GetTarget();

    // Unit will keep hp% after MaxHealth being modified if unit is alive.
    float percent = target->GetHealthPct();
    target->HandleStatModifier(UNIT_MOD_HEALTH, TOTAL_PCT, float(GetAmount()), apply);
    if (target->isAlive())
        target->SetHealth(target->CountPctFromMaxHealth(int32(percent)));
}

void AuraEffect::HandleAuraIncreaseBaseHealthPercent(AuraApplication const* aurApp, uint8 mode, bool apply) const
{
    if (!(mode & (AURA_EFFECT_HANDLE_CHANGE_AMOUNT_MASK | AURA_EFFECT_HANDLE_STAT)))
        return;

    Unit* target = aurApp->GetTarget();

    target->HandleStatModifier(UNIT_MOD_HEALTH, BASE_PCT, float(GetAmount()), apply);
}

/********************************/
/***          FIGHT           ***/
/********************************/

void AuraEffect::HandleAuraModParryPercent(AuraApplication const* aurApp, uint8 mode, bool /*apply*/) const
{
    if (!(mode & (AURA_EFFECT_HANDLE_CHANGE_AMOUNT_MASK | AURA_EFFECT_HANDLE_STAT)))
        return;

    Unit* target = aurApp->GetTarget();

    if (target->GetTypeId() != TYPEID_PLAYER)
        return;

    target->ToPlayer()->UpdateParryPercentage();
}

void AuraEffect::HandleAuraModDodgePercent(AuraApplication const* aurApp, uint8 mode, bool /*apply*/) const
{
    if (!(mode & (AURA_EFFECT_HANDLE_CHANGE_AMOUNT_MASK | AURA_EFFECT_HANDLE_STAT)))
        return;

    Unit* target = aurApp->GetTarget();

    if (target->GetTypeId() != TYPEID_PLAYER)
        return;

    target->ToPlayer()->UpdateDodgePercentage();
}

void AuraEffect::HandleAuraModBlockPercent(AuraApplication const* aurApp, uint8 mode, bool /*apply*/) const
{
    if (!(mode & (AURA_EFFECT_HANDLE_CHANGE_AMOUNT_MASK | AURA_EFFECT_HANDLE_STAT)))
        return;

    Unit* target = aurApp->GetTarget();

    if (target->GetTypeId() != TYPEID_PLAYER)
        return;

    target->ToPlayer()->UpdateBlockPercentage();
}

void AuraEffect::HandleAuraModRegenInterrupt(AuraApplication const* aurApp, uint8 mode, bool apply) const
{
    HandleModManaRegen(aurApp, mode, apply);
}

void AuraEffect::HandleAuraModWeaponCritPercent(AuraApplication const* aurApp, uint8 mode, bool apply) const
{
    if (!(mode & (AURA_EFFECT_HANDLE_CHANGE_AMOUNT_MASK | AURA_EFFECT_HANDLE_STAT)))
        return;

    Unit* target = aurApp->GetTarget();

    if (target->GetTypeId() != TYPEID_PLAYER)
        return;

    for (int i = 0; i < MAX_ATTACK; ++i)
        if (Item* pItem = target->ToPlayer()->GetWeaponForAttack(WeaponAttackType(i), true))
            target->ToPlayer()->_ApplyWeaponDependentAuraCritMod(pItem, WeaponAttackType(i), this, apply);

    // mods must be applied base at equipped weapon class and subclass comparison
    // with spell->EquippedItemClass and  EquippedItemSubClassMask and EquippedItemInventoryTypeMask
    // GetMiscValue() comparison with item generated damage types

    if (GetSpellInfo()->EquippedItemClass == -1)
    {
        target->ToPlayer()->HandleBaseModValue(CRIT_PERCENTAGE,         FLAT_MOD, float (GetAmount()), apply);
        target->ToPlayer()->HandleBaseModValue(OFFHAND_CRIT_PERCENTAGE, FLAT_MOD, float (GetAmount()), apply);
        target->ToPlayer()->HandleBaseModValue(RANGED_CRIT_PERCENTAGE,  FLAT_MOD, float (GetAmount()), apply);
    }
    else
    {
        // done in Player::_ApplyWeaponDependentAuraMods
    }
}

void AuraEffect::HandleModHitChance(AuraApplication const* aurApp, uint8 mode, bool apply) const
{
    if (!(mode & (AURA_EFFECT_HANDLE_CHANGE_AMOUNT_MASK | AURA_EFFECT_HANDLE_STAT)))
        return;

    Unit* target = aurApp->GetTarget();

    if (target->GetTypeId() == TYPEID_PLAYER)
    {
        target->ToPlayer()->UpdateMeleeHitChances();
        target->ToPlayer()->UpdateRangedHitChances();
    }
    else
    {
        target->m_modMeleeHitChance += (apply) ? GetAmount() : (-GetAmount());
        target->m_modRangedHitChance += (apply) ? GetAmount() : (-GetAmount());
    }
}

void AuraEffect::HandleModSpellHitChance(AuraApplication const* aurApp, uint8 mode, bool apply) const
{
    if (!(mode & (AURA_EFFECT_HANDLE_CHANGE_AMOUNT_MASK | AURA_EFFECT_HANDLE_STAT)))
        return;

    Unit* target = aurApp->GetTarget();

    if (target->GetTypeId() == TYPEID_PLAYER)
        target->ToPlayer()->UpdateSpellHitChances();
    else
        target->m_modSpellHitChance += (apply) ? GetAmount(): (-GetAmount());
}

void AuraEffect::HandleModSpellCritChance(AuraApplication const* aurApp, uint8 mode, bool apply) const
{
    if (!(mode & (AURA_EFFECT_HANDLE_CHANGE_AMOUNT_MASK | AURA_EFFECT_HANDLE_STAT)))
        return;

    Unit* target = aurApp->GetTarget();

    if (target->GetTypeId() == TYPEID_PLAYER)
        target->ToPlayer()->UpdateAllSpellCritChances();
    else
        target->m_baseSpellCritChance += (apply) ? GetAmount():-GetAmount();
}

void AuraEffect::HandleModSpellCritChanceShool(AuraApplication const* aurApp, uint8 mode, bool /*apply*/) const
{
    if (!(mode & (AURA_EFFECT_HANDLE_CHANGE_AMOUNT_MASK | AURA_EFFECT_HANDLE_STAT)))
        return;

    Unit* target = aurApp->GetTarget();

    if (target->GetTypeId() != TYPEID_PLAYER)
        return;

    for (int school = SPELL_SCHOOL_NORMAL; school < MAX_SPELL_SCHOOL; ++school)
        if (GetMiscValue() & (1<<school))
            target->ToPlayer()->UpdateSpellCritChance(school);
}

void AuraEffect::HandleAuraModCritPct(AuraApplication const* aurApp, uint8 mode, bool apply) const
{
    if (!(mode & (AURA_EFFECT_HANDLE_CHANGE_AMOUNT_MASK | AURA_EFFECT_HANDLE_STAT)))
        return;

    Unit* target = aurApp->GetTarget();

    if (target->GetTypeId() != TYPEID_PLAYER)
    {
        target->m_baseSpellCritChance += (apply) ? GetAmount():-GetAmount();
        return;
    }

    target->ToPlayer()->HandleBaseModValue(CRIT_PERCENTAGE,         FLAT_MOD, float (GetAmount()), apply);
    target->ToPlayer()->HandleBaseModValue(OFFHAND_CRIT_PERCENTAGE, FLAT_MOD, float (GetAmount()), apply);
    target->ToPlayer()->HandleBaseModValue(RANGED_CRIT_PERCENTAGE,  FLAT_MOD, float (GetAmount()), apply);

    // included in Player::UpdateSpellCritChance calculation
    target->ToPlayer()->UpdateAllSpellCritChances();
}

/********************************/
/***         ATTACK SPEED     ***/
/********************************/

void AuraEffect::HandleModCastingSpeed(AuraApplication const* aurApp, uint8 mode, bool apply) const
{
    if (!(mode & (AURA_EFFECT_HANDLE_CHANGE_AMOUNT_MASK | AURA_EFFECT_HANDLE_STAT)))
        return;

    Unit* target = aurApp->GetTarget();

    target->ApplyCastTimePercentMod((float)GetAmount(), apply);
}

void AuraEffect::HandleModMeleeRangedSpeedPct(AuraApplication const* aurApp, uint8 mode, bool apply) const
{
    if (!(mode & (AURA_EFFECT_HANDLE_CHANGE_AMOUNT_MASK | AURA_EFFECT_HANDLE_STAT)))
        return;

    //! ToDo: Haste auras with the same handler _CAN'T_ stack together
    Unit* target = aurApp->GetTarget();

    target->ApplyAttackTimePercentMod(BASE_ATTACK, (float)GetAmount(), apply);
    target->ApplyAttackTimePercentMod(OFF_ATTACK, (float)GetAmount(), apply);
    target->ApplyAttackTimePercentMod(RANGED_ATTACK, (float)GetAmount(), apply);
}

void AuraEffect::HandleModCombatSpeedPct(AuraApplication const* aurApp, uint8 mode, bool apply) const
{
    if (!(mode & (AURA_EFFECT_HANDLE_CHANGE_AMOUNT_MASK | AURA_EFFECT_HANDLE_STAT)))
        return;

    Unit* target = aurApp->GetTarget();

    target->ApplyCastTimePercentMod(float(m_amount), apply);
    target->ApplyAttackTimePercentMod(BASE_ATTACK, float(GetAmount()), apply);
    target->ApplyAttackTimePercentMod(OFF_ATTACK, float(GetAmount()), apply);
    target->ApplyAttackTimePercentMod(RANGED_ATTACK, float(GetAmount()), apply);
}

void AuraEffect::HandleModAttackSpeed(AuraApplication const* aurApp, uint8 mode, bool apply) const
{
    if (!(mode & (AURA_EFFECT_HANDLE_CHANGE_AMOUNT_MASK | AURA_EFFECT_HANDLE_STAT)))
        return;

    Unit* target = aurApp->GetTarget();

    target->ApplyAttackTimePercentMod(BASE_ATTACK, (float)GetAmount(), apply);
    target->UpdateDamagePhysical(BASE_ATTACK);
}

void AuraEffect::HandleModMeleeSpeedPct(AuraApplication const* aurApp, uint8 mode, bool apply) const
{
    if (!(mode & (AURA_EFFECT_HANDLE_CHANGE_AMOUNT_MASK | AURA_EFFECT_HANDLE_STAT)))
        return;

    //! ToDo: Haste auras with the same handler _CAN'T_ stack together
    Unit* target = aurApp->GetTarget();

    target->ApplyAttackTimePercentMod(BASE_ATTACK,   (float)GetAmount(), apply);
    target->ApplyAttackTimePercentMod(OFF_ATTACK,    (float)GetAmount(), apply);
}

void AuraEffect::HandleAuraModRangedHaste(AuraApplication const* aurApp, uint8 mode, bool apply) const
{
    if (!(mode & (AURA_EFFECT_HANDLE_CHANGE_AMOUNT_MASK | AURA_EFFECT_HANDLE_STAT)))
        return;

    //! ToDo: Haste auras with the same handler _CAN'T_ stack together
    Unit* target = aurApp->GetTarget();

    target->ApplyAttackTimePercentMod(RANGED_ATTACK, (float)GetAmount(), apply);
}

/********************************/
/***       COMBAT RATING      ***/
/********************************/

void AuraEffect::HandleModRating(AuraApplication const* aurApp, uint8 mode, bool apply) const
{
    if (!(mode & (AURA_EFFECT_HANDLE_CHANGE_AMOUNT_MASK | AURA_EFFECT_HANDLE_STAT)))
        return;

    Unit* target = aurApp->GetTarget();

    if (target->GetTypeId() != TYPEID_PLAYER)
        return;

    for (uint32 rating = 0; rating < MAX_COMBAT_RATING; ++rating)
        if (GetMiscValue() & (1 << rating))
            target->ToPlayer()->ApplyRatingMod(CombatRating(rating), GetAmount(), apply);
}

void AuraEffect::HandleModRatingFromStat(AuraApplication const* aurApp, uint8 mode, bool apply) const
{
    if (!(mode & (AURA_EFFECT_HANDLE_CHANGE_AMOUNT_MASK | AURA_EFFECT_HANDLE_STAT)))
        return;

    Unit* target = aurApp->GetTarget();

    if (target->GetTypeId() != TYPEID_PLAYER)
        return;

    // Just recalculate ratings
    for (uint32 rating = 0; rating < MAX_COMBAT_RATING; ++rating)
        if (GetMiscValue() & (1 << rating))
            target->ToPlayer()->ApplyRatingMod(CombatRating(rating), 0, apply);
}

/********************************/
/***        ATTACK POWER      ***/
/********************************/

void AuraEffect::HandleAuraModAttackPower(AuraApplication const* aurApp, uint8 mode, bool apply) const
{
    if (!(mode & (AURA_EFFECT_HANDLE_CHANGE_AMOUNT_MASK | AURA_EFFECT_HANDLE_STAT)))
        return;

    Unit* target = aurApp->GetTarget();

    target->HandleStatModifier(UNIT_MOD_ATTACK_POWER, TOTAL_VALUE, float(GetAmount()), apply);
}

void AuraEffect::HandleAuraModRangedAttackPower(AuraApplication const* aurApp, uint8 mode, bool apply) const
{
    if (!(mode & (AURA_EFFECT_HANDLE_CHANGE_AMOUNT_MASK | AURA_EFFECT_HANDLE_STAT)))
        return;

    Unit* target = aurApp->GetTarget();

    if ((target->getClassMask() & CLASSMASK_WAND_USERS) != 0)
        return;

    target->HandleStatModifier(UNIT_MOD_ATTACK_POWER_RANGED, TOTAL_VALUE, float(GetAmount()), apply);
}

void AuraEffect::HandleAuraModAttackPowerPercent(AuraApplication const* aurApp, uint8 mode, bool apply) const
{
    if (!(mode & (AURA_EFFECT_HANDLE_CHANGE_AMOUNT_MASK | AURA_EFFECT_HANDLE_STAT)))
        return;

    Unit* target = aurApp->GetTarget();

    //UNIT_FIELD_ATTACK_POWER_MULTIPLIER = multiplier - 1
    target->HandleStatModifier(UNIT_MOD_ATTACK_POWER, TOTAL_PCT, float(GetAmount()), apply);
}

void AuraEffect::HandleAuraModRangedAttackPowerPercent(AuraApplication const* aurApp, uint8 mode, bool apply) const
{
    if (!(mode & (AURA_EFFECT_HANDLE_CHANGE_AMOUNT_MASK | AURA_EFFECT_HANDLE_STAT)))
        return;

    Unit* target = aurApp->GetTarget();

    if ((target->getClassMask() & CLASSMASK_WAND_USERS) != 0)
        return;

    //UNIT_FIELD_RANGED_ATTACK_POWER_MULTIPLIER = multiplier - 1
    target->HandleStatModifier(UNIT_MOD_ATTACK_POWER_RANGED, TOTAL_PCT, float(GetAmount()), apply);
}

void AuraEffect::HandleAuraModAttackPowerOfArmor(AuraApplication const* aurApp, uint8 mode, bool /*apply*/) const
{
    if (!(mode & (AURA_EFFECT_HANDLE_CHANGE_AMOUNT_MASK | AURA_EFFECT_HANDLE_STAT)))
        return;

    Unit* target = aurApp->GetTarget();

    // Recalculate bonus
    if (target->GetTypeId() == TYPEID_PLAYER)
        target->ToPlayer()->UpdateAttackPowerAndDamage(false);
}
/********************************/
/***        DAMAGE BONUS      ***/
/********************************/
void AuraEffect::HandleModDamageDone(AuraApplication const* aurApp, uint8 mode, bool apply) const
{
    if (!(mode & (AURA_EFFECT_HANDLE_CHANGE_AMOUNT_MASK | AURA_EFFECT_HANDLE_STAT)))
        return;

    Unit* target = aurApp->GetTarget();

    // apply item specific bonuses for already equipped weapon
    if (target->GetTypeId() == TYPEID_PLAYER)
    {
        for (int i = 0; i < MAX_ATTACK; ++i)
            if (Item* pItem = target->ToPlayer()->GetWeaponForAttack(WeaponAttackType(i), true))
                target->ToPlayer()->_ApplyWeaponDependentAuraDamageMod(pItem, WeaponAttackType(i), this, apply);
    }

    // GetMiscValue() is bitmask of spell schools
    // 1 (0-bit) - normal school damage (SPELL_SCHOOL_MASK_NORMAL)
    // 126 - full bitmask all magic damages (SPELL_SCHOOL_MASK_MAGIC) including wands
    // 127 - full bitmask any damages
    //
    // mods must be applied base at equipped weapon class and subclass comparison
    // with spell->EquippedItemClass and  EquippedItemSubClassMask and EquippedItemInventoryTypeMask
    // GetMiscValue() comparison with item generated damage types

    if ((GetMiscValue() & SPELL_SCHOOL_MASK_NORMAL) != 0)
    {
        // apply generic physical damage bonuses including wand case
        if (GetSpellInfo()->EquippedItemClass == -1 || target->GetTypeId() != TYPEID_PLAYER)
        {
            target->HandleStatModifier(UNIT_MOD_DAMAGE_MAINHAND, TOTAL_VALUE, float(GetAmount()), apply);
            target->HandleStatModifier(UNIT_MOD_DAMAGE_OFFHAND, TOTAL_VALUE, float(GetAmount()), apply);
            target->HandleStatModifier(UNIT_MOD_DAMAGE_RANGED, TOTAL_VALUE, float(GetAmount()), apply);

            if (target->GetTypeId() == TYPEID_PLAYER)
            {
                if (GetAmount() > 0)
                    target->ApplyModUInt32Value(PLAYER_FIELD_MOD_DAMAGE_DONE_POS, GetAmount(), apply);
                else
                    target->ApplyModUInt32Value(PLAYER_FIELD_MOD_DAMAGE_DONE_NEG, GetAmount(), apply);
            }
        }
        else
        {
            // done in Player::_ApplyWeaponDependentAuraMods
        }
    }

    // Skip non magic case for speedup
    if ((GetMiscValue() & SPELL_SCHOOL_MASK_MAGIC) == 0)
        return;

    if (GetSpellInfo()->EquippedItemClass != -1 || GetSpellInfo()->EquippedItemInventoryTypeMask != 0)
    {
        // wand magic case (skip generic to all item spell bonuses)
        // done in Player::_ApplyWeaponDependentAuraMods

        // Skip item specific requirements for not wand magic damage
        return;
    }

    // Magic damage modifiers implemented in Unit::SpellDamageBonus
    // This information for client side use only
    if (target->GetTypeId() == TYPEID_PLAYER)
    {
        if (GetAmount() > 0)
        {
            for (int i = SPELL_SCHOOL_HOLY; i < MAX_SPELL_SCHOOL; i++)
            {
                if ((GetMiscValue() & (1<<i)) != 0)
                    target->ApplyModUInt32Value(PLAYER_FIELD_MOD_DAMAGE_DONE_POS+i, GetAmount(), apply);
            }
        }
        else
        {
            for (int i = SPELL_SCHOOL_HOLY; i < MAX_SPELL_SCHOOL; i++)
            {
                if ((GetMiscValue() & (1<<i)) != 0)
                    target->ApplyModUInt32Value(PLAYER_FIELD_MOD_DAMAGE_DONE_NEG+i, GetAmount(), apply);
            }
        }
        if (Guardian* pet = target->ToPlayer()->GetGuardianPet())
            pet->UpdateAttackPowerAndDamage();
    }
}

void AuraEffect::HandleModDamagePercentDone(AuraApplication const* aurApp, uint8 mode, bool apply) const
{
    if (!(mode & (AURA_EFFECT_HANDLE_CHANGE_AMOUNT_MASK | AURA_EFFECT_HANDLE_STAT)))
        return;

    Unit* target = aurApp->GetTarget();
    if (!target)
        return;

    if (target->GetTypeId() == TYPEID_PLAYER)
    {
        for (int i = 0; i < MAX_ATTACK; ++i)
            if (Item* item = target->ToPlayer()->GetWeaponForAttack(WeaponAttackType(i), false))
                target->ToPlayer()->_ApplyWeaponDependentAuraDamageMod(item, WeaponAttackType(i), this, apply);
    }

    if ((GetMiscValue() & SPELL_SCHOOL_MASK_NORMAL) && (GetSpellInfo()->EquippedItemClass == -1 || target->GetTypeId() != TYPEID_PLAYER))
    {
        target->HandleStatModifier(UNIT_MOD_DAMAGE_MAINHAND,         TOTAL_PCT, float (GetAmount()), apply);
        target->HandleStatModifier(UNIT_MOD_DAMAGE_OFFHAND,          TOTAL_PCT, float (GetAmount()), apply);
        target->HandleStatModifier(UNIT_MOD_DAMAGE_RANGED,           TOTAL_PCT, float (GetAmount()), apply);

        if (target->GetTypeId() == TYPEID_PLAYER)
            target->ToPlayer()->ApplyPercentModFloatValue(PLAYER_FIELD_MOD_DAMAGE_DONE_PCT, float (GetAmount()), apply);
    }
    else
    {
        // done in Player::_ApplyWeaponDependentAuraMods for SPELL_SCHOOL_MASK_NORMAL && EquippedItemClass != -1 and also for wand case
    }
}

void AuraEffect::HandleModOffhandDamagePercent(AuraApplication const* aurApp, uint8 mode, bool apply) const
{
    if (!(mode & (AURA_EFFECT_HANDLE_CHANGE_AMOUNT_MASK | AURA_EFFECT_HANDLE_STAT)))
        return;

    Unit* target = aurApp->GetTarget();

    target->HandleStatModifier(UNIT_MOD_DAMAGE_OFFHAND, TOTAL_PCT, float(GetAmount()), apply);
}

void AuraEffect::HandleShieldBlockValue(AuraApplication const* aurApp, uint8 mode, bool apply) const
{
    if (!(mode & (AURA_EFFECT_HANDLE_CHANGE_AMOUNT_MASK | AURA_EFFECT_HANDLE_STAT)))
        return;

    Unit* target = aurApp->GetTarget();

    BaseModType modType = FLAT_MOD;
    if (GetAuraType() == SPELL_AURA_MOD_SHIELD_BLOCKVALUE_PCT)
        modType = PCT_MOD;

    if (target->GetTypeId() == TYPEID_PLAYER)
        target->ToPlayer()->HandleBaseModValue(SHIELD_BLOCK_VALUE, modType, float(GetAmount()), apply);
}

/********************************/
/***        POWER COST        ***/
/********************************/

void AuraEffect::HandleModPowerCostPCT(AuraApplication const* aurApp, uint8 mode, bool apply) const
{
    if (!(mode & AURA_EFFECT_HANDLE_CHANGE_AMOUNT_MASK))
        return;

    Unit* target = aurApp->GetTarget();

    float amount = CalculatePct(1.0f, GetAmount());
    for (int i = 0; i < MAX_SPELL_SCHOOL; ++i)
        if (GetMiscValue() & (1 << i))
            target->ApplyModSignedFloatValue(UNIT_FIELD_POWER_COST_MULTIPLIER + i, amount, apply);
}

void AuraEffect::HandleModPowerCost(AuraApplication const* aurApp, uint8 mode, bool apply) const
{
    if (!(mode & AURA_EFFECT_HANDLE_CHANGE_AMOUNT_MASK))
        return;

    Unit* target = aurApp->GetTarget();

    for (int i = 0; i < MAX_SPELL_SCHOOL; ++i)
        if (GetMiscValue() & (1<<i))
            target->ApplyModInt32Value(UNIT_FIELD_POWER_COST_MODIFIER+i, GetAmount(), apply);
}

void AuraEffect::HandleArenaPreparation(AuraApplication const* aurApp, uint8 mode, bool apply) const
{
    if (!(mode & AURA_EFFECT_HANDLE_REAL))
        return;

    Unit* target = aurApp->GetTarget();

    if (apply)
        target->SetFlag(UNIT_FIELD_FLAGS, UNIT_FLAG_PREPARATION);
    else
    {
        // do not remove unit flag if there are more than this auraEffect of that kind on unit on unit
        if (target->HasAuraType(GetAuraType()))
            return;
        target->RemoveFlag(UNIT_FIELD_FLAGS, UNIT_FLAG_PREPARATION);
    }
}

void AuraEffect::HandleNoReagentUseAura(AuraApplication const* aurApp, uint8 mode, bool /*apply*/) const
{
    if (!(mode & AURA_EFFECT_HANDLE_REAL))
        return;

    Unit* target = aurApp->GetTarget();

    if (target->GetTypeId() != TYPEID_PLAYER)
        return;

    flag96 mask;
    Unit::AuraEffectList const& noReagent = target->GetAuraEffectsByType(SPELL_AURA_NO_REAGENT_USE);
        for (Unit::AuraEffectList::const_iterator i = noReagent.begin(); i != noReagent.end(); ++i)
            mask |= (*i)->m_spellInfo->Effects[(*i)->m_effIndex].SpellClassMask;

    target->SetUInt32Value(PLAYER_NO_REAGENT_COST_1  , mask[0]);
    target->SetUInt32Value(PLAYER_NO_REAGENT_COST_1+1, mask[1]);
    target->SetUInt32Value(PLAYER_NO_REAGENT_COST_1+2, mask[2]);
}

void AuraEffect::HandleAuraRetainComboPoints(AuraApplication const* aurApp, uint8 mode, bool apply) const
{
    if (!(mode & AURA_EFFECT_HANDLE_REAL))
        return;

    Unit* target = aurApp->GetTarget();

    if (target->GetTypeId() != TYPEID_PLAYER)
        return;

    // combo points was added in SPELL_EFFECT_ADD_COMBO_POINTS handler
    // remove only if aura expire by time (in case combo points amount change aura removed without combo points lost)
    if (!(apply) && GetBase()->GetDuration() == 0 && target->ToPlayer()->GetComboTarget())
        if (Unit* unit = ObjectAccessor::GetUnit(*target, target->ToPlayer()->GetComboTarget()))
            target->ToPlayer()->AddComboPoints(unit, -GetAmount());
}

/*********************************************************/
/***                    OTHERS                         ***/
/*********************************************************/

void AuraEffect::HandleAuraDummy(AuraApplication const* aurApp, uint8 mode, bool apply) const
{
    if (!(mode & (AURA_EFFECT_HANDLE_CHANGE_AMOUNT_MASK | AURA_EFFECT_HANDLE_REAPPLY)))
        return;

    Unit* target = aurApp->GetTarget();

    Unit* caster = GetCaster();

    if (mode & AURA_EFFECT_HANDLE_REAL)
    {
        // pet auras
        if (PetAura const* petSpell = sSpellMgr->GetPetAura(GetId(), m_effIndex))
        {
            if (apply)
                target->AddPetAura(petSpell);
            else
                target->RemovePetAura(petSpell);
        }
    }

    if (mode & (AURA_EFFECT_HANDLE_REAL | AURA_EFFECT_HANDLE_REAPPLY))
    {
        // AT APPLY
        if (apply)
        {
            // Overpower
            if (caster && m_spellInfo->SpellFamilyName == SPELLFAMILY_WARRIOR &&
                m_spellInfo->SpellFamilyFlags[0] & 0x4)
            {
                // In addition, if you strike a player..
                if (target->GetTypeId() != TYPEID_PLAYER)
                    return;
                //  ..while they are casting
                if (target->IsNonMeleeSpellCasted(false, false, true, false, true))
                    if (AuraEffect* aurEff = caster->GetAuraEffect(SPELL_AURA_ADD_FLAT_MODIFIER, SPELLFAMILY_WARRIOR, 2775, 0))
                        switch (aurEff->GetId())
                        {
                            // Unrelenting Assault, rank 1
                            case 46859:
                                target->CastSpell(target, 64849, true, NULL, aurEff);
                                break;
                            // Unrelenting Assault, rank 2
                            case 46860:
                                target->CastSpell(target, 64850, true, NULL, aurEff);
                                break;
                        }
            }
            switch (GetId())
            {
                case 1515:                                      // Tame beast
                    // FIX_ME: this is 2.0.12 threat effect replaced in 2.1.x by dummy aura, must be checked for correctness
                    if (caster && target->CanHaveThreatList())
                        target->AddThreat(caster, 10.0f);
                    break;
                case 13139:                                     // net-o-matic
                    // root to self part of (root_target->charge->root_self sequence
                    if (caster)
                        caster->CastSpell(caster, 13138, true, NULL, this);
                    break;
                case 34026:   // kill command
                {
                    Unit* pet = target->GetGuardianPet();
                    if (!pet)
                        break;

                    target->CastSpell(target, 34027, true, NULL, this);

                    // set 3 stacks and 3 charges (to make all auras not disappear at once)
                    Aura* owner_aura = target->GetAura(34027, GetCasterGUID());
                    Aura* pet_aura  = pet->GetAura(58914, GetCasterGUID());
                    if (owner_aura)
                    {
                        owner_aura->SetStackAmount(owner_aura->GetSpellInfo()->StackAmount);
                        if (pet_aura)
                        {
                            pet_aura->SetCharges(0);
                            pet_aura->SetStackAmount(owner_aura->GetSpellInfo()->StackAmount);
                        }
                    }
                    break;
                }
                case 37096:                                     // Blood Elf Illusion
                {
                    if (caster)
                    {
                        switch (caster->getGender())
                        {
                            case GENDER_FEMALE:
                                caster->CastSpell(target, 37095, true, NULL, this); // Blood Elf Disguise
                                break;
                            case GENDER_MALE:
                                caster->CastSpell(target, 37093, true, NULL, this);
                                break;
                            default:
                                break;
                        }
                    }
                    break;
                }
<<<<<<< HEAD
=======
                case 55198:   // Tidal Force
                {
                    target->CastSpell(target, 55166, true, NULL, this);
                    // set 3 stacks and 3 charges (to make all auras not disappear at once)
                    Aura* owner_aura = target->GetAura(55166, GetCasterGUID());
                    if (owner_aura)
                    {
                        // This aura lasts 2 sec, need this hack to properly proc spells
                        /// @todo drop aura charges for ApplySpellMod in ProcDamageAndSpell
                        GetBase()->SetDuration(owner_aura->GetDuration());
                        // Make aura be not charged-this prevents removing charge on not crit spells
                        owner_aura->SetCharges(0);
                        owner_aura->SetStackAmount(owner_aura->GetSpellInfo()->StackAmount);
                    }
                    break;
                }
>>>>>>> f3617abd
                case 39850:                                     // Rocket Blast
                    if (roll_chance_i(20))                       // backfire stun
                        target->CastSpell(target, 51581, true, NULL, this);
                    break;
                case 43873:                                     // Headless Horseman Laugh
                    target->PlayDistanceSound(11965);
                    break;
                case 46354:                                     // Blood Elf Illusion
                    if (caster)
                    {
                        switch (caster->getGender())
                        {
                            case GENDER_FEMALE:
                                caster->CastSpell(target, 46356, true, NULL, this);
                                break;
                            case GENDER_MALE:
                                caster->CastSpell(target, 46355, true, NULL, this);
                                break;
                        }
                    }
                    break;
                case 46361:                                     // Reinforced Net
                    if (caster)
                        target->GetMotionMaster()->MoveFall();
                    break;
                case 52916: // Honor Among Thieves
                    if (target->GetTypeId() == TYPEID_PLAYER)
                        if (Unit* spellTarget = ObjectAccessor::GetUnit(*target, target->ToPlayer()->GetComboTarget()))
                            target->CastSpell(spellTarget, 51699, true);
                   break;
                case 71563:
                    if (Aura* newAura = target->AddAura(71564, target))
                        newAura->SetStackAmount(newAura->GetSpellInfo()->StackAmount);
                        break;
            }
        }
        // AT REMOVE
        else
        {
            if ((GetSpellInfo()->IsQuestTame()) && caster && caster->isAlive() && target->isAlive())
            {
                uint32 finalSpelId = 0;
                switch (GetId())
                {
                    case 19548: finalSpelId = 19597; break;
                    case 19674: finalSpelId = 19677; break;
                    case 19687: finalSpelId = 19676; break;
                    case 19688: finalSpelId = 19678; break;
                    case 19689: finalSpelId = 19679; break;
                    case 19692: finalSpelId = 19680; break;
                    case 19693: finalSpelId = 19684; break;
                    case 19694: finalSpelId = 19681; break;
                    case 19696: finalSpelId = 19682; break;
                    case 19697: finalSpelId = 19683; break;
                    case 19699: finalSpelId = 19685; break;
                    case 19700: finalSpelId = 19686; break;
                    case 30646: finalSpelId = 30647; break;
                    case 30653: finalSpelId = 30648; break;
                    case 30654: finalSpelId = 30652; break;
                    case 30099: finalSpelId = 30100; break;
                    case 30102: finalSpelId = 30103; break;
                    case 30105: finalSpelId = 30104; break;
                }

                if (finalSpelId)
                    caster->CastSpell(target, finalSpelId, true, NULL, this);
            }

            switch (m_spellInfo->SpellFamilyName)
            {
                case SPELLFAMILY_GENERIC:
                    switch (GetId())
                    {
                        case 2584: // Waiting to Resurrect
                            // Waiting to resurrect spell cancel, we must remove player from resurrect queue
                            if (target->GetTypeId() == TYPEID_PLAYER)
                            {
                                if (Battleground* bg = target->ToPlayer()->GetBattleground())
                                    bg->RemovePlayerFromResurrectQueue(target->GetGUID());
                                if (Battlefield* bf = sBattlefieldMgr->GetBattlefieldToZoneId(target->GetZoneId()))
                                    bf->RemovePlayerFromResurrectQueue(target->GetGUID());
                            }
                            break;
                        case 36730:                                     // Flame Strike
                        {
                            target->CastSpell(target, 36731, true, NULL, this);
                            break;
                        }
                        case 44191:                                     // Flame Strike
                        {
                            if (target->GetMap()->IsDungeon())
                            {
                                uint32 spellId = target->GetMap()->IsHeroic() ? 46163 : 44190;

                                target->CastSpell(target, spellId, true, NULL, this);
                            }
                            break;
                        }
                        case 43681: // Inactive
                        {
                            if (target->GetTypeId() != TYPEID_PLAYER || aurApp->GetRemoveMode() != AURA_REMOVE_BY_EXPIRE)
                                return;

                            if (target->GetMap()->IsBattleground())
                                target->ToPlayer()->LeaveBattleground();
                            break;
                        }
                        case 42783: // Wrath of the Astromancer
                            target->CastSpell(target, GetAmount(), true, NULL, this);
                            break;
                        case 46308: // Burning Winds casted only at creatures at spawn
                            target->CastSpell(target, 47287, true, NULL, this);
                            break;
                        case 52172:  // Coyote Spirit Despawn Aura
                        case 60244:  // Blood Parrot Despawn Aura
                            target->CastSpell((Unit*)NULL, GetAmount(), true, NULL, this);
                            break;
                        case 91604: // Restricted Flight Area
                            if (aurApp->GetRemoveMode() == AURA_REMOVE_BY_EXPIRE)
                                target->CastSpell(target, 58601, true);
                            break;
                    }
                    break;
                case SPELLFAMILY_DEATHKNIGHT:
                    // Summon Gargoyle (Dismiss Gargoyle at remove)
                    if (GetId() == 61777)
                        target->CastSpell(target, GetAmount(), true);
                    break;
                default:
                    break;
            }
        }
    }

    // AT APPLY & REMOVE

    switch (m_spellInfo->SpellFamilyName)
    {
        case SPELLFAMILY_GENERIC:
        {
            if (!(mode & AURA_EFFECT_HANDLE_REAL))
                break;
            switch (GetId())
            {
                // Recently Bandaged
                case 11196:
                    target->ApplySpellImmune(GetId(), IMMUNITY_MECHANIC, GetMiscValue(), apply);
                    break;
                // Unstable Power
                case 24658:
                {
                    uint32 spellId = 24659;
                    if (apply && caster)
                    {
                        SpellInfo const* spell = sSpellMgr->GetSpellInfo(spellId);

                        for (uint32 i = 0; i < spell->StackAmount; ++i)
                            caster->CastSpell(target, spell->Id, true, NULL, NULL, GetCasterGUID());
                        break;
                    }
                    target->RemoveAurasDueToSpell(spellId);
                    break;
                }
                // Restless Strength
                case 24661:
                {
                    uint32 spellId = 24662;
                    if (apply && caster)
                    {
                        SpellInfo const* spell = sSpellMgr->GetSpellInfo(spellId);
                        for (uint32 i = 0; i < spell->StackAmount; ++i)
                            caster->CastSpell(target, spell->Id, true, NULL, NULL, GetCasterGUID());
                        break;
                    }
                    target->RemoveAurasDueToSpell(spellId);
                    break;
                }
                // Tag Murloc
                case 30877:
                {
                    // Tag/untag Blacksilt Scout
                    target->SetEntry(apply ? 17654 : 17326);
                    break;
                }
                case 57819: // Argent Champion
                case 57820: // Ebon Champion
                case 57821: // Champion of the Kirin Tor
                case 57822: // Wyrmrest Champion
                {
                    if (!caster || caster->GetTypeId() != TYPEID_PLAYER)
                        break;

                    uint32 FactionID = 0;

                    if (apply)
                    {
                        switch (m_spellInfo->Id)
                        {
                            case 57819: FactionID = 1106; break; // Argent Crusade
                            case 57820: FactionID = 1098; break; // Knights of the Ebon Blade
                            case 57821: FactionID = 1090; break; // Kirin Tor
                            case 57822: FactionID = 1091; break; // The Wyrmrest Accord
                        }
                    }
                    caster->ToPlayer()->SetChampioningFaction(FactionID);
                    break;
                }
                // LK Intro VO (1)
                case 58204:
                    if (target->GetTypeId() == TYPEID_PLAYER)
                    {
                        // Play part 1
                        if (apply)
                            target->PlayDirectSound(14970, target->ToPlayer());
                        // continue in 58205
                        else
                            target->CastSpell(target, 58205, true);
                    }
                    break;
                // LK Intro VO (2)
                case 58205:
                    if (target->GetTypeId() == TYPEID_PLAYER)
                    {
                        // Play part 2
                        if (apply)
                            target->PlayDirectSound(14971, target->ToPlayer());
                        // Play part 3
                        else
                            target->PlayDirectSound(14972, target->ToPlayer());
                    }
                    break;
                case 62061: // Festive Holiday Mount
                    if (target->HasAuraType(SPELL_AURA_MOUNTED))
                    {
                        uint32 creatureEntry = 0;
                        if (apply)
                        {
                            if (target->HasAuraType(SPELL_AURA_MOD_INCREASE_MOUNTED_FLIGHT_SPEED))
                                creatureEntry = 24906;
                            else
                                creatureEntry = 15665;
                        }
                        else
                            creatureEntry = target->GetAuraEffectsByType(SPELL_AURA_MOUNTED).front()->GetMiscValue();

                        if (CreatureTemplate const* creatureInfo = sObjectMgr->GetCreatureTemplate(creatureEntry))
                        {
                            uint32 team = 0;
                            if (target->GetTypeId() == TYPEID_PLAYER)
                                team = target->ToPlayer()->GetTeam();

                            uint32 displayID = sObjectMgr->ChooseDisplayId(team, creatureInfo);
                            sObjectMgr->GetCreatureModelRandomGender(&displayID);

                            target->SetUInt32Value(UNIT_FIELD_MOUNTDISPLAYID, displayID);
                        }
                    }
                    break;
            }

            break;
        }
        case SPELLFAMILY_MAGE:
        {
            //if (!(mode & AURA_EFFECT_HANDLE_REAL))
                //break;
            break;
        }
        case SPELLFAMILY_PRIEST:
        {
            //if (!(mode & AURA_EFFECT_HANDLE_REAL))
                //break;
            break;
        }
        case SPELLFAMILY_DRUID:
        {
            //if (!(mode & AURA_EFFECT_HANDLE_REAL))
                //break;
            break;
        }
        case SPELLFAMILY_SHAMAN:
        {
            //if (!(mode & AURA_EFFECT_HANDLE_REAL))
                //break;
            break;
        }
        case SPELLFAMILY_PALADIN:
            // if (!(mode & AURA_EFFECT_HANDLE_REAL))
            //    break;
            break;
        case SPELLFAMILY_DEATHKNIGHT:
        {
            //if (!(mode & AURA_EFFECT_HANDLE_REAL))
            //    break;
            break;
        }
    }
}

void AuraEffect::HandleChannelDeathItem(AuraApplication const* aurApp, uint8 mode, bool apply) const
{
    if (!(mode & AURA_EFFECT_HANDLE_REAL))
        return;

    if (apply || aurApp->GetRemoveMode() != AURA_REMOVE_BY_DEATH)
        return;

    Unit* caster = GetCaster();

    if (!caster || caster->GetTypeId() != TYPEID_PLAYER)
        return;

    Player* plCaster = caster->ToPlayer();
    Unit* target = aurApp->GetTarget();

    // Item amount
    if (GetAmount() <= 0)
        return;

    if (GetSpellInfo()->Effects[m_effIndex].ItemType == 0)
        return;

    // Soul Shard
    if (GetSpellInfo()->Effects[m_effIndex].ItemType == 6265)
    {
        // Soul Shard only from units that grant XP or honor
        if (!plCaster->isHonorOrXPTarget(target) ||
            (target->GetTypeId() == TYPEID_UNIT && !target->ToCreature()->isTappedBy(plCaster)))
            return;
    }

    //Adding items
    uint32 noSpaceForCount = 0;
    uint32 count = m_amount;

    ItemPosCountVec dest;
    InventoryResult msg = plCaster->CanStoreNewItem(NULL_BAG, NULL_SLOT, dest, GetSpellInfo()->Effects[m_effIndex].ItemType, count, &noSpaceForCount);
    if (msg != EQUIP_ERR_OK)
    {
        count-=noSpaceForCount;
        plCaster->SendEquipError(msg, NULL, NULL, GetSpellInfo()->Effects[m_effIndex].ItemType);
        if (count == 0)
            return;
    }

    Item* newitem = plCaster->StoreNewItem(dest, GetSpellInfo()->Effects[m_effIndex].ItemType, true);
    if (!newitem)
    {
        plCaster->SendEquipError(EQUIP_ERR_ITEM_NOT_FOUND, NULL, NULL);
        return;
    }
    plCaster->SendNewItem(newitem, count, true, true);
}

void AuraEffect::HandleBindSight(AuraApplication const* aurApp, uint8 mode, bool apply) const
{
    if (!(mode & AURA_EFFECT_HANDLE_REAL))
        return;

    Unit* target = aurApp->GetTarget();

    Unit* caster = GetCaster();

    if (!caster || caster->GetTypeId() != TYPEID_PLAYER)
        return;

    caster->ToPlayer()->SetViewpoint(target, apply);
}

void AuraEffect::HandleForceReaction(AuraApplication const* aurApp, uint8 mode, bool apply) const
{
    if (!(mode & AURA_EFFECT_HANDLE_CHANGE_AMOUNT_MASK))
        return;

    Unit* target = aurApp->GetTarget();

    if (target->GetTypeId() != TYPEID_PLAYER)
        return;

    Player* player = (Player*)target;

    uint32 faction_id = GetMiscValue();
    ReputationRank faction_rank = ReputationRank(m_amount);

    player->GetReputationMgr().ApplyForceReaction(faction_id, faction_rank, apply);
    player->GetReputationMgr().SendForceReactions();

    // stop fighting if at apply forced rank friendly or at remove real rank friendly
    if ((apply && faction_rank >= REP_FRIENDLY) || (!apply && player->GetReputationRank(faction_id) >= REP_FRIENDLY))
        player->StopAttackFaction(faction_id);
}

void AuraEffect::HandleAuraEmpathy(AuraApplication const* aurApp, uint8 mode, bool apply) const
{
    if (!(mode & AURA_EFFECT_HANDLE_REAL))
        return;

    Unit* target = aurApp->GetTarget();
    if (!apply)
    {
        // do not remove unit flag if there are more than this auraEffect of that kind on unit on unit
        if (target->HasAuraType(GetAuraType()))
            return;
    }

    if (target->GetCreatureType() == CREATURE_TYPE_BEAST)
        target->ApplyModUInt32Value(UNIT_DYNAMIC_FLAGS, UNIT_DYNFLAG_SPECIALINFO, apply);
}

void AuraEffect::HandleAuraModFaction(AuraApplication const* aurApp, uint8 mode, bool apply) const
{
    if (!(mode & AURA_EFFECT_HANDLE_REAL))
        return;

    Unit* target = aurApp->GetTarget();

    if (apply)
    {
        target->setFaction(GetMiscValue());
        if (target->GetTypeId() == TYPEID_PLAYER)
            target->RemoveFlag(UNIT_FIELD_FLAGS, UNIT_FLAG_PVP_ATTACKABLE);
    }
    else
    {
        target->RestoreFaction();
        if (target->GetTypeId() == TYPEID_PLAYER)
            target->SetFlag(UNIT_FIELD_FLAGS, UNIT_FLAG_PVP_ATTACKABLE);
    }
}

void AuraEffect::HandleComprehendLanguage(AuraApplication const* aurApp, uint8 mode, bool apply) const
{
    if (!(mode & AURA_EFFECT_HANDLE_SEND_FOR_CLIENT_MASK))
        return;

    Unit* target = aurApp->GetTarget();

    if (apply)
        target->SetFlag(UNIT_FIELD_FLAGS_2, UNIT_FLAG2_COMPREHEND_LANG);
    else
    {
        if (target->HasAuraType(GetAuraType()))
            return;

        target->RemoveFlag(UNIT_FIELD_FLAGS_2, UNIT_FLAG2_COMPREHEND_LANG);
    }
}

void AuraEffect::HandleAuraConvertRune(AuraApplication const* aurApp, uint8 mode, bool apply) const
{
    if (!(mode & AURA_EFFECT_HANDLE_REAL))
        return;

    Unit* target = aurApp->GetTarget();

    if (target->GetTypeId() != TYPEID_PLAYER)
        return;

    Player* player = (Player*)target;

    if (player->getClass() != CLASS_DEATH_KNIGHT)
        return;

    uint32 runes = m_amount;
    // convert number of runes specified in aura amount of rune type in miscvalue to runetype in miscvalueb
    if (apply)
    {
        for (uint32 i = 0; i < MAX_RUNES && runes; ++i)
        {
            if (GetMiscValue() != player->GetCurrentRune(i))
                continue;
            if (!player->GetRuneCooldown(i))
            {
                player->AddRuneByAuraEffect(i, RuneType(GetMiscValueB()), this);
                --runes;
            }
        }
    }
    else
        player->RemoveRunesByAuraEffect(this);
}

void AuraEffect::HandleAuraLinked(AuraApplication const* aurApp, uint8 mode, bool apply) const
{
    Unit* target = aurApp->GetTarget();

    uint32 triggeredSpellId = sSpellMgr->GetSpellIdForDifficulty(m_spellInfo->Effects[m_effIndex].TriggerSpell, target);
    SpellInfo const* triggeredSpellInfo = sSpellMgr->GetSpellInfo(triggeredSpellId);
    if (!triggeredSpellInfo)
        return;

    if (mode & AURA_EFFECT_HANDLE_REAL)
    {
        if (apply)
        {
            Unit* caster = triggeredSpellInfo->NeedsToBeTriggeredByCaster() ? GetCaster() : target;

            if (!caster)
                return;
            // If amount avalible cast with basepoints (Crypt Fever for example)
            if (GetAmount())
                caster->CastCustomSpell(target, triggeredSpellId, &m_amount, NULL, NULL, true, NULL, this);
            else
                caster->CastSpell(target, triggeredSpellId, true, NULL, this);
        }
        else
        {
            uint64 casterGUID = triggeredSpellInfo->NeedsToBeTriggeredByCaster() ? GetCasterGUID() : target->GetGUID();
            target->RemoveAura(triggeredSpellId, casterGUID, 0, aurApp->GetRemoveMode());
        }
    }
    else if (mode & AURA_EFFECT_HANDLE_REAPPLY && apply)
    {
        uint64 casterGUID = triggeredSpellInfo->NeedsToBeTriggeredByCaster() ? GetCasterGUID() : target->GetGUID();
        // change the stack amount to be equal to stack amount of our aura
        if (Aura* triggeredAura = target->GetAura(triggeredSpellId, casterGUID))
            triggeredAura->ModStackAmount(GetBase()->GetStackAmount() - triggeredAura->GetStackAmount());
    }
}

void AuraEffect::HandleAuraOpenStable(AuraApplication const* aurApp, uint8 mode, bool apply) const
{
    if (!(mode & AURA_EFFECT_HANDLE_REAL))
        return;

    Unit* target = aurApp->GetTarget();

    if (target->GetTypeId() != TYPEID_PLAYER || !target->IsInWorld())
        return;

    if (apply)
        target->ToPlayer()->GetSession()->SendStablePet(target->GetGUID());

     // client auto close stable dialog at !apply aura
}

void AuraEffect::HandleAuraModFakeInebriation(AuraApplication const* aurApp, uint8 mode, bool apply) const
{
    if (!(mode & AURA_EFFECT_HANDLE_CHANGE_AMOUNT_MASK))
        return;

    Unit* target = aurApp->GetTarget();

    if (apply)
    {
        target->m_invisibilityDetect.AddFlag(INVISIBILITY_DRUNK);
        target->m_invisibilityDetect.AddValue(INVISIBILITY_DRUNK, GetAmount());

        if (target->GetTypeId() == TYPEID_PLAYER)
        {
            int32 oldval = target->ToPlayer()->GetInt32Value(PLAYER_FAKE_INEBRIATION);
            target->ToPlayer()->SetInt32Value(PLAYER_FAKE_INEBRIATION, oldval + GetAmount());
        }
    }
    else
    {
        bool removeDetect = !target->HasAuraType(SPELL_AURA_MOD_FAKE_INEBRIATE);

        target->m_invisibilityDetect.AddValue(INVISIBILITY_DRUNK, -GetAmount());

        if (target->GetTypeId() == TYPEID_PLAYER)
        {
            int32 oldval = target->ToPlayer()->GetInt32Value(PLAYER_FAKE_INEBRIATION);
            target->ToPlayer()->SetInt32Value(PLAYER_FAKE_INEBRIATION, oldval - GetAmount());

            if (removeDetect)
                removeDetect = !target->ToPlayer()->GetDrunkValue();
        }

        if (removeDetect)
            target->m_invisibilityDetect.DelFlag(INVISIBILITY_DRUNK);
    }

    // call functions which may have additional effects after chainging state of unit
    target->UpdateObjectVisibility();
}

void AuraEffect::HandleAuraOverrideSpells(AuraApplication const* aurApp, uint8 mode, bool apply) const
{
    if (!(mode & AURA_EFFECT_HANDLE_REAL))
        return;

    Player* target = aurApp->GetTarget()->ToPlayer();

    if (!target || !target->IsInWorld())
        return;

    uint32 overrideId = uint32(GetMiscValue());

    if (apply)
    {
        target->SetUInt16Value(PLAYER_FIELD_BYTES2, 0, overrideId);
        if (OverrideSpellDataEntry const* overrideSpells = sOverrideSpellDataStore.LookupEntry(overrideId))
            for (uint8 i = 0; i < MAX_OVERRIDE_SPELL; ++i)
                if (uint32 spellId = overrideSpells->spellId[i])
                    target->AddTemporarySpell(spellId);
    }
    else
    {
        target->SetUInt16Value(PLAYER_FIELD_BYTES2, 0, 0);
        if (OverrideSpellDataEntry const* overrideSpells = sOverrideSpellDataStore.LookupEntry(overrideId))
            for (uint8 i = 0; i < MAX_OVERRIDE_SPELL; ++i)
                if (uint32 spellId = overrideSpells->spellId[i])
                    target->RemoveTemporarySpell(spellId);
    }
}

void AuraEffect::HandleAuraSetVehicle(AuraApplication const* aurApp, uint8 mode, bool apply) const
{
    if (!(mode & AURA_EFFECT_HANDLE_REAL))
        return;

    Unit* target = aurApp->GetTarget();

    if (!target->IsInWorld())
        return;

    uint32 vehicleId = GetMiscValue();

    if (apply)
    {
        if (!target->CreateVehicleKit(vehicleId, 0))
            return;
    }
    else if (target->GetVehicleKit())
        target->RemoveVehicleKit();

    if (target->GetTypeId() != TYPEID_PLAYER)
        return;

    WorldPacket data(SMSG_PLAYER_VEHICLE_DATA, target->GetPackGUID().size()+4);
    data.appendPackGUID(target->GetGUID());
    data << uint32(apply ? vehicleId : 0);
    target->SendMessageToSet(&data, true);

    if (apply)
        target->ToPlayer()->SendOnCancelExpectedVehicleRideAura();
}

void AuraEffect::HandlePreventResurrection(AuraApplication const* aurApp, uint8 mode, bool apply) const
{
    if (!(mode & AURA_EFFECT_HANDLE_REAL))
        return;

    if (aurApp->GetTarget()->GetTypeId() != TYPEID_PLAYER)
        return;

    if (apply)
        aurApp->GetTarget()->RemoveByteFlag(PLAYER_FIELD_BYTES, 0, PLAYER_FIELD_BYTE_RELEASE_TIMER);
    else if (!aurApp->GetTarget()->GetBaseMap()->Instanceable())
        aurApp->GetTarget()->SetByteFlag(PLAYER_FIELD_BYTES, 0, PLAYER_FIELD_BYTE_RELEASE_TIMER);
}

void AuraEffect::HandlePeriodicDummyAuraTick(Unit* target, Unit* caster) const
{
    switch (GetSpellInfo()->SpellFamilyName)
    {
        case SPELLFAMILY_GENERIC:
            switch (GetId())
            {
                case 66149: // Bullet Controller Periodic - 10 Man
                case 68396: // Bullet Controller Periodic - 25 Man
                {
                    if (!caster)
                        break;

                    caster->CastCustomSpell(66152, SPELLVALUE_MAX_TARGETS, urand(1, 6), target, true);
                    caster->CastCustomSpell(66153, SPELLVALUE_MAX_TARGETS, urand(1, 6), target, true);
                    break;
                }
                case 62292: // Blaze (Pool of Tar)
                    // should we use custom damage?
                    target->CastSpell((Unit*)NULL, m_spellInfo->Effects[m_effIndex].TriggerSpell, true);
                    break;
                case 62399: // Overload Circuit
                    if (target->GetMap()->IsDungeon() && int(target->GetAppliedAuras().count(62399)) >= (target->GetMap()->IsHeroic() ? 4 : 2))
                    {
                         target->CastSpell(target, 62475, true); // System Shutdown
                         if (Unit* veh = target->GetVehicleBase())
                             veh->CastSpell(target, 62475, true);
                    }
                    break;
                case 64821: // Fuse Armor (Razorscale)
                    if (GetBase()->GetStackAmount() == GetSpellInfo()->StackAmount)
                    {
                        target->CastSpell(target, 64774, true, NULL, NULL, GetCasterGUID());
                        target->RemoveAura(64821);
                    }
                    break;
            }
            break;
        case SPELLFAMILY_MAGE:
        {
            // Mirror Image
            if (GetId() == 55342)
                // Set name of summons to name of caster
                target->CastSpell((Unit*)NULL, m_spellInfo->Effects[m_effIndex].TriggerSpell, true);
            break;
        }
        case SPELLFAMILY_DRUID:
        {
            switch (GetSpellInfo()->Id)
            {
                // Frenzied Regeneration
                case 22842:
                {
                    // Converts up to 10 rage per second into health for $d.  Each point of rage is converted into ${$m2/10}.1% of max health.
                    // Should be manauser
                    if (target->getPowerType() != POWER_RAGE)
                        break;
                    uint32 rage = target->GetPower(POWER_RAGE);
                    // Nothing todo
                    if (rage == 0)
                        break;
                    int32 mod = (rage < 100) ? rage : 100;
                    int32 points = target->CalculateSpellDamage(target, GetSpellInfo(), 1);
                    int32 regen = target->GetMaxHealth() * (mod * points / 10) / 1000;
                    target->CastCustomSpell(target, 22845, &regen, 0, 0, true, 0, this);
                    target->SetPower(POWER_RAGE, rage-mod);
                    break;
                }
            }
            break;
        }
        case SPELLFAMILY_ROGUE:
        {
            switch (GetSpellInfo()->Id)
            {
                // Master of Subtlety
                case 31666:
                    if (!target->HasAuraType(SPELL_AURA_MOD_STEALTH))
                        target->RemoveAurasDueToSpell(31665);
                    break;
                // Killing Spree
                case 51690:
                {
                    /// @todo this should use effect[1] of 51690
                    UnitList targets;
                    {
                        // eff_radius == 0
                        float radius = GetSpellInfo()->GetMaxRange(false);

                        CellCoord p(Trinity::ComputeCellCoord(target->GetPositionX(), target->GetPositionY()));
                        Cell cell(p);

                        Trinity::AnyUnfriendlyAttackableVisibleUnitInObjectRangeCheck u_check(target, radius);
                        Trinity::UnitListSearcher<Trinity::AnyUnfriendlyAttackableVisibleUnitInObjectRangeCheck> checker(target, targets, u_check);

                        TypeContainerVisitor<Trinity::UnitListSearcher<Trinity::AnyUnfriendlyAttackableVisibleUnitInObjectRangeCheck>, GridTypeMapContainer > grid_object_checker(checker);
                        TypeContainerVisitor<Trinity::UnitListSearcher<Trinity::AnyUnfriendlyAttackableVisibleUnitInObjectRangeCheck>, WorldTypeMapContainer > world_object_checker(checker);

                        cell.Visit(p, grid_object_checker,  *GetBase()->GetOwner()->GetMap(), *target, radius);
                        cell.Visit(p, world_object_checker, *GetBase()->GetOwner()->GetMap(), *target, radius);
                    }

                    if (targets.empty())
                        return;

                    Unit* spellTarget = Trinity::Containers::SelectRandomContainerElement(targets);

                    target->CastSpell(spellTarget, 57840, true);
                    target->CastSpell(spellTarget, 57841, true);
                    break;
                }
                // Overkill
                case 58428:
                    if (!target->HasAuraType(SPELL_AURA_MOD_STEALTH))
                        target->RemoveAurasDueToSpell(58427);
                    break;
            }
            break;
        }
        case SPELLFAMILY_HUNTER:
        {
            // Explosive Shot
            if (GetSpellInfo()->SpellFamilyFlags[1] & 0x80000000)
            {
                if (caster)
                    caster->CastCustomSpell(53352, SPELLVALUE_BASE_POINT0, m_amount, target, true, NULL, this);
                break;
            }
            switch (GetSpellInfo()->Id)
            {
                // Feeding Frenzy Rank 1
                case 53511:
                    if (target->getVictim() && target->getVictim()->HealthBelowPct(35))
                        target->CastSpell(target, 60096, true, 0, this);
                    return;
                // Feeding Frenzy Rank 2
                case 53512:
                    if (target->getVictim() && target->getVictim()->HealthBelowPct(35))
                        target->CastSpell(target, 60097, true, 0, this);
                    return;
                default:
                    break;
            }
            break;
        }
        case SPELLFAMILY_SHAMAN:
            if (GetId() == 52179) // Astral Shift
            {
                // Periodic need for remove visual on stun/fear/silence lost
                if (!(target->GetUInt32Value(UNIT_FIELD_FLAGS)&(UNIT_FLAG_STUNNED|UNIT_FLAG_FLEEING|UNIT_FLAG_SILENCED)))
                    target->RemoveAurasDueToSpell(52179);
                break;
            }
            break;
        case SPELLFAMILY_DEATHKNIGHT:
            switch (GetId())
            {
                case 49016: // Hysteria
                    uint32 damage = uint32(target->CountPctFromMaxHealth(1));
                    target->DealDamage(target, damage, NULL, NODAMAGE, SPELL_SCHOOL_MASK_NORMAL, NULL, false);
                    break;
            }
            // Death and Decay
            if (GetSpellInfo()->SpellFamilyFlags[0] & 0x20)
            {
                if (caster)
                    caster->CastCustomSpell(target, 52212, &m_amount, NULL, NULL, true, 0, this);
                break;
            }
            // Blood of the North
            // Reaping
            // Death Rune Mastery
            if (GetSpellInfo()->SpellIconID == 3041 || GetSpellInfo()->SpellIconID == 22 || GetSpellInfo()->SpellIconID == 2622)
            {
                if (target->GetTypeId() != TYPEID_PLAYER)
                    return;
                if (target->ToPlayer()->getClass() != CLASS_DEATH_KNIGHT)
                    return;

                 // timer expired - remove death runes
                target->ToPlayer()->RemoveRunesByAuraEffect(this);
            }
            break;
        default:
            break;
    }
}

void AuraEffect::HandlePeriodicTriggerSpellAuraTick(Unit* target, Unit* caster) const
{
    // generic casting code with custom spells and target/caster customs
    uint32 triggerSpellId = GetSpellInfo()->Effects[GetEffIndex()].TriggerSpell;

    SpellInfo const* triggeredSpellInfo = sSpellMgr->GetSpellInfo(triggerSpellId);
    SpellInfo const* auraSpellInfo = GetSpellInfo();
    uint32 auraId = auraSpellInfo->Id;

    // specific code for cases with no trigger spell provided in field
    if (triggeredSpellInfo == NULL)
    {
        switch (auraSpellInfo->SpellFamilyName)
        {
            case SPELLFAMILY_GENERIC:
            {
                switch (auraId)
                {
                    // Thaumaturgy Channel
                    case 9712:
                        triggerSpellId = 21029;
                        break;
                    // Brood Affliction: Bronze
                    case 23170:
                        triggerSpellId = 23171;
                        break;
                    // Restoration
                    case 24379:
                    case 23493:
                    {
                        if (caster)
                        {
                            int32 heal = caster->CountPctFromMaxHealth(10);
                            caster->HealBySpell(target, auraSpellInfo, heal);

                            if (int32 mana = caster->GetMaxPower(POWER_MANA))
                            {
                                mana /= 10;
                                caster->EnergizeBySpell(caster, 23493, mana, POWER_MANA);
                            }
                        }
                        return;
                    }
                    // Nitrous Boost
                    case 27746:
                        if (caster && target->GetPower(POWER_MANA) >= 10)
                        {
                            target->ModifyPower(POWER_MANA, -10);
                            target->SendEnergizeSpellLog(caster, 27746, 10, POWER_MANA);
                        }
                        else
                            target->RemoveAurasDueToSpell(27746);
                        return;
                    // Frost Blast
                    case 27808:
                        if (caster)
                            caster->CastCustomSpell(29879, SPELLVALUE_BASE_POINT0, int32(target->CountPctFromMaxHealth(21)), target, true, NULL, this);
                        return;
                    // Inoculate Nestlewood Owlkin
                    case 29528:
                        if (target->GetTypeId() != TYPEID_UNIT) // prevent error reports in case ignored player target
                            return;
                        break;
                    // Feed Captured Animal
                    case 29917:
                        triggerSpellId = 29916;
                        break;
                    // Extract Gas
                    case 30427:
                    {
                        // move loot to player inventory and despawn target
                        if (caster && caster->GetTypeId() == TYPEID_PLAYER &&
                                target->GetTypeId() == TYPEID_UNIT &&
                                target->ToCreature()->GetCreatureTemplate()->type == CREATURE_TYPE_GAS_CLOUD)
                        {
                            Player* player = caster->ToPlayer();
                            Creature* creature = target->ToCreature();
                            // missing lootid has been reported on startup - just return
                            if (!creature->GetCreatureTemplate()->SkinLootId)
                                return;

                            player->AutoStoreLoot(creature->GetCreatureTemplate()->SkinLootId, LootTemplates_Skinning, true);

                            creature->DespawnOrUnsummon();
                        }
                        return;
                    }
                    // Quake
                    case 30576:
                        triggerSpellId = 30571;
                        break;
                    // Doom
                    /// @todo effect trigger spell may be independant on spell targets, and executed in spell finish phase
                    // so instakill will be naturally done before trigger spell
                    case 31347:
                    {
                        target->CastSpell(target, 31350, true, NULL, this);
                        target->Kill(target);
                        return;
                    }
                    // Spellcloth
                    case 31373:
                    {
                        // Summon Elemental after create item
                        target->SummonCreature(17870, 0, 0, 0, target->GetOrientation(), TEMPSUMMON_DEAD_DESPAWN, 0);
                        return;
                    }
                    // Flame Quills
                    case 34229:
                    {
                        // cast 24 spells 34269-34289, 34314-34316
                        for (uint32 spell_id = 34269; spell_id != 34290; ++spell_id)
                            target->CastSpell(target, spell_id, true, NULL, this);
                        for (uint32 spell_id = 34314; spell_id != 34317; ++spell_id)
                            target->CastSpell(target, spell_id, true, NULL, this);
                        return;
                    }
                    // Remote Toy
                    case 37027:
                        triggerSpellId = 37029;
                        break;
                    // Eye of Grillok
                    case 38495:
                        triggerSpellId = 38530;
                        break;
                    // Absorb Eye of Grillok (Zezzak's Shard)
                    case 38554:
                    {
                        if (!caster || target->GetTypeId() != TYPEID_UNIT)
                            return;

                        caster->CastSpell(caster, 38495, true, NULL, this);

                        Creature* creatureTarget = target->ToCreature();

                        creatureTarget->DespawnOrUnsummon();
                        return;
                    }
                    // Tear of Azzinoth Summon Channel - it's not really supposed to do anything, and this only prevents the console spam
                    case 39857:
                        triggerSpellId = 39856;
                        break;
                    // Personalized Weather
                    case 46736:
                        triggerSpellId = 46737;
                        break;
                }
                break;
            }
            case SPELLFAMILY_SHAMAN:
            {
                switch (auraId)
                {
                    // Lightning Shield (The Earthshatterer set trigger after cast Lighting Shield)
                    case 28820:
                    {
                        // Need remove self if Lightning Shield not active
                        if (!target->GetAuraEffect(SPELL_AURA_PROC_TRIGGER_SPELL, SPELLFAMILY_SHAMAN, 0x400))
                            target->RemoveAurasDueToSpell(28820);
                        return;
                    }
                    // Totemic Mastery (Skyshatter Regalia (Shaman Tier 6) - bonus)
                    case 38443:
                    {
                        bool all = true;
                        for (int i = SUMMON_SLOT_TOTEM; i < MAX_TOTEM_SLOT; ++i)
                        {
                            if (!target->m_SummonSlot[i])
                            {
                                all = false;
                                break;
                            }
                        }

                        if (all)
                            target->CastSpell(target, 38437, true, NULL, this);
                        else
                            target->RemoveAurasDueToSpell(38437);
                        return;
                    }
                }
                break;
            }
            default:
                break;
        }
    }
    else
    {
        // Spell exist but require custom code
        switch (auraId)
        {
            // Pursuing Spikes (Anub'arak)
            case 65920:
            case 65922:
            case 65923:
            {
                Unit* permafrostCaster = NULL;
                Aura* permafrostAura = target->GetAura(66193);
                if (!permafrostAura)
                    permafrostAura = target->GetAura(67855);
                if (!permafrostAura)
                    permafrostAura = target->GetAura(67856);
                if (!permafrostAura)
                    permafrostAura = target->GetAura(67857);

                if (permafrostAura)
                    permafrostCaster = permafrostAura->GetCaster();

                if (permafrostCaster)
                {
                    if (Creature* permafrostCasterCreature = permafrostCaster->ToCreature())
                        permafrostCasterCreature->DespawnOrUnsummon(3000);

                    target->CastSpell(target, 66181, false);
                    target->RemoveAllAuras();
                    if (Creature* targetCreature = target->ToCreature())
                        targetCreature->DisappearAndDie();
                }
                break;
            }
            // Mana Tide
            case 16191:
                target->CastCustomSpell(target, triggerSpellId, &m_amount, NULL, NULL, true, NULL, this);
                return;
            // Negative Energy Periodic
            case 46284:
                target->CastCustomSpell(triggerSpellId, SPELLVALUE_MAX_TARGETS, m_tickNumber / 10 + 1, NULL, true, NULL, this);
                return;
            // Poison (Grobbulus)
            case 28158:
            case 54362:
            // Slime Pool (Dreadscale & Acidmaw)
            case 66882:
                target->CastCustomSpell(triggerSpellId, SPELLVALUE_RADIUS_MOD, (int32)((((float)m_tickNumber / 60) * 0.9f + 0.1f) * 10000 * 2 / 3), NULL, true, NULL, this);
                return;
            // Beacon of Light
            case 53563:
            {
                // area aura owner casts the spell
                GetBase()->GetUnitOwner()->CastSpell(target, triggeredSpellInfo, true, 0, this, GetBase()->GetUnitOwner()->GetGUID());
                return;
            }
            // Slime Spray - temporary here until preventing default effect works again
            // added on 9.10.2010
            case 69508:
            {
                if (caster)
                    caster->CastSpell(target, triggerSpellId, true, NULL, NULL, caster->GetGUID());
                return;
            }
            case 24745: // Summon Templar, Trigger
            case 24747: // Summon Templar Fire, Trigger
            case 24757: // Summon Templar Air, Trigger
            case 24759: // Summon Templar Earth, Trigger
            case 24761: // Summon Templar Water, Trigger
            case 24762: // Summon Duke, Trigger
            case 24766: // Summon Duke Fire, Trigger
            case 24769: // Summon Duke Air, Trigger
            case 24771: // Summon Duke Earth, Trigger
            case 24773: // Summon Duke Water, Trigger
            case 24785: // Summon Royal, Trigger
            case 24787: // Summon Royal Fire, Trigger
            case 24791: // Summon Royal Air, Trigger
            case 24792: // Summon Royal Earth, Trigger
            case 24793: // Summon Royal Water, Trigger
            {
                // All this spells trigger a spell that requires reagents; if the
                // triggered spell is cast as "triggered", reagents are not consumed
                if (caster)
                    caster->CastSpell(target, triggerSpellId, false);
                return;
            }
        }
    }

    // Reget trigger spell proto
    triggeredSpellInfo = sSpellMgr->GetSpellInfo(triggerSpellId);

    if (triggeredSpellInfo)
    {
        if (Unit* triggerCaster = triggeredSpellInfo->NeedsToBeTriggeredByCaster() ? caster : target)
        {
            triggerCaster->CastSpell(target, triggeredSpellInfo, true, NULL, this);
            sLog->outDebug(LOG_FILTER_SPELLS_AURAS, "AuraEffect::HandlePeriodicTriggerSpellAuraTick: Spell %u Trigger %u", GetId(), triggeredSpellInfo->Id);
        }
    }
    else
    {
        Creature* c = target->ToCreature();
        if (!c || !caster || !sScriptMgr->OnDummyEffect(caster, GetId(), SpellEffIndex(GetEffIndex()), target->ToCreature()) ||
            !c->AI()->sOnDummyEffect(caster, GetId(), SpellEffIndex(GetEffIndex())))
            sLog->outDebug(LOG_FILTER_SPELLS_AURAS, "AuraEffect::HandlePeriodicTriggerSpellAuraTick: Spell %u has non-existent spell %u in EffectTriggered[%d] and is therefor not triggered.", GetId(), triggerSpellId, GetEffIndex());
    }
}

void AuraEffect::HandlePeriodicTriggerSpellWithValueAuraTick(Unit* target, Unit* caster) const
{
    uint32 triggerSpellId = GetSpellInfo()->Effects[m_effIndex].TriggerSpell;
    if (SpellInfo const* triggeredSpellInfo = sSpellMgr->GetSpellInfo(triggerSpellId))
    {
        if (Unit* triggerCaster = triggeredSpellInfo->NeedsToBeTriggeredByCaster() ? caster : target)
        {
            int32 basepoints0 = GetAmount();
            triggerCaster->CastCustomSpell(target, triggerSpellId, &basepoints0, 0, 0, true, 0, this);
            sLog->outDebug(LOG_FILTER_SPELLS_AURAS, "AuraEffect::HandlePeriodicTriggerSpellWithValueAuraTick: Spell %u Trigger %u", GetId(), triggeredSpellInfo->Id);
        }
    }
    else
        sLog->outDebug(LOG_FILTER_SPELLS_AURAS,"AuraEffect::HandlePeriodicTriggerSpellWithValueAuraTick: Spell %u has non-existent spell %u in EffectTriggered[%d] and is therefor not triggered.", GetId(), triggerSpellId, GetEffIndex());
}

void AuraEffect::HandlePeriodicDamageAurasTick(Unit* target, Unit* caster) const
{
    if (!caster || !target->isAlive())
        return;

    if (target->HasUnitState(UNIT_STATE_ISOLATED) || target->IsImmunedToDamage(GetSpellInfo()))
    {
        SendTickImmune(target, caster);
        return;
    }

    // Consecrate ticks can miss and will not show up in the combat log
    if (GetSpellInfo()->Effects[GetEffIndex()].Effect == SPELL_EFFECT_PERSISTENT_AREA_AURA &&
        caster->SpellHitResult(target, GetSpellInfo(), false) != SPELL_MISS_NONE)
        return;

    // some auras remove at specific health level or more
    if (GetAuraType() == SPELL_AURA_PERIODIC_DAMAGE)
    {
        switch (GetSpellInfo()->Id)
        {
            case 43093: case 31956: case 38801:  // Grievous Wound
            case 35321: case 38363: case 39215:  // Gushing Wound
                if (target->IsFullHealth())
                {
                    target->RemoveAurasDueToSpell(GetSpellInfo()->Id);
                    return;
                }
                break;
            case 38772: // Grievous Wound
            {
                uint32 percent = GetSpellInfo()->Effects[EFFECT_1].CalcValue(caster);
                if (!target->HealthBelowPct(percent))
                {
                    target->RemoveAurasDueToSpell(GetSpellInfo()->Id);
                    return;
                }
                break;
            }
        }
    }

    uint32 absorb = 0;
    uint32 resist = 0;
    CleanDamage cleanDamage = CleanDamage(0, 0, BASE_ATTACK, MELEE_HIT_NORMAL);

    // ignore non positive values (can be result apply spellmods to aura damage
    uint32 damage = std::max(GetAmount(), 0);

    // Script Hook For HandlePeriodicDamageAurasTick -- Allow scripts to change the Damage pre class mitigation calculations
    sScriptMgr->ModifyPeriodicDamageAurasTick(target, caster, damage);

    if (GetAuraType() == SPELL_AURA_PERIODIC_DAMAGE)
    {
        damage = caster->SpellDamageBonusDone(target, GetSpellInfo(), damage, DOT, GetBase()->GetStackAmount());
        damage = target->SpellDamageBonusTaken(caster, GetSpellInfo(), damage, DOT, GetBase()->GetStackAmount());

        // Calculate armor mitigation
        if (Unit::IsDamageReducedByArmor(GetSpellInfo()->GetSchoolMask(), GetSpellInfo(), GetEffIndex()))
        {
            uint32 damageReductedArmor = caster->CalcArmorReducedDamage(target, damage, GetSpellInfo());
            cleanDamage.mitigated_damage += damage - damageReductedArmor;
            damage = damageReductedArmor;
        }

        // Curse of Agony damage-per-tick calculation
        if (GetSpellInfo()->SpellFamilyName == SPELLFAMILY_WARLOCK && (GetSpellInfo()->SpellFamilyFlags[0] & 0x400) && GetSpellInfo()->SpellIconID == 544)
        {
            uint32 totalTick = GetTotalTicks();
            // 1..4 ticks, 1/2 from normal tick damage
            if (m_tickNumber <= totalTick / 3)
                damage = damage/2;
            // 9..12 ticks, 3/2 from normal tick damage
            else if (m_tickNumber > totalTick * 2 / 3)
                damage += (damage+1)/2;           // +1 prevent 0.5 damage possible lost at 1..4 ticks
            // 5..8 ticks have normal tick damage
        }
        // There is a Chance to make a Soul Shard when Drain soul does damage
        if (GetSpellInfo()->SpellFamilyName == SPELLFAMILY_WARLOCK && (GetSpellInfo()->SpellFamilyFlags[0] & 0x00004000))
        {
            if (caster->GetTypeId() == TYPEID_PLAYER && caster->ToPlayer()->isHonorOrXPTarget(target))
                caster->CastSpell(caster, 95810, true, 0, this);
        }
        if (GetSpellInfo()->SpellFamilyName == SPELLFAMILY_GENERIC)
        {
            switch (GetId())
            {
                case 70911: // Unbound Plague
                case 72854: // Unbound Plague
                case 72855: // Unbound Plague
                case 72856: // Unbound Plague
                    damage *= uint32(pow(1.25f, int32(m_tickNumber)));
                    break;
                default:
                    break;
            }
        }
    }
    else
        damage = uint32(target->CountPctFromMaxHealth(damage));

    bool crit = IsPeriodicTickCrit(target, caster);
    if (crit)
        damage = caster->SpellCriticalDamageBonus(m_spellInfo, damage, target);

    int32 dmg = damage;
    caster->ApplyResilience(target, &dmg, crit);
    damage = dmg;

    caster->CalcAbsorbResist(target, GetSpellInfo()->GetSchoolMask(), DOT, damage, &absorb, &resist, GetSpellInfo());

    sLog->outInfo(LOG_FILTER_SPELLS_AURAS, "PeriodicTick: %u (TypeId: %u) attacked %u (TypeId: %u) for %u dmg inflicted by %u abs is %u",
        GUID_LOPART(GetCasterGUID()), GuidHigh2TypeId(GUID_HIPART(GetCasterGUID())), target->GetGUIDLow(), target->GetTypeId(), damage, GetId(), absorb);

    caster->DealDamageMods(target, damage, &absorb);

    // Set trigger flag
    uint32 procAttacker = PROC_FLAG_DONE_PERIODIC;
    uint32 procVictim   = PROC_FLAG_TAKEN_PERIODIC;
    uint32 procEx = (crit ? PROC_EX_CRITICAL_HIT : PROC_EX_NORMAL_HIT) | PROC_EX_INTERNAL_DOT;
    damage = (damage <= absorb+resist) ? 0 : (damage-absorb-resist);
    if (damage)
        procVictim |= PROC_FLAG_TAKEN_DAMAGE;

    int32 overkill = damage - target->GetHealth();
    if (overkill < 0)
        overkill = 0;

    SpellPeriodicAuraLogInfo pInfo(this, damage, overkill, absorb, resist, 0.0f, crit);
    target->SendPeriodicAuraLog(&pInfo);

    caster->ProcDamageAndSpell(target, procAttacker, procVictim, procEx, damage, BASE_ATTACK, GetSpellInfo());

    caster->DealDamage(target, damage, &cleanDamage, DOT, GetSpellInfo()->GetSchoolMask(), GetSpellInfo(), true);
}

void AuraEffect::HandlePeriodicHealthLeechAuraTick(Unit* target, Unit* caster) const
{
    if (!caster || !target->isAlive())
        return;

    if (target->HasUnitState(UNIT_STATE_ISOLATED) || target->IsImmunedToDamage(GetSpellInfo()))
    {
        SendTickImmune(target, caster);
        return;
    }

    if (GetSpellInfo()->Effects[GetEffIndex()].Effect == SPELL_EFFECT_PERSISTENT_AREA_AURA &&
        caster->SpellHitResult(target, GetSpellInfo(), false) != SPELL_MISS_NONE)
        return;

    uint32 absorb = 0;
    uint32 resist = 0;
    CleanDamage cleanDamage = CleanDamage(0, 0, BASE_ATTACK, MELEE_HIT_NORMAL);

    uint32 damage = std::max(GetAmount(), 0);

    damage = caster->SpellDamageBonusDone(target, GetSpellInfo(), damage, DOT, GetBase()->GetStackAmount());
    damage = target->SpellDamageBonusTaken(caster, GetSpellInfo(), damage, DOT, GetBase()->GetStackAmount());

    bool crit = IsPeriodicTickCrit(target, caster);
    if (crit)
        damage = caster->SpellCriticalDamageBonus(m_spellInfo, damage, target);

    // Calculate armor mitigation
    if (Unit::IsDamageReducedByArmor(GetSpellInfo()->GetSchoolMask(), GetSpellInfo(), m_effIndex))
    {
        uint32 damageReductedArmor = caster->CalcArmorReducedDamage(target, damage, GetSpellInfo());
        cleanDamage.mitigated_damage += damage - damageReductedArmor;
        damage = damageReductedArmor;
    }

    int32 dmg = damage;
    caster->ApplyResilience(target, &dmg, crit);
    damage = dmg;

    caster->CalcAbsorbResist(target, GetSpellInfo()->GetSchoolMask(), DOT, damage, &absorb, &resist, m_spellInfo);

    if (target->GetHealth() < damage)
        damage = uint32(target->GetHealth());

    sLog->outInfo(LOG_FILTER_SPELLS_AURAS, "PeriodicTick: %u (TypeId: %u) health leech of %u (TypeId: %u) for %u dmg inflicted by %u abs is %u",
        GUID_LOPART(GetCasterGUID()), GuidHigh2TypeId(GUID_HIPART(GetCasterGUID())), target->GetGUIDLow(), target->GetTypeId(), damage, GetId(), absorb);

    caster->SendSpellNonMeleeDamageLog(target, GetId(), damage, GetSpellInfo()->GetSchoolMask(), absorb, resist, false, 0, crit);

    // Set trigger flag
    uint32 procAttacker = PROC_FLAG_DONE_PERIODIC;
    uint32 procVictim   = PROC_FLAG_TAKEN_PERIODIC;
    uint32 procEx = (crit ? PROC_EX_CRITICAL_HIT : PROC_EX_NORMAL_HIT) | PROC_EX_INTERNAL_DOT;
    damage = (damage <= absorb+resist) ? 0 : (damage-absorb-resist);
    if (damage)
        procVictim |= PROC_FLAG_TAKEN_DAMAGE;
    if (caster->isAlive())
        caster->ProcDamageAndSpell(target, procAttacker, procVictim, procEx, damage, BASE_ATTACK, GetSpellInfo());
    int32 new_damage = caster->DealDamage(target, damage, &cleanDamage, DOT, GetSpellInfo()->GetSchoolMask(), GetSpellInfo(), false);
    if (caster->isAlive())
    {
        float gainMultiplier = GetSpellInfo()->Effects[GetEffIndex()].CalcValueMultiplier(caster);

        uint32 heal = uint32(caster->SpellHealingBonusDone(caster, GetSpellInfo(), uint32(new_damage * gainMultiplier), DOT, GetBase()->GetStackAmount()));
        heal = uint32(caster->SpellHealingBonusTaken(caster, GetSpellInfo(), heal, DOT, GetBase()->GetStackAmount()));

        int32 gain = caster->HealBySpell(caster, GetSpellInfo(), heal);
        caster->getHostileRefManager().threatAssist(caster, gain * 0.5f, GetSpellInfo());
    }
}

void AuraEffect::HandlePeriodicHealthFunnelAuraTick(Unit* target, Unit* caster) const
{
    if (!caster || !caster->isAlive() || !target->isAlive())
        return;

    if (target->HasUnitState(UNIT_STATE_ISOLATED))
    {
        SendTickImmune(target, caster);
        return;
    }

    uint32 damage = std::max(GetAmount(), 0);
    // do not kill health donator
    if (caster->GetHealth() < damage)
        damage = caster->GetHealth() - 1;
    if (!damage)
        return;

    caster->ModifyHealth(-(int32)damage);
    sLog->outDebug(LOG_FILTER_SPELLS_AURAS, "PeriodicTick: donator %u target %u damage %u.", caster->GetEntry(), target->GetEntry(), damage);

    float gainMultiplier = GetSpellInfo()->Effects[GetEffIndex()].CalcValueMultiplier(caster);

    damage = int32(damage * gainMultiplier);

    caster->HealBySpell(target, GetSpellInfo(), damage);
}

void AuraEffect::HandlePeriodicHealAurasTick(Unit* target, Unit* caster) const
{
    if (!caster || !target->isAlive())
        return;

    if (target->HasUnitState(UNIT_STATE_ISOLATED))
    {
        SendTickImmune(target, caster);
        return;
    }

    // heal for caster damage (must be alive)
    if (target != caster && GetSpellInfo()->AttributesEx2 & SPELL_ATTR2_HEALTH_FUNNEL && !caster->isAlive())
        return;

    // don't regen when permanent aura target has full power
    if (GetBase()->IsPermanent() && target->IsFullHealth())
        return;

    // ignore negative values (can be result apply spellmods to aura damage
    int32 damage = std::max(m_amount, 0);

    if (GetAuraType() == SPELL_AURA_OBS_MOD_HEALTH)
    {
        // Taken mods
        float TakenTotalMod = 1.0f;

        // Tenacity increase healing % taken
        if (AuraEffect const* Tenacity = target->GetAuraEffect(58549, 0))
            AddPct(TakenTotalMod, Tenacity->GetAmount());

        // Healing taken percent
        float minval = (float)target->GetMaxNegativeAuraModifier(SPELL_AURA_MOD_HEALING_PCT);
        if (minval)
            AddPct(TakenTotalMod, minval);

        float maxval = (float)target->GetMaxPositiveAuraModifier(SPELL_AURA_MOD_HEALING_PCT);
        if (maxval)
            AddPct(TakenTotalMod, maxval);

        TakenTotalMod = std::max(TakenTotalMod, 0.0f);

        damage = uint32(target->CountPctFromMaxHealth(damage));
        damage = uint32(damage * TakenTotalMod);
    }
    else
    {
        // Wild Growth = amount + (6 - 2*doneTicks) * ticks* amount / 100
        if (m_spellInfo->SpellFamilyName == SPELLFAMILY_DRUID && m_spellInfo->SpellIconID == 2864)
        {
            int32 addition = int32(float(damage * GetTotalTicks()) * ((6-float(2*(GetTickNumber()-1)))/100));

            // Item - Druid T10 Restoration 2P Bonus
            if (AuraEffect* aurEff = caster->GetAuraEffect(70658, 0))
                // divided by 50 instead of 100 because calculated as for every 2 tick
                addition += abs(int32((addition * aurEff->GetAmount()) / 50));

            damage += addition;
        }

        damage = caster->SpellHealingBonusDone(target, GetSpellInfo(), damage, DOT, GetBase()->GetStackAmount());
        damage = target->SpellHealingBonusTaken(caster, GetSpellInfo(), damage, DOT, GetBase()->GetStackAmount());
    }

    bool crit = IsPeriodicTickCrit(target, caster);
    if (crit)
        damage = caster->SpellCriticalHealingBonus(m_spellInfo, damage, target);

    sLog->outInfo(LOG_FILTER_SPELLS_AURAS, "PeriodicTick: %u (TypeId: %u) heal of %u (TypeId: %u) for %u health inflicted by %u",
        GUID_LOPART(GetCasterGUID()), GuidHigh2TypeId(GUID_HIPART(GetCasterGUID())), target->GetGUIDLow(), target->GetTypeId(), damage, GetId());

    uint32 absorb = 0;
    uint32 heal = uint32(damage);
    caster->CalcHealAbsorb(target, GetSpellInfo(), heal, absorb);
    int32 gain = caster->DealHeal(target, heal);

    SpellPeriodicAuraLogInfo pInfo(this, heal, heal - gain, absorb, 0, 0.0f, crit);
    target->SendPeriodicAuraLog(&pInfo);

    target->getHostileRefManager().threatAssist(caster, float(gain) * 0.5f, GetSpellInfo());

    bool haveCastItem = GetBase()->GetCastItemGUID() != 0;

    // Health Funnel
    // damage caster for heal amount
    if (target != caster && GetSpellInfo()->AttributesEx2 & SPELL_ATTR2_HEALTH_FUNNEL)
    {
        uint32 funnelDamage = GetSpellInfo()->ManaPerSecond; // damage is not affected by spell power
        if ((int32)funnelDamage > gain)
            funnelDamage = gain;
        uint32 funnelAbsorb = 0;
        caster->DealDamageMods(caster, funnelDamage, &funnelAbsorb);
        caster->SendSpellNonMeleeDamageLog(caster, GetId(), funnelDamage, GetSpellInfo()->GetSchoolMask(), funnelAbsorb, 0, false, 0, false);

        CleanDamage cleanDamage = CleanDamage(0, 0, BASE_ATTACK, MELEE_HIT_NORMAL);
        caster->DealDamage(caster, funnelDamage, &cleanDamage, NODAMAGE, GetSpellInfo()->GetSchoolMask(), GetSpellInfo(), true);
    }

    uint32 procAttacker = PROC_FLAG_DONE_PERIODIC;
    uint32 procVictim   = PROC_FLAG_TAKEN_PERIODIC;
    uint32 procEx = (crit ? PROC_EX_CRITICAL_HIT : PROC_EX_NORMAL_HIT) | PROC_EX_INTERNAL_HOT;
    // ignore item heals
    if (!haveCastItem)
        caster->ProcDamageAndSpell(target, procAttacker, procVictim, procEx, damage, BASE_ATTACK, GetSpellInfo());
}

void AuraEffect::HandlePeriodicManaLeechAuraTick(Unit* target, Unit* caster) const
{
    Powers powerType = Powers(GetMiscValue());

    if (!caster || !caster->isAlive() || !target->isAlive() || target->getPowerType() != powerType)
        return;

    if (target->HasUnitState(UNIT_STATE_ISOLATED) || target->IsImmunedToDamage(GetSpellInfo()))
    {
        SendTickImmune(target, caster);
        return;
    }

    if (GetSpellInfo()->Effects[GetEffIndex()].Effect == SPELL_EFFECT_PERSISTENT_AREA_AURA &&
        caster->SpellHitResult(target, GetSpellInfo(), false) != SPELL_MISS_NONE)
        return;

    // ignore negative values (can be result apply spellmods to aura damage
    int32 drainAmount = std::max(m_amount, 0);

    // Special case: draining x% of mana (up to a maximum of 2*x% of the caster's maximum mana)
    // It's mana percent cost spells, m_amount is percent drain from target
    if (m_spellInfo->ManaCostPercentage)
    {
        // max value
        int32 maxmana = CalculatePct(caster->GetMaxPower(powerType), drainAmount * 2.0f);
        ApplyPct(drainAmount, target->GetMaxPower(powerType));
        if (drainAmount > maxmana)
            drainAmount = maxmana;
    }

    sLog->outInfo(LOG_FILTER_SPELLS_AURAS, "PeriodicTick: %u (TypeId: %u) power leech of %u (TypeId: %u) for %u dmg inflicted by %u",
        GUID_LOPART(GetCasterGUID()), GuidHigh2TypeId(GUID_HIPART(GetCasterGUID())), target->GetGUIDLow(), target->GetTypeId(), drainAmount, GetId());

    int32 drainedAmount = -target->ModifyPower(powerType, -drainAmount);

    float gainMultiplier = GetSpellInfo()->Effects[GetEffIndex()].CalcValueMultiplier(caster);

    SpellPeriodicAuraLogInfo pInfo(this, drainedAmount, 0, 0, 0, gainMultiplier, false);
    target->SendPeriodicAuraLog(&pInfo);

    int32 gainAmount = int32(drainedAmount * gainMultiplier);
    int32 gainedAmount = 0;
    if (gainAmount)
    {
        gainedAmount = caster->ModifyPower(powerType, gainAmount);
        target->AddThreat(caster, float(gainedAmount) * 0.5f, GetSpellInfo()->GetSchoolMask(), GetSpellInfo());
    }

    // Drain Mana
    if (m_spellInfo->SpellFamilyName == SPELLFAMILY_WARLOCK
        && m_spellInfo->SpellFamilyFlags[0] & 0x00000010)
    {
        int32 manaFeedVal = 0;
        if (AuraEffect const* aurEff = GetBase()->GetEffect(1))
            manaFeedVal = aurEff->GetAmount();
        // Mana Feed - Drain Mana
        if (manaFeedVal > 0)
        {
            int32 feedAmount = CalculatePct(gainedAmount, manaFeedVal);
            caster->CastCustomSpell(caster, 32554, &feedAmount, NULL, NULL, true, NULL, this);
        }
    }
}

void AuraEffect::HandleObsModPowerAuraTick(Unit* target, Unit* caster) const
{
    Powers powerType;
    if (GetMiscValue() == POWER_ALL)
        powerType = target->getPowerType();
    else
        powerType = Powers(GetMiscValue());

    if (!target->isAlive() || !target->GetMaxPower(powerType))
        return;

    if (target->HasUnitState(UNIT_STATE_ISOLATED))
    {
        SendTickImmune(target, caster);
        return;
    }

    // don't regen when permanent aura target has full power
    if (GetBase()->IsPermanent() && target->GetPower(powerType) == target->GetMaxPower(powerType))
        return;

    // ignore negative values (can be result apply spellmods to aura damage
    uint32 amount = std::max(m_amount, 0) * target->GetMaxPower(powerType) /100;
    sLog->outInfo(LOG_FILTER_SPELLS_AURAS, "PeriodicTick: %u (TypeId: %u) energize %u (TypeId: %u) for %u dmg inflicted by %u",
        GUID_LOPART(GetCasterGUID()), GuidHigh2TypeId(GUID_HIPART(GetCasterGUID())), target->GetGUIDLow(), target->GetTypeId(), amount, GetId());

    SpellPeriodicAuraLogInfo pInfo(this, amount, 0, 0, 0, 0.0f, false);
    target->SendPeriodicAuraLog(&pInfo);

    int32 gain = target->ModifyPower(powerType, amount);

    if (caster)
        target->getHostileRefManager().threatAssist(caster, float(gain) * 0.5f, GetSpellInfo());
}

void AuraEffect::HandlePeriodicEnergizeAuraTick(Unit* target, Unit* caster) const
{
    Powers powerType = Powers(GetMiscValue());

    if (!target->isAlive() || !target->GetMaxPower(powerType))
        return;

    if (target->HasUnitState(UNIT_STATE_ISOLATED))
    {
        SendTickImmune(target, caster);
        return;
    }

    // don't regen when permanent aura target has full power
    if (GetBase()->IsPermanent() && target->GetPower(powerType) == target->GetMaxPower(powerType))
        return;

    // ignore negative values (can be result apply spellmods to aura damage
    int32 amount = std::max(m_amount, 0);

    SpellPeriodicAuraLogInfo pInfo(this, amount, 0, 0, 0, 0.0f, false);
    target->SendPeriodicAuraLog(&pInfo);

    sLog->outInfo(LOG_FILTER_SPELLS_AURAS, "PeriodicTick: %u (TypeId: %u) energize %u (TypeId: %u) for %u dmg inflicted by %u",
        GUID_LOPART(GetCasterGUID()), GuidHigh2TypeId(GUID_HIPART(GetCasterGUID())), target->GetGUIDLow(), target->GetTypeId(), amount, GetId());

    int32 gain = target->ModifyPower(powerType, amount);

    if (caster)
        target->getHostileRefManager().threatAssist(caster, float(gain) * 0.5f, GetSpellInfo());
}

void AuraEffect::HandlePeriodicPowerBurnAuraTick(Unit* target, Unit* caster) const
{
    Powers powerType = Powers(GetMiscValue());

    if (!caster || !target->isAlive() || target->getPowerType() != powerType)
        return;

    if (target->HasUnitState(UNIT_STATE_ISOLATED) || target->IsImmunedToDamage(GetSpellInfo()))
    {
        SendTickImmune(target, caster);
        return;
    }

    // ignore negative values (can be result apply spellmods to aura damage
    int32 damage = std::max(m_amount, 0);

    uint32 gain = uint32(-target->ModifyPower(powerType, -damage));

    float dmgMultiplier = GetSpellInfo()->Effects[GetEffIndex()].CalcValueMultiplier(caster);

    SpellInfo const* spellProto = GetSpellInfo();
    // maybe has to be sent different to client, but not by SMSG_PERIODICAURALOG
    SpellNonMeleeDamage damageInfo(caster, target, spellProto->Id, spellProto->SchoolMask);
    // no SpellDamageBonus for burn mana
    caster->CalculateSpellDamageTaken(&damageInfo, int32(gain * dmgMultiplier), spellProto);

    caster->DealDamageMods(damageInfo.target, damageInfo.damage, &damageInfo.absorb);

    caster->SendSpellNonMeleeDamageLog(&damageInfo);

    // Set trigger flag
    uint32 procAttacker = PROC_FLAG_DONE_PERIODIC;
    uint32 procVictim   = PROC_FLAG_TAKEN_PERIODIC;
    uint32 procEx       = createProcExtendMask(&damageInfo, SPELL_MISS_NONE) | PROC_EX_INTERNAL_DOT;
    if (damageInfo.damage)
        procVictim |= PROC_FLAG_TAKEN_DAMAGE;

    caster->ProcDamageAndSpell(damageInfo.target, procAttacker, procVictim, procEx, damageInfo.damage, BASE_ATTACK, spellProto);

    caster->DealSpellDamage(&damageInfo, true);
}

void AuraEffect::HandleProcTriggerSpellAuraProc(AuraApplication* aurApp, ProcEventInfo& eventInfo)
{
    Unit* triggerCaster = aurApp->GetTarget();
    Unit* triggerTarget = eventInfo.GetProcTarget();

    uint32 triggerSpellId = GetSpellInfo()->Effects[GetEffIndex()].TriggerSpell;
    if (SpellInfo const* triggeredSpellInfo = sSpellMgr->GetSpellInfo(triggerSpellId))
    {
        sLog->outDebug(LOG_FILTER_SPELLS_AURAS, "AuraEffect::HandleProcTriggerSpellAuraProc: Triggering spell %u from aura %u proc", triggeredSpellInfo->Id, GetId());
        triggerCaster->CastSpell(triggerTarget, triggeredSpellInfo, true, NULL, this);
    }
    else
        sLog->outDebug(LOG_FILTER_SPELLS_AURAS,"AuraEffect::HandleProcTriggerSpellAuraProc: Could not trigger spell %u from aura %u proc, because the spell does not have an entry in Spell.dbc.", triggerSpellId, GetId());
}

void AuraEffect::HandleProcTriggerSpellWithValueAuraProc(AuraApplication* aurApp, ProcEventInfo& eventInfo)
{
    Unit* triggerCaster = aurApp->GetTarget();
    Unit* triggerTarget = eventInfo.GetProcTarget();

    uint32 triggerSpellId = GetSpellInfo()->Effects[m_effIndex].TriggerSpell;
    if (SpellInfo const* triggeredSpellInfo = sSpellMgr->GetSpellInfo(triggerSpellId))
    {
        int32 basepoints0 = GetAmount();
        sLog->outDebug(LOG_FILTER_SPELLS_AURAS, "AuraEffect::HandleProcTriggerSpellWithValueAuraProc: Triggering spell %u with value %d from aura %u proc", triggeredSpellInfo->Id, basepoints0, GetId());
        triggerCaster->CastCustomSpell(triggerTarget, triggerSpellId, &basepoints0, NULL, NULL, true, NULL, this);
    }
    else
        sLog->outDebug(LOG_FILTER_SPELLS_AURAS,"AuraEffect::HandleProcTriggerSpellWithValueAuraProc: Could not trigger spell %u from aura %u proc, because the spell does not have an entry in Spell.dbc.", triggerSpellId, GetId());
}

void AuraEffect::HandleProcTriggerDamageAuraProc(AuraApplication* aurApp, ProcEventInfo& eventInfo)
{
    Unit* target = aurApp->GetTarget();
    Unit* triggerTarget = eventInfo.GetProcTarget();
    SpellNonMeleeDamage damageInfo(target, triggerTarget, GetId(), GetSpellInfo()->SchoolMask);
    uint32 damage = target->SpellDamageBonusDone(triggerTarget, GetSpellInfo(), GetAmount(), SPELL_DIRECT_DAMAGE);
    damage = triggerTarget->SpellDamageBonusTaken(target, GetSpellInfo(), damage, SPELL_DIRECT_DAMAGE);
    target->CalculateSpellDamageTaken(&damageInfo, damage, GetSpellInfo());
    target->DealDamageMods(damageInfo.target, damageInfo.damage, &damageInfo.absorb);
    target->SendSpellNonMeleeDamageLog(&damageInfo);
    sLog->outDebug(LOG_FILTER_SPELLS_AURAS, "AuraEffect::HandleProcTriggerDamageAuraProc: Triggering %u spell damage from aura %u proc", damage, GetId());
    target->DealSpellDamage(&damageInfo, true);
}

void AuraEffect::HandleRaidProcFromChargeAuraProc(AuraApplication* aurApp, ProcEventInfo& /*eventInfo*/)
{
    Unit* target = aurApp->GetTarget();

    uint32 triggerSpellId;
    switch (GetId())
    {
        case 57949:            // Shiver
            triggerSpellId = 57952;
            //animationSpellId = 57951; dummy effects for jump spell have unknown use (see also 41637)
            break;
        case 59978:            // Shiver
            triggerSpellId = 59979;
            break;
        case 43593:            // Cold Stare
            triggerSpellId = 43594;
            break;
        default:
            sLog->outDebug(LOG_FILTER_SPELLS_AURAS, "AuraEffect::HandleRaidProcFromChargeAuraProc: received not handled spell: %u", GetId());
            return;
    }

    int32 jumps = GetBase()->GetCharges();

    // current aura expire on proc finish
    GetBase()->SetCharges(0);
    GetBase()->SetUsingCharges(true);

    // next target selection
    if (jumps > 0)
    {
        if (Unit* caster = GetCaster())
        {
            float radius = GetSpellInfo()->Effects[GetEffIndex()].CalcRadius(caster);

            if (Unit* triggerTarget = target->GetNextRandomRaidMemberOrPet(radius))
            {
                target->CastSpell(triggerTarget, GetSpellInfo(), true, NULL, this, GetCasterGUID());
                if (Aura* aura = triggerTarget->GetAura(GetId(), GetCasterGUID()))
                    aura->SetCharges(jumps);
            }
        }
    }

    sLog->outDebug(LOG_FILTER_SPELLS_AURAS, "AuraEffect::HandleRaidProcFromChargeAuraProc: Triggering spell %u from aura %u proc", triggerSpellId, GetId());
    target->CastSpell(target, triggerSpellId, true, NULL, this, GetCasterGUID());
}


void AuraEffect::HandleRaidProcFromChargeWithValueAuraProc(AuraApplication* aurApp, ProcEventInfo& /*eventInfo*/)
{
    Unit* target = aurApp->GetTarget();

    // Currently only Prayer of Mending
    if (!(GetSpellInfo()->SpellFamilyName == SPELLFAMILY_PRIEST && GetSpellInfo()->SpellFamilyFlags[1] & 0x20))
    {
        sLog->outDebug(LOG_FILTER_SPELLS_AURAS, "AuraEffect::HandleRaidProcFromChargeWithValueAuraProc: received not handled spell: %u", GetId());
        return;
    }
    uint32 triggerSpellId = 33110;

    int32 value = GetAmount();

    int32 jumps = GetBase()->GetCharges();

    // current aura expire on proc finish
    GetBase()->SetCharges(0);
    GetBase()->SetUsingCharges(true);

    // next target selection
    if (jumps > 0)
    {
        if (Unit* caster = GetCaster())
        {
            float radius = GetSpellInfo()->Effects[GetEffIndex()].CalcRadius(caster);

            if (Unit* triggerTarget = target->GetNextRandomRaidMemberOrPet(radius))
            {
                target->CastCustomSpell(triggerTarget, GetId(), &value, NULL, NULL, true, NULL, this, GetCasterGUID());
                if (Aura* aura = triggerTarget->GetAura(GetId(), GetCasterGUID()))
                    aura->SetCharges(jumps);
            }
        }
    }

    sLog->outDebug(LOG_FILTER_SPELLS_AURAS, "AuraEffect::HandleRaidProcFromChargeWithValueAuraProc: Triggering spell %u from aura %u proc", triggerSpellId, GetId());
    target->CastCustomSpell(target, triggerSpellId, &value, NULL, NULL, true, NULL, this, GetCasterGUID());
}

void AuraEffect::HandleAuraForceWeather(AuraApplication const* aurApp, uint8 mode, bool apply) const
{
    if (!(mode & AURA_EFFECT_HANDLE_REAL))
        return;

    Player* target = aurApp->GetTarget()->ToPlayer();

    if (!target)
        return;

    if (apply)
    {
        WorldPacket data(SMSG_WEATHER, (4 + 4 + 1));

        data << uint32(GetMiscValue()) << 1.0f << uint8(0);
        target->GetSession()->SendPacket(&data);
    }
    else
    {
        // send weather for current zone
        if (Weather* weather = WeatherMgr::FindWeather(target->GetZoneId()))
            weather->SendWeatherUpdateToPlayer(target);
        else
        {
            if (!WeatherMgr::AddWeather(target->GetZoneId()))
            {
                // send fine weather packet to remove old weather
                WeatherMgr::SendFineWeatherUpdateToPlayer(target);
            }
        }
    }
}<|MERGE_RESOLUTION|>--- conflicted
+++ resolved
@@ -4685,25 +4685,6 @@
                     }
                     break;
                 }
-<<<<<<< HEAD
-=======
-                case 55198:   // Tidal Force
-                {
-                    target->CastSpell(target, 55166, true, NULL, this);
-                    // set 3 stacks and 3 charges (to make all auras not disappear at once)
-                    Aura* owner_aura = target->GetAura(55166, GetCasterGUID());
-                    if (owner_aura)
-                    {
-                        // This aura lasts 2 sec, need this hack to properly proc spells
-                        /// @todo drop aura charges for ApplySpellMod in ProcDamageAndSpell
-                        GetBase()->SetDuration(owner_aura->GetDuration());
-                        // Make aura be not charged-this prevents removing charge on not crit spells
-                        owner_aura->SetCharges(0);
-                        owner_aura->SetStackAmount(owner_aura->GetSpellInfo()->StackAmount);
-                    }
-                    break;
-                }
->>>>>>> f3617abd
                 case 39850:                                     // Rocket Blast
                     if (roll_chance_i(20))                       // backfire stun
                         target->CastSpell(target, 51581, true, NULL, this);
