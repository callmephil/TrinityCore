--- conflicted
+++ resolved
@@ -1791,15 +1791,8 @@
                             break;
                         }
                         case FORM_BEAR:
-<<<<<<< HEAD
-                        if (irand(0, 99) < FurorChance)
+                        if (urand(0, 99) < FurorChance)
                             target->CastSpell(target, 17057, true);
-=======
-                        case FORM_DIREBEAR:
-                            if (urand(0, 99) < FurorChance)
-                                target->CastSpell(target, 17057, true);
-                            break;
->>>>>>> 00c11688
                         default:
                         {
                             int32 newEnergy = std::min(target->GetPower(POWER_ENERGY), FurorChance);
