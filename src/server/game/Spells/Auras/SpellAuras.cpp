/*
 * Copyright (C) 2008-2013 TrinityCore <http://www.trinitycore.org/>
 * Copyright (C) 2005-2009 MaNGOS <http://getmangos.com/>
 *
 * This program is free software; you can redistribute it and/or modify it
 * under the terms of the GNU General Public License as published by the
 * Free Software Foundation; either version 2 of the License, or (at your
 * option) any later version.
 *
 * This program is distributed in the hope that it will be useful, but WITHOUT
 * ANY WARRANTY; without even the implied warranty of MERCHANTABILITY or
 * FITNESS FOR A PARTICULAR PURPOSE. See the GNU General Public License for
 * more details.
 *
 * You should have received a copy of the GNU General Public License along
 * with this program. If not, see <http://www.gnu.org/licenses/>.
 */

#include "Common.h"
#include "WorldPacket.h"
#include "Opcodes.h"
#include "Log.h"
#include "ObjectMgr.h"
#include "SpellMgr.h"
#include "Player.h"
#include "Unit.h"
#include "Spell.h"
#include "SpellAuraEffects.h"
#include "DynamicObject.h"
#include "ObjectAccessor.h"
#include "Util.h"
#include "GridNotifiers.h"
#include "GridNotifiersImpl.h"
#include "CellImpl.h"
#include "ScriptMgr.h"
#include "SpellScript.h"
#include "Vehicle.h"

AuraApplication::AuraApplication(Unit* target, Unit* caster, Aura* aura, uint8 effMask):
_target(target), _base(aura), _removeMode(AURA_REMOVE_NONE), _slot(MAX_AURAS),
_flags(AFLAG_NONE), _effectsToApply(effMask), _needClientUpdate(false)
{
    ASSERT(GetTarget() && GetBase());

    if (GetBase()->CanBeSentToClient())
    {
        // Try find slot for aura
        uint8 slot = MAX_AURAS;
        // Lookup for auras already applied from spell
        if (AuraApplication * foundAura = GetTarget()->GetAuraApplication(GetBase()->GetId(), GetBase()->GetCasterGUID(), GetBase()->GetCastItemGUID()))
        {
            // allow use single slot only by auras from same caster
            slot = foundAura->GetSlot();
        }
        else
        {
            Unit::VisibleAuraMap const* visibleAuras = GetTarget()->GetVisibleAuras();
            // lookup for free slots in units visibleAuras
            Unit::VisibleAuraMap::const_iterator itr = visibleAuras->find(0);
            for (uint32 freeSlot = 0; freeSlot < MAX_AURAS; ++itr, ++freeSlot)
            {
                if (itr == visibleAuras->end() || itr->first != freeSlot)
                {
                    slot = freeSlot;
                    break;
                }
            }
        }

        // Register Visible Aura
        if (slot < MAX_AURAS)
        {
            _slot = slot;
            GetTarget()->SetVisibleAura(slot, this);
            SetNeedClientUpdate();
            sLog->outDebug(LOG_FILTER_SPELLS_AURAS, "Aura: %u Effect: %d put to unit visible auras slot: %u", GetBase()->GetId(), GetEffectMask(), slot);
        }
        else
            sLog->outDebug(LOG_FILTER_SPELLS_AURAS, "Aura: %u Effect: %d could not find empty unit visible slot", GetBase()->GetId(), GetEffectMask());
    }

    _InitFlags(caster, effMask);
}

void AuraApplication::_Remove()
{
    uint8 slot = GetSlot();

    if (slot >= MAX_AURAS)
        return;

    if (AuraApplication * foundAura = _target->GetAuraApplication(GetBase()->GetId(), GetBase()->GetCasterGUID(), GetBase()->GetCastItemGUID()))
    {
        // Reuse visible aura slot by aura which is still applied - prevent storing dead pointers
        if (slot == foundAura->GetSlot())
        {
            if (GetTarget()->GetVisibleAura(slot) == this)
            {
                GetTarget()->SetVisibleAura(slot, foundAura);
                foundAura->SetNeedClientUpdate();
            }
            // set not valid slot for aura - prevent removing other visible aura
            slot = MAX_AURAS;
        }
    }

    // update for out of range group members
    if (slot < MAX_AURAS)
    {
        GetTarget()->RemoveVisibleAura(slot);
        ClientUpdate(true);
    }
}

void AuraApplication::_InitFlags(Unit* caster, uint8 effMask)
{
    // mark as selfcasted if needed
    _flags |= (GetBase()->GetCasterGUID() == GetTarget()->GetGUID()) ? AFLAG_CASTER : AFLAG_NONE;

    // aura is casted by self or an enemy
    // one negative effect and we know aura is negative
    if (IsSelfcasted() || !caster || !caster->IsFriendlyTo(GetTarget()))
    {
        bool negativeFound = false;
        for (uint8 i = 0; i < MAX_SPELL_EFFECTS; ++i)
        {
            if (((1<<i) & effMask) && !GetBase()->GetSpellInfo()->IsPositiveEffect(i))
            {
                negativeFound = true;
                break;
            }
        }
        _flags |= negativeFound ? AFLAG_NEGATIVE : AFLAG_POSITIVE;
    }
    // aura is casted by friend
    // one positive effect and we know aura is positive
    else
    {
        bool positiveFound = false;
        for (uint8 i = 0; i < MAX_SPELL_EFFECTS; ++i)
        {
            if (((1<<i) & effMask) && GetBase()->GetSpellInfo()->IsPositiveEffect(i))
            {
                positiveFound = true;
                break;
            }
        }
        _flags |= positiveFound ? AFLAG_POSITIVE : AFLAG_NEGATIVE;
    }

    if (GetBase()->GetSpellInfo()->AttributesEx8 & SPELL_ATTR8_AURA_SEND_AMOUNT)
        _flags |= AFLAG_ANY_EFFECT_AMOUNT_SENT;
}

void AuraApplication::_HandleEffect(uint8 effIndex, bool apply)
{
    AuraEffect* aurEff = GetBase()->GetEffect(effIndex);
    ASSERT(aurEff);
    ASSERT(HasEffect(effIndex) == (!apply));
    ASSERT((1<<effIndex) & _effectsToApply);
    sLog->outDebug(LOG_FILTER_SPELLS_AURAS, "AuraApplication::_HandleEffect: %u, apply: %u: amount: %u", aurEff->GetAuraType(), apply, aurEff->GetAmount());

    if (apply)
    {
        ASSERT(!(_flags & (1<<effIndex)));
        _flags |= 1<<effIndex;
        aurEff->HandleEffect(this, AURA_EFFECT_HANDLE_REAL, true);
    }
    else
    {
        ASSERT(_flags & (1<<effIndex));
        _flags &= ~(1<<effIndex);
        aurEff->HandleEffect(this, AURA_EFFECT_HANDLE_REAL, false);

        // Remove all triggered by aura spells vs unlimited duration
        aurEff->CleanupTriggeredSpells(GetTarget());
    }
    SetNeedClientUpdate();
}

void AuraApplication::BuildUpdatePacket(ByteBuffer& data, bool remove) const
{
    data << uint8(_slot);

    if (remove)
    {
        ASSERT(!_target->GetVisibleAura(_slot));
        data << uint32(0);
        return;
    }
    ASSERT(_target->GetVisibleAura(_slot));

    Aura const* aura = GetBase();
    data << uint32(aura->GetId());
    uint32 flags = _flags;
    if (aura->GetMaxDuration() > 0 && !(aura->GetSpellInfo()->AttributesEx5 & SPELL_ATTR5_HIDE_DURATION))
        flags |= AFLAG_DURATION;
    data << uint16(flags);
    data << uint8(aura->GetCasterLevel());
    // send stack amount for aura which could be stacked (never 0 - causes incorrect display) or charges
    // stack amount has priority over charges (checked on retail with spell 50262)
    data << uint8(aura->GetSpellInfo()->StackAmount ? aura->GetStackAmount() : aura->GetCharges());

    if (!(flags & AFLAG_CASTER))
        data.appendPackGUID(aura->GetCasterGUID());

    if (flags & AFLAG_DURATION)
    {
        data << uint32(aura->GetMaxDuration());
        data << uint32(aura->GetDuration());
    }

    if (flags & AFLAG_ANY_EFFECT_AMOUNT_SENT)
        for (uint32 i = 0; i < MAX_SPELL_EFFECTS; ++i)
            if (AuraEffect const* eff = aura->GetEffect(i)) // NULL if effect flag not set
                data << int32(eff->GetAmount());
}

void AuraApplication::ClientUpdate(bool remove)
{
    _needClientUpdate = false;

    WorldPacket data(SMSG_AURA_UPDATE);
    data.append(GetTarget()->GetPackGUID());
    BuildUpdatePacket(data, remove);

    _target->SendMessageToSet(&data, true);
}

uint8 Aura::BuildEffectMaskForOwner(SpellInfo const* spellProto, uint8 avalibleEffectMask, WorldObject* owner)
{
    ASSERT(spellProto);
    ASSERT(owner);
    uint8 effMask = 0;
    switch (owner->GetTypeId())
    {
        case TYPEID_UNIT:
        case TYPEID_PLAYER:
            for (uint8 i = 0; i< MAX_SPELL_EFFECTS; ++i)
            {
                if (spellProto->Effects[i].IsUnitOwnedAuraEffect())
                    effMask |= 1 << i;
            }
            break;
        case TYPEID_DYNAMICOBJECT:
            for (uint8 i = 0; i< MAX_SPELL_EFFECTS; ++i)
            {
                if (spellProto->Effects[i].Effect == SPELL_EFFECT_PERSISTENT_AREA_AURA)
                    effMask |= 1 << i;
            }
            break;
        default:
            break;
    }
    return effMask & avalibleEffectMask;
}

Aura* Aura::TryRefreshStackOrCreate(SpellInfo const* spellproto, uint8 tryEffMask, WorldObject* owner, Unit* caster, int32* baseAmount /*= NULL*/, Item* castItem /*= NULL*/, uint64 casterGUID /*= 0*/, bool* refresh /*= NULL*/)
{
    ASSERT(spellproto);
    ASSERT(owner);
    ASSERT(caster || casterGUID);
    ASSERT(tryEffMask <= MAX_EFFECT_MASK);
    if (refresh)
        *refresh = false;
    uint8 effMask = Aura::BuildEffectMaskForOwner(spellproto, tryEffMask, owner);
    if (!effMask)
        return NULL;
    if (Aura* foundAura = owner->ToUnit()->_TryStackingOrRefreshingExistingAura(spellproto, effMask, caster, baseAmount, castItem, casterGUID))
    {
        // we've here aura, which script triggered removal after modding stack amount
        // check the state here, so we won't create new Aura object
        if (foundAura->IsRemoved())
            return NULL;

        if (refresh)
            *refresh = true;
        return foundAura;
    }
    else
        return Create(spellproto, effMask, owner, caster, baseAmount, castItem, casterGUID);
}

Aura* Aura::TryCreate(SpellInfo const* spellproto, uint8 tryEffMask, WorldObject* owner, Unit* caster, int32* baseAmount /*= NULL*/, Item* castItem /*= NULL*/, uint64 casterGUID /*= 0*/)
{
    ASSERT(spellproto);
    ASSERT(owner);
    ASSERT(caster || casterGUID);
    ASSERT(tryEffMask <= MAX_EFFECT_MASK);
    uint8 effMask = Aura::BuildEffectMaskForOwner(spellproto, tryEffMask, owner);
    if (!effMask)
        return NULL;
    return Create(spellproto, effMask, owner, caster, baseAmount, castItem, casterGUID);
}

Aura* Aura::Create(SpellInfo const* spellproto, uint8 effMask, WorldObject* owner, Unit* caster, int32* baseAmount, Item* castItem, uint64 casterGUID)
{
    ASSERT(effMask);
    ASSERT(spellproto);
    ASSERT(owner);
    ASSERT(caster || casterGUID);
    ASSERT(effMask <= MAX_EFFECT_MASK);
    // try to get caster of aura
    if (casterGUID)
    {
        if (owner->GetGUID() == casterGUID)
            caster = owner->ToUnit();
        else
            caster = ObjectAccessor::GetUnit(*owner, casterGUID);
    }
    else
        casterGUID = caster->GetGUID();

    // check if aura can be owned by owner
    if (owner->isType(TYPEMASK_UNIT))
        if (!owner->IsInWorld() || ((Unit*)owner)->IsDuringRemoveFromWorld())
            // owner not in world so don't allow to own not self casted single target auras
            if (casterGUID != owner->GetGUID() && spellproto->IsSingleTarget())
                return NULL;

    Aura* aura = NULL;
    switch (owner->GetTypeId())
    {
        case TYPEID_UNIT:
        case TYPEID_PLAYER:
            aura = new UnitAura(spellproto, effMask, owner, caster, baseAmount, castItem, casterGUID);
            break;
        case TYPEID_DYNAMICOBJECT:
            aura = new DynObjAura(spellproto, effMask, owner, caster, baseAmount, castItem, casterGUID);
            break;
        default:
            ASSERT(false);
            return NULL;
    }
    // aura can be removed in Unit::_AddAura call
    if (aura->IsRemoved())
        return NULL;
    return aura;
}

Aura::Aura(SpellInfo const* spellproto, WorldObject* owner, Unit* caster, Item* castItem, uint64 casterGUID) :
m_spellInfo(spellproto), m_casterGuid(casterGUID ? casterGUID : caster->GetGUID()),
m_castItemGuid(castItem ? castItem->GetGUID() : 0), m_applyTime(time(NULL)),
m_owner(owner), m_timeCla(0), m_updateTargetMapInterval(0),
m_casterLevel(caster ? caster->getLevel() : m_spellInfo->SpellLevel), m_procCharges(0), m_stackAmount(1),
m_isRemoved(false), m_isSingleTarget(false), m_isUsingCharges(false)
{
    if (m_spellInfo->ManaPerSecond)
        m_timeCla = 1 * IN_MILLISECONDS;

    m_maxDuration = CalcMaxDuration(caster);
    m_duration = m_maxDuration;
    m_procCharges = CalcMaxCharges(caster);
    m_isUsingCharges = m_procCharges != 0;
    // m_casterLevel = cast item level/caster level, caster level should be saved to db, confirmed with sniffs
}

void Aura::_InitEffects(uint8 effMask, Unit* caster, int32 *baseAmount)
{
    // shouldn't be in constructor - functions in AuraEffect::AuraEffect use polymorphism
    for (uint8 i = 0; i < MAX_SPELL_EFFECTS; ++i)
    {
        if (effMask & (uint8(1) << i))
            m_effects[i] = new AuraEffect(this, i, baseAmount ? baseAmount + i : NULL, caster);
        else
            m_effects[i] = NULL;
    }
}

Aura::~Aura()
{
    // unload scripts
    while (!m_loadedScripts.empty())
    {
        std::list<AuraScript*>::iterator itr = m_loadedScripts.begin();
        (*itr)->_Unload();
        delete (*itr);
        m_loadedScripts.erase(itr);
    }

    // free effects memory
    for (uint8 i = 0; i < MAX_SPELL_EFFECTS; ++i)
         delete m_effects[i];

    ASSERT(m_applications.empty());
    _DeleteRemovedApplications();
}

Unit* Aura::GetCaster() const
{
    if (GetOwner()->GetGUID() == GetCasterGUID())
        return GetUnitOwner();
    if (AuraApplication const* aurApp = GetApplicationOfTarget(GetCasterGUID()))
        return aurApp->GetTarget();

    return ObjectAccessor::GetUnit(*GetOwner(), GetCasterGUID());
}

AuraObjectType Aura::GetType() const
{
    return (m_owner->GetTypeId() == TYPEID_DYNAMICOBJECT) ? DYNOBJ_AURA_TYPE : UNIT_AURA_TYPE;
}

void Aura::_ApplyForTarget(Unit* target, Unit* caster, AuraApplication * auraApp)
{
    ASSERT(target);
    ASSERT(auraApp);
    // aura mustn't be already applied on target
    ASSERT (!IsAppliedOnTarget(target->GetGUID()) && "Aura::_ApplyForTarget: aura musn't be already applied on target");

    m_applications[target->GetGUID()] = auraApp;

    // set infinity cooldown state for spells
    if (caster && caster->GetTypeId() == TYPEID_PLAYER)
    {
        if (m_spellInfo->Attributes & SPELL_ATTR0_DISABLED_WHILE_ACTIVE)
        {
            Item* castItem = m_castItemGuid ? caster->ToPlayer()->GetItemByGuid(m_castItemGuid) : NULL;
            caster->ToPlayer()->AddSpellAndCategoryCooldowns(m_spellInfo, castItem ? castItem->GetEntry() : 0, NULL, true);
        }
    }
}

void Aura::_UnapplyForTarget(Unit* target, Unit* caster, AuraApplication * auraApp)
{
    ASSERT(target);
    ASSERT(auraApp->GetRemoveMode());
    ASSERT(auraApp);

    ApplicationMap::iterator itr = m_applications.find(target->GetGUID());

    /// @todo Figure out why this happens
    if (itr == m_applications.end())
    {
        sLog->outError(LOG_FILTER_SPELLS_AURAS, "Aura::_UnapplyForTarget, target:%u, caster:%u, spell:%u was not found in owners application map!",
        target->GetGUIDLow(), caster ? caster->GetGUIDLow() : 0, auraApp->GetBase()->GetSpellInfo()->Id);
        ASSERT(false);
    }

    // aura has to be already applied
    ASSERT(itr->second == auraApp);
    m_applications.erase(itr);

    m_removedApplications.push_back(auraApp);

    // reset cooldown state for spells
    if (caster && caster->GetTypeId() == TYPEID_PLAYER)
    {
        if (GetSpellInfo()->Attributes & SPELL_ATTR0_DISABLED_WHILE_ACTIVE)
            // note: item based cooldowns and cooldown spell mods with charges ignored (unknown existed cases)
            caster->ToPlayer()->SendCooldownEvent(GetSpellInfo());
    }
}

// removes aura from all targets
// and marks aura as removed
void Aura::_Remove(AuraRemoveMode removeMode)
{
    ASSERT (!m_isRemoved);
    m_isRemoved = true;
    ApplicationMap::iterator appItr = m_applications.begin();
    for (appItr = m_applications.begin(); appItr != m_applications.end();)
    {
        AuraApplication * aurApp = appItr->second;
        Unit* target = aurApp->GetTarget();
        target->_UnapplyAura(aurApp, removeMode);
        appItr = m_applications.begin();
    }
}

void Aura::UpdateTargetMap(Unit* caster, bool apply)
{
    if (IsRemoved())
        return;

    m_updateTargetMapInterval = UPDATE_TARGET_MAP_INTERVAL;

    // fill up to date target list
    //       target, effMask
    std::map<Unit*, uint8> targets;

    FillTargetMap(targets, caster);

    UnitList targetsToRemove;

    // mark all auras as ready to remove
    for (ApplicationMap::iterator appIter = m_applications.begin(); appIter != m_applications.end();++appIter)
    {
        std::map<Unit*, uint8>::iterator existing = targets.find(appIter->second->GetTarget());
        // not found in current area - remove the aura
        if (existing == targets.end())
            targetsToRemove.push_back(appIter->second->GetTarget());
        else
        {
            // needs readding - remove now, will be applied in next update cycle
            // (dbcs do not have auras which apply on same type of targets but have different radius, so this is not really needed)
            if (appIter->second->GetEffectMask() != existing->second || !CanBeAppliedOn(existing->first))
                targetsToRemove.push_back(appIter->second->GetTarget());
            // nothing todo - aura already applied
            // remove from auras to register list
            targets.erase(existing);
        }
    }

    // register auras for units
    for (std::map<Unit*, uint8>::iterator itr = targets.begin(); itr!= targets.end();)
    {
        // aura mustn't be already applied on target
        if (AuraApplication * aurApp = GetApplicationOfTarget(itr->first->GetGUID()))
        {
            // the core created 2 different units with same guid
            // this is a major failue, which i can't fix right now
            // let's remove one unit from aura list
            // this may cause area aura "bouncing" between 2 units after each update
            // but because we know the reason of a crash we can remove the assertion for now
            if (aurApp->GetTarget() != itr->first)
            {
                // remove from auras to register list
                targets.erase(itr++);
                continue;
            }
            else
            {
                // ok, we have one unit twice in target map (impossible, but...)
                ASSERT(false);
            }
        }

        bool addUnit = true;
        // check target immunities
        for (uint8 effIndex = 0; effIndex < MAX_SPELL_EFFECTS; ++effIndex)
        {
            if (itr->first->IsImmunedToSpellEffect(GetSpellInfo(), effIndex))
                itr->second &= ~(1 << effIndex);
        }
        if (!itr->second
            || itr->first->IsImmunedToSpell(GetSpellInfo())
            || !CanBeAppliedOn(itr->first))
            addUnit = false;

        if (addUnit)
        {
            // persistent area aura does not hit flying targets
            if (GetType() == DYNOBJ_AURA_TYPE)
            {
                if (itr->first->isInFlight())
                    addUnit = false;
            }
            // unit auras can not stack with each other
            else // (GetType() == UNIT_AURA_TYPE)
            {
                // Allow to remove by stack when aura is going to be applied on owner
                if (itr->first != GetOwner())
                {
                    // check if not stacking aura already on target
                    // this one prevents unwanted usefull buff loss because of stacking and prevents overriding auras periodicaly by 2 near area aura owners
                    for (Unit::AuraApplicationMap::iterator iter = itr->first->GetAppliedAuras().begin(); iter != itr->first->GetAppliedAuras().end(); ++iter)
                    {
                        Aura const* aura = iter->second->GetBase();
                        if (!CanStackWith(aura))
                        {
                            addUnit = false;
                            break;
                        }
                    }
                }
            }
        }
        if (!addUnit)
            targets.erase(itr++);
        else
        {
            // owner has to be in world, or effect has to be applied to self
            if (!GetOwner()->IsSelfOrInSameMap(itr->first))
            {
                /// @todo There is a crash caused by shadowfiend load addon
                sLog->outFatal(LOG_FILTER_SPELLS_AURAS, "Aura %u: Owner %s (map %u) is not in the same map as target %s (map %u).", GetSpellInfo()->Id,
                    GetOwner()->GetName().c_str(), GetOwner()->IsInWorld() ? GetOwner()->GetMap()->GetId() : uint32(-1),
                    itr->first->GetName().c_str(), itr->first->IsInWorld() ? itr->first->GetMap()->GetId() : uint32(-1));
                ASSERT(false);
            }
            itr->first->_CreateAuraApplication(this, itr->second);
            ++itr;
        }
    }

    // remove auras from units no longer needing them
    for (UnitList::iterator itr = targetsToRemove.begin(); itr != targetsToRemove.end();++itr)
        if (AuraApplication * aurApp = GetApplicationOfTarget((*itr)->GetGUID()))
            (*itr)->_UnapplyAura(aurApp, AURA_REMOVE_BY_DEFAULT);

    if (!apply)
        return;

    // apply aura effects for units
    for (std::map<Unit*, uint8>::iterator itr = targets.begin(); itr!= targets.end();++itr)
    {
        if (AuraApplication * aurApp = GetApplicationOfTarget(itr->first->GetGUID()))
        {
            // owner has to be in world, or effect has to be applied to self
            ASSERT((!GetOwner()->IsInWorld() && GetOwner() == itr->first) || GetOwner()->IsInMap(itr->first));
            itr->first->_ApplyAura(aurApp, itr->second);
        }
    }
}

// targets have to be registered and not have effect applied yet to use this function
void Aura::_ApplyEffectForTargets(uint8 effIndex)
{
    // prepare list of aura targets
    UnitList targetList;
    for (ApplicationMap::iterator appIter = m_applications.begin(); appIter != m_applications.end(); ++appIter)
    {
        if ((appIter->second->GetEffectsToApply() & (1<<effIndex)) && !appIter->second->HasEffect(effIndex))
            targetList.push_back(appIter->second->GetTarget());
    }

    // apply effect to targets
    for (UnitList::iterator itr = targetList.begin(); itr != targetList.end(); ++itr)
    {
        if (GetApplicationOfTarget((*itr)->GetGUID()))
        {
            // owner has to be in world, or effect has to be applied to self
            ASSERT((!GetOwner()->IsInWorld() && GetOwner() == *itr) || GetOwner()->IsInMap(*itr));
            (*itr)->_ApplyAuraEffect(this, effIndex);
        }
    }
}
void Aura::UpdateOwner(uint32 diff, WorldObject* owner)
{
    ASSERT(owner == m_owner);

    Unit* caster = GetCaster();
    // Apply spellmods for channeled auras
    // used for example when triggered spell of spell:10 is modded
    Spell* modSpell = NULL;
    Player* modOwner = NULL;
    if (caster)
    {
        modOwner = caster->GetSpellModOwner();
        if (modOwner)
        {
            modSpell = modOwner->FindCurrentSpellBySpellId(GetId());
            if (modSpell)
                modOwner->SetSpellModTakingSpell(modSpell, true);
        }
    }

    Update(diff, caster);

    if (m_updateTargetMapInterval <= int32(diff))
        UpdateTargetMap(caster);
    else
        m_updateTargetMapInterval -= diff;

    // update aura effects
    for (uint8 i = 0; i < MAX_SPELL_EFFECTS; ++i)
        if (m_effects[i])
            m_effects[i]->Update(diff, caster);

    // remove spellmods after effects update
    if (modSpell)
        modOwner->SetSpellModTakingSpell(modSpell, false);

    _DeleteRemovedApplications();
}

void Aura::Update(uint32 diff, Unit* caster)
{
    if (m_duration > 0)
    {
        m_duration -= diff;
        if (m_duration < 0)
            m_duration = 0;

        // handle manaPerSecond/manaPerSecondPerLevel
        if (m_timeCla)
        {
            if (m_timeCla > int32(diff))
                m_timeCla -= diff;
            else if (caster)
            {
                if (int32 manaPerSecond = m_spellInfo->ManaPerSecond)
                {
                    m_timeCla += 1000 - diff;

                    Powers powertype = Powers(m_spellInfo->PowerType);
                    if (powertype == POWER_HEALTH)
                    {
                        if (int32(caster->GetHealth()) > manaPerSecond)
                            caster->ModifyHealth(-manaPerSecond);
                        else
                        {
                            Remove();
                            return;
                        }
                    }
                    else
                    {
                        if (int32(caster->GetPower(powertype)) >= manaPerSecond)
                            caster->ModifyPower(powertype, -manaPerSecond);
                        else
                        {
                            Remove();
                            return;
                        }
                    }
                }
            }
        }
    }
}

int32 Aura::CalcMaxDuration(Unit* caster) const
{
    Player* modOwner = NULL;
    int32 maxDuration;

    if (caster)
    {
        modOwner = caster->GetSpellModOwner();
        maxDuration = caster->CalcSpellDuration(m_spellInfo);
    }
    else
        maxDuration = m_spellInfo->GetDuration();

    if (IsPassive() && !m_spellInfo->DurationEntry)
        maxDuration = -1;

    // IsPermanent() checks max duration (which we are supposed to calculate here)
    if (maxDuration != -1 && modOwner)
        modOwner->ApplySpellMod(GetId(), SPELLMOD_DURATION, maxDuration);
    return maxDuration;
}

void Aura::SetDuration(int32 duration, bool withMods)
{
    if (withMods)
    {
        if (Unit* caster = GetCaster())
            if (Player* modOwner = caster->GetSpellModOwner())
                modOwner->ApplySpellMod(GetId(), SPELLMOD_DURATION, duration);
    }
    m_duration = duration;
    SetNeedClientUpdateForTargets();
}

void Aura::RefreshDuration()
{
    SetDuration(GetMaxDuration());

    if (m_spellInfo->ManaPerSecond)
        m_timeCla = 1 * IN_MILLISECONDS;
}

void Aura::RefreshTimers()
{
    m_maxDuration = CalcMaxDuration();
    bool resetPeriodic = true;
    if (m_spellInfo->AttributesEx8 & SPELL_ATTR8_DONT_RESET_PERIODIC_TIMER)
    {
        int32 minAmplitude = m_maxDuration;
        for (uint8 i = 0; i < MAX_SPELL_EFFECTS; ++i)
            if (AuraEffect const* eff = GetEffect(i))
                if (int32 ampl = eff->GetAmplitude())
                    minAmplitude = std::min(ampl, minAmplitude);

        // If only one tick remaining, roll it over into new duration
        if (GetDuration() <= minAmplitude)
        {
            m_maxDuration += GetDuration();
            resetPeriodic = false;
        }
    }

    RefreshDuration();
    Unit* caster = GetCaster();
    for (uint8 i = 0; i < MAX_SPELL_EFFECTS; ++i)
        if (HasEffect(i))
            GetEffect(i)->CalculatePeriodic(caster, resetPeriodic, false);
}

void Aura::SetCharges(uint8 charges)
{
    if (m_procCharges == charges)
        return;
    m_procCharges = charges;
    m_isUsingCharges = m_procCharges != 0;
    SetNeedClientUpdateForTargets();
}

uint8 Aura::CalcMaxCharges(Unit* caster) const
{
    uint32 maxProcCharges = m_spellInfo->ProcCharges;
    if (SpellProcEntry const* procEntry = sSpellMgr->GetSpellProcEntry(GetId()))
        maxProcCharges = procEntry->charges;

    if (caster)
        if (Player* modOwner = caster->GetSpellModOwner())
            modOwner->ApplySpellMod(GetId(), SPELLMOD_CHARGES, maxProcCharges);
    return uint8(maxProcCharges);
}

bool Aura::ModCharges(int32 num, AuraRemoveMode removeMode)
{
    if (IsUsingCharges())
    {
        int32 charges = m_procCharges + num;
        int32 maxCharges = CalcMaxCharges();

        // limit charges (only on charges increase, charges may be changed manually)
        if ((num > 0) && (charges > int32(maxCharges)))
            charges = maxCharges;
        // we're out of charges, remove
        else if (charges <= 0)
        {
            Remove(removeMode);
            return true;
        }

        SetCharges(charges);
    }
    return false;
}

void Aura::SetStackAmount(uint8 stackAmount)
{
    m_stackAmount = stackAmount;
    Unit* caster = GetCaster();

    std::list<AuraApplication*> applications;
    GetApplicationList(applications);

    for (std::list<AuraApplication*>::const_iterator apptItr = applications.begin(); apptItr != applications.end(); ++apptItr)
        if (!(*apptItr)->GetRemoveMode())
            HandleAuraSpecificMods(*apptItr, caster, false, true);

    for (uint8 i = 0; i < MAX_SPELL_EFFECTS; ++i)
        if (HasEffect(i))
            m_effects[i]->ChangeAmount(m_effects[i]->CalculateAmount(caster), false, true);

    for (std::list<AuraApplication*>::const_iterator apptItr = applications.begin(); apptItr != applications.end(); ++apptItr)
        if (!(*apptItr)->GetRemoveMode())
            HandleAuraSpecificMods(*apptItr, caster, true, true);

    SetNeedClientUpdateForTargets();
}

bool Aura::ModStackAmount(int32 num, AuraRemoveMode removeMode)
{
    int32 stackAmount = m_stackAmount + num;

    // limit the stack amount (only on stack increase, stack amount may be changed manually)
    if ((num > 0) && (stackAmount > int32(m_spellInfo->StackAmount)))
    {
        // not stackable aura - set stack amount to 1
        if (!m_spellInfo->StackAmount)
            stackAmount = 1;
        else
            stackAmount = m_spellInfo->StackAmount;
    }
    // we're out of stacks, remove
    else if (stackAmount <= 0)
    {
        Remove(removeMode);
        return true;
    }

    bool refresh = stackAmount >= GetStackAmount();

    // Update stack amount
    SetStackAmount(stackAmount);

    if (refresh)
    {
        RefreshSpellMods();
        RefreshTimers();

        // reset charges
        SetCharges(CalcMaxCharges());
        // FIXME: not a best way to synchronize charges, but works
        for (uint8 i = 0; i < MAX_SPELL_EFFECTS; ++i)
            if (AuraEffect* aurEff = GetEffect(i))
                if (aurEff->GetAuraType() == SPELL_AURA_ADD_FLAT_MODIFIER || aurEff->GetAuraType() == SPELL_AURA_ADD_PCT_MODIFIER)
                    if (SpellModifier* mod = aurEff->GetSpellModifier())
                        mod->charges = GetCharges();
    }
    SetNeedClientUpdateForTargets();
    return false;
}

void Aura::RefreshSpellMods()
{
    for (Aura::ApplicationMap::const_iterator appIter = m_applications.begin(); appIter != m_applications.end(); ++appIter)
        if (Player* player = appIter->second->GetTarget()->ToPlayer())
            player->RestoreAllSpellMods(0, this);
}

bool Aura::IsArea() const
{
    for (uint8 i = 0; i < MAX_SPELL_EFFECTS; ++i)
    {
        if (HasEffect(i) && GetSpellInfo()->Effects[i].IsAreaAuraEffect())
            return true;
    }
    return false;
}

bool Aura::IsPassive() const
{
    return GetSpellInfo()->IsPassive();
}

bool Aura::IsDeathPersistent() const
{
    return GetSpellInfo()->IsDeathPersistent();
}

bool Aura::CanBeSaved() const
{
    if (IsPassive())
        return false;

    if (GetCasterGUID() != GetOwner()->GetGUID())
        if (GetSpellInfo()->IsSingleTarget())
            return false;

    // Can't be saved - aura handler relies on calculated amount and changes it
    if (HasEffectType(SPELL_AURA_CONVERT_RUNE))
        return false;

    // No point in saving this, since the stable dialog can't be open on aura load anyway.
    if (HasEffectType(SPELL_AURA_OPEN_STABLE))
        return false;

    // Can't save vehicle auras, it requires both caster & target to be in world
    if (HasEffectType(SPELL_AURA_CONTROL_VEHICLE))
        return false;

    // Incanter's Absorbtion - considering the minimal duration and problems with aura stacking
    // we skip saving this aura
    // Also for some reason other auras put as MultiSlot crash core on keeping them after restart,
    // so put here only these for which you are sure they get removed
    switch (GetId())
    {
        case 44413: // Incanter's Absorption
        case 40075: // Fel Flak Fire
        case 55849: // Power Spark
            return false;
            break;
    }

    // When a druid logins, he doesnt have either eclipse power, nor the marker auras, nor the eclipse buffs. Dont save them.
    if (GetId() == 67483 || GetId() == 67484 || GetId() == 48517 || GetId() == 48518)
        return false;

    // don't save auras removed by proc system
    if (IsUsingCharges() && !GetCharges())
        return false;

    return true;
}

bool Aura::CanBeSentToClient() const
{
    return !IsPassive() || GetSpellInfo()->HasAreaAuraEffect() || HasEffectType(SPELL_AURA_ABILITY_IGNORE_AURASTATE);
}

void Aura::UnregisterSingleTarget()
{
    ASSERT(m_isSingleTarget);
    Unit* caster = GetCaster();
    /// @todo find a better way to do this.
    if (!caster)
        caster = ObjectAccessor::GetObjectInOrOutOfWorld(GetCasterGUID(), (Unit*)NULL);
    ASSERT(caster);
    caster->GetSingleCastAuras().remove(this);
    SetIsSingleTarget(false);
}

int32 Aura::CalcDispelChance(Unit* auraTarget, bool offensive) const
{
    // we assume that aura dispel chance is 100% on start
    // need formula for level difference based chance
    int32 resistChance = 0;

    // Apply dispel mod from aura caster
    if (Unit* caster = GetCaster())
        if (Player* modOwner = caster->GetSpellModOwner())
            modOwner->ApplySpellMod(GetId(), SPELLMOD_RESIST_DISPEL_CHANCE, resistChance);

    // Dispel resistance from target SPELL_AURA_MOD_DISPEL_RESIST
    // Only affects offensive dispels
    if (offensive && auraTarget)
        resistChance += auraTarget->GetTotalAuraModifier(SPELL_AURA_MOD_DISPEL_RESIST);

    resistChance = resistChance < 0 ? 0 : resistChance;
    resistChance = resistChance > 100 ? 100 : resistChance;
    return 100 - resistChance;
}

void Aura::SetLoadedState(int32 maxduration, int32 duration, int32 charges, uint8 stackamount, uint8 recalculateMask, int32 * amount)
{
    m_maxDuration = maxduration;
    m_duration = duration;
    m_procCharges = charges;
    m_isUsingCharges = m_procCharges != 0;
    m_stackAmount = stackamount;
    Unit* caster = GetCaster();
    for (uint8 i = 0; i < MAX_SPELL_EFFECTS; ++i)
        if (m_effects[i])
        {
            m_effects[i]->SetAmount(amount[i]);
            m_effects[i]->SetCanBeRecalculated(recalculateMask & (1<<i));
            m_effects[i]->CalculatePeriodic(caster, false, true);
            m_effects[i]->CalculateSpellMod();
            m_effects[i]->RecalculateAmount(caster);
        }
}

bool Aura::HasEffectType(AuraType type) const
{
    for (uint8 i = 0; i < MAX_SPELL_EFFECTS; ++i)
    {
        if (HasEffect(i) && m_effects[i]->GetAuraType() == type)
            return true;
    }
    return false;
}

void Aura::RecalculateAmountOfEffects()
{
    ASSERT (!IsRemoved());
    Unit* caster = GetCaster();
    for (uint8 i = 0; i < MAX_SPELL_EFFECTS; ++i)
        if (HasEffect(i))
            m_effects[i]->RecalculateAmount(caster);
}

void Aura::HandleAllEffects(AuraApplication * aurApp, uint8 mode, bool apply)
{
    ASSERT (!IsRemoved());
    for (uint8 i = 0; i < MAX_SPELL_EFFECTS; ++i)
        if (m_effects[i] && !IsRemoved())
            m_effects[i]->HandleEffect(aurApp, mode, apply);
}

void Aura::GetApplicationList(std::list<AuraApplication*> & applicationList) const
{
    for (Aura::ApplicationMap::const_iterator appIter = m_applications.begin(); appIter != m_applications.end(); ++appIter)
    {
        if (appIter->second->GetEffectMask())
            applicationList.push_back(appIter->second);
    }
}

void Aura::SetNeedClientUpdateForTargets() const
{
    for (ApplicationMap::const_iterator appIter = m_applications.begin(); appIter != m_applications.end(); ++appIter)
        appIter->second->SetNeedClientUpdate();
}

// trigger effects on real aura apply/remove
void Aura::HandleAuraSpecificMods(AuraApplication const* aurApp, Unit* caster, bool apply, bool onReapply)
{
    Unit* target = aurApp->GetTarget();
    AuraRemoveMode removeMode = aurApp->GetRemoveMode();
    // handle spell_area table
    SpellAreaForAreaMapBounds saBounds = sSpellMgr->GetSpellAreaForAuraMapBounds(GetId());
    if (saBounds.first != saBounds.second)
    {
        uint32 zone, area;
        target->GetZoneAndAreaId(zone, area);

        for (SpellAreaForAreaMap::const_iterator itr = saBounds.first; itr != saBounds.second; ++itr)
        {
            // some auras remove at aura remove
            if (!itr->second->IsFitToRequirements((Player*)target, zone, area))
                target->RemoveAurasDueToSpell(itr->second->spellId);
            // some auras applied at aura apply
            else if (itr->second->autocast)
            {
                if (!target->HasAura(itr->second->spellId))
                    target->CastSpell(target, itr->second->spellId, true);
            }
        }
    }

    // handle spell_linked_spell table
    if (!onReapply)
    {
        // apply linked auras
        if (apply)
        {
            if (std::vector<int32> const* spellTriggered = sSpellMgr->GetSpellLinked(GetId() + SPELL_LINK_AURA))
            {
                for (std::vector<int32>::const_iterator itr = spellTriggered->begin(); itr != spellTriggered->end(); ++itr)
                {
                    if (*itr < 0)
                        target->ApplySpellImmune(GetId(), IMMUNITY_ID, -(*itr), true);
                    else if (caster)
                        caster->AddAura(*itr, target);
                }
            }
        }
        else
        {
            // remove linked auras
            if (std::vector<int32> const* spellTriggered = sSpellMgr->GetSpellLinked(-(int32)GetId()))
            {
                for (std::vector<int32>::const_iterator itr = spellTriggered->begin(); itr != spellTriggered->end(); ++itr)
                {
                    if (*itr < 0)
                        target->RemoveAurasDueToSpell(-(*itr));
                    else if (removeMode != AURA_REMOVE_BY_DEATH)
                        target->CastSpell(target, *itr, true, NULL, NULL, GetCasterGUID());
                }
            }
            if (std::vector<int32> const* spellTriggered = sSpellMgr->GetSpellLinked(GetId() + SPELL_LINK_AURA))
            {
                for (std::vector<int32>::const_iterator itr = spellTriggered->begin(); itr != spellTriggered->end(); ++itr)
                {
                    if (*itr < 0)
                        target->ApplySpellImmune(GetId(), IMMUNITY_ID, -(*itr), false);
                    else
                        target->RemoveAura(*itr, GetCasterGUID(), 0, removeMode);
                }
            }
        }
    }
    else if (apply)
    {
        // modify stack amount of linked auras
        if (std::vector<int32> const* spellTriggered = sSpellMgr->GetSpellLinked(GetId() + SPELL_LINK_AURA))
        {
            for (std::vector<int32>::const_iterator itr = spellTriggered->begin(); itr != spellTriggered->end(); ++itr)
                if (*itr > 0)
                    if (Aura* triggeredAura = target->GetAura(*itr, GetCasterGUID()))
                        triggeredAura->ModStackAmount(GetStackAmount() - triggeredAura->GetStackAmount());
        }
    }

    // mods at aura apply
    if (apply)
    {
        switch (GetSpellInfo()->SpellFamilyName)
        {
            case SPELLFAMILY_GENERIC:
                switch (GetId())
                {
                    case 32474: // Buffeting Winds of Susurrus
                        if (target->GetTypeId() == TYPEID_PLAYER)
                            target->ToPlayer()->ActivateTaxiPathTo(506, GetId());
                        break;
                    case 33572: // Gronn Lord's Grasp, becomes stoned
                        if (GetStackAmount() >= 5 && !target->HasAura(33652))
                            target->CastSpell(target, 33652, true);
                        break;
                    case 50836: //Petrifying Grip, becomes stoned
                        if (GetStackAmount() >= 5 && !target->HasAura(50812))
                            target->CastSpell(target, 50812, true);
                        break;
                    case 60970: // Heroic Fury (remove Intercept cooldown)
                        if (target->GetTypeId() == TYPEID_PLAYER)
                            target->ToPlayer()->RemoveSpellCooldown(20252, true);
                        break;
                }
                break;
            case SPELLFAMILY_DRUID:
                if (!caster)
                    break;
                // Rejuvenation
                if (GetSpellInfo()->SpellFamilyFlags[0] & 0x10 && GetEffect(EFFECT_0))
                {
                    // Druid T8 Restoration 4P Bonus
                    if (caster->HasAura(64760))
                    {
                        int32 heal = GetEffect(EFFECT_0)->GetAmount();
                        caster->CastCustomSpell(target, 64801, &heal, NULL, NULL, true, NULL, GetEffect(EFFECT_0));
                    }
                }
                break;
            case SPELLFAMILY_MAGE:
                if (!caster)
                    break;
<<<<<<< HEAD
                // Todo: This should be moved to similar function in spell::hit
                if (GetSpellInfo()->SpellFamilyFlags[0] & 0x01000000)
=======
                if (GetSpellInfo()->SpellFamilyFlags[0] & 0x00000001 && GetSpellInfo()->SpellFamilyFlags[2] & 0x00000008)
                {
                    // Glyph of Fireball
                    if (caster->HasAura(56368))
                        SetDuration(0);
                }
                else if (GetSpellInfo()->SpellFamilyFlags[0] & 0x00000020 && GetSpellInfo()->SpellVisual[0] == 13)
                {
                    // Glyph of Frostbolt
                    if (caster->HasAura(56370))
                        SetDuration(0);
                }
                /// @todo This should be moved to similar function in spell::hit
                else if (GetSpellInfo()->SpellFamilyFlags[0] & 0x01000000)
>>>>>>> f3617abd
                {
                    // Polymorph Sound - Sheep && Penguin
                    if (GetSpellInfo()->SpellIconID == 82 && GetSpellInfo()->SpellVisual[0] == 12978)
                    {
                        // Glyph of the Penguin
                        if (caster->HasAura(52648))
                            caster->CastSpell(target, 61635, true);
                        else
                            caster->CastSpell(target, 61634, true);
                    }
                }
                switch (GetId())
                {
                    case 12536: // Clearcasting
                    case 12043: // Presence of Mind
                        // Arcane Potency
                        if (AuraEffect const* aurEff = caster->GetAuraEffect(SPELL_AURA_DUMMY, SPELLFAMILY_MAGE, 2120, 0))
                        {
                            uint32 spellId = 0;

                            switch (aurEff->GetId())
                            {
                                case 31571: spellId = 57529; break;
                                case 31572: spellId = 57531; break;
                                default:
                                    sLog->outError(LOG_FILTER_SPELLS_AURAS, "Aura::HandleAuraSpecificMods: Unknown rank of Arcane Potency (%d) found", aurEff->GetId());
                            }
                            if (spellId)
                                caster->CastSpell(caster, spellId, true);
                        }
                        break;
                    default:
                        break;
                }
                break;
            case SPELLFAMILY_PRIEST:
                if (!caster)
                    break;
                // Devouring Plague
                if (GetSpellInfo()->SpellFamilyFlags[0] & 0x02000000 && GetEffect(0))
                {
                    // Improved Devouring Plague
                    if (AuraEffect const* aurEff = caster->GetDummyAuraEffect(SPELLFAMILY_PRIEST, 3790, 0))
                    {
                        uint32 damage = caster->SpellDamageBonusDone(target, GetSpellInfo(), GetEffect(0)->GetAmount(), DOT);
                        damage = target->SpellDamageBonusTaken(caster, GetSpellInfo(), damage, DOT);
                        int32 basepoints0 = aurEff->GetAmount() * GetEffect(0)->GetTotalTicks() * int32(damage) / 100;
                        int32 heal = int32(CalculatePct(basepoints0, 15));

                        caster->CastCustomSpell(target, 63675, &basepoints0, NULL, NULL, true, NULL, GetEffect(0));
                        caster->CastCustomSpell(caster, 75999, &heal, NULL, NULL, true, NULL, GetEffect(0));
                    }
                }
                // Power Word: Shield
                else if (m_spellInfo->SpellFamilyFlags[0] & 0x1 && m_spellInfo->SpellFamilyFlags[2] & 0x400 && GetEffect(0))
                {
                    // Glyph of Power Word: Shield
                    if (AuraEffect* glyph = caster->GetAuraEffect(55672, 0))
                    {
                        // instantly heal m_amount% of the absorb-value
                        int32 heal = glyph->GetAmount() * GetEffect(0)->GetAmount()/100;
                        caster->CastCustomSpell(GetUnitOwner(), 56160, &heal, NULL, NULL, true, 0, GetEffect(0));
                    }
                }
                break;
            case SPELLFAMILY_ROGUE:
                // Sprint (skip non player casted spells by category)
                if (GetSpellInfo()->SpellFamilyFlags[0] & 0x40 && GetSpellInfo()->Category == 44)
                    // in official maybe there is only one icon?
                    if (target->HasAura(58039)) // Glyph of Blurred Speed
                        target->CastSpell(target, 61922, true); // Sprint (waterwalk)
                break;
        }
    }
    // mods at aura remove
    else
    {
        switch (GetSpellInfo()->SpellFamilyName)
        {
            case SPELLFAMILY_GENERIC:
                switch (GetId())
                {
                    case 61987: // Avenging Wrath
                        // Remove the immunity shield marker on Avenging Wrath removal if Forbearance is not present
                        if (target->HasAura(61988) && !target->HasAura(25771))
                            target->RemoveAura(61988);
                        break;
                    case 72368: // Shared Suffering
                    case 72369:
                        if (caster)
                        {
                            if (AuraEffect* aurEff = GetEffect(0))
                            {
                                int32 remainingDamage = aurEff->GetAmount() * (aurEff->GetTotalTicks() - aurEff->GetTickNumber());
                                if (remainingDamage > 0)
                                    caster->CastCustomSpell(caster, 72373, NULL, &remainingDamage, NULL, true);
                            }
                        }
                        break;
                }
                break;
            case SPELLFAMILY_MAGE:
                switch (GetId())
                {
                    case 66: // Invisibility
                        if (removeMode != AURA_REMOVE_BY_EXPIRE)
                            break;
                        target->CastSpell(target, 32612, true, NULL, GetEffect(1));
                        target->CombatStop();
                        break;
                    default:
                        break;
                }
                break;
            case SPELLFAMILY_WARLOCK:
                if (!caster)
                    break;
                // Improved Fear
                if (GetSpellInfo()->SpellFamilyFlags[1] & 0x00000400)
                {
                    if (AuraEffect* aurEff = caster->GetAuraEffect(SPELL_AURA_DUMMY, SPELLFAMILY_WARLOCK, 98, 0))
                    {
                        uint32 spellId = 0;
                        switch (aurEff->GetId())
                        {
                            case 53759: spellId = 60947; break;
                            case 53754: spellId = 60946; break;
                            default:
                                sLog->outError(LOG_FILTER_SPELLS_AURAS, "Aura::HandleAuraSpecificMods: Unknown rank of Improved Fear (%d) found", aurEff->GetId());
                        }
                        if (spellId)
                            caster->CastSpell(target, spellId, true);
                    }
                }
                break;
            case SPELLFAMILY_PRIEST:
                if (!caster)
                    break;
                // Power word: shield
                if (removeMode == AURA_REMOVE_BY_ENEMY_SPELL && GetSpellInfo()->SpellFamilyFlags[0] & 0x00000001)
                {
                    // Rapture
                    if (Aura const* aura = caster->GetAuraOfRankedSpell(47535))
                    {
                        // check cooldown
                        if (caster->GetTypeId() == TYPEID_PLAYER)
                        {
                            if (caster->ToPlayer()->HasSpellCooldown(aura->GetId()))
                            {
                                // This additional check is needed to add a minimal delay before cooldown in in effect
                                // to allow all bubbles broken by a single damage source proc mana return
                                if (caster->ToPlayer()->GetSpellCooldownDelay(aura->GetId()) <= 11)
                                    break;
                            }
                            else    // and add if needed
                                caster->ToPlayer()->AddSpellCooldown(aura->GetId(), 0, uint32(time(NULL) + 12));
                        }

                        // effect on caster
                        if (AuraEffect const* aurEff = aura->GetEffect(0))
                        {
                            float multiplier = float(aurEff->GetAmount());
                            int32 basepoints0 = int32(CalculatePct(caster->GetMaxPower(POWER_MANA), multiplier));
                            caster->CastCustomSpell(caster, 47755, &basepoints0, NULL, NULL, true);
                        }
                    }
                }
                break;
            case SPELLFAMILY_ROGUE:
                // Remove Vanish on stealth remove
                if (GetId() == 1784)
                    target->RemoveAurasWithFamily(SPELLFAMILY_ROGUE, 0x0000800, 0, 0, target->GetGUID());
                break;
            case SPELLFAMILY_PALADIN:
                // Remove the immunity shield marker on Forbearance removal if AW marker is not present
                if (GetId() == 25771 && target->HasAura(61988) && !target->HasAura(61987))
                    target->RemoveAura(61988);
                break;
            case SPELLFAMILY_DEATHKNIGHT:
                // Blood of the North
                // Reaping
                // Death Rune Mastery
                if (GetSpellInfo()->SpellIconID == 3041 || GetSpellInfo()->SpellIconID == 22 || GetSpellInfo()->SpellIconID == 2622)
                {
                    if (!GetEffect(0) || GetEffect(0)->GetAuraType() != SPELL_AURA_PERIODIC_DUMMY)
                        break;
                    if (target->GetTypeId() != TYPEID_PLAYER)
                        break;
                    if (target->ToPlayer()->getClass() != CLASS_DEATH_KNIGHT)
                        break;

                     // aura removed - remove death runes
                    target->ToPlayer()->RemoveRunesByAuraEffect(GetEffect(0));
                }
                break;
            case SPELLFAMILY_HUNTER:
                // Glyph of Freezing Trap
                if (GetSpellInfo()->SpellFamilyFlags[0] & 0x00000008)
                    if (caster && caster->HasAura(56845))
                        target->CastSpell(target, 61394, true);
                break;
        }
    }

    // mods at aura apply or remove
    switch (GetSpellInfo()->SpellFamilyName)
    {
        case SPELLFAMILY_DRUID:
            // Enrage
            if ((GetSpellInfo()->SpellFamilyFlags[0] & 0x80000) && GetSpellInfo()->SpellIconID == 961)
            {
                if (target->HasAura(70726)) // Item - Druid T10 Feral 4P Bonus
                    if (apply)
                        target->CastSpell(target, 70725, true);
                break;
            }
            break;
        case SPELLFAMILY_ROGUE:
            // Stealth
            if (GetSpellInfo()->SpellFamilyFlags[0] & 0x00400000)
            {
                // Master of subtlety
                if (AuraEffect const* aurEff = target->GetAuraEffect(31223, 0))
                {
                    if (!apply)
                        target->CastSpell(target, 31666, true);
                    else
                    {
                        int32 basepoints0 = aurEff->GetAmount();
                        target->CastCustomSpell(target, 31665, &basepoints0, NULL, NULL, true);
                    }
                }
                break;
            }
            break;
        case SPELLFAMILY_HUNTER:
            switch (GetId())
            {
                case 19574: // Bestial Wrath
                    // The Beast Within cast on owner if talent present
                    if (Unit* owner = target->GetOwner())
                    {
                        // Search talent
                        if (owner->HasAura(34692))
                        {
                            if (apply)
                                owner->CastSpell(owner, 34471, true, 0, GetEffect(0));
                            else
                                owner->RemoveAurasDueToSpell(34471);
                        }
                    }
                    break;
            }
            break;
        case SPELLFAMILY_PALADIN:
            switch (GetId())
            {
                case 31821:
                    // Aura Mastery Triggered Spell Handler
                    // If apply Concentration Aura -> trigger -> apply Aura Mastery Immunity
                    // If remove Concentration Aura -> trigger -> remove Aura Mastery Immunity
                    // If remove Aura Mastery -> trigger -> remove Aura Mastery Immunity
                    // Do effects only on aura owner
                    if (GetCasterGUID() != target->GetGUID())
                        break;

                    if (apply)
                    {
                        if ((GetSpellInfo()->Id == 31821 && target->HasAura(19746, GetCasterGUID())) || (GetSpellInfo()->Id == 19746 && target->HasAura(31821)))
                            target->CastSpell(target, 64364, true);
                    }
                    else
                        target->RemoveAurasDueToSpell(64364, GetCasterGUID());
                    break;
                case 31842: // Divine Favor
                    // Item - Paladin T10 Holy 2P Bonus
                    if (target->HasAura(70755))
                    {
                        if (apply)
                            target->CastSpell(target, 71166, true);
                        else
                            target->RemoveAurasDueToSpell(71166);
                    }
                    break;
            }
            break;
        case SPELLFAMILY_WARLOCK:
            // Drain Soul - If the target is at or below 25% health, Drain Soul causes four times the normal damage
            if (GetSpellInfo()->SpellFamilyFlags[0] & 0x00004000)
            {
                if (!caster)
                    break;
                if (apply)
                {
                    if (target != caster && !target->HealthAbovePct(25))
                        caster->CastSpell(caster, 100001, true);
                }
                else
                {
                    if (target != caster)
                        caster->RemoveAurasDueToSpell(GetId());
                    else
                        caster->RemoveAurasDueToSpell(100001);
                }
            }
            break;
    }
}

bool Aura::CanBeAppliedOn(Unit* target)
{
    // unit not in world or during remove from world
    if (!target->IsInWorld() || target->IsDuringRemoveFromWorld())
    {
        // area auras mustn't be applied
        if (GetOwner() != target)
            return false;
        // not selfcasted single target auras mustn't be applied
        if (GetCasterGUID() != GetOwner()->GetGUID() && GetSpellInfo()->IsSingleTarget())
            return false;
        return true;
    }
    else
        return CheckAreaTarget(target);
}

bool Aura::CheckAreaTarget(Unit* target)
{
    return CallScriptCheckAreaTargetHandlers(target);
}

bool Aura::CanStackWith(Aura const* existingAura) const
{
    // Can stack with self
    if (this == existingAura)
        return true;

    // Dynobj auras always stack
    if (existingAura->GetType() == DYNOBJ_AURA_TYPE)
        return true;

    SpellInfo const* existingSpellInfo = existingAura->GetSpellInfo();
    bool sameCaster = GetCasterGUID() == existingAura->GetCasterGUID();

    // passive auras don't stack with another rank of the spell cast by same caster
    if (IsPassive() && sameCaster && m_spellInfo->IsDifferentRankOf(existingSpellInfo))
        return false;

    for (uint8 i = 0; i < MAX_SPELL_EFFECTS; ++i)
    {
        // prevent remove triggering aura by triggered aura
        if (existingSpellInfo->Effects[i].TriggerSpell == GetId()
            // prevent remove triggered aura by triggering aura refresh
            || m_spellInfo->Effects[i].TriggerSpell == existingAura->GetId())
            return true;
    }

    // check spell specific stack rules
    if (m_spellInfo->IsAuraExclusiveBySpecificWith(existingSpellInfo)
        || (sameCaster && m_spellInfo->IsAuraExclusiveBySpecificPerCasterWith(existingSpellInfo)))
        return false;

    // check spell group stack rules
    SpellGroupStackRule stackRule = sSpellMgr->CheckSpellGroupStackRules(m_spellInfo, existingSpellInfo);
    if (stackRule)
    {
        if (stackRule == SPELL_GROUP_STACK_RULE_EXCLUSIVE)
            return false;
        if (sameCaster && stackRule == SPELL_GROUP_STACK_RULE_EXCLUSIVE_FROM_SAME_CASTER)
            return false;
    }

    if (m_spellInfo->SpellFamilyName != existingSpellInfo->SpellFamilyName)
        return true;

    if (!sameCaster)
    {
        // Channeled auras can stack if not forbidden by db or aura type
        if (existingAura->GetSpellInfo()->IsChanneled())
            return true;

        if (m_spellInfo->AttributesEx3 & SPELL_ATTR3_STACK_FOR_DIFF_CASTERS)
            return true;

        // check same periodic auras
        for (uint32 i = 0; i < MAX_SPELL_EFFECTS; ++i)
        {
            switch (m_spellInfo->Effects[i].ApplyAuraName)
            {
                // DOT or HOT from different casters will stack
                case SPELL_AURA_PERIODIC_DAMAGE:
                case SPELL_AURA_PERIODIC_DUMMY:
                case SPELL_AURA_PERIODIC_HEAL:
                case SPELL_AURA_PERIODIC_TRIGGER_SPELL:
                case SPELL_AURA_PERIODIC_ENERGIZE:
                case SPELL_AURA_PERIODIC_MANA_LEECH:
                case SPELL_AURA_PERIODIC_LEECH:
                case SPELL_AURA_POWER_BURN:
                case SPELL_AURA_OBS_MOD_POWER:
                case SPELL_AURA_OBS_MOD_HEALTH:
                case SPELL_AURA_PERIODIC_TRIGGER_SPELL_WITH_VALUE:
                    // periodic auras which target areas are not allowed to stack this way (replenishment for example)
                    if (m_spellInfo->Effects[i].IsTargetingArea() || existingSpellInfo->Effects[i].IsTargetingArea())
                        break;
                    return true;
                default:
                    break;
            }
        }
    }

    bool isVehicleAura1 = false;
    bool isVehicleAura2 = false;
    uint8 i = 0;
    while (i < MAX_SPELL_EFFECTS && !(isVehicleAura1 && isVehicleAura2))
    {
        if (m_spellInfo->Effects[i].ApplyAuraName == SPELL_AURA_CONTROL_VEHICLE)
            isVehicleAura1 = true;
        if (existingSpellInfo->Effects[i].ApplyAuraName == SPELL_AURA_CONTROL_VEHICLE)
            isVehicleAura2 = true;

        ++i;
    }

    if (isVehicleAura1 && isVehicleAura2)
    {
        Vehicle* veh = NULL;
        if (GetOwner()->ToUnit())
            veh = GetOwner()->ToUnit()->GetVehicleKit();

        if (!veh)           // We should probably just let it stack. Vehicle system will prevent undefined behaviour later
            return true;

        if (!veh->GetAvailableSeatCount())
            return false;   // No empty seat available

        return true;        // Empty seat available (skip rest)
    }

    // spell of same spell rank chain
    if (m_spellInfo->IsRankOf(existingSpellInfo))
    {
        // don't allow passive area auras to stack
        if (m_spellInfo->IsMultiSlotAura() && !IsArea())
            return true;
        if (GetCastItemGUID() && existingAura->GetCastItemGUID())
            if (GetCastItemGUID() != existingAura->GetCastItemGUID() && (m_spellInfo->AttributesCu & SPELL_ATTR0_CU_ENCHANT_PROC))
                return true;
        // same spell with same caster should not stack
        return false;
    }

    return true;
}

bool Aura::IsProcOnCooldown() const
{
    /*if (m_procCooldown)
    {
        if (m_procCooldown > time(NULL))
            return true;
    }*/
    return false;
}

void Aura::AddProcCooldown(uint32 /*msec*/)
{
    //m_procCooldown = time(NULL) + msec;
}

void Aura::PrepareProcToTrigger(AuraApplication* aurApp, ProcEventInfo& eventInfo)
{
    bool prepare = CallScriptPrepareProcHandlers(aurApp, eventInfo);
    if (!prepare)
        return;

    // take one charge, aura expiration will be handled in Aura::TriggerProcOnEvent (if needed)
    if (IsUsingCharges())
    {
        --m_procCharges;
        SetNeedClientUpdateForTargets();
    }

    SpellProcEntry const* procEntry = sSpellMgr->GetSpellProcEntry(GetId());

    ASSERT(procEntry);

    // cooldowns should be added to the whole aura (see 51698 area aura)
    AddProcCooldown(procEntry->cooldown);
}

bool Aura::IsProcTriggeredOnEvent(AuraApplication* aurApp, ProcEventInfo& eventInfo) const
{
    SpellProcEntry const* procEntry = sSpellMgr->GetSpellProcEntry(GetId());
    // only auras with spell proc entry can trigger proc
    if (!procEntry)
        return false;

    // check if we have charges to proc with
    if (IsUsingCharges() && !GetCharges())
        return false;

    // check proc cooldown
    if (IsProcOnCooldown())
        return false;

    /// @todo
    // something about triggered spells triggering, and add extra attack effect

    // do checks against db data
    if (!sSpellMgr->CanSpellTriggerProcOnEvent(*procEntry, eventInfo))
        return false;

    // do checks using conditions table
    ConditionList conditions = sConditionMgr->GetConditionsForNotGroupedEntry(CONDITION_SOURCE_TYPE_SPELL_PROC, GetId());
    ConditionSourceInfo condInfo = ConditionSourceInfo(eventInfo.GetActor(), eventInfo.GetActionTarget());
    if (!sConditionMgr->IsObjectMeetToConditions(condInfo, conditions))
        return false;

    // AuraScript Hook
    bool check = const_cast<Aura*>(this)->CallScriptCheckProcHandlers(aurApp, eventInfo);
    if (!check)
        return false;

    /// @todo
    // do allow additional requirements for procs
    // this is needed because this is the last moment in which you can prevent aura charge drop on proc
    // and possibly a way to prevent default checks (if there're going to be any)

    // Check if current equipment meets aura requirements
    // do that only for passive spells
    /// @todo this needs to be unified for all kinds of auras
    Unit* target = aurApp->GetTarget();
    if (IsPassive() && target->GetTypeId() == TYPEID_PLAYER)
    {
        if (GetSpellInfo()->EquippedItemClass == ITEM_CLASS_WEAPON)
        {
            if (target->ToPlayer()->IsInFeralForm())
                return false;

            if (eventInfo.GetDamageInfo())
            {
                WeaponAttackType attType = eventInfo.GetDamageInfo()->GetAttackType();
                Item* item = NULL;
                if (attType == BASE_ATTACK)
                    item = target->ToPlayer()->GetUseableItemByPos(INVENTORY_SLOT_BAG_0, EQUIPMENT_SLOT_MAINHAND);
                else if (attType == OFF_ATTACK)
                    item = target->ToPlayer()->GetUseableItemByPos(INVENTORY_SLOT_BAG_0, EQUIPMENT_SLOT_OFFHAND);
                else
                    item = target->ToPlayer()->GetUseableItemByPos(INVENTORY_SLOT_BAG_0, EQUIPMENT_SLOT_RANGED);

                if (!item || item->IsBroken() || item->GetTemplate()->Class != ITEM_CLASS_WEAPON || !((1<<item->GetTemplate()->SubClass) & GetSpellInfo()->EquippedItemSubClassMask))
                    return false;
            }
        }
        else if (GetSpellInfo()->EquippedItemClass == ITEM_CLASS_ARMOR)
        {
            // Check if player is wearing shield
            Item* item = target->ToPlayer()->GetUseableItemByPos(INVENTORY_SLOT_BAG_0, EQUIPMENT_SLOT_OFFHAND);
            if (!item || item->IsBroken() || item->GetTemplate()->Class != ITEM_CLASS_ARMOR || !((1<<item->GetTemplate()->SubClass) & GetSpellInfo()->EquippedItemSubClassMask))
                return false;
        }
    }

    return roll_chance_f(CalcProcChance(*procEntry, eventInfo));
}

float Aura::CalcProcChance(SpellProcEntry const& procEntry, ProcEventInfo& eventInfo) const
{
    float chance = procEntry.chance;
    // calculate chances depending on unit with caster's data
    // so talents modifying chances and judgements will have properly calculated proc chance
    if (Unit* caster = GetCaster())
    {
        // calculate ppm chance if present and we're using weapon
        if (eventInfo.GetDamageInfo() && procEntry.ratePerMinute != 0)
        {
            uint32 WeaponSpeed = caster->GetAttackTime(eventInfo.GetDamageInfo()->GetAttackType());
            chance = caster->GetPPMProcChance(WeaponSpeed, procEntry.ratePerMinute, GetSpellInfo());
        }
        // apply chance modifer aura, applies also to ppm chance (see improved judgement of light spell)
        if (Player* modOwner = caster->GetSpellModOwner())
            modOwner->ApplySpellMod(GetId(), SPELLMOD_CHANCE_OF_SUCCESS, chance);
    }
    return chance;
}

void Aura::TriggerProcOnEvent(AuraApplication* aurApp, ProcEventInfo& eventInfo)
{
    CallScriptProcHandlers(aurApp, eventInfo);

    for (uint8 i = 0; i < MAX_SPELL_EFFECTS; ++i)
        if (aurApp->HasEffect(i))
            // OnEffectProc / AfterEffectProc hooks handled in AuraEffect::HandleProc()
            GetEffect(i)->HandleProc(aurApp, eventInfo);

    CallScriptAfterProcHandlers(aurApp, eventInfo);

    // Remove aura if we've used last charge to proc
    if (IsUsingCharges() && !GetCharges())
        Remove();
}

void Aura::_DeleteRemovedApplications()
{
    while (!m_removedApplications.empty())
    {
        delete m_removedApplications.front();
        m_removedApplications.pop_front();
    }
}

void Aura::LoadScripts()
{
    sScriptMgr->CreateAuraScripts(m_spellInfo->Id, m_loadedScripts);
    for (std::list<AuraScript*>::iterator itr = m_loadedScripts.begin(); itr != m_loadedScripts.end();)
    {
        if (!(*itr)->_Load(this))
        {
            std::list<AuraScript*>::iterator bitr = itr;
            ++itr;
            delete (*bitr);
            m_loadedScripts.erase(bitr);
            continue;
        }
        sLog->outDebug(LOG_FILTER_SPELLS_AURAS, "Aura::LoadScripts: Script `%s` for aura `%u` is loaded now", (*itr)->_GetScriptName()->c_str(), m_spellInfo->Id);
        (*itr)->Register();
        ++itr;
    }
}

bool Aura::CallScriptCheckAreaTargetHandlers(Unit* target)
{
    bool result = true;
    for (std::list<AuraScript*>::iterator scritr = m_loadedScripts.begin(); scritr != m_loadedScripts.end(); ++scritr)
    {
        (*scritr)->_PrepareScriptCall(AURA_SCRIPT_HOOK_CHECK_AREA_TARGET);
        std::list<AuraScript::CheckAreaTargetHandler>::iterator hookItrEnd = (*scritr)->DoCheckAreaTarget.end(), hookItr = (*scritr)->DoCheckAreaTarget.begin();
        for (; hookItr != hookItrEnd; ++hookItr)
            result &= hookItr->Call(*scritr, target);

        (*scritr)->_FinishScriptCall();
    }
    return result;
}

void Aura::CallScriptDispel(DispelInfo* dispelInfo)
{
    for (std::list<AuraScript*>::iterator scritr = m_loadedScripts.begin(); scritr != m_loadedScripts.end(); ++scritr)
    {
        (*scritr)->_PrepareScriptCall(AURA_SCRIPT_HOOK_DISPEL);
        std::list<AuraScript::AuraDispelHandler>::iterator hookItrEnd = (*scritr)->OnDispel.end(), hookItr = (*scritr)->OnDispel.begin();
        for (; hookItr != hookItrEnd; ++hookItr)
            hookItr->Call(*scritr, dispelInfo);

        (*scritr)->_FinishScriptCall();
    }
}

void Aura::CallScriptAfterDispel(DispelInfo* dispelInfo)
{
    for (std::list<AuraScript*>::iterator scritr = m_loadedScripts.begin(); scritr != m_loadedScripts.end(); ++scritr)
    {
        (*scritr)->_PrepareScriptCall(AURA_SCRIPT_HOOK_AFTER_DISPEL);
        std::list<AuraScript::AuraDispelHandler>::iterator hookItrEnd = (*scritr)->AfterDispel.end(), hookItr = (*scritr)->AfterDispel.begin();
        for (; hookItr != hookItrEnd; ++hookItr)
            hookItr->Call(*scritr, dispelInfo);

        (*scritr)->_FinishScriptCall();
    }
}

bool Aura::CallScriptEffectApplyHandlers(AuraEffect const* aurEff, AuraApplication const* aurApp, AuraEffectHandleModes mode)
{
    bool preventDefault = false;
    for (std::list<AuraScript*>::iterator scritr = m_loadedScripts.begin(); scritr != m_loadedScripts.end(); ++scritr)
    {
        (*scritr)->_PrepareScriptCall(AURA_SCRIPT_HOOK_EFFECT_APPLY, aurApp);
        std::list<AuraScript::EffectApplyHandler>::iterator effEndItr = (*scritr)->OnEffectApply.end(), effItr = (*scritr)->OnEffectApply.begin();
        for (; effItr != effEndItr; ++effItr)
            if (effItr->IsEffectAffected(m_spellInfo, aurEff->GetEffIndex()))
                effItr->Call(*scritr, aurEff, mode);

        if (!preventDefault)
            preventDefault = (*scritr)->_IsDefaultActionPrevented();

        (*scritr)->_FinishScriptCall();
    }

    return preventDefault;
}

bool Aura::CallScriptEffectRemoveHandlers(AuraEffect const* aurEff, AuraApplication const* aurApp, AuraEffectHandleModes mode)
{
    bool preventDefault = false;
    for (std::list<AuraScript*>::iterator scritr = m_loadedScripts.begin(); scritr != m_loadedScripts.end(); ++scritr)
    {
        (*scritr)->_PrepareScriptCall(AURA_SCRIPT_HOOK_EFFECT_REMOVE, aurApp);
        std::list<AuraScript::EffectApplyHandler>::iterator effEndItr = (*scritr)->OnEffectRemove.end(), effItr = (*scritr)->OnEffectRemove.begin();
        for (; effItr != effEndItr; ++effItr)
            if (effItr->IsEffectAffected(m_spellInfo, aurEff->GetEffIndex()))
                effItr->Call(*scritr, aurEff, mode);

        if (!preventDefault)
            preventDefault = (*scritr)->_IsDefaultActionPrevented();

        (*scritr)->_FinishScriptCall();
    }
    return preventDefault;
}

void Aura::CallScriptAfterEffectApplyHandlers(AuraEffect const* aurEff, AuraApplication const* aurApp, AuraEffectHandleModes mode)
{
    for (std::list<AuraScript*>::iterator scritr = m_loadedScripts.begin(); scritr != m_loadedScripts.end(); ++scritr)
    {
        (*scritr)->_PrepareScriptCall(AURA_SCRIPT_HOOK_EFFECT_AFTER_APPLY, aurApp);
        std::list<AuraScript::EffectApplyHandler>::iterator effEndItr = (*scritr)->AfterEffectApply.end(), effItr = (*scritr)->AfterEffectApply.begin();
        for (; effItr != effEndItr; ++effItr)
            if (effItr->IsEffectAffected(m_spellInfo, aurEff->GetEffIndex()))
                effItr->Call(*scritr, aurEff, mode);

        (*scritr)->_FinishScriptCall();
    }
}

void Aura::CallScriptAfterEffectRemoveHandlers(AuraEffect const* aurEff, AuraApplication const* aurApp, AuraEffectHandleModes mode)
{
    for (std::list<AuraScript*>::iterator scritr = m_loadedScripts.begin(); scritr != m_loadedScripts.end(); ++scritr)
    {
        (*scritr)->_PrepareScriptCall(AURA_SCRIPT_HOOK_EFFECT_AFTER_REMOVE, aurApp);
        std::list<AuraScript::EffectApplyHandler>::iterator effEndItr = (*scritr)->AfterEffectRemove.end(), effItr = (*scritr)->AfterEffectRemove.begin();
        for (; effItr != effEndItr; ++effItr)
            if (effItr->IsEffectAffected(m_spellInfo, aurEff->GetEffIndex()))
                effItr->Call(*scritr, aurEff, mode);

        (*scritr)->_FinishScriptCall();
    }
}

bool Aura::CallScriptEffectPeriodicHandlers(AuraEffect const* aurEff, AuraApplication const* aurApp)
{
    bool preventDefault = false;
    for (std::list<AuraScript*>::iterator scritr = m_loadedScripts.begin(); scritr != m_loadedScripts.end(); ++scritr)
    {
        (*scritr)->_PrepareScriptCall(AURA_SCRIPT_HOOK_EFFECT_PERIODIC, aurApp);
        std::list<AuraScript::EffectPeriodicHandler>::iterator effEndItr = (*scritr)->OnEffectPeriodic.end(), effItr = (*scritr)->OnEffectPeriodic.begin();
        for (; effItr != effEndItr; ++effItr)
            if (effItr->IsEffectAffected(m_spellInfo, aurEff->GetEffIndex()))
                effItr->Call(*scritr, aurEff);

        if (!preventDefault)
            preventDefault = (*scritr)->_IsDefaultActionPrevented();

        (*scritr)->_FinishScriptCall();
    }

    return preventDefault;
}

void Aura::CallScriptEffectUpdatePeriodicHandlers(AuraEffect* aurEff)
{
    for (std::list<AuraScript*>::iterator scritr = m_loadedScripts.begin(); scritr != m_loadedScripts.end(); ++scritr)
    {
        (*scritr)->_PrepareScriptCall(AURA_SCRIPT_HOOK_EFFECT_UPDATE_PERIODIC);
        std::list<AuraScript::EffectUpdatePeriodicHandler>::iterator effEndItr = (*scritr)->OnEffectUpdatePeriodic.end(), effItr = (*scritr)->OnEffectUpdatePeriodic.begin();
        for (; effItr != effEndItr; ++effItr)
            if (effItr->IsEffectAffected(m_spellInfo, aurEff->GetEffIndex()))
                effItr->Call(*scritr, aurEff);

        (*scritr)->_FinishScriptCall();
    }
}

void Aura::CallScriptEffectCalcAmountHandlers(AuraEffect const* aurEff, int32 & amount, bool & canBeRecalculated)
{
    for (std::list<AuraScript*>::iterator scritr = m_loadedScripts.begin(); scritr != m_loadedScripts.end(); ++scritr)
    {
        (*scritr)->_PrepareScriptCall(AURA_SCRIPT_HOOK_EFFECT_CALC_AMOUNT);
        std::list<AuraScript::EffectCalcAmountHandler>::iterator effEndItr = (*scritr)->DoEffectCalcAmount.end(), effItr = (*scritr)->DoEffectCalcAmount.begin();
        for (; effItr != effEndItr; ++effItr)
            if (effItr->IsEffectAffected(m_spellInfo, aurEff->GetEffIndex()))
                effItr->Call(*scritr, aurEff, amount, canBeRecalculated);

        (*scritr)->_FinishScriptCall();
    }
}

void Aura::CallScriptEffectCalcPeriodicHandlers(AuraEffect const* aurEff, bool & isPeriodic, int32 & amplitude)
{
    for (std::list<AuraScript*>::iterator scritr = m_loadedScripts.begin(); scritr != m_loadedScripts.end(); ++scritr)
    {
        (*scritr)->_PrepareScriptCall(AURA_SCRIPT_HOOK_EFFECT_CALC_PERIODIC);
        std::list<AuraScript::EffectCalcPeriodicHandler>::iterator effEndItr = (*scritr)->DoEffectCalcPeriodic.end(), effItr = (*scritr)->DoEffectCalcPeriodic.begin();
        for (; effItr != effEndItr; ++effItr)
            if (effItr->IsEffectAffected(m_spellInfo, aurEff->GetEffIndex()))
                effItr->Call(*scritr, aurEff, isPeriodic, amplitude);

        (*scritr)->_FinishScriptCall();
    }
}

void Aura::CallScriptEffectCalcSpellModHandlers(AuraEffect const* aurEff, SpellModifier* & spellMod)
{
    for (std::list<AuraScript*>::iterator scritr = m_loadedScripts.begin(); scritr != m_loadedScripts.end(); ++scritr)
    {
        (*scritr)->_PrepareScriptCall(AURA_SCRIPT_HOOK_EFFECT_CALC_SPELLMOD);
        std::list<AuraScript::EffectCalcSpellModHandler>::iterator effEndItr = (*scritr)->DoEffectCalcSpellMod.end(), effItr = (*scritr)->DoEffectCalcSpellMod.begin();
        for (; effItr != effEndItr; ++effItr)
            if (effItr->IsEffectAffected(m_spellInfo, aurEff->GetEffIndex()))
                effItr->Call(*scritr, aurEff, spellMod);

        (*scritr)->_FinishScriptCall();
    }
}

void Aura::CallScriptEffectAbsorbHandlers(AuraEffect* aurEff, AuraApplication const* aurApp, DamageInfo & dmgInfo, uint32 & absorbAmount, bool& defaultPrevented)
{
    for (std::list<AuraScript*>::iterator scritr = m_loadedScripts.begin(); scritr != m_loadedScripts.end(); ++scritr)
    {
        (*scritr)->_PrepareScriptCall(AURA_SCRIPT_HOOK_EFFECT_ABSORB, aurApp);
        std::list<AuraScript::EffectAbsorbHandler>::iterator effEndItr = (*scritr)->OnEffectAbsorb.end(), effItr = (*scritr)->OnEffectAbsorb.begin();
        for (; effItr != effEndItr; ++effItr)

            if (effItr->IsEffectAffected(m_spellInfo, aurEff->GetEffIndex()))
                effItr->Call(*scritr, aurEff, dmgInfo, absorbAmount);

        if (!defaultPrevented)
            defaultPrevented = (*scritr)->_IsDefaultActionPrevented();

        (*scritr)->_FinishScriptCall();
    }
}

void Aura::CallScriptEffectAfterAbsorbHandlers(AuraEffect* aurEff, AuraApplication const* aurApp, DamageInfo & dmgInfo, uint32 & absorbAmount)
{
    for (std::list<AuraScript*>::iterator scritr = m_loadedScripts.begin(); scritr != m_loadedScripts.end(); ++scritr)
    {
        (*scritr)->_PrepareScriptCall(AURA_SCRIPT_HOOK_EFFECT_AFTER_ABSORB, aurApp);
        std::list<AuraScript::EffectAbsorbHandler>::iterator effEndItr = (*scritr)->AfterEffectAbsorb.end(), effItr = (*scritr)->AfterEffectAbsorb.begin();
        for (; effItr != effEndItr; ++effItr)
            if (effItr->IsEffectAffected(m_spellInfo, aurEff->GetEffIndex()))
                effItr->Call(*scritr, aurEff, dmgInfo, absorbAmount);

        (*scritr)->_FinishScriptCall();
    }
}

void Aura::CallScriptEffectManaShieldHandlers(AuraEffect* aurEff, AuraApplication const* aurApp, DamageInfo & dmgInfo, uint32 & absorbAmount, bool & /*defaultPrevented*/)
{
    for (std::list<AuraScript*>::iterator scritr = m_loadedScripts.begin(); scritr != m_loadedScripts.end(); ++scritr)
    {
        (*scritr)->_PrepareScriptCall(AURA_SCRIPT_HOOK_EFFECT_MANASHIELD, aurApp);
        std::list<AuraScript::EffectManaShieldHandler>::iterator effEndItr = (*scritr)->OnEffectManaShield.end(), effItr = (*scritr)->OnEffectManaShield.begin();
        for (; effItr != effEndItr; ++effItr)
            if (effItr->IsEffectAffected(m_spellInfo, aurEff->GetEffIndex()))
                effItr->Call(*scritr, aurEff, dmgInfo, absorbAmount);

        (*scritr)->_FinishScriptCall();
    }
}

void Aura::CallScriptEffectAfterManaShieldHandlers(AuraEffect* aurEff, AuraApplication const* aurApp, DamageInfo & dmgInfo, uint32 & absorbAmount)
{
    for (std::list<AuraScript*>::iterator scritr = m_loadedScripts.begin(); scritr != m_loadedScripts.end(); ++scritr)
    {
        (*scritr)->_PrepareScriptCall(AURA_SCRIPT_HOOK_EFFECT_AFTER_MANASHIELD, aurApp);
        std::list<AuraScript::EffectManaShieldHandler>::iterator effEndItr = (*scritr)->AfterEffectManaShield.end(), effItr = (*scritr)->AfterEffectManaShield.begin();
        for (; effItr != effEndItr; ++effItr)
            if (effItr->IsEffectAffected(m_spellInfo, aurEff->GetEffIndex()))
                effItr->Call(*scritr, aurEff, dmgInfo, absorbAmount);

        (*scritr)->_FinishScriptCall();
    }
}

void Aura::CallScriptEffectSplitHandlers(AuraEffect* aurEff, AuraApplication const* aurApp, DamageInfo & dmgInfo, uint32 & splitAmount)
{
    for (std::list<AuraScript*>::iterator scritr = m_loadedScripts.begin(); scritr != m_loadedScripts.end(); ++scritr)
    {
        (*scritr)->_PrepareScriptCall(AURA_SCRIPT_HOOK_EFFECT_SPLIT, aurApp);
        std::list<AuraScript::EffectSplitHandler>::iterator effEndItr = (*scritr)->OnEffectSplit.end(), effItr = (*scritr)->OnEffectSplit.begin();
        for (; effItr != effEndItr; ++effItr)
            if (effItr->IsEffectAffected(m_spellInfo, aurEff->GetEffIndex()))
                effItr->Call(*scritr, aurEff, dmgInfo, splitAmount);

        (*scritr)->_FinishScriptCall();
    }
}

bool Aura::CallScriptCheckProcHandlers(AuraApplication const* aurApp, ProcEventInfo& eventInfo)
{
    bool result = true;
    for (std::list<AuraScript*>::iterator scritr = m_loadedScripts.begin(); scritr != m_loadedScripts.end(); ++scritr)
    {
        (*scritr)->_PrepareScriptCall(AURA_SCRIPT_HOOK_CHECK_PROC, aurApp);
        std::list<AuraScript::CheckProcHandler>::iterator hookItrEnd = (*scritr)->DoCheckProc.end(), hookItr = (*scritr)->DoCheckProc.begin();
        for (; hookItr != hookItrEnd; ++hookItr)
            result &= hookItr->Call(*scritr, eventInfo);

        (*scritr)->_FinishScriptCall();
    }

    return result;
}

bool Aura::CallScriptPrepareProcHandlers(AuraApplication const* aurApp, ProcEventInfo& eventInfo)
{
    bool prepare = true;
    for (std::list<AuraScript*>::iterator scritr = m_loadedScripts.begin(); scritr != m_loadedScripts.end(); ++scritr)
    {
        (*scritr)->_PrepareScriptCall(AURA_SCRIPT_HOOK_PREPARE_PROC, aurApp);
        std::list<AuraScript::AuraProcHandler>::iterator effEndItr = (*scritr)->DoPrepareProc.end(), effItr = (*scritr)->DoPrepareProc.begin();
        for (; effItr != effEndItr; ++effItr)
            effItr->Call(*scritr, eventInfo);

        if (prepare)
            prepare = !(*scritr)->_IsDefaultActionPrevented();

        (*scritr)->_FinishScriptCall();
    }

    return prepare;
}

void Aura::CallScriptProcHandlers(AuraApplication const* aurApp, ProcEventInfo& eventInfo)
{
    for (std::list<AuraScript*>::iterator scritr = m_loadedScripts.begin(); scritr != m_loadedScripts.end(); ++scritr)
    {
        (*scritr)->_PrepareScriptCall(AURA_SCRIPT_HOOK_PROC, aurApp);
        std::list<AuraScript::AuraProcHandler>::iterator hookItrEnd = (*scritr)->OnProc.end(), hookItr = (*scritr)->OnProc.begin();
        for (; hookItr != hookItrEnd; ++hookItr)
            hookItr->Call(*scritr, eventInfo);

        (*scritr)->_FinishScriptCall();
    }
}

void Aura::CallScriptAfterProcHandlers(AuraApplication const* aurApp, ProcEventInfo& eventInfo)
{
    for (std::list<AuraScript*>::iterator scritr = m_loadedScripts.begin(); scritr != m_loadedScripts.end(); ++scritr)
    {
        (*scritr)->_PrepareScriptCall(AURA_SCRIPT_HOOK_AFTER_PROC, aurApp);
        std::list<AuraScript::AuraProcHandler>::iterator hookItrEnd = (*scritr)->AfterProc.end(), hookItr = (*scritr)->AfterProc.begin();
        for (; hookItr != hookItrEnd; ++hookItr)
            hookItr->Call(*scritr, eventInfo);

        (*scritr)->_FinishScriptCall();
    }
}

bool Aura::CallScriptEffectProcHandlers(AuraEffect const* aurEff, AuraApplication const* aurApp, ProcEventInfo& eventInfo)
{
    bool preventDefault = false;
    for (std::list<AuraScript*>::iterator scritr = m_loadedScripts.begin(); scritr != m_loadedScripts.end(); ++scritr)
    {
        (*scritr)->_PrepareScriptCall(AURA_SCRIPT_HOOK_EFFECT_PROC, aurApp);
        std::list<AuraScript::EffectProcHandler>::iterator effEndItr = (*scritr)->OnEffectProc.end(), effItr = (*scritr)->OnEffectProc.begin();
        for (; effItr != effEndItr; ++effItr)
            if (effItr->IsEffectAffected(m_spellInfo, aurEff->GetEffIndex()))
                effItr->Call(*scritr, aurEff, eventInfo);

        if (!preventDefault)
            preventDefault = (*scritr)->_IsDefaultActionPrevented();

        (*scritr)->_FinishScriptCall();
    }
    return preventDefault;
}

void Aura::CallScriptAfterEffectProcHandlers(AuraEffect const* aurEff, AuraApplication const* aurApp, ProcEventInfo& eventInfo)
{
    for (std::list<AuraScript*>::iterator scritr = m_loadedScripts.begin(); scritr != m_loadedScripts.end(); ++scritr)
    {
        (*scritr)->_PrepareScriptCall(AURA_SCRIPT_HOOK_EFFECT_AFTER_PROC, aurApp);
        std::list<AuraScript::EffectProcHandler>::iterator effEndItr = (*scritr)->AfterEffectProc.end(), effItr = (*scritr)->AfterEffectProc.begin();
        for (; effItr != effEndItr; ++effItr)
            if (effItr->IsEffectAffected(m_spellInfo, aurEff->GetEffIndex()))
                effItr->Call(*scritr, aurEff, eventInfo);

        (*scritr)->_FinishScriptCall();
    }
}

UnitAura::UnitAura(SpellInfo const* spellproto, uint8 effMask, WorldObject* owner, Unit* caster, int32 *baseAmount, Item* castItem, uint64 casterGUID)
    : Aura(spellproto, owner, caster, castItem, casterGUID)
{
    m_AuraDRGroup = DIMINISHING_NONE;
    LoadScripts();
    _InitEffects(effMask, caster, baseAmount);
    GetUnitOwner()->_AddAura(this, caster);
}

void UnitAura::_ApplyForTarget(Unit* target, Unit* caster, AuraApplication * aurApp)
{
    Aura::_ApplyForTarget(target, caster, aurApp);

    // register aura diminishing on apply
    if (DiminishingGroup group = GetDiminishGroup())
        target->ApplyDiminishingAura(group, true);
}

void UnitAura::_UnapplyForTarget(Unit* target, Unit* caster, AuraApplication * aurApp)
{
    Aura::_UnapplyForTarget(target, caster, aurApp);

    // unregister aura diminishing (and store last time)
    if (DiminishingGroup group = GetDiminishGroup())
        target->ApplyDiminishingAura(group, false);
}

void UnitAura::Remove(AuraRemoveMode removeMode)
{
    if (IsRemoved())
        return;
    GetUnitOwner()->RemoveOwnedAura(this, removeMode);
}

void UnitAura::FillTargetMap(std::map<Unit*, uint8> & targets, Unit* caster)
{
    for (uint8 effIndex = 0; effIndex < MAX_SPELL_EFFECTS; ++effIndex)
    {
        if (!HasEffect(effIndex))
            continue;
        UnitList targetList;
        // non-area aura
        if (GetSpellInfo()->Effects[effIndex].Effect == SPELL_EFFECT_APPLY_AURA)
        {
            targetList.push_back(GetUnitOwner());
        }
        else
        {
            float radius = GetSpellInfo()->Effects[effIndex].CalcRadius(caster);

            if (!GetUnitOwner()->HasUnitState(UNIT_STATE_ISOLATED))
            {
                switch (GetSpellInfo()->Effects[effIndex].Effect)
                {
                    case SPELL_EFFECT_APPLY_AREA_AURA_PARTY:
                    case SPELL_EFFECT_APPLY_AREA_AURA_RAID:
                    {
                        targetList.push_back(GetUnitOwner());
                        Trinity::AnyGroupedUnitInObjectRangeCheck u_check(GetUnitOwner(), GetUnitOwner(), radius, GetSpellInfo()->Effects[effIndex].Effect == SPELL_EFFECT_APPLY_AREA_AURA_RAID);
                        Trinity::UnitListSearcher<Trinity::AnyGroupedUnitInObjectRangeCheck> searcher(GetUnitOwner(), targetList, u_check);
                        GetUnitOwner()->VisitNearbyObject(radius, searcher);
                        break;
                    }
                    case SPELL_EFFECT_APPLY_AREA_AURA_FRIEND:
                    {
                        targetList.push_back(GetUnitOwner());
                        Trinity::AnyFriendlyUnitInObjectRangeCheck u_check(GetUnitOwner(), GetUnitOwner(), radius);
                        Trinity::UnitListSearcher<Trinity::AnyFriendlyUnitInObjectRangeCheck> searcher(GetUnitOwner(), targetList, u_check);
                        GetUnitOwner()->VisitNearbyObject(radius, searcher);
                        break;
                    }
                    case SPELL_EFFECT_APPLY_AREA_AURA_ENEMY:
                    {
                        Trinity::AnyAoETargetUnitInObjectRangeCheck u_check(GetUnitOwner(), GetUnitOwner(), radius); // No GetCharmer in searcher
                        Trinity::UnitListSearcher<Trinity::AnyAoETargetUnitInObjectRangeCheck> searcher(GetUnitOwner(), targetList, u_check);
                        GetUnitOwner()->VisitNearbyObject(radius, searcher);
                        break;
                    }
                    case SPELL_EFFECT_APPLY_AREA_AURA_PET:
                        targetList.push_back(GetUnitOwner());
                    case SPELL_EFFECT_APPLY_AREA_AURA_OWNER:
                    {
                        if (Unit* owner = GetUnitOwner()->GetCharmerOrOwner())
                            if (GetUnitOwner()->IsWithinDistInMap(owner, radius))
                                targetList.push_back(owner);
                        break;
                    }
                }
            }
        }

        for (UnitList::iterator itr = targetList.begin(); itr!= targetList.end();++itr)
        {
            std::map<Unit*, uint8>::iterator existing = targets.find(*itr);
            if (existing != targets.end())
                existing->second |= 1<<effIndex;
            else
                targets[*itr] = 1<<effIndex;
        }
    }
}

DynObjAura::DynObjAura(SpellInfo const* spellproto, uint8 effMask, WorldObject* owner, Unit* caster, int32 *baseAmount, Item* castItem, uint64 casterGUID)
    : Aura(spellproto, owner, caster, castItem, casterGUID)
{
    LoadScripts();
    ASSERT(GetDynobjOwner());
    ASSERT(GetDynobjOwner()->IsInWorld());
    ASSERT(GetDynobjOwner()->GetMap() == caster->GetMap());
    _InitEffects(effMask, caster, baseAmount);
    GetDynobjOwner()->SetAura(this);
}

void DynObjAura::Remove(AuraRemoveMode removeMode)
{
    if (IsRemoved())
        return;
    _Remove(removeMode);
}

void DynObjAura::FillTargetMap(std::map<Unit*, uint8> & targets, Unit* /*caster*/)
{
    Unit* dynObjOwnerCaster = GetDynobjOwner()->GetCaster();
    float radius = GetDynobjOwner()->GetRadius();

    for (uint8 effIndex = 0; effIndex < MAX_SPELL_EFFECTS; ++effIndex)
    {
        if (!HasEffect(effIndex))
            continue;
        UnitList targetList;
        if (GetSpellInfo()->Effects[effIndex].TargetB.GetTarget() == TARGET_DEST_DYNOBJ_ALLY
            || GetSpellInfo()->Effects[effIndex].TargetB.GetTarget() == TARGET_UNIT_DEST_AREA_ALLY)
        {
            Trinity::AnyFriendlyUnitInObjectRangeCheck u_check(GetDynobjOwner(), dynObjOwnerCaster, radius);
            Trinity::UnitListSearcher<Trinity::AnyFriendlyUnitInObjectRangeCheck> searcher(GetDynobjOwner(), targetList, u_check);
            GetDynobjOwner()->VisitNearbyObject(radius, searcher);
        }
        else
        {
            Trinity::AnyAoETargetUnitInObjectRangeCheck u_check(GetDynobjOwner(), dynObjOwnerCaster, radius);
            Trinity::UnitListSearcher<Trinity::AnyAoETargetUnitInObjectRangeCheck> searcher(GetDynobjOwner(), targetList, u_check);
            GetDynobjOwner()->VisitNearbyObject(radius, searcher);
        }

        for (UnitList::iterator itr = targetList.begin(); itr!= targetList.end();++itr)
        {
            std::map<Unit*, uint8>::iterator existing = targets.find(*itr);
            if (existing != targets.end())
                existing->second |= 1<<effIndex;
            else
                targets[*itr] = 1<<effIndex;
        }
    }
}<|MERGE_RESOLUTION|>--- conflicted
+++ resolved
@@ -1183,25 +1183,8 @@
             case SPELLFAMILY_MAGE:
                 if (!caster)
                     break;
-<<<<<<< HEAD
-                // Todo: This should be moved to similar function in spell::hit
+                /// @todo This should be moved to similar function in spell::hit
                 if (GetSpellInfo()->SpellFamilyFlags[0] & 0x01000000)
-=======
-                if (GetSpellInfo()->SpellFamilyFlags[0] & 0x00000001 && GetSpellInfo()->SpellFamilyFlags[2] & 0x00000008)
-                {
-                    // Glyph of Fireball
-                    if (caster->HasAura(56368))
-                        SetDuration(0);
-                }
-                else if (GetSpellInfo()->SpellFamilyFlags[0] & 0x00000020 && GetSpellInfo()->SpellVisual[0] == 13)
-                {
-                    // Glyph of Frostbolt
-                    if (caster->HasAura(56370))
-                        SetDuration(0);
-                }
-                /// @todo This should be moved to similar function in spell::hit
-                else if (GetSpellInfo()->SpellFamilyFlags[0] & 0x01000000)
->>>>>>> f3617abd
                 {
                     // Polymorph Sound - Sheep && Penguin
                     if (GetSpellInfo()->SpellIconID == 82 && GetSpellInfo()->SpellVisual[0] == 12978)
