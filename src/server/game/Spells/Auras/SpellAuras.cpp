/*
 * Copyright (C) 2008-2012 TrinityCore <http://www.trinitycore.org/>
 * Copyright (C) 2005-2009 MaNGOS <http://getmangos.com/>
 *
 * This program is free software; you can redistribute it and/or modify it
 * under the terms of the GNU General Public License as published by the
 * Free Software Foundation; either version 2 of the License, or (at your
 * option) any later version.
 *
 * This program is distributed in the hope that it will be useful, but WITHOUT
 * ANY WARRANTY; without even the implied warranty of MERCHANTABILITY or
 * FITNESS FOR A PARTICULAR PURPOSE. See the GNU General Public License for
 * more details.
 *
 * You should have received a copy of the GNU General Public License along
 * with this program. If not, see <http://www.gnu.org/licenses/>.
 */

#include "Common.h"
#include "WorldPacket.h"
#include "Opcodes.h"
#include "Log.h"
#include "ObjectMgr.h"
#include "SpellMgr.h"
#include "Player.h"
#include "Unit.h"
#include "Spell.h"
#include "SpellAuraEffects.h"
#include "DynamicObject.h"
#include "ObjectAccessor.h"
#include "Util.h"
#include "GridNotifiers.h"
#include "GridNotifiersImpl.h"
#include "CellImpl.h"
#include "ScriptMgr.h"
#include "SpellScript.h"
#include "Vehicle.h"

AuraApplication::AuraApplication(Unit* target, Unit* caster, Aura* aura, uint8 effMask):
_target(target), _base(aura), _removeMode(AURA_REMOVE_NONE), _slot(MAX_AURAS),
_flags(AFLAG_NONE), _effectsToApply(effMask), _needClientUpdate(false)
{
    ASSERT(GetTarget() && GetBase());

    if (GetBase()->CanBeSentToClient())
    {
        // Try find slot for aura
        uint8 slot = MAX_AURAS;
        // Lookup for auras already applied from spell
        if (AuraApplication * foundAura = GetTarget()->GetAuraApplication(GetBase()->GetId(), GetBase()->GetCasterGUID(), GetBase()->GetCastItemGUID()))
        {
            // allow use single slot only by auras from same caster
            slot = foundAura->GetSlot();
        }
        else
        {
            Unit::VisibleAuraMap const* visibleAuras = GetTarget()->GetVisibleAuras();
            // lookup for free slots in units visibleAuras
            Unit::VisibleAuraMap::const_iterator itr = visibleAuras->find(0);
            for (uint32 freeSlot = 0; freeSlot < MAX_AURAS; ++itr, ++freeSlot)
            {
                if (itr == visibleAuras->end() || itr->first != freeSlot)
                {
                    slot = freeSlot;
                    break;
                }
            }
        }

        // Register Visible Aura
        if (slot < MAX_AURAS)
        {
            _slot = slot;
            GetTarget()->SetVisibleAura(slot, this);
            SetNeedClientUpdate();
            sLog->outDebug(LOG_FILTER_SPELLS_AURAS, "Aura: %u Effect: %d put to unit visible auras slot: %u", GetBase()->GetId(), GetEffectMask(), slot);
        }
        else
            sLog->outDebug(LOG_FILTER_SPELLS_AURAS, "Aura: %u Effect: %d could not find empty unit visible slot", GetBase()->GetId(), GetEffectMask());
    }

    _InitFlags(caster, effMask);
}

void AuraApplication::_Remove()
{
    uint8 slot = GetSlot();

    if (slot >= MAX_AURAS)
        return;

    if (AuraApplication * foundAura = _target->GetAuraApplication(GetBase()->GetId(), GetBase()->GetCasterGUID(), GetBase()->GetCastItemGUID()))
    {
        // Reuse visible aura slot by aura which is still applied - prevent storing dead pointers
        if (slot == foundAura->GetSlot())
        {
            if (GetTarget()->GetVisibleAura(slot) == this)
            {
                GetTarget()->SetVisibleAura(slot, foundAura);
                foundAura->SetNeedClientUpdate();
            }
            // set not valid slot for aura - prevent removing other visible aura
            slot = MAX_AURAS;
        }
    }

    // update for out of range group members
    if (slot < MAX_AURAS)
    {
        GetTarget()->RemoveVisibleAura(slot);
        ClientUpdate(true);
    }
}

void AuraApplication::_InitFlags(Unit* caster, uint8 effMask)
{
    // mark as selfcasted if needed
    _flags |= (GetBase()->GetCasterGUID() == GetTarget()->GetGUID()) ? AFLAG_CASTER : AFLAG_NONE;

    // aura is casted by self or an enemy
    // one negative effect and we know aura is negative
    if (IsSelfcasted() || !caster || !caster->IsFriendlyTo(GetTarget()))
    {
        bool negativeFound = false;
        for (uint8 i = 0; i < MAX_SPELL_EFFECTS; ++i)
        {
            if (((1<<i) & effMask) && !GetBase()->GetSpellInfo()->IsPositiveEffect(i))
            {
                negativeFound = true;
                break;
            }
        }
        _flags |= negativeFound ? AFLAG_NEGATIVE : AFLAG_POSITIVE;
    }
    // aura is casted by friend
    // one positive effect and we know aura is positive
    else
    {
        bool positiveFound = false;
        for (uint8 i = 0; i < MAX_SPELL_EFFECTS; ++i)
        {
            if (((1<<i) & effMask) && GetBase()->GetSpellInfo()->IsPositiveEffect(i))
            {
                positiveFound = true;
                break;
            }
        }
        _flags |= positiveFound ? AFLAG_POSITIVE : AFLAG_NEGATIVE;
    }

    if (GetBase()->GetSpellInfo()->AttributesEx8 & SPELL_ATTR8_AURA_SEND_AMOUNT)
        _flags |= AFLAG_ANY_EFFECT_AMOUNT_SENT;
}

void AuraApplication::_HandleEffect(uint8 effIndex, bool apply)
{
    AuraEffect* aurEff = GetBase()->GetEffect(effIndex);
    ASSERT(aurEff);
    ASSERT(HasEffect(effIndex) == (!apply));
    ASSERT((1<<effIndex) & _effectsToApply);
    sLog->outDebug(LOG_FILTER_SPELLS_AURAS, "AuraApplication::_HandleEffect: %u, apply: %u: amount: %u", aurEff->GetAuraType(), apply, aurEff->GetAmount());

    if (apply)
    {
        ASSERT(!(_flags & (1<<effIndex)));
        _flags |= 1<<effIndex;
        aurEff->HandleEffect(this, AURA_EFFECT_HANDLE_REAL, true);
    }
    else
    {
        ASSERT(_flags & (1<<effIndex));
        _flags &= ~(1<<effIndex);
        aurEff->HandleEffect(this, AURA_EFFECT_HANDLE_REAL, false);

        // Remove all triggered by aura spells vs unlimited duration
        aurEff->CleanupTriggeredSpells(GetTarget());
    }
    SetNeedClientUpdate();
}

void AuraApplication::BuildUpdatePacket(ByteBuffer& data, bool remove) const
{
    data << uint8(_slot);

    if (remove)
    {
        ASSERT(!_target->GetVisibleAura(_slot));
        data << uint32(0);
        return;
    }
    ASSERT(_target->GetVisibleAura(_slot));

    Aura const* aura = GetBase();
    data << uint32(aura->GetId());
    uint32 flags = _flags;
    if (aura->GetMaxDuration() > 0 && !(aura->GetSpellInfo()->AttributesEx5 & SPELL_ATTR5_HIDE_DURATION))
        flags |= AFLAG_DURATION;
    data << uint16(flags);
    data << uint8(aura->GetCasterLevel());
    // send stack amount for aura which could be stacked (never 0 - causes incorrect display) or charges
    // stack amount has priority over charges (checked on retail with spell 50262)
    data << uint8(aura->GetSpellInfo()->StackAmount ? aura->GetStackAmount() : aura->GetCharges());

    if (!(flags & AFLAG_CASTER))
        data.appendPackGUID(aura->GetCasterGUID());

    if (flags & AFLAG_DURATION)
    {
        data << uint32(aura->GetMaxDuration());
        data << uint32(aura->GetDuration());
    }

    if (flags & AFLAG_ANY_EFFECT_AMOUNT_SENT)
        for (uint32 i = 0; i < MAX_SPELL_EFFECTS; ++i)
            if (AuraEffect const* eff = aura->GetEffect(i)) // NULL if effect flag not set
                data << int32(eff->GetAmount());
}

void AuraApplication::ClientUpdate(bool remove)
{
    _needClientUpdate = false;

    WorldPacket data(SMSG_AURA_UPDATE);
    data.append(GetTarget()->GetPackGUID());
    BuildUpdatePacket(data, remove);

    _target->SendMessageToSet(&data, true);
}

uint8 Aura::BuildEffectMaskForOwner(SpellInfo const* spellProto, uint8 avalibleEffectMask, WorldObject* owner)
{
    ASSERT(spellProto);
    ASSERT(owner);
    uint8 effMask = 0;
    switch (owner->GetTypeId())
    {
        case TYPEID_UNIT:
        case TYPEID_PLAYER:
            for (uint8 i = 0; i< MAX_SPELL_EFFECTS; ++i)
            {
                if (spellProto->Effects[i].IsUnitOwnedAuraEffect())
                    effMask |= 1 << i;
            }
            break;
        case TYPEID_DYNAMICOBJECT:
            for (uint8 i = 0; i< MAX_SPELL_EFFECTS; ++i)
            {
                if (spellProto->Effects[i].Effect == SPELL_EFFECT_PERSISTENT_AREA_AURA)
                    effMask |= 1 << i;
            }
            break;
        default:
            break;
    }
    return effMask & avalibleEffectMask;
}

Aura* Aura::TryRefreshStackOrCreate(SpellInfo const* spellproto, uint8 tryEffMask, WorldObject* owner, Unit* caster, int32* baseAmount /*= NULL*/, Item* castItem /*= NULL*/, uint64 casterGUID /*= 0*/, bool* refresh /*= NULL*/)
{
    ASSERT(spellproto);
    ASSERT(owner);
    ASSERT(caster || casterGUID);
    ASSERT(tryEffMask <= MAX_EFFECT_MASK);
    if (refresh)
        *refresh = false;
    uint8 effMask = Aura::BuildEffectMaskForOwner(spellproto, tryEffMask, owner);
    if (!effMask)
        return NULL;
    if (Aura* foundAura = owner->ToUnit()->_TryStackingOrRefreshingExistingAura(spellproto, effMask, caster, baseAmount, castItem, casterGUID))
    {
        // we've here aura, which script triggered removal after modding stack amount
        // check the state here, so we won't create new Aura object
        if (foundAura->IsRemoved())
            return NULL;

        if (refresh)
            *refresh = true;
        return foundAura;
    }
    else
        return Create(spellproto, effMask, owner, caster, baseAmount, castItem, casterGUID);
}

Aura* Aura::TryCreate(SpellInfo const* spellproto, uint8 tryEffMask, WorldObject* owner, Unit* caster, int32* baseAmount /*= NULL*/, Item* castItem /*= NULL*/, uint64 casterGUID /*= 0*/)
{
    ASSERT(spellproto);
    ASSERT(owner);
    ASSERT(caster || casterGUID);
    ASSERT(tryEffMask <= MAX_EFFECT_MASK);
    uint8 effMask = Aura::BuildEffectMaskForOwner(spellproto, tryEffMask, owner);
    if (!effMask)
        return NULL;
    return Create(spellproto, effMask, owner, caster, baseAmount, castItem, casterGUID);
}

Aura* Aura::Create(SpellInfo const* spellproto, uint8 effMask, WorldObject* owner, Unit* caster, int32* baseAmount, Item* castItem, uint64 casterGUID)
{
    ASSERT(effMask);
    ASSERT(spellproto);
    ASSERT(owner);
    ASSERT(caster || casterGUID);
    ASSERT(effMask <= MAX_EFFECT_MASK);
    // try to get caster of aura
    if (casterGUID)
    {
        if (owner->GetGUID() == casterGUID)
            caster = owner->ToUnit();
        else
            caster = ObjectAccessor::GetUnit(*owner, casterGUID);
    }
    else
        casterGUID = caster->GetGUID();

    // check if aura can be owned by owner
    if (owner->isType(TYPEMASK_UNIT))
        if (!owner->IsInWorld() || ((Unit*)owner)->IsDuringRemoveFromWorld())
            // owner not in world so don't allow to own not self casted single target auras
            if (casterGUID != owner->GetGUID() && spellproto->IsSingleTarget())
                return NULL;

    Aura* aura = NULL;
    switch (owner->GetTypeId())
    {
        case TYPEID_UNIT:
        case TYPEID_PLAYER:
            aura = new UnitAura(spellproto, effMask, owner, caster, baseAmount, castItem, casterGUID);
            break;
        case TYPEID_DYNAMICOBJECT:
            aura = new DynObjAura(spellproto, effMask, owner, caster, baseAmount, castItem, casterGUID);
            break;
        default:
            ASSERT(false);
            return NULL;
    }
    // aura can be removed in Unit::_AddAura call
    if (aura->IsRemoved())
        return NULL;
    return aura;
}

Aura::Aura(SpellInfo const* spellproto, WorldObject* owner, Unit* caster, Item* castItem, uint64 casterGUID) :
m_spellInfo(spellproto), m_casterGuid(casterGUID ? casterGUID : caster->GetGUID()),
m_castItemGuid(castItem ? castItem->GetGUID() : 0), m_applyTime(time(NULL)),
m_owner(owner), m_timeCla(0), m_updateTargetMapInterval(0),
m_casterLevel(caster ? caster->getLevel() : m_spellInfo->SpellLevel), m_procCharges(0), m_stackAmount(1),
m_isRemoved(false), m_isSingleTarget(false), m_isUsingCharges(false)
{
    if (m_spellInfo->ManaPerSecond)
        m_timeCla = 1 * IN_MILLISECONDS;

    m_maxDuration = CalcMaxDuration(caster);
    m_duration = m_maxDuration;
    m_procCharges = CalcMaxCharges(caster);
    m_isUsingCharges = m_procCharges != 0;
    // m_casterLevel = cast item level/caster level, caster level should be saved to db, confirmed with sniffs
}

void Aura::_InitEffects(uint8 effMask, Unit* caster, int32 *baseAmount)
{
    // shouldn't be in constructor - functions in AuraEffect::AuraEffect use polymorphism
    for (uint8 i = 0; i < MAX_SPELL_EFFECTS; ++i)
    {
        if (effMask & (uint8(1) << i))
            m_effects[i] = new AuraEffect(this, i, baseAmount ? baseAmount + i : NULL, caster);
        else
            m_effects[i] = NULL;
    }
}

Aura::~Aura()
{
    // unload scripts
    while (!m_loadedScripts.empty())
    {
        std::list<AuraScript*>::iterator itr = m_loadedScripts.begin();
        (*itr)->_Unload();
        delete (*itr);
        m_loadedScripts.erase(itr);
    }

    // free effects memory
    for (uint8 i = 0; i < MAX_SPELL_EFFECTS; ++i)
         delete m_effects[i];

    ASSERT(m_applications.empty());
    _DeleteRemovedApplications();
}

Unit* Aura::GetCaster() const
{
    if (GetOwner()->GetGUID() == GetCasterGUID())
        return GetUnitOwner();
    if (AuraApplication const* aurApp = GetApplicationOfTarget(GetCasterGUID()))
        return aurApp->GetTarget();

    return ObjectAccessor::GetUnit(*GetOwner(), GetCasterGUID());
}

AuraObjectType Aura::GetType() const
{
    return (m_owner->GetTypeId() == TYPEID_DYNAMICOBJECT) ? DYNOBJ_AURA_TYPE : UNIT_AURA_TYPE;
}

void Aura::_ApplyForTarget(Unit* target, Unit* caster, AuraApplication * auraApp)
{
    ASSERT(target);
    ASSERT(auraApp);
    // aura mustn't be already applied on target
    ASSERT (!IsAppliedOnTarget(target->GetGUID()) && "Aura::_ApplyForTarget: aura musn't be already applied on target");

    m_applications[target->GetGUID()] = auraApp;

    // set infinity cooldown state for spells
    if (caster && caster->GetTypeId() == TYPEID_PLAYER)
    {
        if (m_spellInfo->Attributes & SPELL_ATTR0_DISABLED_WHILE_ACTIVE)
        {
            Item* castItem = m_castItemGuid ? caster->ToPlayer()->GetItemByGuid(m_castItemGuid) : NULL;
            caster->ToPlayer()->AddSpellAndCategoryCooldowns(m_spellInfo, castItem ? castItem->GetEntry() : 0, NULL, true);
        }
    }
}

void Aura::_UnapplyForTarget(Unit* target, Unit* caster, AuraApplication * auraApp)
{
    ASSERT(target);
    ASSERT(auraApp->GetRemoveMode());
    ASSERT(auraApp);

    ApplicationMap::iterator itr = m_applications.find(target->GetGUID());

    // TODO: Figure out why this happens
    if (itr == m_applications.end())
    {
        sLog->outError(LOG_FILTER_SPELLS_AURAS, "Aura::_UnapplyForTarget, target:%u, caster:%u, spell:%u was not found in owners application map!",
        target->GetGUIDLow(), caster ? caster->GetGUIDLow() : 0, auraApp->GetBase()->GetSpellInfo()->Id);
        ASSERT(false);
    }

    // aura has to be already applied
    ASSERT(itr->second == auraApp);
    m_applications.erase(itr);

    m_removedApplications.push_back(auraApp);

    // reset cooldown state for spells
    if (caster && caster->GetTypeId() == TYPEID_PLAYER)
    {
        if (GetSpellInfo()->Attributes & SPELL_ATTR0_DISABLED_WHILE_ACTIVE)
            // note: item based cooldowns and cooldown spell mods with charges ignored (unknown existed cases)
            caster->ToPlayer()->SendCooldownEvent(GetSpellInfo());
    }
}

// removes aura from all targets
// and marks aura as removed
void Aura::_Remove(AuraRemoveMode removeMode)
{
    ASSERT (!m_isRemoved);
    m_isRemoved = true;
    ApplicationMap::iterator appItr = m_applications.begin();
    for (appItr = m_applications.begin(); appItr != m_applications.end();)
    {
        AuraApplication * aurApp = appItr->second;
        Unit* target = aurApp->GetTarget();
        target->_UnapplyAura(aurApp, removeMode);
        appItr = m_applications.begin();
    }
}

void Aura::UpdateTargetMap(Unit* caster, bool apply)
{
    if (IsRemoved())
        return;

    m_updateTargetMapInterval = UPDATE_TARGET_MAP_INTERVAL;

    // fill up to date target list
    //       target, effMask
    std::map<Unit*, uint8> targets;

    FillTargetMap(targets, caster);

    UnitList targetsToRemove;

    // mark all auras as ready to remove
    for (ApplicationMap::iterator appIter = m_applications.begin(); appIter != m_applications.end();++appIter)
    {
        std::map<Unit*, uint8>::iterator existing = targets.find(appIter->second->GetTarget());
        // not found in current area - remove the aura
        if (existing == targets.end())
            targetsToRemove.push_back(appIter->second->GetTarget());
        else
        {
            // needs readding - remove now, will be applied in next update cycle
            // (dbcs do not have auras which apply on same type of targets but have different radius, so this is not really needed)
            if (appIter->second->GetEffectMask() != existing->second || !CanBeAppliedOn(existing->first))
                targetsToRemove.push_back(appIter->second->GetTarget());
            // nothing todo - aura already applied
            // remove from auras to register list
            targets.erase(existing);
        }
    }

    // register auras for units
    for (std::map<Unit*, uint8>::iterator itr = targets.begin(); itr!= targets.end();)
    {
        // aura mustn't be already applied on target
        if (AuraApplication * aurApp = GetApplicationOfTarget(itr->first->GetGUID()))
        {
            // the core created 2 different units with same guid
            // this is a major failue, which i can't fix right now
            // let's remove one unit from aura list
            // this may cause area aura "bouncing" between 2 units after each update
            // but because we know the reason of a crash we can remove the assertion for now
            if (aurApp->GetTarget() != itr->first)
            {
                // remove from auras to register list
                targets.erase(itr++);
                continue;
            }
            else
            {
                // ok, we have one unit twice in target map (impossible, but...)
                ASSERT(false);
            }
        }

        bool addUnit = true;
        // check target immunities
        for (uint8 effIndex = 0; effIndex < MAX_SPELL_EFFECTS; ++effIndex)
        {
            if (itr->first->IsImmunedToSpellEffect(GetSpellInfo(), effIndex))
                itr->second &= ~(1 << effIndex);
        }
        if (!itr->second
            || itr->first->IsImmunedToSpell(GetSpellInfo())
            || !CanBeAppliedOn(itr->first))
            addUnit = false;

        if (addUnit)
        {
            // persistent area aura does not hit flying targets
            if (GetType() == DYNOBJ_AURA_TYPE)
            {
                if (itr->first->isInFlight())
                    addUnit = false;
            }
            // unit auras can not stack with each other
            else // (GetType() == UNIT_AURA_TYPE)
            {
                // Allow to remove by stack when aura is going to be applied on owner
                if (itr->first != GetOwner())
                {
                    // check if not stacking aura already on target
                    // this one prevents unwanted usefull buff loss because of stacking and prevents overriding auras periodicaly by 2 near area aura owners
                    for (Unit::AuraApplicationMap::iterator iter = itr->first->GetAppliedAuras().begin(); iter != itr->first->GetAppliedAuras().end(); ++iter)
                    {
                        Aura const* aura = iter->second->GetBase();
                        if (!CanStackWith(aura))
                        {
                            addUnit = false;
                            break;
                        }
                    }
                }
            }
        }
        if (!addUnit)
            targets.erase(itr++);
        else
        {
            // owner has to be in world, or effect has to be applied to self
            if (!GetOwner()->IsSelfOrInSameMap(itr->first))
            {
                //TODO: There is a crash caused by shadowfiend load addon
                sLog->outFatal(LOG_FILTER_SPELLS_AURAS, "Aura %u: Owner %s (map %u) is not in the same map as target %s (map %u).", GetSpellInfo()->Id,
                    GetOwner()->GetName(), GetOwner()->IsInWorld() ? GetOwner()->GetMap()->GetId() : uint32(-1),
                    itr->first->GetName(), itr->first->IsInWorld() ? itr->first->GetMap()->GetId() : uint32(-1));
                ASSERT(false);
            }
            itr->first->_CreateAuraApplication(this, itr->second);
            ++itr;
        }
    }

    // remove auras from units no longer needing them
    for (UnitList::iterator itr = targetsToRemove.begin(); itr != targetsToRemove.end();++itr)
        if (AuraApplication * aurApp = GetApplicationOfTarget((*itr)->GetGUID()))
            (*itr)->_UnapplyAura(aurApp, AURA_REMOVE_BY_DEFAULT);

    if (!apply)
        return;

    // apply aura effects for units
    for (std::map<Unit*, uint8>::iterator itr = targets.begin(); itr!= targets.end();++itr)
    {
        if (AuraApplication * aurApp = GetApplicationOfTarget(itr->first->GetGUID()))
        {
            // owner has to be in world, or effect has to be applied to self
            ASSERT((!GetOwner()->IsInWorld() && GetOwner() == itr->first) || GetOwner()->IsInMap(itr->first));
            itr->first->_ApplyAura(aurApp, itr->second);
        }
    }
}

// targets have to be registered and not have effect applied yet to use this function
void Aura::_ApplyEffectForTargets(uint8 effIndex)
{
    // prepare list of aura targets
    UnitList targetList;
    for (ApplicationMap::iterator appIter = m_applications.begin(); appIter != m_applications.end(); ++appIter)
    {
        if ((appIter->second->GetEffectsToApply() & (1<<effIndex)) && !appIter->second->HasEffect(effIndex))
            targetList.push_back(appIter->second->GetTarget());
    }

    // apply effect to targets
    for (UnitList::iterator itr = targetList.begin(); itr != targetList.end(); ++itr)
    {
        if (GetApplicationOfTarget((*itr)->GetGUID()))
        {
            // owner has to be in world, or effect has to be applied to self
            ASSERT((!GetOwner()->IsInWorld() && GetOwner() == *itr) || GetOwner()->IsInMap(*itr));
            (*itr)->_ApplyAuraEffect(this, effIndex);
        }
    }
}
void Aura::UpdateOwner(uint32 diff, WorldObject* owner)
{
    ASSERT(owner == m_owner);

    Unit* caster = GetCaster();
    // Apply spellmods for channeled auras
    // used for example when triggered spell of spell:10 is modded
    Spell* modSpell = NULL;
    Player* modOwner = NULL;
    if (caster)
    {
        modOwner = caster->GetSpellModOwner();
        if (modOwner)
        {
            modSpell = modOwner->FindCurrentSpellBySpellId(GetId());
            if (modSpell)
                modOwner->SetSpellModTakingSpell(modSpell, true);
        }
    }

    Update(diff, caster);

    if (m_updateTargetMapInterval <= int32(diff))
        UpdateTargetMap(caster);
    else
        m_updateTargetMapInterval -= diff;

    // update aura effects
    for (uint8 i = 0; i < MAX_SPELL_EFFECTS; ++i)
        if (m_effects[i])
            m_effects[i]->Update(diff, caster);

    // remove spellmods after effects update
    if (modSpell)
        modOwner->SetSpellModTakingSpell(modSpell, false);

    _DeleteRemovedApplications();
}

void Aura::Update(uint32 diff, Unit* caster)
{
    if (m_duration > 0)
    {
        m_duration -= diff;
        if (m_duration < 0)
            m_duration = 0;

        // handle manaPerSecond/manaPerSecondPerLevel
        if (m_timeCla)
        {
            if (m_timeCla > int32(diff))
                m_timeCla -= diff;
            else if (caster)
            {
                if (int32 manaPerSecond = m_spellInfo->ManaPerSecond)
                {
                    m_timeCla += 1000 - diff;

                    Powers powertype = Powers(m_spellInfo->PowerType);
                    if (powertype == POWER_HEALTH)
                    {
                        if (int32(caster->GetHealth()) > manaPerSecond)
                            caster->ModifyHealth(-manaPerSecond);
                        else
                        {
                            Remove();
                            return;
                        }
                    }
                    else
                    {
                        if (int32(caster->GetPower(powertype)) >= manaPerSecond)
                            caster->ModifyPower(powertype, -manaPerSecond);
                        else
                        {
                            Remove();
                            return;
                        }
                    }
                }
            }
        }
    }
}

int32 Aura::CalcMaxDuration(Unit* caster) const
{
    Player* modOwner = NULL;
    int32 maxDuration;

    if (caster)
    {
        modOwner = caster->GetSpellModOwner();
        maxDuration = caster->CalcSpellDuration(m_spellInfo);
    }
    else
        maxDuration = m_spellInfo->GetDuration();

    if (IsPassive() && !m_spellInfo->DurationEntry)
        maxDuration = -1;

    // IsPermanent() checks max duration (which we are supposed to calculate here)
    if (maxDuration != -1 && modOwner)
        modOwner->ApplySpellMod(GetId(), SPELLMOD_DURATION, maxDuration);
    return maxDuration;
}

void Aura::SetDuration(int32 duration, bool withMods)
{
    if (withMods)
    {
        if (Unit* caster = GetCaster())
            if (Player* modOwner = caster->GetSpellModOwner())
                modOwner->ApplySpellMod(GetId(), SPELLMOD_DURATION, duration);
    }
    m_duration = duration;
    SetNeedClientUpdateForTargets();
}

void Aura::RefreshDuration()
{
    SetDuration(GetMaxDuration());

    if (m_spellInfo->ManaPerSecond)
        m_timeCla = 1 * IN_MILLISECONDS;
}

void Aura::RefreshTimers()
{
    m_maxDuration = CalcMaxDuration();
    bool resetPeriodic = true;
    if (m_spellInfo->AttributesEx8 & SPELL_ATTR8_DONT_RESET_PERIODIC_TIMER)
    {
        int32 minAmplitude = m_maxDuration;
        for (uint8 i = 0; i < MAX_SPELL_EFFECTS; ++i)
            if (AuraEffect const* eff = GetEffect(i))
                if (int32 ampl = eff->GetAmplitude())
                    minAmplitude = std::min(ampl, minAmplitude);

        // If only one tick remaining, roll it over into new duration
        if (GetDuration() <= minAmplitude)
        {
            m_maxDuration += GetDuration();
            resetPeriodic = false;
        }
    }

    RefreshDuration();
    Unit* caster = GetCaster();
    for (uint8 i = 0; i < MAX_SPELL_EFFECTS; ++i)
        if (HasEffect(i))
            GetEffect(i)->CalculatePeriodic(caster, resetPeriodic, false);
}

void Aura::SetCharges(uint8 charges)
{
    if (m_procCharges == charges)
        return;
    m_procCharges = charges;
    m_isUsingCharges = m_procCharges != 0;
    SetNeedClientUpdateForTargets();
}

uint8 Aura::CalcMaxCharges(Unit* caster) const
{
    uint32 maxProcCharges = m_spellInfo->ProcCharges;
    if (SpellProcEntry const* procEntry = sSpellMgr->GetSpellProcEntry(GetId()))
        maxProcCharges = procEntry->charges;

    if (caster)
        if (Player* modOwner = caster->GetSpellModOwner())
            modOwner->ApplySpellMod(GetId(), SPELLMOD_CHARGES, maxProcCharges);
    return uint8(maxProcCharges);
}

bool Aura::ModCharges(int32 num, AuraRemoveMode removeMode)
{
    if (IsUsingCharges())
    {
        int32 charges = m_procCharges + num;
        int32 maxCharges = CalcMaxCharges();

        // limit charges (only on charges increase, charges may be changed manually)
        if ((num > 0) && (charges > int32(maxCharges)))
            charges = maxCharges;
        // we're out of charges, remove
        else if (charges <= 0)
        {
            Remove(removeMode);
            return true;
        }

        SetCharges(charges);
    }
    return false;
}

void Aura::SetStackAmount(uint8 stackAmount)
{
    m_stackAmount = stackAmount;
    Unit* caster = GetCaster();

    std::list<AuraApplication*> applications;
    GetApplicationList(applications);

    for (std::list<AuraApplication*>::const_iterator apptItr = applications.begin(); apptItr != applications.end(); ++apptItr)
        if (!(*apptItr)->GetRemoveMode())
            HandleAuraSpecificMods(*apptItr, caster, false, true);

    for (uint8 i = 0; i < MAX_SPELL_EFFECTS; ++i)
        if (HasEffect(i))
            m_effects[i]->ChangeAmount(m_effects[i]->CalculateAmount(caster), false, true);

    for (std::list<AuraApplication*>::const_iterator apptItr = applications.begin(); apptItr != applications.end(); ++apptItr)
        if (!(*apptItr)->GetRemoveMode())
            HandleAuraSpecificMods(*apptItr, caster, true, true);

    SetNeedClientUpdateForTargets();
}

bool Aura::ModStackAmount(int32 num, AuraRemoveMode removeMode)
{
    int32 stackAmount = m_stackAmount + num;

    // limit the stack amount (only on stack increase, stack amount may be changed manually)
    if ((num > 0) && (stackAmount > int32(m_spellInfo->StackAmount)))
    {
        // not stackable aura - set stack amount to 1
        if (!m_spellInfo->StackAmount)
            stackAmount = 1;
        else
            stackAmount = m_spellInfo->StackAmount;
    }
    // we're out of stacks, remove
    else if (stackAmount <= 0)
    {
        Remove(removeMode);
        return true;
    }

    bool refresh = stackAmount >= GetStackAmount();

    // Update stack amount
    SetStackAmount(stackAmount);

    if (refresh)
    {
        RefreshSpellMods();
        RefreshTimers();

        // reset charges
        SetCharges(CalcMaxCharges());
        // FIXME: not a best way to synchronize charges, but works
        for (uint8 i = 0; i < MAX_SPELL_EFFECTS; ++i)
            if (AuraEffect* aurEff = GetEffect(i))
                if (aurEff->GetAuraType() == SPELL_AURA_ADD_FLAT_MODIFIER || aurEff->GetAuraType() == SPELL_AURA_ADD_PCT_MODIFIER)
                    if (SpellModifier* mod = aurEff->GetSpellModifier())
                        mod->charges = GetCharges();
    }
    SetNeedClientUpdateForTargets();
    return false;
}

void Aura::RefreshSpellMods()
{
    for (Aura::ApplicationMap::const_iterator appIter = m_applications.begin(); appIter != m_applications.end(); ++appIter)
        if (Player* player = appIter->second->GetTarget()->ToPlayer())
            player->RestoreAllSpellMods(0, this);
}

bool Aura::IsArea() const
{
    for (uint8 i = 0; i < MAX_SPELL_EFFECTS; ++i)
    {
        if (HasEffect(i) && GetSpellInfo()->Effects[i].IsAreaAuraEffect())
            return true;
    }
    return false;
}

bool Aura::IsPassive() const
{
    return GetSpellInfo()->IsPassive();
}

bool Aura::IsDeathPersistent() const
{
    return GetSpellInfo()->IsDeathPersistent();
}

bool Aura::CanBeSaved() const
{
    if (IsPassive())
        return false;

    if (GetCasterGUID() != GetOwner()->GetGUID())
        if (GetSpellInfo()->IsSingleTarget())
            return false;

    // Can't be saved - aura handler relies on calculated amount and changes it
    if (HasEffectType(SPELL_AURA_CONVERT_RUNE))
        return false;

    // No point in saving this, since the stable dialog can't be open on aura load anyway.
    if (HasEffectType(SPELL_AURA_OPEN_STABLE))
        return false;

    // Incanter's Absorbtion - considering the minimal duration and problems with aura stacking
    // we skip saving this aura
    if (GetId() == 44413)
        return false;

    // When a druid logins, he doesnt have either eclipse power, nor the marker auras, nor the eclipse buffs. Dont save them.
    if (GetId() == 67483 || GetId() == 67484 || GetId() == 48517 || GetId() == 48518)
        return false;

    // don't save auras removed by proc system
    if (IsUsingCharges() && !GetCharges())
        return false;

    return true;
}

bool Aura::CanBeSentToClient() const
{
    return !IsPassive() || GetSpellInfo()->HasAreaAuraEffect() || HasEffectType(SPELL_AURA_ABILITY_IGNORE_AURASTATE);
}

void Aura::UnregisterSingleTarget()
{
    ASSERT(m_isSingleTarget);
    Unit* caster = GetCaster();
    // TODO: find a better way to do this.
    if (!caster)
        caster = ObjectAccessor::GetObjectInOrOutOfWorld(GetCasterGUID(), (Unit*)NULL);
    ASSERT(caster);
    caster->GetSingleCastAuras().remove(this);
    SetIsSingleTarget(false);
}

int32 Aura::CalcDispelChance(Unit* auraTarget, bool offensive) const
{
    // we assume that aura dispel chance is 100% on start
    // need formula for level difference based chance
    int32 resistChance = 0;

    // Apply dispel mod from aura caster
    if (Unit* caster = GetCaster())
        if (Player* modOwner = caster->GetSpellModOwner())
            modOwner->ApplySpellMod(GetId(), SPELLMOD_RESIST_DISPEL_CHANCE, resistChance);

    // Dispel resistance from target SPELL_AURA_MOD_DISPEL_RESIST
    // Only affects offensive dispels
    if (offensive && auraTarget)
        resistChance += auraTarget->GetTotalAuraModifier(SPELL_AURA_MOD_DISPEL_RESIST);

    resistChance = resistChance < 0 ? 0 : resistChance;
    resistChance = resistChance > 100 ? 100 : resistChance;
    return 100 - resistChance;
}

void Aura::SetLoadedState(int32 maxduration, int32 duration, int32 charges, uint8 stackamount, uint8 recalculateMask, int32 * amount)
{
    m_maxDuration = maxduration;
    m_duration = duration;
    m_procCharges = charges;
    m_isUsingCharges = m_procCharges != 0;
    m_stackAmount = stackamount;
    Unit* caster = GetCaster();
    for (uint8 i = 0; i < MAX_SPELL_EFFECTS; ++i)
        if (m_effects[i])
        {
            m_effects[i]->SetAmount(amount[i]);
            m_effects[i]->SetCanBeRecalculated(recalculateMask & (1<<i));
            m_effects[i]->CalculatePeriodic(caster, false, true);
            m_effects[i]->CalculateSpellMod();
            m_effects[i]->RecalculateAmount(caster);
        }
}

bool Aura::HasEffectType(AuraType type) const
{
    for (uint8 i = 0; i < MAX_SPELL_EFFECTS; ++i)
    {
        if (HasEffect(i) && m_effects[i]->GetAuraType() == type)
            return true;
    }
    return false;
}

void Aura::RecalculateAmountOfEffects()
{
    ASSERT (!IsRemoved());
    Unit* caster = GetCaster();
    for (uint8 i = 0; i < MAX_SPELL_EFFECTS; ++i)
        if (HasEffect(i))
            m_effects[i]->RecalculateAmount(caster);
}

void Aura::HandleAllEffects(AuraApplication * aurApp, uint8 mode, bool apply)
{
    ASSERT (!IsRemoved());
    for (uint8 i = 0; i < MAX_SPELL_EFFECTS; ++i)
        if (m_effects[i] && !IsRemoved())
            m_effects[i]->HandleEffect(aurApp, mode, apply);
}

void Aura::GetApplicationList(std::list<AuraApplication*> & applicationList) const
{
    for (Aura::ApplicationMap::const_iterator appIter = m_applications.begin(); appIter != m_applications.end(); ++appIter)
    {
        if (appIter->second->GetEffectMask())
            applicationList.push_back(appIter->second);
    }
}

void Aura::SetNeedClientUpdateForTargets() const
{
    for (ApplicationMap::const_iterator appIter = m_applications.begin(); appIter != m_applications.end(); ++appIter)
        appIter->second->SetNeedClientUpdate();
}

// trigger effects on real aura apply/remove
void Aura::HandleAuraSpecificMods(AuraApplication const* aurApp, Unit* caster, bool apply, bool onReapply)
{
    Unit* target = aurApp->GetTarget();
    AuraRemoveMode removeMode = aurApp->GetRemoveMode();
    // handle spell_area table
    SpellAreaForAreaMapBounds saBounds = sSpellMgr->GetSpellAreaForAuraMapBounds(GetId());
    if (saBounds.first != saBounds.second)
    {
        uint32 zone, area;
        target->GetZoneAndAreaId(zone, area);

        for (SpellAreaForAreaMap::const_iterator itr = saBounds.first; itr != saBounds.second; ++itr)
        {
            // some auras remove at aura remove
            if (!itr->second->IsFitToRequirements((Player*)target, zone, area))
                target->RemoveAurasDueToSpell(itr->second->spellId);
            // some auras applied at aura apply
            else if (itr->second->autocast)
            {
                if (!target->HasAura(itr->second->spellId))
                    target->CastSpell(target, itr->second->spellId, true);
            }
        }
    }

    // handle spell_linked_spell table
    if (!onReapply)
    {
        // apply linked auras
        if (apply)
        {
            if (std::vector<int32> const* spellTriggered = sSpellMgr->GetSpellLinked(GetId() + SPELL_LINK_AURA))
            {
                for (std::vector<int32>::const_iterator itr = spellTriggered->begin(); itr != spellTriggered->end(); ++itr)
                {
                    if (*itr < 0)
                        target->ApplySpellImmune(GetId(), IMMUNITY_ID, -(*itr), true);
                    else if (caster)
                        caster->AddAura(*itr, target);
                }
            }
        }
        else
        {
            // remove linked auras
            if (std::vector<int32> const* spellTriggered = sSpellMgr->GetSpellLinked(-(int32)GetId()))
            {
                for (std::vector<int32>::const_iterator itr = spellTriggered->begin(); itr != spellTriggered->end(); ++itr)
                {
                    if (*itr < 0)
                        target->RemoveAurasDueToSpell(-(*itr));
                    else if (removeMode != AURA_REMOVE_BY_DEATH)
                        target->CastSpell(target, *itr, true, NULL, NULL, GetCasterGUID());
                }
            }
            if (std::vector<int32> const* spellTriggered = sSpellMgr->GetSpellLinked(GetId() + SPELL_LINK_AURA))
            {
                for (std::vector<int32>::const_iterator itr = spellTriggered->begin(); itr != spellTriggered->end(); ++itr)
                {
                    if (*itr < 0)
                        target->ApplySpellImmune(GetId(), IMMUNITY_ID, -(*itr), false);
                    else
                        target->RemoveAura(*itr, GetCasterGUID(), 0, removeMode);
                }
            }
        }
    }
    else if (apply)
    {
        // modify stack amount of linked auras
        if (std::vector<int32> const* spellTriggered = sSpellMgr->GetSpellLinked(GetId() + SPELL_LINK_AURA))
        {
            for (std::vector<int32>::const_iterator itr = spellTriggered->begin(); itr != spellTriggered->end(); ++itr)
                if (*itr > 0)
                    if (Aura* triggeredAura = target->GetAura(*itr, GetCasterGUID()))
                        triggeredAura->ModStackAmount(GetStackAmount() - triggeredAura->GetStackAmount());
        }
    }

    // mods at aura apply
    if (apply)
    {
        switch (GetSpellInfo()->SpellFamilyName)
        {
            case SPELLFAMILY_GENERIC:
                switch (GetId())
                {
                    case 32474: // Buffeting Winds of Susurrus
                        if (target->GetTypeId() == TYPEID_PLAYER)
                            target->ToPlayer()->ActivateTaxiPathTo(506, GetId());
                        break;
                    case 33572: // Gronn Lord's Grasp, becomes stoned
                        if (GetStackAmount() >= 5 && !target->HasAura(33652))
                            target->CastSpell(target, 33652, true);
                        break;
                    case 50836: //Petrifying Grip, becomes stoned
                        if (GetStackAmount() >= 5 && !target->HasAura(50812))
                            target->CastSpell(target, 50812, true);
                        break;
                    case 60970: // Heroic Fury (remove Intercept cooldown)
                        if (target->GetTypeId() == TYPEID_PLAYER)
                            target->ToPlayer()->RemoveSpellCooldown(20252, true);
                        break;
                }
                break;
            case SPELLFAMILY_DRUID:
                if (!caster)
                    break;
                // Rejuvenation
                if (GetSpellInfo()->SpellFamilyFlags[0] & 0x10 && GetEffect(EFFECT_0))
                {
                    // Druid T8 Restoration 4P Bonus
                    if (caster->HasAura(64760))
                    {
                        int32 heal = GetEffect(EFFECT_0)->GetAmount();
                        caster->CastCustomSpell(target, 64801, &heal, NULL, NULL, true, NULL, GetEffect(EFFECT_0));
                    }
                }
                break;
            case SPELLFAMILY_MAGE:
                if (!caster)
                    break;
                // Todo: This should be moved to similar function in spell::hit
                if (GetSpellInfo()->SpellFamilyFlags[0] & 0x01000000)
                {
                    // Polymorph Sound - Sheep && Penguin
                    if (GetSpellInfo()->SpellIconID == 82 && GetSpellInfo()->SpellVisual[0] == 12978)
                    {
                        // Glyph of the Penguin
                        if (caster->HasAura(52648))
                            caster->CastSpell(target, 61635, true);
                        else
                            caster->CastSpell(target, 61634, true);
                    }
                }
                switch (GetId())
                {
                    case 12536: // Clearcasting
                    case 12043: // Presence of Mind
                        // Arcane Potency
                        if (AuraEffect const* aurEff = caster->GetAuraEffect(SPELL_AURA_DUMMY, SPELLFAMILY_MAGE, 2120, 0))
                        {
                            uint32 spellId = 0;

                            switch (aurEff->GetId())
                            {
                                case 31571: spellId = 57529; break;
                                case 31572: spellId = 57531; break;
                                default:
                                    sLog->outError(LOG_FILTER_SPELLS_AURAS, "Aura::HandleAuraSpecificMods: Unknown rank of Arcane Potency (%d) found", aurEff->GetId());
                            }
                            if (spellId)
                                caster->CastSpell(caster, spellId, true);
                        }
                        break;
                    default:
                        break;
                }
                break;
            case SPELLFAMILY_PRIEST:
                if (!caster)
                    break;
                // Devouring Plague
                if (GetSpellInfo()->SpellFamilyFlags[0] & 0x02000000 && GetEffect(0))
                {
                    // Improved Devouring Plague
                    if (AuraEffect const* aurEff = caster->GetDummyAuraEffect(SPELLFAMILY_PRIEST, 3790, 0))
                    {
                        uint32 damage = caster->SpellDamageBonusDone(target, GetSpellInfo(), GetEffect(0)->GetAmount(), DOT);
                        damage = target->SpellDamageBonusTaken(caster, GetSpellInfo(), damage, DOT);
                        int32 basepoints0 = aurEff->GetAmount() * GetEffect(0)->GetTotalTicks() * int32(damage) / 100;
                        int32 heal = int32(CalculatePct(basepoints0, 15));

                        caster->CastCustomSpell(target, 63675, &basepoints0, NULL, NULL, true, NULL, GetEffect(0));
                        caster->CastCustomSpell(caster, 75999, &heal, NULL, NULL, true, NULL, GetEffect(0));
                    }
                }
                // Power Word: Shield
                else if (m_spellInfo->SpellFamilyFlags[0] & 0x1 && m_spellInfo->SpellFamilyFlags[2] & 0x400 && GetEffect(0))
                {
                    // Glyph of Power Word: Shield
                    if (AuraEffect* glyph = caster->GetAuraEffect(55672, 0))
                    {
                        // instantly heal m_amount% of the absorb-value
                        int32 heal = glyph->GetAmount() * GetEffect(0)->GetAmount()/100;
                        caster->CastCustomSpell(GetUnitOwner(), 56160, &heal, NULL, NULL, true, 0, GetEffect(0));
                    }
                }
                break;
            case SPELLFAMILY_ROGUE:
                // Sprint (skip non player casted spells by category)
                if (GetSpellInfo()->SpellFamilyFlags[0] & 0x40 && GetSpellInfo()->Category == 44)
                    // in official maybe there is only one icon?
                    if (target->HasAura(58039)) // Glyph of Blurred Speed
                        target->CastSpell(target, 61922, true); // Sprint (waterwalk)
                break;
        }
    }
    // mods at aura remove
    else
    {
        switch (GetSpellInfo()->SpellFamilyName)
        {
            case SPELLFAMILY_GENERIC:
                switch (GetId())
                {
                    case 61987: // Avenging Wrath
                        // Remove the immunity shield marker on Avenging Wrath removal if Forbearance is not present
                        if (target->HasAura(61988) && !target->HasAura(25771))
                            target->RemoveAura(61988);
                        break;
                    case 72368: // Shared Suffering
                    case 72369:
                        if (caster)
                        {
                            if (AuraEffect* aurEff = GetEffect(0))
                            {
                                int32 remainingDamage = aurEff->GetAmount() * (aurEff->GetTotalTicks() - aurEff->GetTickNumber());
                                if (remainingDamage > 0)
                                    caster->CastCustomSpell(caster, 72373, NULL, &remainingDamage, NULL, true);
                            }
                        }
                        break;
                }
                break;
            case SPELLFAMILY_MAGE:
                switch (GetId())
                {
                    case 66: // Invisibility
                        if (removeMode != AURA_REMOVE_BY_EXPIRE)
                            break;
                        target->CastSpell(target, 32612, true, NULL, GetEffect(1));
                        target->CombatStop();
                        break;
                    default:
                        break;
                }
                if (!caster)
                    break;
                // Ice barrier - dispel/absorb remove
                if (removeMode == AURA_REMOVE_BY_ENEMY_SPELL && GetSpellInfo()->SpellFamilyFlags[1] & 0x1)
                {
                    // Shattered Barrier
                    if (AuraEffect * dummy = caster->GetDummyAuraEffect(SPELLFAMILY_MAGE, 3260, 0))
                        if (roll_chance_i(dummy->GetSpellInfo()->ProcChance))
                            caster->CastSpell(target, 55080, true, NULL, GetEffect(0));
                }
                break;
            case SPELLFAMILY_WARLOCK:
                if (!caster)
                    break;
                // Improved Fear
                if (GetSpellInfo()->SpellFamilyFlags[1] & 0x00000400)
                {
                    if (AuraEffect* aurEff = caster->GetAuraEffect(SPELL_AURA_DUMMY, SPELLFAMILY_WARLOCK, 98, 0))
                    {
                        uint32 spellId = 0;
                        switch (aurEff->GetId())
                        {
                            case 53759: spellId = 60947; break;
                            case 53754: spellId = 60946; break;
                            default:
                                sLog->outError(LOG_FILTER_SPELLS_AURAS, "Aura::HandleAuraSpecificMods: Unknown rank of Improved Fear (%d) found", aurEff->GetId());
                        }
                        if (spellId)
                            caster->CastSpell(target, spellId, true);
                    }
                }
                break;
            case SPELLFAMILY_PRIEST:
                if (!caster)
                    break;
                // Power word: shield
                if (removeMode == AURA_REMOVE_BY_ENEMY_SPELL && GetSpellInfo()->SpellFamilyFlags[0] & 0x00000001)
                {
                    // Rapture
                    if (Aura const* aura = caster->GetAuraOfRankedSpell(47535))
                    {
                        // check cooldown
                        if (caster->GetTypeId() == TYPEID_PLAYER)
                        {
                            if (caster->ToPlayer()->HasSpellCooldown(aura->GetId()))
                            {
                                // This additional check is needed to add a minimal delay before cooldown in in effect
                                // to allow all bubbles broken by a single damage source proc mana return
                                if (caster->ToPlayer()->GetSpellCooldownDelay(aura->GetId()) <= 11)
                                    break;
                            }
                            else    // and add if needed
                                caster->ToPlayer()->AddSpellCooldown(aura->GetId(), 0, uint32(time(NULL) + 12));
                        }

                        // effect on caster
                        if (AuraEffect const* aurEff = aura->GetEffect(0))
                        {
<<<<<<< HEAD
                            float multiplier = float(aurEff->GetAmount());
                            int32 basepoints0 = int32(CalculatePctF(caster->GetMaxPower(POWER_MANA), multiplier));
                            caster->CastCustomSpell(caster, 47755, &basepoints0, NULL, NULL, true);
                        }
=======
                            float multiplier = (float)aurEff->GetAmount();
                            if (aurEff->GetId() == 47535)
                                multiplier -= 0.5f;
                            else if (aurEff->GetId() == 47537)
                                multiplier += 0.5f;

                            int32 basepoints0 = int32(CalculatePct(caster->GetMaxPower(POWER_MANA), multiplier));
                            caster->CastCustomSpell(caster, 47755, &basepoints0, NULL, NULL, true);
                        }
                        // effect on aura target
                        if (AuraEffect const* aurEff = aura->GetEffect(1))
                        {
                            if (!roll_chance_i(aurEff->GetAmount()))
                                break;

                            int32 triggeredSpellId = 0;
                            switch (target->getPowerType())
                            {
                                case POWER_MANA:
                                {
                                    int32 basepoints0 = int32(CalculatePct(target->GetMaxPower(POWER_MANA), 2));
                                    caster->CastCustomSpell(target, 63654, &basepoints0, NULL, NULL, true);
                                    break;
                                }
                                case POWER_RAGE:   triggeredSpellId = 63653; break;
                                case POWER_ENERGY: triggeredSpellId = 63655; break;
                                case POWER_RUNIC_POWER: triggeredSpellId = 63652; break;
                                default:
                                    break;
                            }
                            if (triggeredSpellId)
                                caster->CastSpell(target, triggeredSpellId, true);
                        }
>>>>>>> e1bee86e
                    }
                }
                break;
            case SPELLFAMILY_ROGUE:
                // Remove Vanish on stealth remove
                if (GetId() == 1784)
                    target->RemoveAurasWithFamily(SPELLFAMILY_ROGUE, 0x0000800, 0, 0, target->GetGUID());
                break;
            case SPELLFAMILY_PALADIN:
                // Remove the immunity shield marker on Forbearance removal if AW marker is not present
                if (GetId() == 25771 && target->HasAura(61988) && !target->HasAura(61987))
                    target->RemoveAura(61988);
                break;
            case SPELLFAMILY_DEATHKNIGHT:
                // Blood of the North
                // Reaping
                // Death Rune Mastery
                if (GetSpellInfo()->SpellIconID == 3041 || GetSpellInfo()->SpellIconID == 22 || GetSpellInfo()->SpellIconID == 2622)
                {
                    if (!GetEffect(0) || GetEffect(0)->GetAuraType() != SPELL_AURA_PERIODIC_DUMMY)
                        break;
                    if (target->GetTypeId() != TYPEID_PLAYER)
                        break;
                    if (target->ToPlayer()->getClass() != CLASS_DEATH_KNIGHT)
                        break;

                     // aura removed - remove death runes
                    target->ToPlayer()->RemoveRunesByAuraEffect(GetEffect(0));
                }
                break;
            case SPELLFAMILY_HUNTER:
                // Glyph of Freezing Trap
                if (GetSpellInfo()->SpellFamilyFlags[0] & 0x00000008)
                    if (caster && caster->HasAura(56845))
                        target->CastSpell(target, 61394, true);
                break;
        }
    }

    // mods at aura apply or remove
    switch (GetSpellInfo()->SpellFamilyName)
    {
        case SPELLFAMILY_GENERIC:
            switch (GetId())
            {
                case 50720: // Vigilance
                    if (apply)
                        target->CastSpell(caster, 59665, true, 0, 0, caster->GetGUID());
                    else
                        target->SetReducedThreatPercent(0, 0);
                    break;
            }
            break;
        case SPELLFAMILY_DRUID:
            // Enrage
            if ((GetSpellInfo()->SpellFamilyFlags[0] & 0x80000) && GetSpellInfo()->SpellIconID == 961)
            {
                if (target->HasAura(70726)) // Item - Druid T10 Feral 4P Bonus
                    if (apply)
                        target->CastSpell(target, 70725, true);
                break;
            }
            break;
        case SPELLFAMILY_ROGUE:
            // Stealth
            if (GetSpellInfo()->SpellFamilyFlags[0] & 0x00400000)
            {
                // Master of subtlety
                if (AuraEffect const* aurEff = target->GetAuraEffect(31223, 0))
                {
                    if (!apply)
                        target->CastSpell(target, 31666, true);
                    else
                    {
                        int32 basepoints0 = aurEff->GetAmount();
                        target->CastCustomSpell(target, 31665, &basepoints0, NULL, NULL, true);
                    }
                }
                break;
            }
            break;
        case SPELLFAMILY_HUNTER:
            switch (GetId())
            {
                case 19574: // Bestial Wrath
                    // The Beast Within cast on owner if talent present
                    if (Unit* owner = target->GetOwner())
                    {
                        // Search talent
                        if (owner->HasAura(34692))
                        {
                            if (apply)
                                owner->CastSpell(owner, 34471, true, 0, GetEffect(0));
                            else
                                owner->RemoveAurasDueToSpell(34471);
                        }
                    }
                    break;
            }
            break;
        case SPELLFAMILY_PALADIN:
            switch (GetId())
            {
                case 31821:
                    // Aura Mastery Triggered Spell Handler
                    // If apply Concentration Aura -> trigger -> apply Aura Mastery Immunity
                    // If remove Concentration Aura -> trigger -> remove Aura Mastery Immunity
                    // If remove Aura Mastery -> trigger -> remove Aura Mastery Immunity
                    // Do effects only on aura owner
                    if (GetCasterGUID() != target->GetGUID())
                        break;

                    if (apply)
                    {
                        if ((GetSpellInfo()->Id == 31821 && target->HasAura(19746, GetCasterGUID())) || (GetSpellInfo()->Id == 19746 && target->HasAura(31821)))
                            target->CastSpell(target, 64364, true);
                    }
                    else
                        target->RemoveAurasDueToSpell(64364, GetCasterGUID());
                    break;
                case 31842: // Divine Favor
                    // Item - Paladin T10 Holy 2P Bonus
                    if (target->HasAura(70755))
                    {
                        if (apply)
                            target->CastSpell(target, 71166, true);
                        else
                            target->RemoveAurasDueToSpell(71166);
                    }
                    break;
            }
            break;
        case SPELLFAMILY_WARLOCK:
            // Drain Soul - If the target is at or below 25% health, Drain Soul causes four times the normal damage
            if (GetSpellInfo()->SpellFamilyFlags[0] & 0x00004000)
            {
                if (!caster)
                    break;
                if (apply)
                {
                    if (target != caster && !target->HealthAbovePct(25))
                        caster->CastSpell(caster, 100001, true);
                }
                else
                {
                    if (target != caster)
                        caster->RemoveAurasDueToSpell(GetId());
                    else
                        caster->RemoveAurasDueToSpell(100001);
                }
            }
            break;
    }
}

bool Aura::CanBeAppliedOn(Unit* target)
{
    // unit not in world or during remove from world
    if (!target->IsInWorld() || target->IsDuringRemoveFromWorld())
    {
        // area auras mustn't be applied
        if (GetOwner() != target)
            return false;
        // not selfcasted single target auras mustn't be applied
        if (GetCasterGUID() != GetOwner()->GetGUID() && GetSpellInfo()->IsSingleTarget())
            return false;
        return true;
    }
    else
        return CheckAreaTarget(target);
}

bool Aura::CheckAreaTarget(Unit* target)
{
    return CallScriptCheckAreaTargetHandlers(target);
}

bool Aura::CanStackWith(Aura const* existingAura) const
{
    // Can stack with self
    if (this == existingAura)
        return true;

    // Dynobj auras always stack
    if (existingAura->GetType() == DYNOBJ_AURA_TYPE)
        return true;

    SpellInfo const* existingSpellInfo = existingAura->GetSpellInfo();
    bool sameCaster = GetCasterGUID() == existingAura->GetCasterGUID();

    // passive auras don't stack with another rank of the spell cast by same caster
    if (IsPassive() && sameCaster && m_spellInfo->IsDifferentRankOf(existingSpellInfo))
        return false;

    for (uint8 i = 0; i < MAX_SPELL_EFFECTS; ++i)
    {
        // prevent remove triggering aura by triggered aura
        if (existingSpellInfo->Effects[i].TriggerSpell == GetId()
            // prevent remove triggered aura by triggering aura refresh
            || m_spellInfo->Effects[i].TriggerSpell == existingAura->GetId())
            return true;
    }

    // check spell specific stack rules
    if (m_spellInfo->IsAuraExclusiveBySpecificWith(existingSpellInfo)
        || (sameCaster && m_spellInfo->IsAuraExclusiveBySpecificPerCasterWith(existingSpellInfo)))
        return false;

    // check spell group stack rules
    SpellGroupStackRule stackRule = sSpellMgr->CheckSpellGroupStackRules(m_spellInfo, existingSpellInfo);
    if (stackRule)
    {
        if (stackRule == SPELL_GROUP_STACK_RULE_EXCLUSIVE)
            return false;
        if (sameCaster && stackRule == SPELL_GROUP_STACK_RULE_EXCLUSIVE_FROM_SAME_CASTER)
            return false;
    }

    if (m_spellInfo->SpellFamilyName != existingSpellInfo->SpellFamilyName)
        return true;

    if (!sameCaster)
    {
        // Channeled auras can stack if not forbidden by db or aura type
        if (existingAura->GetSpellInfo()->IsChanneled())
            return true;

        if (m_spellInfo->AttributesEx3 & SPELL_ATTR3_STACK_FOR_DIFF_CASTERS)
            return true;

        // check same periodic auras
        for (uint32 i = 0; i < MAX_SPELL_EFFECTS; ++i)
        {
            switch (m_spellInfo->Effects[i].ApplyAuraName)
            {
                // DOT or HOT from different casters will stack
                case SPELL_AURA_PERIODIC_DAMAGE:
                case SPELL_AURA_PERIODIC_DUMMY:
                case SPELL_AURA_PERIODIC_HEAL:
                case SPELL_AURA_PERIODIC_TRIGGER_SPELL:
                case SPELL_AURA_PERIODIC_ENERGIZE:
                case SPELL_AURA_PERIODIC_MANA_LEECH:
                case SPELL_AURA_PERIODIC_LEECH:
                case SPELL_AURA_POWER_BURN:
                case SPELL_AURA_OBS_MOD_POWER:
                case SPELL_AURA_OBS_MOD_HEALTH:
                case SPELL_AURA_PERIODIC_TRIGGER_SPELL_WITH_VALUE:
                    // periodic auras which target areas are not allowed to stack this way (replenishment for example)
                    if (m_spellInfo->Effects[i].IsTargetingArea() || existingSpellInfo->Effects[i].IsTargetingArea())
                        break;
                    return true;
                default:
                    break;
            }
        }
    }

    bool isVehicleAura1 = false;
    bool isVehicleAura2 = false;
    uint8 i = 0;
    while (i < MAX_SPELL_EFFECTS && !(isVehicleAura1 && isVehicleAura2))
    {
        if (m_spellInfo->Effects[i].ApplyAuraName == SPELL_AURA_CONTROL_VEHICLE)
            isVehicleAura1 = true;
        if (existingSpellInfo->Effects[i].ApplyAuraName == SPELL_AURA_CONTROL_VEHICLE)
            isVehicleAura2 = true;

        ++i;
    }

    if (isVehicleAura1 && isVehicleAura2)
    {
        Vehicle* veh = NULL;
        if (GetOwner()->ToUnit())
            veh = GetOwner()->ToUnit()->GetVehicleKit();

        if (!veh)           // We should probably just let it stack. Vehicle system will prevent undefined behaviour later
            return true;

        if (!veh->GetAvailableSeatCount())
            return false;   // No empty seat available

        return true;        // Empty seat available (skip rest)
    }

    // spell of same spell rank chain
    if (m_spellInfo->IsRankOf(existingSpellInfo))
    {
        // don't allow passive area auras to stack
        if (m_spellInfo->IsMultiSlotAura() && !IsArea())
            return true;
        if (GetCastItemGUID() && existingAura->GetCastItemGUID())
            if (GetCastItemGUID() != existingAura->GetCastItemGUID() && (m_spellInfo->AttributesCu & SPELL_ATTR0_CU_ENCHANT_PROC))
                return true;
        // same spell with same caster should not stack
        return false;
    }

    return true;
}

bool Aura::IsProcOnCooldown() const
{
    /*if (m_procCooldown)
    {
        if (m_procCooldown > time(NULL))
            return true;
    }*/
    return false;
}

void Aura::AddProcCooldown(uint32 /*msec*/)
{
    //m_procCooldown = time(NULL) + msec;
}

void Aura::PrepareProcToTrigger()
{
    // TODO: allow scripts to prevent charge drop/cooldown
    // take one charge, aura expiration will be handled in Aura::TriggerProcOnEvent (if needed)
    if (IsUsingCharges())
    {
        --m_procCharges;
        SetNeedClientUpdateForTargets();
    }

    SpellProcEntry const* procEntry = sSpellMgr->GetSpellProcEntry(GetId());

    ASSERT(procEntry);

    // cooldowns should be added to the whole aura (see 51698 area aura)
    AddProcCooldown(procEntry->cooldown);
}

bool Aura::IsProcTriggeredOnEvent(AuraApplication* aurApp, ProcEventInfo& eventInfo) const
{
    SpellProcEntry const* procEntry = sSpellMgr->GetSpellProcEntry(GetId());
    // only auras with spell proc entry can trigger proc
    if (!procEntry)
        return false;

    // check if we have charges to proc with
    if (IsUsingCharges() && !GetCharges())
        return false;

    // check proc cooldown
    if (IsProcOnCooldown())
        return false;

    // TODO:
    // something about triggered spells triggering, and add extra attack effect

    // do checks against db data
    if (!sSpellMgr->CanSpellTriggerProcOnEvent(*procEntry, eventInfo))
        return false;

    // TODO:
    // - do checks using conditions table for eventInfo->GetActor() and eventInfo->GetActionTarget()
    // - add DoCheckProc() AuraScript hook
    // to allow additional requirements for procs
    // this is needed because this is the last moment in which you can prevent aura charge drop on proc
    // and possibly a way to prevent default checks (if there're going to be any)

    // Check if current equipment meets aura requirements
    // do that only for passive spells
    // TODO: this needs to be unified for all kinds of auras
    Unit* target = aurApp->GetTarget();
    if (IsPassive() && target->GetTypeId() == TYPEID_PLAYER)
    {
        if (GetSpellInfo()->EquippedItemClass == ITEM_CLASS_WEAPON)
        {
            if (target->ToPlayer()->IsInFeralForm())
                return false;

            if (eventInfo.GetDamageInfo())
            {
                WeaponAttackType attType = eventInfo.GetDamageInfo()->GetAttackType();
                Item* item = NULL;
                if (attType == BASE_ATTACK)
                    item = target->ToPlayer()->GetUseableItemByPos(INVENTORY_SLOT_BAG_0, EQUIPMENT_SLOT_MAINHAND);
                else if (attType == OFF_ATTACK)
                    item = target->ToPlayer()->GetUseableItemByPos(INVENTORY_SLOT_BAG_0, EQUIPMENT_SLOT_OFFHAND);
                else
                    item = target->ToPlayer()->GetUseableItemByPos(INVENTORY_SLOT_BAG_0, EQUIPMENT_SLOT_RANGED);

                if (!item || item->IsBroken() || item->GetTemplate()->Class != ITEM_CLASS_WEAPON || !((1<<item->GetTemplate()->SubClass) & GetSpellInfo()->EquippedItemSubClassMask))
                    return false;
            }
        }
        else if (GetSpellInfo()->EquippedItemClass == ITEM_CLASS_ARMOR)
        {
            // Check if player is wearing shield
            Item* item = target->ToPlayer()->GetUseableItemByPos(INVENTORY_SLOT_BAG_0, EQUIPMENT_SLOT_OFFHAND);
            if (!item || item->IsBroken() || item->GetTemplate()->Class != ITEM_CLASS_ARMOR || !((1<<item->GetTemplate()->SubClass) & GetSpellInfo()->EquippedItemSubClassMask))
                return false;
        }
    }

    return roll_chance_f(CalcProcChance(*procEntry, eventInfo));
}

float Aura::CalcProcChance(SpellProcEntry const& procEntry, ProcEventInfo& eventInfo) const
{
    float chance = procEntry.chance;
    // calculate chances depending on unit with caster's data
    // so talents modifying chances and judgements will have properly calculated proc chance
    if (Unit* caster = GetCaster())
    {
        // calculate ppm chance if present and we're using weapon
        if (eventInfo.GetDamageInfo() && procEntry.ratePerMinute != 0)
        {
            uint32 WeaponSpeed = caster->GetAttackTime(eventInfo.GetDamageInfo()->GetAttackType());
            chance = caster->GetPPMProcChance(WeaponSpeed, procEntry.ratePerMinute, GetSpellInfo());
        }
        // apply chance modifer aura, applies also to ppm chance (see improved judgement of light spell)
        if (Player* modOwner = caster->GetSpellModOwner())
            modOwner->ApplySpellMod(GetId(), SPELLMOD_CHANCE_OF_SUCCESS, chance);
    }
    return chance;
}

void Aura::TriggerProcOnEvent(AuraApplication* aurApp, ProcEventInfo& eventInfo)
{
    // TODO: OnProc hook here
    for (uint8 i = 0; i < MAX_SPELL_EFFECTS; ++i)
        if (aurApp->HasEffect(i))
            // TODO: OnEffectProc hook here (allowing prevention of selected effects)
            GetEffect(i)->HandleProc(aurApp, eventInfo);
            // TODO: AfterEffectProc hook here

    // TODO: AfterProc hook here

    // Remove aura if we've used last charge to proc
    if (IsUsingCharges() && !GetCharges())
        Remove();
}

void Aura::_DeleteRemovedApplications()
{
    while (!m_removedApplications.empty())
    {
        delete m_removedApplications.front();
        m_removedApplications.pop_front();
    }
}

void Aura::LoadScripts()
{
    sScriptMgr->CreateAuraScripts(m_spellInfo->Id, m_loadedScripts);
    for (std::list<AuraScript*>::iterator itr = m_loadedScripts.begin(); itr != m_loadedScripts.end();)
    {
        if (!(*itr)->_Load(this))
        {
            std::list<AuraScript*>::iterator bitr = itr;
            ++itr;
            delete (*bitr);
            m_loadedScripts.erase(bitr);
            continue;
        }
        sLog->outDebug(LOG_FILTER_SPELLS_AURAS, "Aura::LoadScripts: Script `%s` for aura `%u` is loaded now", (*itr)->_GetScriptName()->c_str(), m_spellInfo->Id);
        (*itr)->Register();
        ++itr;
    }
}

bool Aura::CallScriptCheckAreaTargetHandlers(Unit* target)
{
    for (std::list<AuraScript*>::iterator scritr = m_loadedScripts.begin(); scritr != m_loadedScripts.end(); ++scritr)
    {
        (*scritr)->_PrepareScriptCall(AURA_SCRIPT_HOOK_CHECK_AREA_TARGET);
        std::list<AuraScript::CheckAreaTargetHandler>::iterator hookItrEnd = (*scritr)->DoCheckAreaTarget.end(), hookItr = (*scritr)->DoCheckAreaTarget.begin();
        for (; hookItr != hookItrEnd; ++hookItr)
            if (!(*hookItr).Call(*scritr, target))
                return false;
        (*scritr)->_FinishScriptCall();
    }
    return true;
}

void Aura::CallScriptDispel(DispelInfo* dispelInfo)
{
    for (std::list<AuraScript*>::iterator scritr = m_loadedScripts.begin(); scritr != m_loadedScripts.end(); ++scritr)
    {
        (*scritr)->_PrepareScriptCall(AURA_SCRIPT_HOOK_DISPEL);
        std::list<AuraScript::AuraDispelHandler>::iterator hookItrEnd = (*scritr)->OnDispel.end(), hookItr = (*scritr)->OnDispel.begin();
        for (; hookItr != hookItrEnd; ++hookItr)
            (*hookItr).Call(*scritr, dispelInfo);
        (*scritr)->_FinishScriptCall();
    }
}

void Aura::CallScriptAfterDispel(DispelInfo* dispelInfo)
{
    for (std::list<AuraScript*>::iterator scritr = m_loadedScripts.begin(); scritr != m_loadedScripts.end(); ++scritr)
    {
        (*scritr)->_PrepareScriptCall(AURA_SCRIPT_HOOK_AFTER_DISPEL);
        std::list<AuraScript::AuraDispelHandler>::iterator hookItrEnd = (*scritr)->AfterDispel.end(), hookItr = (*scritr)->AfterDispel.begin();
        for (; hookItr != hookItrEnd; ++hookItr)
            (*hookItr).Call(*scritr, dispelInfo);
        (*scritr)->_FinishScriptCall();
    }
}

bool Aura::CallScriptEffectApplyHandlers(AuraEffect const* aurEff, AuraApplication const* aurApp, AuraEffectHandleModes mode)
{
    bool preventDefault = false;
    for (std::list<AuraScript*>::iterator scritr = m_loadedScripts.begin(); scritr != m_loadedScripts.end(); ++scritr)
    {
        (*scritr)->_PrepareScriptCall(AURA_SCRIPT_HOOK_EFFECT_APPLY, aurApp);
        std::list<AuraScript::EffectApplyHandler>::iterator effEndItr = (*scritr)->OnEffectApply.end(), effItr = (*scritr)->OnEffectApply.begin();
        for (; effItr != effEndItr; ++effItr)
        {
            if ((*effItr).IsEffectAffected(m_spellInfo, aurEff->GetEffIndex()))
                (*effItr).Call(*scritr, aurEff, mode);
        }
        if (!preventDefault)
            preventDefault = (*scritr)->_IsDefaultActionPrevented();
        (*scritr)->_FinishScriptCall();
    }
    return preventDefault;
}

bool Aura::CallScriptEffectRemoveHandlers(AuraEffect const* aurEff, AuraApplication const* aurApp, AuraEffectHandleModes mode)
{
    bool preventDefault = false;
    for (std::list<AuraScript*>::iterator scritr = m_loadedScripts.begin(); scritr != m_loadedScripts.end(); ++scritr)
    {
        (*scritr)->_PrepareScriptCall(AURA_SCRIPT_HOOK_EFFECT_REMOVE, aurApp);
        std::list<AuraScript::EffectApplyHandler>::iterator effEndItr = (*scritr)->OnEffectRemove.end(), effItr = (*scritr)->OnEffectRemove.begin();
        for (; effItr != effEndItr; ++effItr)
        {
            if ((*effItr).IsEffectAffected(m_spellInfo, aurEff->GetEffIndex()))
                (*effItr).Call(*scritr, aurEff, mode);
        }
        if (!preventDefault)
            preventDefault = (*scritr)->_IsDefaultActionPrevented();
        (*scritr)->_FinishScriptCall();
    }
    return preventDefault;
}

void Aura::CallScriptAfterEffectApplyHandlers(AuraEffect const* aurEff, AuraApplication const* aurApp, AuraEffectHandleModes mode)
{
    for (std::list<AuraScript*>::iterator scritr = m_loadedScripts.begin(); scritr != m_loadedScripts.end(); ++scritr)
    {
        (*scritr)->_PrepareScriptCall(AURA_SCRIPT_HOOK_EFFECT_AFTER_APPLY, aurApp);
        std::list<AuraScript::EffectApplyHandler>::iterator effEndItr = (*scritr)->AfterEffectApply.end(), effItr = (*scritr)->AfterEffectApply.begin();
        for (; effItr != effEndItr; ++effItr)
        {
            if ((*effItr).IsEffectAffected(m_spellInfo, aurEff->GetEffIndex()))
                (*effItr).Call(*scritr, aurEff, mode);
        }
        (*scritr)->_FinishScriptCall();
    }
}

void Aura::CallScriptAfterEffectRemoveHandlers(AuraEffect const* aurEff, AuraApplication const* aurApp, AuraEffectHandleModes mode)
{
    for (std::list<AuraScript*>::iterator scritr = m_loadedScripts.begin(); scritr != m_loadedScripts.end(); ++scritr)
    {
        (*scritr)->_PrepareScriptCall(AURA_SCRIPT_HOOK_EFFECT_AFTER_REMOVE, aurApp);
        std::list<AuraScript::EffectApplyHandler>::iterator effEndItr = (*scritr)->AfterEffectRemove.end(), effItr = (*scritr)->AfterEffectRemove.begin();
        for (; effItr != effEndItr; ++effItr)
        {
            if ((*effItr).IsEffectAffected(m_spellInfo, aurEff->GetEffIndex()))
                (*effItr).Call(*scritr, aurEff, mode);
        }
        (*scritr)->_FinishScriptCall();
    }
}

bool Aura::CallScriptEffectPeriodicHandlers(AuraEffect const* aurEff, AuraApplication const* aurApp)
{
    bool preventDefault = false;
    for (std::list<AuraScript*>::iterator scritr = m_loadedScripts.begin(); scritr != m_loadedScripts.end(); ++scritr)
    {
        (*scritr)->_PrepareScriptCall(AURA_SCRIPT_HOOK_EFFECT_PERIODIC, aurApp);
        std::list<AuraScript::EffectPeriodicHandler>::iterator effEndItr = (*scritr)->OnEffectPeriodic.end(), effItr = (*scritr)->OnEffectPeriodic.begin();
        for (; effItr != effEndItr; ++effItr)
        {
            if ((*effItr).IsEffectAffected(m_spellInfo, aurEff->GetEffIndex()))
                (*effItr).Call(*scritr, aurEff);
        }
        if (!preventDefault)
            preventDefault = (*scritr)->_IsDefaultActionPrevented();
        (*scritr)->_FinishScriptCall();
    }
    return preventDefault;
}

void Aura::CallScriptEffectUpdatePeriodicHandlers(AuraEffect* aurEff)
{
    for (std::list<AuraScript*>::iterator scritr = m_loadedScripts.begin(); scritr != m_loadedScripts.end(); ++scritr)
    {
        (*scritr)->_PrepareScriptCall(AURA_SCRIPT_HOOK_EFFECT_UPDATE_PERIODIC);
        std::list<AuraScript::EffectUpdatePeriodicHandler>::iterator effEndItr = (*scritr)->OnEffectUpdatePeriodic.end(), effItr = (*scritr)->OnEffectUpdatePeriodic.begin();
        for (; effItr != effEndItr; ++effItr)
        {
            if ((*effItr).IsEffectAffected(m_spellInfo, aurEff->GetEffIndex()))
                (*effItr).Call(*scritr, aurEff);
        }
        (*scritr)->_FinishScriptCall();
    }
}

void Aura::CallScriptEffectCalcAmountHandlers(AuraEffect const* aurEff, int32 & amount, bool & canBeRecalculated)
{
    for (std::list<AuraScript*>::iterator scritr = m_loadedScripts.begin(); scritr != m_loadedScripts.end(); ++scritr)
    {
        (*scritr)->_PrepareScriptCall(AURA_SCRIPT_HOOK_EFFECT_CALC_AMOUNT);
        std::list<AuraScript::EffectCalcAmountHandler>::iterator effEndItr = (*scritr)->DoEffectCalcAmount.end(), effItr = (*scritr)->DoEffectCalcAmount.begin();
        for (; effItr != effEndItr; ++effItr)
        {
            if ((*effItr).IsEffectAffected(m_spellInfo, aurEff->GetEffIndex()))
                (*effItr).Call(*scritr, aurEff, amount, canBeRecalculated);
        }
        (*scritr)->_FinishScriptCall();
    }
}

void Aura::CallScriptEffectCalcPeriodicHandlers(AuraEffect const* aurEff, bool & isPeriodic, int32 & amplitude)
{
    for (std::list<AuraScript*>::iterator scritr = m_loadedScripts.begin(); scritr != m_loadedScripts.end(); ++scritr)
    {
        (*scritr)->_PrepareScriptCall(AURA_SCRIPT_HOOK_EFFECT_CALC_PERIODIC);
        std::list<AuraScript::EffectCalcPeriodicHandler>::iterator effEndItr = (*scritr)->DoEffectCalcPeriodic.end(), effItr = (*scritr)->DoEffectCalcPeriodic.begin();
        for (; effItr != effEndItr; ++effItr)
        {
            if ((*effItr).IsEffectAffected(m_spellInfo, aurEff->GetEffIndex()))
                (*effItr).Call(*scritr, aurEff, isPeriodic, amplitude);
        }
        (*scritr)->_FinishScriptCall();
    }
}

void Aura::CallScriptEffectCalcSpellModHandlers(AuraEffect const* aurEff, SpellModifier* & spellMod)
{
    for (std::list<AuraScript*>::iterator scritr = m_loadedScripts.begin(); scritr != m_loadedScripts.end(); ++scritr)
    {
        (*scritr)->_PrepareScriptCall(AURA_SCRIPT_HOOK_EFFECT_CALC_SPELLMOD);
        std::list<AuraScript::EffectCalcSpellModHandler>::iterator effEndItr = (*scritr)->DoEffectCalcSpellMod.end(), effItr = (*scritr)->DoEffectCalcSpellMod.begin();
        for (; effItr != effEndItr; ++effItr)
        {
            if ((*effItr).IsEffectAffected(m_spellInfo, aurEff->GetEffIndex()))
                (*effItr).Call(*scritr, aurEff, spellMod);
        }
        (*scritr)->_FinishScriptCall();
    }
}

void Aura::CallScriptEffectAbsorbHandlers(AuraEffect* aurEff, AuraApplication const* aurApp, DamageInfo & dmgInfo, uint32 & absorbAmount, bool& defaultPrevented)
{
    for (std::list<AuraScript*>::iterator scritr = m_loadedScripts.begin(); scritr != m_loadedScripts.end(); ++scritr)
    {
        (*scritr)->_PrepareScriptCall(AURA_SCRIPT_HOOK_EFFECT_ABSORB, aurApp);
        std::list<AuraScript::EffectAbsorbHandler>::iterator effEndItr = (*scritr)->OnEffectAbsorb.end(), effItr = (*scritr)->OnEffectAbsorb.begin();
        for (; effItr != effEndItr; ++effItr)
        {
            if ((*effItr).IsEffectAffected(m_spellInfo, aurEff->GetEffIndex()))
                (*effItr).Call(*scritr, aurEff, dmgInfo, absorbAmount);
        }
        defaultPrevented = (*scritr)->_IsDefaultActionPrevented();
        (*scritr)->_FinishScriptCall();
    }
}

void Aura::CallScriptEffectAfterAbsorbHandlers(AuraEffect* aurEff, AuraApplication const* aurApp, DamageInfo & dmgInfo, uint32 & absorbAmount)
{
    for (std::list<AuraScript*>::iterator scritr = m_loadedScripts.begin(); scritr != m_loadedScripts.end(); ++scritr)
    {
        (*scritr)->_PrepareScriptCall(AURA_SCRIPT_HOOK_EFFECT_AFTER_ABSORB, aurApp);
        std::list<AuraScript::EffectAbsorbHandler>::iterator effEndItr = (*scritr)->AfterEffectAbsorb.end(), effItr = (*scritr)->AfterEffectAbsorb.begin();
        for (; effItr != effEndItr; ++effItr)
        {
            if ((*effItr).IsEffectAffected(m_spellInfo, aurEff->GetEffIndex()))
                (*effItr).Call(*scritr, aurEff, dmgInfo, absorbAmount);
        }
        (*scritr)->_FinishScriptCall();
    }
}

void Aura::CallScriptEffectManaShieldHandlers(AuraEffect* aurEff, AuraApplication const* aurApp, DamageInfo & dmgInfo, uint32 & absorbAmount, bool & /*defaultPrevented*/)
{
    for (std::list<AuraScript*>::iterator scritr = m_loadedScripts.begin(); scritr != m_loadedScripts.end(); ++scritr)
    {
        (*scritr)->_PrepareScriptCall(AURA_SCRIPT_HOOK_EFFECT_MANASHIELD, aurApp);
        std::list<AuraScript::EffectManaShieldHandler>::iterator effEndItr = (*scritr)->OnEffectManaShield.end(), effItr = (*scritr)->OnEffectManaShield.begin();
        for (; effItr != effEndItr; ++effItr)
        {
            if ((*effItr).IsEffectAffected(m_spellInfo, aurEff->GetEffIndex()))
                (*effItr).Call(*scritr, aurEff, dmgInfo, absorbAmount);
        }
        (*scritr)->_FinishScriptCall();
    }
}

void Aura::CallScriptEffectAfterManaShieldHandlers(AuraEffect* aurEff, AuraApplication const* aurApp, DamageInfo & dmgInfo, uint32 & absorbAmount)
{
    for (std::list<AuraScript*>::iterator scritr = m_loadedScripts.begin(); scritr != m_loadedScripts.end(); ++scritr)
    {
        (*scritr)->_PrepareScriptCall(AURA_SCRIPT_HOOK_EFFECT_AFTER_MANASHIELD, aurApp);
        std::list<AuraScript::EffectManaShieldHandler>::iterator effEndItr = (*scritr)->AfterEffectManaShield.end(), effItr = (*scritr)->AfterEffectManaShield.begin();
        for (; effItr != effEndItr; ++effItr)
        {
            if ((*effItr).IsEffectAffected(m_spellInfo, aurEff->GetEffIndex()))
                (*effItr).Call(*scritr, aurEff, dmgInfo, absorbAmount);
        }
        (*scritr)->_FinishScriptCall();
    }
}

void Aura::CallScriptEffectSplitHandlers(AuraEffect* aurEff, AuraApplication const* aurApp, DamageInfo & dmgInfo, uint32 & splitAmount)
{
    for (std::list<AuraScript*>::iterator scritr = m_loadedScripts.begin(); scritr != m_loadedScripts.end(); ++scritr)
    {
        (*scritr)->_PrepareScriptCall(AURA_SCRIPT_HOOK_EFFECT_SPLIT, aurApp);
        std::list<AuraScript::EffectSplitHandler>::iterator effEndItr = (*scritr)->OnEffectSplit.end(), effItr = (*scritr)->OnEffectSplit.begin();
        for (; effItr != effEndItr; ++effItr)
        {
            if ((*effItr).IsEffectAffected(m_spellInfo, aurEff->GetEffIndex()))
                (*effItr).Call(*scritr, aurEff, dmgInfo, splitAmount);
        }
        (*scritr)->_FinishScriptCall();
    }
}

UnitAura::UnitAura(SpellInfo const* spellproto, uint8 effMask, WorldObject* owner, Unit* caster, int32 *baseAmount, Item* castItem, uint64 casterGUID)
    : Aura(spellproto, owner, caster, castItem, casterGUID)
{
    m_AuraDRGroup = DIMINISHING_NONE;
    LoadScripts();
    _InitEffects(effMask, caster, baseAmount);
    GetUnitOwner()->_AddAura(this, caster);
}

void UnitAura::_ApplyForTarget(Unit* target, Unit* caster, AuraApplication * aurApp)
{
    Aura::_ApplyForTarget(target, caster, aurApp);

    // register aura diminishing on apply
    if (DiminishingGroup group = GetDiminishGroup())
        target->ApplyDiminishingAura(group, true);
}

void UnitAura::_UnapplyForTarget(Unit* target, Unit* caster, AuraApplication * aurApp)
{
    Aura::_UnapplyForTarget(target, caster, aurApp);

    // unregister aura diminishing (and store last time)
    if (DiminishingGroup group = GetDiminishGroup())
        target->ApplyDiminishingAura(group, false);
}

void UnitAura::Remove(AuraRemoveMode removeMode)
{
    if (IsRemoved())
        return;
    GetUnitOwner()->RemoveOwnedAura(this, removeMode);
}

void UnitAura::FillTargetMap(std::map<Unit*, uint8> & targets, Unit* caster)
{
    for (uint8 effIndex = 0; effIndex < MAX_SPELL_EFFECTS; ++effIndex)
    {
        if (!HasEffect(effIndex))
            continue;
        UnitList targetList;
        // non-area aura
        if (GetSpellInfo()->Effects[effIndex].Effect == SPELL_EFFECT_APPLY_AURA)
        {
            targetList.push_back(GetUnitOwner());
        }
        else
        {
            float radius = GetSpellInfo()->Effects[effIndex].CalcRadius(caster);

            if (!GetUnitOwner()->HasUnitState(UNIT_STATE_ISOLATED))
            {
                switch (GetSpellInfo()->Effects[effIndex].Effect)
                {
                    case SPELL_EFFECT_APPLY_AREA_AURA_PARTY:
                    case SPELL_EFFECT_APPLY_AREA_AURA_RAID:
                    {
                        targetList.push_back(GetUnitOwner());
                        Trinity::AnyGroupedUnitInObjectRangeCheck u_check(GetUnitOwner(), GetUnitOwner(), radius, GetSpellInfo()->Effects[effIndex].Effect == SPELL_EFFECT_APPLY_AREA_AURA_RAID);
                        Trinity::UnitListSearcher<Trinity::AnyGroupedUnitInObjectRangeCheck> searcher(GetUnitOwner(), targetList, u_check);
                        GetUnitOwner()->VisitNearbyObject(radius, searcher);
                        break;
                    }
                    case SPELL_EFFECT_APPLY_AREA_AURA_FRIEND:
                    {
                        targetList.push_back(GetUnitOwner());
                        Trinity::AnyFriendlyUnitInObjectRangeCheck u_check(GetUnitOwner(), GetUnitOwner(), radius);
                        Trinity::UnitListSearcher<Trinity::AnyFriendlyUnitInObjectRangeCheck> searcher(GetUnitOwner(), targetList, u_check);
                        GetUnitOwner()->VisitNearbyObject(radius, searcher);
                        break;
                    }
                    case SPELL_EFFECT_APPLY_AREA_AURA_ENEMY:
                    {
                        Trinity::AnyAoETargetUnitInObjectRangeCheck u_check(GetUnitOwner(), GetUnitOwner(), radius); // No GetCharmer in searcher
                        Trinity::UnitListSearcher<Trinity::AnyAoETargetUnitInObjectRangeCheck> searcher(GetUnitOwner(), targetList, u_check);
                        GetUnitOwner()->VisitNearbyObject(radius, searcher);
                        break;
                    }
                    case SPELL_EFFECT_APPLY_AREA_AURA_PET:
                        targetList.push_back(GetUnitOwner());
                    case SPELL_EFFECT_APPLY_AREA_AURA_OWNER:
                    {
                        if (Unit* owner = GetUnitOwner()->GetCharmerOrOwner())
                            if (GetUnitOwner()->IsWithinDistInMap(owner, radius))
                                targetList.push_back(owner);
                        break;
                    }
                }
            }
        }

        for (UnitList::iterator itr = targetList.begin(); itr!= targetList.end();++itr)
        {
            std::map<Unit*, uint8>::iterator existing = targets.find(*itr);
            if (existing != targets.end())
                existing->second |= 1<<effIndex;
            else
                targets[*itr] = 1<<effIndex;
        }
    }
}

DynObjAura::DynObjAura(SpellInfo const* spellproto, uint8 effMask, WorldObject* owner, Unit* caster, int32 *baseAmount, Item* castItem, uint64 casterGUID)
    : Aura(spellproto, owner, caster, castItem, casterGUID)
{
    LoadScripts();
    ASSERT(GetDynobjOwner());
    ASSERT(GetDynobjOwner()->IsInWorld());
    ASSERT(GetDynobjOwner()->GetMap() == caster->GetMap());
    _InitEffects(effMask, caster, baseAmount);
    GetDynobjOwner()->SetAura(this);
}

void DynObjAura::Remove(AuraRemoveMode removeMode)
{
    if (IsRemoved())
        return;
    _Remove(removeMode);
}

void DynObjAura::FillTargetMap(std::map<Unit*, uint8> & targets, Unit* /*caster*/)
{
    Unit* dynObjOwnerCaster = GetDynobjOwner()->GetCaster();
    float radius = GetDynobjOwner()->GetRadius();

    for (uint8 effIndex = 0; effIndex < MAX_SPELL_EFFECTS; ++effIndex)
    {
        if (!HasEffect(effIndex))
            continue;
        UnitList targetList;
        if (GetSpellInfo()->Effects[effIndex].TargetB.GetTarget() == TARGET_DEST_DYNOBJ_ALLY
            || GetSpellInfo()->Effects[effIndex].TargetB.GetTarget() == TARGET_UNIT_DEST_AREA_ALLY)
        {
            Trinity::AnyFriendlyUnitInObjectRangeCheck u_check(GetDynobjOwner(), dynObjOwnerCaster, radius);
            Trinity::UnitListSearcher<Trinity::AnyFriendlyUnitInObjectRangeCheck> searcher(GetDynobjOwner(), targetList, u_check);
            GetDynobjOwner()->VisitNearbyObject(radius, searcher);
        }
        else
        {
            Trinity::AnyAoETargetUnitInObjectRangeCheck u_check(GetDynobjOwner(), dynObjOwnerCaster, radius);
            Trinity::UnitListSearcher<Trinity::AnyAoETargetUnitInObjectRangeCheck> searcher(GetDynobjOwner(), targetList, u_check);
            GetDynobjOwner()->VisitNearbyObject(radius, searcher);
        }

        for (UnitList::iterator itr = targetList.begin(); itr!= targetList.end();++itr)
        {
            std::map<Unit*, uint8>::iterator existing = targets.find(*itr);
            if (existing != targets.end())
                existing->second |= 1<<effIndex;
            else
                targets[*itr] = 1<<effIndex;
        }
    }
}<|MERGE_RESOLUTION|>--- conflicted
+++ resolved
@@ -1344,46 +1344,10 @@
                         // effect on caster
                         if (AuraEffect const* aurEff = aura->GetEffect(0))
                         {
-<<<<<<< HEAD
                             float multiplier = float(aurEff->GetAmount());
-                            int32 basepoints0 = int32(CalculatePctF(caster->GetMaxPower(POWER_MANA), multiplier));
-                            caster->CastCustomSpell(caster, 47755, &basepoints0, NULL, NULL, true);
-                        }
-=======
-                            float multiplier = (float)aurEff->GetAmount();
-                            if (aurEff->GetId() == 47535)
-                                multiplier -= 0.5f;
-                            else if (aurEff->GetId() == 47537)
-                                multiplier += 0.5f;
-
                             int32 basepoints0 = int32(CalculatePct(caster->GetMaxPower(POWER_MANA), multiplier));
                             caster->CastCustomSpell(caster, 47755, &basepoints0, NULL, NULL, true);
                         }
-                        // effect on aura target
-                        if (AuraEffect const* aurEff = aura->GetEffect(1))
-                        {
-                            if (!roll_chance_i(aurEff->GetAmount()))
-                                break;
-
-                            int32 triggeredSpellId = 0;
-                            switch (target->getPowerType())
-                            {
-                                case POWER_MANA:
-                                {
-                                    int32 basepoints0 = int32(CalculatePct(target->GetMaxPower(POWER_MANA), 2));
-                                    caster->CastCustomSpell(target, 63654, &basepoints0, NULL, NULL, true);
-                                    break;
-                                }
-                                case POWER_RAGE:   triggeredSpellId = 63653; break;
-                                case POWER_ENERGY: triggeredSpellId = 63655; break;
-                                case POWER_RUNIC_POWER: triggeredSpellId = 63652; break;
-                                default:
-                                    break;
-                            }
-                            if (triggeredSpellId)
-                                caster->CastSpell(target, triggeredSpellId, true);
-                        }
->>>>>>> e1bee86e
                     }
                 }
                 break;
