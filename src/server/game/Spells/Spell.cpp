--- conflicted
+++ resolved
@@ -4289,13 +4289,8 @@
     data << uint64(m_caster->GetGUID());
     data << uint32(sentName.size() + 1);
 
-<<<<<<< HEAD
-    data << resurrectorName;
-    data << uint8(0); // use timer according to client symbols
-=======
     data << sentName;
     data << uint8(0); // null terminator
->>>>>>> cd8e9dfb
 
     data << uint8(m_caster->GetTypeId() == TYPEID_PLAYER ? 0 : 1); // "you'll be afflicted with resurrection sickness"
     // override delay sent with SMSG_CORPSE_RECLAIM_DELAY, set instant resurrection for spells with this attribute
