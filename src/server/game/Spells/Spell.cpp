/*
 * Copyright (C) 2008-2012 TrinityCore <http://www.trinitycore.org/>
 * Copyright (C) 2005-2009 MaNGOS <http://getmangos.com/>
 *
 * This program is free software; you can redistribute it and/or modify it
 * under the terms of the GNU General Public License as published by the
 * Free Software Foundation; either version 2 of the License, or (at your
 * option) any later version.
 *
 * This program is distributed in the hope that it will be useful, but WITHOUT
 * ANY WARRANTY; without even the implied warranty of MERCHANTABILITY or
 * FITNESS FOR A PARTICULAR PURPOSE. See the GNU General Public License for
 * more details.
 *
 * You should have received a copy of the GNU General Public License along
 * with this program. If not, see <http://www.gnu.org/licenses/>.
 */

#include "Common.h"
#include "DatabaseEnv.h"
#include "WorldPacket.h"
#include "WorldSession.h"
#include "GridNotifiers.h"
#include "GridNotifiersImpl.h"
#include "Opcodes.h"
#include "Log.h"
#include "UpdateMask.h"
#include "World.h"
#include "ObjectMgr.h"
#include "SpellMgr.h"
#include "Player.h"
#include "Pet.h"
#include "Unit.h"
#include "Totem.h"
#include "Spell.h"
#include "DynamicObject.h"
#include "Group.h"
#include "UpdateData.h"
#include "MapManager.h"
#include "ObjectAccessor.h"
#include "CellImpl.h"
#include "SharedDefines.h"
#include "LootMgr.h"
#include "VMapFactory.h"
#include "Battleground.h"
#include "Util.h"
#include "TemporarySummon.h"
#include "Vehicle.h"
#include "SpellAuraEffects.h"
#include "ScriptMgr.h"
#include "ConditionMgr.h"
#include "DisableMgr.h"
#include "SpellScript.h"
#include "InstanceScript.h"
#include "SpellInfo.h"
#include "DB2Stores.h"
#include "Battlefield.h"
#include "BattlefieldMgr.h"

extern pEffect SpellEffects[TOTAL_SPELL_EFFECTS];

SpellDestination::SpellDestination()
{
    _position.Relocate(0, 0, 0, 0);
    _transportGUID = 0;
    _transportOffset.Relocate(0, 0, 0, 0);
}

SpellDestination::SpellDestination(float x, float y, float z, float orientation, uint32 mapId)
{
    _position.Relocate(x, y, z, orientation);
    _transportGUID = 0;
    _position.m_mapId = mapId;
}

SpellDestination::SpellDestination(Position const& pos)
{
    _position.Relocate(pos);
    _transportGUID = 0;
}

SpellDestination::SpellDestination(WorldObject const& wObj)
{
    _transportGUID = wObj.GetTransGUID();
    _transportOffset.Relocate(wObj.GetTransOffsetX(), wObj.GetTransOffsetY(), wObj.GetTransOffsetZ(), wObj.GetTransOffsetO());
    _position.Relocate(wObj);
    _position.SetOrientation(wObj.GetOrientation());
}


SpellCastTargets::SpellCastTargets() : m_elevation(0), m_speed(0), m_strTarget()
{
    m_objectTarget = NULL;
    m_itemTarget = NULL;

    m_objectTargetGUID   = 0;
    m_itemTargetGUID   = 0;
    m_itemTargetEntry  = 0;

    m_targetMask = 0;
}

SpellCastTargets::~SpellCastTargets()
{
}

void SpellCastTargets::Read(ByteBuffer& data, Unit* caster)
{
    data >> m_targetMask;

    if (m_targetMask == TARGET_FLAG_NONE)
        return;

    if (m_targetMask & (TARGET_FLAG_UNIT | TARGET_FLAG_UNIT_MINIPET | TARGET_FLAG_GAMEOBJECT | TARGET_FLAG_CORPSE_ENEMY | TARGET_FLAG_CORPSE_ALLY))
        data.readPackGUID(m_objectTargetGUID);

    if (m_targetMask & (TARGET_FLAG_ITEM | TARGET_FLAG_TRADE_ITEM))
        data.readPackGUID(m_itemTargetGUID);

    if (m_targetMask & TARGET_FLAG_SOURCE_LOCATION)
    {
        data.readPackGUID(m_src._transportGUID);
        if (m_src._transportGUID)
            data >> m_src._transportOffset.PositionXYZStream();
        else
            data >> m_src._position.PositionXYZStream();
    }
    else
    {
        m_src._transportGUID = caster->GetTransGUID();
        if (m_src._transportGUID)
            m_src._transportOffset.Relocate(caster->GetTransOffsetX(), caster->GetTransOffsetY(), caster->GetTransOffsetZ(), caster->GetTransOffsetO());
        else
            m_src._position.Relocate(caster);
    }

    if (m_targetMask & TARGET_FLAG_DEST_LOCATION)
    {
        data.readPackGUID(m_dst._transportGUID);
        if (m_dst._transportGUID)
            data >> m_dst._transportOffset.PositionXYZStream();
        else
            data >> m_dst._position.PositionXYZStream();
    }
    else
    {
        m_dst._transportGUID = caster->GetTransGUID();
        if (m_dst._transportGUID)
            m_dst._transportOffset.Relocate(caster->GetTransOffsetX(), caster->GetTransOffsetY(), caster->GetTransOffsetZ(), caster->GetTransOffsetO());
        else
            m_dst._position.Relocate(caster);
    }

    if (m_targetMask & TARGET_FLAG_STRING)
        data >> m_strTarget;

    Update(caster);
}

void SpellCastTargets::Write(ByteBuffer& data)
{
    data << uint32(m_targetMask);

    if (m_targetMask & (TARGET_FLAG_UNIT | TARGET_FLAG_CORPSE_ALLY | TARGET_FLAG_GAMEOBJECT | TARGET_FLAG_CORPSE_ENEMY | TARGET_FLAG_UNIT_MINIPET))
        data.appendPackGUID(m_objectTargetGUID);

    if (m_targetMask & (TARGET_FLAG_ITEM | TARGET_FLAG_TRADE_ITEM))
    {
        if (m_itemTarget)
            data.append(m_itemTarget->GetPackGUID());
        else
            data << uint8(0);
    }

    if (m_targetMask & TARGET_FLAG_SOURCE_LOCATION)
    {
        data.appendPackGUID(m_src._transportGUID); // relative position guid here - transport for example
        if (m_src._transportGUID)
            data << m_src._transportOffset.PositionXYZStream();
        else
            data << m_src._position.PositionXYZStream();
    }

    if (m_targetMask & TARGET_FLAG_DEST_LOCATION)
    {
        data.appendPackGUID(m_dst._transportGUID); // relative position guid here - transport for example
        if (m_dst._transportGUID)
            data << m_dst._transportOffset.PositionXYZStream();
        else
            data << m_dst._position.PositionXYZStream();
    }

    if (m_targetMask & TARGET_FLAG_STRING)
        data << m_strTarget;
}

uint64 SpellCastTargets::GetUnitTargetGUID() const
{
    switch (GUID_HIPART(m_objectTargetGUID))
    {
        case HIGHGUID_PLAYER:
        case HIGHGUID_VEHICLE:
        case HIGHGUID_UNIT:
        case HIGHGUID_PET:
            return m_objectTargetGUID;
        default:
            return 0LL;
    }
}

Unit* SpellCastTargets::GetUnitTarget() const
{
    if (m_objectTarget)
        return m_objectTarget->ToUnit();
    return NULL;
}

void SpellCastTargets::SetUnitTarget(Unit* target)
{
    if (!target)
        return;

    m_objectTarget = target;
    m_objectTargetGUID = target->GetGUID();
    m_targetMask |= TARGET_FLAG_UNIT;
}

uint64 SpellCastTargets::GetGOTargetGUID() const
{
    switch (GUID_HIPART(m_objectTargetGUID))
    {
        case HIGHGUID_TRANSPORT:
        case HIGHGUID_MO_TRANSPORT:
        case HIGHGUID_GAMEOBJECT:
            return m_objectTargetGUID;
        default:
            return 0LL;
    }
}

GameObject* SpellCastTargets::GetGOTarget() const
{
    if (m_objectTarget)
        return m_objectTarget->ToGameObject();
    return NULL;
}


void SpellCastTargets::SetGOTarget(GameObject* target)
{
    if (!target)
        return;

    m_objectTarget = target;
    m_objectTargetGUID = target->GetGUID();
    m_targetMask |= TARGET_FLAG_GAMEOBJECT;
}

uint64 SpellCastTargets::GetCorpseTargetGUID() const
{
    switch (GUID_HIPART(m_objectTargetGUID))
    {
        case HIGHGUID_CORPSE:
            return m_objectTargetGUID;
        default:
            return 0LL;
    }
}

Corpse* SpellCastTargets::GetCorpseTarget() const
{
    if (m_objectTarget)
        return m_objectTarget->ToCorpse();
    return NULL;
}

WorldObject* SpellCastTargets::GetObjectTarget() const
{
    return m_objectTarget;
}

uint64 SpellCastTargets::GetObjectTargetGUID() const
{
    return m_objectTargetGUID;
}

void SpellCastTargets::RemoveObjectTarget()
{
    m_objectTarget = NULL;
    m_objectTargetGUID = 0LL;
    m_targetMask &= ~(TARGET_FLAG_UNIT_MASK | TARGET_FLAG_CORPSE_MASK | TARGET_FLAG_GAMEOBJECT_MASK);
}

void SpellCastTargets::SetItemTarget(Item* item)
{
    if (!item)
        return;

    m_itemTarget = item;
    m_itemTargetGUID = item->GetGUID();
    m_itemTargetEntry = item->GetEntry();
    m_targetMask |= TARGET_FLAG_ITEM;
}

void SpellCastTargets::SetTradeItemTarget(Player* caster)
{
    m_itemTargetGUID = uint64(TRADE_SLOT_NONTRADED);
    m_itemTargetEntry = 0;
    m_targetMask |= TARGET_FLAG_TRADE_ITEM;

    Update(caster);
}

void SpellCastTargets::UpdateTradeSlotItem()
{
    if (m_itemTarget && (m_targetMask & TARGET_FLAG_TRADE_ITEM))
    {
        m_itemTargetGUID = m_itemTarget->GetGUID();
        m_itemTargetEntry = m_itemTarget->GetEntry();
    }
}

SpellDestination const* SpellCastTargets::GetSrc() const
{
    return &m_src;
}

Position const* SpellCastTargets::GetSrcPos() const
{
    return &m_src._position;
}

void SpellCastTargets::SetSrc(float x, float y, float z)
{
    m_src = SpellDestination(x, y, z);
    m_targetMask |= TARGET_FLAG_SOURCE_LOCATION;
}

void SpellCastTargets::SetSrc(Position const& pos)
{
    m_src = SpellDestination(pos);
    m_targetMask |= TARGET_FLAG_SOURCE_LOCATION;
}

void SpellCastTargets::SetSrc(WorldObject const& wObj)
{
    m_src = SpellDestination(wObj);
    m_targetMask |= TARGET_FLAG_SOURCE_LOCATION;
}

void SpellCastTargets::ModSrc(Position const& pos)
{
    ASSERT(m_targetMask & TARGET_FLAG_SOURCE_LOCATION);

    if (m_src._transportGUID)
    {
        Position offset;
        m_src._position.GetPositionOffsetTo(pos, offset);
        m_src._transportOffset.RelocateOffset(offset);
    }
    m_src._position.Relocate(pos);
}

void SpellCastTargets::RemoveSrc()
{
    m_targetMask &= ~(TARGET_FLAG_SOURCE_LOCATION);
}

SpellDestination const* SpellCastTargets::GetDst() const
{
    return &m_dst;
}

WorldLocation const* SpellCastTargets::GetDstPos() const
{
    return &m_dst._position;
}

void SpellCastTargets::SetDst(float x, float y, float z, float orientation, uint32 mapId)
{
    m_dst = SpellDestination(x, y, z, orientation, mapId);
    m_targetMask |= TARGET_FLAG_DEST_LOCATION;
}

void SpellCastTargets::SetDst(Position const& pos)
{
    m_dst = SpellDestination(pos);
    m_targetMask |= TARGET_FLAG_DEST_LOCATION;
}

void SpellCastTargets::SetDst(WorldObject const& wObj)
{
    m_dst = SpellDestination(wObj);
    m_targetMask |= TARGET_FLAG_DEST_LOCATION;
}

void SpellCastTargets::SetDst(SpellCastTargets const& spellTargets)
{
    m_dst = spellTargets.m_dst;
    m_targetMask |= TARGET_FLAG_DEST_LOCATION;
}

void SpellCastTargets::ModDst(Position const& pos)
{
    ASSERT(m_targetMask & TARGET_FLAG_DEST_LOCATION);

    if (m_dst._transportGUID)
    {
        Position offset;
        m_dst._position.GetPositionOffsetTo(pos, offset);
        m_dst._transportOffset.RelocateOffset(offset);
    }
    m_dst._position.Relocate(pos);
}

void SpellCastTargets::RemoveDst()
{
    m_targetMask &= ~(TARGET_FLAG_DEST_LOCATION);
}

void SpellCastTargets::Update(Unit* caster)
{
    m_objectTarget = m_objectTargetGUID ? ((m_objectTargetGUID == caster->GetGUID()) ? caster : ObjectAccessor::GetWorldObject(*caster, m_objectTargetGUID)) : NULL;

    m_itemTarget = NULL;
    if (caster->GetTypeId() == TYPEID_PLAYER)
    {
        Player* player = caster->ToPlayer();
        if (m_targetMask & TARGET_FLAG_ITEM)
            m_itemTarget = player->GetItemByGuid(m_itemTargetGUID);
        else if (m_targetMask & TARGET_FLAG_TRADE_ITEM)
            if (m_itemTargetGUID == TRADE_SLOT_NONTRADED) // here it is not guid but slot. Also prevents hacking slots
                if (TradeData* pTrade = player->GetTradeData())
                    m_itemTarget = pTrade->GetTraderData()->GetItem(TRADE_SLOT_NONTRADED);

        if (m_itemTarget)
            m_itemTargetEntry = m_itemTarget->GetEntry();
    }

    // update positions by transport move
    if (HasSrc() && m_src._transportGUID)
    {
        if (WorldObject* transport = ObjectAccessor::GetWorldObject(*caster, m_src._transportGUID))
        {
            m_src._position.Relocate(transport);
            m_src._position.RelocateOffset(m_src._transportOffset);
        }
    }

    if (HasDst() && m_dst._transportGUID)
    {
        if (WorldObject* transport = ObjectAccessor::GetWorldObject(*caster, m_dst._transportGUID))
        {
            m_dst._position.Relocate(transport);
            m_dst._position.RelocateOffset(m_dst._transportOffset);
        }
    }
}

void SpellCastTargets::OutDebug() const
{
    if (!m_targetMask)
        sLog->outInfo(LOG_FILTER_SPELLS_AURAS, "No targets");

    sLog->outInfo(LOG_FILTER_SPELLS_AURAS, "target mask: %u", m_targetMask);
    if (m_targetMask & (TARGET_FLAG_UNIT_MASK | TARGET_FLAG_CORPSE_MASK | TARGET_FLAG_GAMEOBJECT_MASK))
        sLog->outInfo(LOG_FILTER_SPELLS_AURAS, "Object target: " UI64FMTD, m_objectTargetGUID);
    if (m_targetMask & TARGET_FLAG_ITEM)
        sLog->outInfo(LOG_FILTER_SPELLS_AURAS, "Item target: " UI64FMTD, m_itemTargetGUID);
    if (m_targetMask & TARGET_FLAG_TRADE_ITEM)
        sLog->outInfo(LOG_FILTER_SPELLS_AURAS, "Trade item target: " UI64FMTD, m_itemTargetGUID);
    if (m_targetMask & TARGET_FLAG_SOURCE_LOCATION)
        sLog->outInfo(LOG_FILTER_SPELLS_AURAS, "Source location: transport guid:" UI64FMTD " trans offset: %s position: %s", m_src._transportGUID, m_src._transportOffset.ToString().c_str(), m_src._position.ToString().c_str());
    if (m_targetMask & TARGET_FLAG_DEST_LOCATION)
        sLog->outInfo(LOG_FILTER_SPELLS_AURAS, "Destination location: transport guid:" UI64FMTD " trans offset: %s position: %s", m_dst._transportGUID, m_dst._transportOffset.ToString().c_str(), m_dst._position.ToString().c_str());
    if (m_targetMask & TARGET_FLAG_STRING)
        sLog->outInfo(LOG_FILTER_SPELLS_AURAS, "String: %s", m_strTarget.c_str());
    sLog->outInfo(LOG_FILTER_SPELLS_AURAS, "speed: %f", m_speed);
    sLog->outInfo(LOG_FILTER_SPELLS_AURAS, "elevation: %f", m_elevation);
}

SpellValue::SpellValue(SpellInfo const* proto)
{
    for (uint32 i = 0; i < MAX_SPELL_EFFECTS; ++i)
        EffectBasePoints[i] = proto->Effects[i].BasePoints;
    MaxAffectedTargets = proto->MaxAffectedTargets;
    RadiusMod = 1.0f;
    AuraStackAmount = 1;
}

Spell::Spell(Unit* caster, SpellInfo const* info, TriggerCastFlags triggerFlags, uint64 originalCasterGUID, bool skipCheck) :
m_spellInfo(sSpellMgr->GetSpellForDifficultyFromSpell(info, caster)),
m_caster((info->AttributesEx6 & SPELL_ATTR6_CAST_BY_CHARMER && caster->GetCharmerOrOwner()) ? caster->GetCharmerOrOwner() : caster)
, m_spellValue(new SpellValue(m_spellInfo))
{
    m_customError = SPELL_CUSTOM_ERROR_NONE;
    m_skipCheck = skipCheck;
    m_selfContainer = NULL;
    m_referencedFromCurrentSpell = false;
    m_executedCurrently = false;
    m_needComboPoints = m_spellInfo->NeedsComboPoints();
    m_comboPointGain = 0;
    m_delayStart = 0;
    m_delayAtDamageCount = 0;

    m_applyMultiplierMask = 0;
    m_auraScaleMask = 0;

    // Get data for type of attack
    switch (m_spellInfo->DmgClass)
    {
        case SPELL_DAMAGE_CLASS_MELEE:
            if (m_spellInfo->AttributesEx3 & SPELL_ATTR3_REQ_OFFHAND)
                m_attackType = OFF_ATTACK;
            else
                m_attackType = BASE_ATTACK;
            break;
        case SPELL_DAMAGE_CLASS_RANGED:
            m_attackType = m_spellInfo->IsRangedWeaponSpell() ? RANGED_ATTACK : BASE_ATTACK;
            break;
        default:
                                                            // Wands
            if (m_spellInfo->AttributesEx2 & SPELL_ATTR2_AUTOREPEAT_FLAG)
                m_attackType = RANGED_ATTACK;
            else
                m_attackType = BASE_ATTACK;
            break;
    }

    m_spellSchoolMask = info->GetSchoolMask();           // Can be override for some spell (wand shoot for example)

    if (m_attackType == RANGED_ATTACK)
        // wand case
        if ((m_caster->getClassMask() & CLASSMASK_WAND_USERS) != 0 && m_caster->GetTypeId() == TYPEID_PLAYER)
            if (Item* pItem = m_caster->ToPlayer()->GetWeaponForAttack(RANGED_ATTACK))
                m_spellSchoolMask = SpellSchoolMask(1 << pItem->GetTemplate()->DamageType);

    if (originalCasterGUID)
        m_originalCasterGUID = originalCasterGUID;
    else
        m_originalCasterGUID = m_caster->GetGUID();

    if (m_originalCasterGUID == m_caster->GetGUID())
        m_originalCaster = m_caster;
    else
    {
        m_originalCaster = ObjectAccessor::GetUnit(*m_caster, m_originalCasterGUID);
        if (m_originalCaster && !m_originalCaster->IsInWorld())
            m_originalCaster = NULL;
    }

    m_spellState = SPELL_STATE_NULL;
    _triggeredCastFlags = triggerFlags;
    if (info->AttributesEx4 & SPELL_ATTR4_TRIGGERED)
        _triggeredCastFlags = TRIGGERED_FULL_MASK;

    m_CastItem = NULL;
    m_castItemGUID = 0;

    unitTarget = NULL;
    itemTarget = NULL;
    gameObjTarget = NULL;
    focusObject = NULL;
    m_cast_count = 0;
    m_glyphIndex = 0;
    m_preCastSpell = 0;
    m_triggeredByAuraSpell  = NULL;
    m_spellAura = NULL;

    //Auto Shot & Shoot (wand)
    m_autoRepeat = m_spellInfo->IsAutoRepeatRangedSpell();

    m_runesState = 0;
    m_powerCost = 0;                                        // setup to correct value in Spell::prepare, must not be used before.
    m_casttime = 0;                                         // setup to correct value in Spell::prepare, must not be used before.
    m_timer = 0;                                            // will set to castime in prepare

    m_channelTargetEffectMask = 0;

    // Determine if spell can be reflected back to the caster
    // Patch 1.2 notes: Spell Reflection no longer reflects abilities
    m_canReflect = m_spellInfo->DmgClass == SPELL_DAMAGE_CLASS_MAGIC && !(m_spellInfo->Attributes & SPELL_ATTR0_ABILITY)
        && !(m_spellInfo->AttributesEx & SPELL_ATTR1_CANT_BE_REFLECTED) && !(m_spellInfo->Attributes & SPELL_ATTR0_UNAFFECTED_BY_INVULNERABILITY)
        && !m_spellInfo->IsPassive() && !m_spellInfo->IsPositive();

    CleanupTargetList();
    memset(m_effectExecuteData, 0, MAX_SPELL_EFFECTS * sizeof(ByteBuffer*));

    for (uint8 i = 0; i < MAX_SPELL_EFFECTS; ++i)
        m_destTargets[i] = SpellDestination(*m_caster);
}

Spell::~Spell()
{
    // unload scripts
    while (!m_loadedScripts.empty())
    {
        std::list<SpellScript*>::iterator itr = m_loadedScripts.begin();
        (*itr)->_Unload();
        delete (*itr);
        m_loadedScripts.erase(itr);
    }

    if (m_referencedFromCurrentSpell && m_selfContainer && *m_selfContainer == this)
    {
        // Clean the reference to avoid later crash.
        // If this error is repeating, we may have to add an ASSERT to better track down how we get into this case.
        sLog->outError(LOG_FILTER_SPELLS_AURAS, "SPELL: deleting spell for spell ID %u. However, spell still referenced.", m_spellInfo->Id);
        *m_selfContainer = NULL;
    }

    if (m_caster && m_caster->GetTypeId() == TYPEID_PLAYER)
        ASSERT(m_caster->ToPlayer()->m_spellModTakingSpell != this);
    delete m_spellValue;

    CheckEffectExecuteData();
}

void Spell::InitExplicitTargets(SpellCastTargets const& targets)
{
    m_targets = targets;
    // this function tries to correct spell explicit targets for spell
    // client doesn't send explicit targets correctly sometimes - we need to fix such spells serverside
    // this also makes sure that we correctly send explicit targets to client (removes redundant data)
    uint32 neededTargets = m_spellInfo->GetExplicitTargetMask();

    if (WorldObject* target = m_targets.GetObjectTarget())
    {
        // check if object target is valid with needed target flags
        // for unit case allow corpse target mask because player with not released corpse is a unit target
        if ((target->ToUnit() && !(neededTargets & (TARGET_FLAG_UNIT_MASK | TARGET_FLAG_CORPSE_MASK)))
            || (target->ToGameObject() && !(neededTargets & TARGET_FLAG_GAMEOBJECT_MASK))
            || (target->ToCorpse() && !(neededTargets & TARGET_FLAG_CORPSE_MASK)))
            m_targets.RemoveObjectTarget();
    }
    else
    {
        // try to select correct unit target if not provided by client or by serverside cast
        if (neededTargets & (TARGET_FLAG_UNIT_MASK))
        {
            Unit* unit = NULL;
            // try to use player selection as a target
            if (Player* playerCaster = m_caster->ToPlayer())
            {
                // selection has to be found and to be valid target for the spell
                if (Unit* selectedUnit = ObjectAccessor::GetUnit(*m_caster, playerCaster->GetSelection()))
                    if (m_spellInfo->CheckExplicitTarget(m_caster, selectedUnit) == SPELL_CAST_OK)
                        unit = selectedUnit;
            }
            // try to use attacked unit as a target
            else if ((m_caster->GetTypeId() == TYPEID_UNIT) && neededTargets & (TARGET_FLAG_UNIT_ENEMY | TARGET_FLAG_UNIT))
                unit = m_caster->getVictim();

            // didn't find anything - let's use self as target
            if (!unit && neededTargets & (TARGET_FLAG_UNIT_RAID | TARGET_FLAG_UNIT_PARTY | TARGET_FLAG_UNIT_ALLY))
                unit = m_caster;

            m_targets.SetUnitTarget(unit);
        }
    }

    // check if spell needs dst target
    if (neededTargets & TARGET_FLAG_DEST_LOCATION)
    {
        // and target isn't set
        if (!m_targets.HasDst())
        {
            // try to use unit target if provided
            if (WorldObject* target = targets.GetObjectTarget())
                m_targets.SetDst(*target);
            // or use self if not available
            else
                m_targets.SetDst(*m_caster);
        }
    }
    else
        m_targets.RemoveDst();

    if (neededTargets & TARGET_FLAG_SOURCE_LOCATION)
    {
        if (!targets.HasSrc())
            m_targets.SetSrc(*m_caster);
    }
    else
        m_targets.RemoveSrc();
}

void Spell::SelectExplicitTargets()
{
    // here go all explicit target changes made to explicit targets after spell prepare phase is finished
    if (Unit* target = m_targets.GetUnitTarget())
    {
        // check for explicit target redirection, for Grounding Totem for example
        if (m_spellInfo->GetExplicitTargetMask() & TARGET_FLAG_UNIT_ENEMY
            || (m_spellInfo->GetExplicitTargetMask() & TARGET_FLAG_UNIT && !m_spellInfo->IsPositive()))
        {
            Unit* redirect;
            switch (m_spellInfo->DmgClass)
            {
                case SPELL_DAMAGE_CLASS_MAGIC:
                    redirect = m_caster->GetMagicHitRedirectTarget(target, m_spellInfo);
                    break;
                case SPELL_DAMAGE_CLASS_MELEE:
                case SPELL_DAMAGE_CLASS_RANGED:
                    redirect = m_caster->GetMeleeHitRedirectTarget(target, m_spellInfo);
                    break;
                default:
                    redirect = NULL;
                    break;
            }
            if (redirect && (redirect != target))
                m_targets.SetUnitTarget(redirect);
        }
    }
}

void Spell::SelectSpellTargets()
{
    // select targets for cast phase
    SelectExplicitTargets();

    uint32 processedAreaEffectsMask = 0;
    for (uint32 i = 0; i < MAX_SPELL_EFFECTS; ++i)
    {
        // not call for empty effect.
        // Also some spells use not used effect targets for store targets for dummy effect in triggered spells
        if (!m_spellInfo->Effects[i].IsEffect())
            continue;

        // set expected type of implicit targets to be sent to client
        uint32 implicitTargetMask = GetTargetFlagMask(m_spellInfo->Effects[i].TargetA.GetObjectType()) | GetTargetFlagMask(m_spellInfo->Effects[i].TargetB.GetObjectType());
        if (implicitTargetMask & TARGET_FLAG_UNIT)
            m_targets.SetTargetFlag(TARGET_FLAG_UNIT);
        if (implicitTargetMask & (TARGET_FLAG_GAMEOBJECT | TARGET_FLAG_GAMEOBJECT_ITEM))
            m_targets.SetTargetFlag(TARGET_FLAG_GAMEOBJECT);

        SelectEffectImplicitTargets(SpellEffIndex(i), m_spellInfo->Effects[i].TargetA, processedAreaEffectsMask);
        SelectEffectImplicitTargets(SpellEffIndex(i), m_spellInfo->Effects[i].TargetB, processedAreaEffectsMask);

        // Select targets of effect based on effect type
        // those are used when no valid target could be added for spell effect based on spell target type
        // some spell effects use explicit target as a default target added to target map (like SPELL_EFFECT_LEARN_SPELL)
        // some spell effects add target to target map only when target type specified (like SPELL_EFFECT_WEAPON)
        // some spell effects don't add anything to target map (confirmed with sniffs) (like SPELL_EFFECT_DESTROY_ALL_TOTEMS)
        SelectEffectTypeImplicitTargets(i);

        if (m_targets.HasDst())
            AddDestTarget(*m_targets.GetDst(), i);

        if (m_spellInfo->IsChanneled())
        {
            uint8 mask = (1 << i);
            for (std::list<TargetInfo>::iterator ihit = m_UniqueTargetInfo.begin(); ihit != m_UniqueTargetInfo.end(); ++ihit)
            {
                if (ihit->effectMask & mask)
                {
                    m_channelTargetEffectMask |= mask;
                    break;
                }
            }
        }
        else if (m_auraScaleMask)
        {
            bool checkLvl = !m_UniqueTargetInfo.empty();
            for (std::list<TargetInfo>::iterator ihit = m_UniqueTargetInfo.begin(); ihit != m_UniqueTargetInfo.end();)
            {
                // remove targets which did not pass min level check
                if (m_auraScaleMask && ihit->effectMask == m_auraScaleMask)
                {
                    // Do not check for selfcast
                    if (!ihit->scaleAura && ihit->targetGUID != m_caster->GetGUID())
                    {
                         m_UniqueTargetInfo.erase(ihit++);
                         continue;
                    }
                }
                ++ihit;
            }
            if (checkLvl && m_UniqueTargetInfo.empty())
            {
                SendCastResult(SPELL_FAILED_LOWLEVEL);
                finish(false);
            }
        }
    }

    if (m_targets.HasDst())
    {
        if (m_targets.HasTraj())
        {
            float speed = m_targets.GetSpeedXY();
            if (speed > 0.0f)
                m_delayMoment = (uint64)floor(m_targets.GetDist2d() / speed * 1000.0f);
        }
        else if (m_spellInfo->Speed > 0.0f)
        {
            float dist = m_caster->GetDistance(*m_targets.GetDstPos());
            m_delayMoment = (uint64) floor(dist / m_spellInfo->Speed * 1000.0f);
        }
    }
}

void Spell::SelectEffectImplicitTargets(SpellEffIndex effIndex, SpellImplicitTargetInfo const& targetType, uint32& processedEffectMask)
{
    if (!targetType.GetTarget())
        return;

    uint32 effectMask = 1 << effIndex;
    // set the same target list for all effects
    // some spells appear to need this, however this requires more research
    switch (targetType.GetSelectionCategory())
    {
        case TARGET_SELECT_CATEGORY_NEARBY:
        case TARGET_SELECT_CATEGORY_CONE:
        case TARGET_SELECT_CATEGORY_AREA:
            // targets for effect already selected
            if (effectMask & processedEffectMask)
                return;
            // choose which targets we can select at once
            for (uint32 j = effIndex + 1; j < MAX_SPELL_EFFECTS; ++j)
                if (GetSpellInfo()->Effects[effIndex].TargetA.GetTarget() == GetSpellInfo()->Effects[j].TargetA.GetTarget() &&
                    GetSpellInfo()->Effects[effIndex].TargetB.GetTarget() == GetSpellInfo()->Effects[j].TargetB.GetTarget() &&
                    GetSpellInfo()->Effects[effIndex].ImplicitTargetConditions == GetSpellInfo()->Effects[j].ImplicitTargetConditions &&
                    GetSpellInfo()->Effects[effIndex].CalcRadius(m_caster) == GetSpellInfo()->Effects[j].CalcRadius(m_caster))
                    effectMask |= 1 << j;
            processedEffectMask |= effectMask;
            break;
        default:
            break;
    }

    switch (targetType.GetSelectionCategory())
    {
        case TARGET_SELECT_CATEGORY_CHANNEL:
            SelectImplicitChannelTargets(effIndex, targetType);
            break;
        case TARGET_SELECT_CATEGORY_NEARBY:
            SelectImplicitNearbyTargets(effIndex, targetType, effectMask);
            break;
        case TARGET_SELECT_CATEGORY_CONE:
            SelectImplicitConeTargets(effIndex, targetType, effectMask);
            break;
        case TARGET_SELECT_CATEGORY_AREA:
            SelectImplicitAreaTargets(effIndex, targetType, effectMask);
            break;
        case TARGET_SELECT_CATEGORY_DEFAULT:
            switch (targetType.GetObjectType())
            {
                case TARGET_OBJECT_TYPE_SRC:
                    switch (targetType.GetReferenceType())
                    {
                        case TARGET_REFERENCE_TYPE_CASTER:
                            m_targets.SetSrc(*m_caster);
                            break;
                        default:
                            ASSERT(false && "Spell::SelectEffectImplicitTargets: received not implemented select target reference type for TARGET_TYPE_OBJECT_SRC");
                            break;
                    }
                    break;
                case TARGET_OBJECT_TYPE_DEST:
                     switch (targetType.GetReferenceType())
                     {
                         case TARGET_REFERENCE_TYPE_CASTER:
                             SelectImplicitCasterDestTargets(effIndex, targetType);
                             break;
                         case TARGET_REFERENCE_TYPE_TARGET:
                             SelectImplicitTargetDestTargets(effIndex, targetType);
                             break;
                         case TARGET_REFERENCE_TYPE_DEST:
                             SelectImplicitDestDestTargets(effIndex, targetType);
                             break;
                         default:
                             ASSERT(false && "Spell::SelectEffectImplicitTargets: received not implemented select target reference type for TARGET_TYPE_OBJECT_DEST");
                             break;
                     }
                     break;
                default:
                    switch (targetType.GetReferenceType())
                    {
                        case TARGET_REFERENCE_TYPE_CASTER:
                            SelectImplicitCasterObjectTargets(effIndex, targetType);
                            break;
                        case TARGET_REFERENCE_TYPE_TARGET:
                            SelectImplicitTargetObjectTargets(effIndex, targetType);
                            break;
                        default:
                            ASSERT(false && "Spell::SelectEffectImplicitTargets: received not implemented select target reference type for TARGET_TYPE_OBJECT");
                            break;
                    }
                    break;
            }
            break;
        case TARGET_SELECT_CATEGORY_NYI:
            sLog->outDebug(LOG_FILTER_SPELLS_AURAS, "SPELL: target type %u, found in spellID %u, effect %u is not implemented yet!", m_spellInfo->Id, effIndex, targetType.GetTarget());
            break;
        default:
            ASSERT(false && "Spell::SelectEffectImplicitTargets: received not implemented select target category");
            break;
    }
}

void Spell::SelectImplicitChannelTargets(SpellEffIndex effIndex, SpellImplicitTargetInfo const& targetType)
{
    if (targetType.GetReferenceType() != TARGET_REFERENCE_TYPE_CASTER)
    {
        ASSERT(false && "Spell::SelectImplicitChannelTargets: received not implemented target reference type");
        return;
    }

    Spell* channeledSpell = m_originalCaster->GetCurrentSpell(CURRENT_CHANNELED_SPELL);
    if (!channeledSpell)
    {
        sLog->outDebug(LOG_FILTER_SPELLS_AURAS, "Spell::SelectImplicitChannelTargets: cannot find channel spell for spell ID %u, effect %u", m_spellInfo->Id, effIndex);
        return;
    }
    switch (targetType.GetTarget())
    {
        case TARGET_UNIT_CHANNEL_TARGET:
        {
            WorldObject* target = ObjectAccessor::GetUnit(*m_caster, m_originalCaster->GetUInt64Value(UNIT_FIELD_CHANNEL_OBJECT));
            CallScriptObjectTargetSelectHandlers(target, effIndex);
            // unit target may be no longer avalible - teleported out of map for example
            if (target && target->ToUnit())
                AddUnitTarget(target->ToUnit(), 1 << effIndex);
            else
                sLog->outDebug(LOG_FILTER_SPELLS_AURAS, "SPELL: cannot find channel spell target for spell ID %u, effect %u", m_spellInfo->Id, effIndex);
            break;
        }
        case TARGET_DEST_CHANNEL_TARGET:
            if (channeledSpell->m_targets.HasDst())
                m_targets.SetDst(channeledSpell->m_targets);
            else if (WorldObject* target = ObjectAccessor::GetWorldObject(*m_caster, m_originalCaster->GetUInt64Value(UNIT_FIELD_CHANNEL_OBJECT)))
            {
                CallScriptObjectTargetSelectHandlers(target, effIndex);
                if (target)
                    m_targets.SetDst(*target);
            }
            else
                sLog->outDebug(LOG_FILTER_SPELLS_AURAS, "SPELL: cannot find channel spell destination for spell ID %u, effect %u", m_spellInfo->Id, effIndex);
            break;
        case TARGET_DEST_CHANNEL_CASTER:
            m_targets.SetDst(*channeledSpell->GetCaster());
            break;
        default:
            ASSERT(false && "Spell::SelectImplicitChannelTargets: received not implemented target type");
            break;
    }
}

void Spell::SelectImplicitNearbyTargets(SpellEffIndex effIndex, SpellImplicitTargetInfo const& targetType, uint32 effMask)
{
    if (targetType.GetReferenceType() != TARGET_REFERENCE_TYPE_CASTER)
    {
        ASSERT(false && "Spell::SelectImplicitNearbyTargets: received not implemented target reference type");
        return;
    }

    float range = 0.0f;
    switch (targetType.GetCheckType())
    {
        case TARGET_CHECK_ENEMY:
            range = m_spellInfo->GetMaxRange(false, m_caster, this);
            break;
        case TARGET_CHECK_ALLY:
        case TARGET_CHECK_PARTY:
        case TARGET_CHECK_RAID:
        case TARGET_CHECK_RAID_CLASS:
            range = m_spellInfo->GetMaxRange(true, m_caster, this);
            break;
        case TARGET_CHECK_ENTRY:
        case TARGET_CHECK_DEFAULT:
            range = m_spellInfo->GetMaxRange(m_spellInfo->IsPositive(), m_caster, this);
            break;
        default:
            ASSERT(false && "Spell::SelectImplicitNearbyTargets: received not implemented selection check type");
            break;
    }

    ConditionList* condList = m_spellInfo->Effects[effIndex].ImplicitTargetConditions;

    // handle emergency case - try to use other provided targets if no conditions provided
    if (targetType.GetCheckType() == TARGET_CHECK_ENTRY && (!condList || condList->empty()))
    {
        sLog->outDebug(LOG_FILTER_SPELLS_AURAS, "Spell::SelectImplicitNearbyTargets: no conditions entry for target with TARGET_CHECK_ENTRY of spell ID %u, effect %u - selecting default targets", m_spellInfo->Id, effIndex);
        switch (targetType.GetObjectType())
        {
            case TARGET_OBJECT_TYPE_GOBJ:
                if (m_spellInfo->RequiresSpellFocus)
                {
                    if (focusObject)
                        AddGOTarget(focusObject, effMask);
                    return;
                }
                break;
            case TARGET_OBJECT_TYPE_DEST:
                if (m_spellInfo->RequiresSpellFocus)
                {
                    if (focusObject)
                        m_targets.SetDst(*focusObject);
                    return;
                }
                break;
            default:
                break;
        }
    }

    WorldObject* target = SearchNearbyTarget(range, targetType.GetObjectType(), targetType.GetCheckType(), condList);
    if (!target)
    {
        sLog->outDebug(LOG_FILTER_SPELLS_AURAS, "Spell::SelectImplicitNearbyTargets: cannot find nearby target for spell ID %u, effect %u", m_spellInfo->Id, effIndex);
        return;
    }

    CallScriptObjectTargetSelectHandlers(target, effIndex);

    switch (targetType.GetObjectType())
    {
        case TARGET_OBJECT_TYPE_UNIT:
            if (Unit* unitTarget = target->ToUnit())
                AddUnitTarget(unitTarget, effMask, true, false);
            break;
        case TARGET_OBJECT_TYPE_GOBJ:
            if (GameObject* gobjTarget = target->ToGameObject())
                AddGOTarget(gobjTarget, effMask);
            break;
        case TARGET_OBJECT_TYPE_DEST:
            m_targets.SetDst(*target);
            break;
        default:
            ASSERT(false && "Spell::SelectImplicitNearbyTargets: received not implemented target object type");
            break;
    }

    SelectImplicitChainTargets(effIndex, targetType, target, effMask);
}

void Spell::SelectImplicitConeTargets(SpellEffIndex effIndex, SpellImplicitTargetInfo const& targetType, uint32 effMask)
{
    if (targetType.GetReferenceType() != TARGET_REFERENCE_TYPE_CASTER)
    {
        ASSERT(false && "Spell::SelectImplicitConeTargets: received not implemented target reference type");
        return;
    }
    std::list<WorldObject*> targets;
    SpellTargetObjectTypes objectType = targetType.GetObjectType();
    SpellTargetCheckTypes selectionType = targetType.GetCheckType();
    ConditionList* condList = m_spellInfo->Effects[effIndex].ImplicitTargetConditions;
    float coneAngle = M_PI/2;
    float radius = m_spellInfo->Effects[effIndex].CalcRadius(m_caster) * m_spellValue->RadiusMod;

    if (uint32 containerTypeMask = GetSearcherTypeMask(objectType, condList))
    {
        Trinity::WorldObjectSpellConeTargetCheck check(coneAngle, radius, m_caster, m_spellInfo, selectionType, condList);
        Trinity::WorldObjectListSearcher<Trinity::WorldObjectSpellConeTargetCheck> searcher(m_caster, targets, check, containerTypeMask);
        SearchTargets<Trinity::WorldObjectListSearcher<Trinity::WorldObjectSpellConeTargetCheck> >(searcher, containerTypeMask, m_caster, m_caster, radius);

        CallScriptObjectAreaTargetSelectHandlers(targets, effIndex);

        if (!targets.empty())
        {
            // Other special target selection goes here
            if (uint32 maxTargets = m_spellValue->MaxAffectedTargets)
                Trinity::Containers::RandomResizeList(targets, maxTargets);

            // for compability with older code - add only unit and go targets
            // TODO: remove this
            std::list<Unit*> unitTargets;
            std::list<GameObject*> gObjTargets;

            for (std::list<WorldObject*>::iterator itr = targets.begin(); itr != targets.end(); ++itr)
            {
                if (Unit* unitTarget = (*itr)->ToUnit())
                    unitTargets.push_back(unitTarget);
                else if (GameObject* gObjTarget = (*itr)->ToGameObject())
                    gObjTargets.push_back(gObjTarget);
            }

            for (std::list<Unit*>::iterator itr = unitTargets.begin(); itr != unitTargets.end(); ++itr)
                AddUnitTarget(*itr, effMask, false);

            for (std::list<GameObject*>::iterator itr = gObjTargets.begin(); itr != gObjTargets.end(); ++itr)
                AddGOTarget(*itr, effMask);
        }
    }
}

void Spell::SelectImplicitAreaTargets(SpellEffIndex effIndex, SpellImplicitTargetInfo const& targetType, uint32 effMask)
{
    Unit* referer = NULL;
    switch (targetType.GetReferenceType())
    {
        case TARGET_REFERENCE_TYPE_SRC:
        case TARGET_REFERENCE_TYPE_DEST:
        case TARGET_REFERENCE_TYPE_CASTER:
            referer = m_caster;
            break;
        case TARGET_REFERENCE_TYPE_TARGET:
            referer = m_targets.GetUnitTarget();
            break;
        case TARGET_REFERENCE_TYPE_LAST:
        {
            // find last added target for this effect
            for (std::list<TargetInfo>::reverse_iterator ihit = m_UniqueTargetInfo.rbegin(); ihit != m_UniqueTargetInfo.rend(); ++ihit)
            {
                if (ihit->effectMask & (1<<effIndex))
                {
                    referer = ObjectAccessor::GetUnit(*m_caster, ihit->targetGUID);
                    break;
                }
            }
            break;
        }
        default:
            ASSERT(false && "Spell::SelectImplicitAreaTargets: received not implemented target reference type");
            return;
    }
    if (!referer)
        return;

    Position const* center = NULL;
    switch (targetType.GetReferenceType())
    {
        case TARGET_REFERENCE_TYPE_SRC:
            center = m_targets.GetSrcPos();
            break;
        case TARGET_REFERENCE_TYPE_DEST:
            center = m_targets.GetDstPos();
            break;
        case TARGET_REFERENCE_TYPE_CASTER:
        case TARGET_REFERENCE_TYPE_TARGET:
        case TARGET_REFERENCE_TYPE_LAST:
            center = referer;
            break;
         default:
             ASSERT(false && "Spell::SelectImplicitAreaTargets: received not implemented target reference type");
             return;
    }
    std::list<WorldObject*> targets;
    float radius = m_spellInfo->Effects[effIndex].CalcRadius(m_caster) * m_spellValue->RadiusMod;
    SearchAreaTargets(targets, radius, center, referer, targetType.GetObjectType(), targetType.GetCheckType(), m_spellInfo->Effects[effIndex].ImplicitTargetConditions);

    // Custom entries
    // TODO: remove those
    switch (m_spellInfo->Id)
    {
        case 46584: // Raise Dead
        {
            if (Player* playerCaster = m_caster->ToPlayer())
            {
                for (std::list<WorldObject*>::iterator itr = targets.begin(); itr != targets.end(); ++itr)
                {
                    switch ((*itr)->GetTypeId())
                    {
                        case TYPEID_UNIT:
                        case TYPEID_PLAYER:
                        {
                            Unit* unitTarget = (*itr)->ToUnit();
                            if (unitTarget->isAlive() || !playerCaster->isHonorOrXPTarget(unitTarget)
                                || ((unitTarget->GetCreatureTypeMask() & (1 << (CREATURE_TYPE_HUMANOID-1))) == 0)
                                || (unitTarget->GetDisplayId() != unitTarget->GetNativeDisplayId()))
                                break;
                            AddUnitTarget(unitTarget, effMask, false);
                            // no break;
                        }
                        case TYPEID_CORPSE: // wont work until corpses are allowed in target lists, but at least will send dest in packet
                            m_targets.SetDst(*(*itr));
                            return; // nothing more to do here
                        default:
                            break;
                    }
                }
            }
            return; // don't add targets to target map
        }
        // Corpse Explosion
        case 49158:
        case 51325:
        case 51326:
        case 51327:
        case 51328:
            // check if our target is not valid (spell can target ghoul or dead unit)
            if (!(m_targets.GetUnitTarget() && m_targets.GetUnitTarget()->GetDisplayId() == m_targets.GetUnitTarget()->GetNativeDisplayId() &&
                ((m_targets.GetUnitTarget()->GetEntry() == 26125 && m_targets.GetUnitTarget()->GetOwnerGUID() == m_caster->GetGUID())
                || m_targets.GetUnitTarget()->isDead())))
            {
                // remove existing targets
                CleanupTargetList();

                for (std::list<WorldObject*>::iterator itr = targets.begin(); itr != targets.end(); ++itr)
                {
                    switch ((*itr)->GetTypeId())
                    {
                        case TYPEID_UNIT:
                        case TYPEID_PLAYER:
                            if (!(*itr)->ToUnit()->isDead())
                                break;
                            AddUnitTarget((*itr)->ToUnit(), 1 << effIndex, false);
                            return;
                        default:
                            break;
                    }
                }
                if (m_caster->GetTypeId() == TYPEID_PLAYER)
                    m_caster->ToPlayer()->RemoveSpellCooldown(m_spellInfo->Id, true);
                SendCastResult(SPELL_FAILED_CANT_DO_THAT_RIGHT_NOW);
                finish(false);
            }
            return;
        default:
            break;
    }

    CallScriptObjectAreaTargetSelectHandlers(targets, effIndex);

    std::list<Unit*> unitTargets;
    std::list<GameObject*> gObjTargets;
    // for compability with older code - add only unit and go targets
    // TODO: remove this
    for (std::list<WorldObject*>::iterator itr = targets.begin(); itr != targets.end(); ++itr)
    {
        if (Unit* unitTarget = (*itr)->ToUnit())
            unitTargets.push_back(unitTarget);
        else if (GameObject* gObjTarget = (*itr)->ToGameObject())
            gObjTargets.push_back(gObjTarget);
    }

    if (!unitTargets.empty())
    {
        // Special target selection for smart heals and energizes
        uint32 maxSize = 0;
        int32 power = -1;
        switch (m_spellInfo->SpellFamilyName)
        {
            case SPELLFAMILY_GENERIC:
                switch (m_spellInfo->Id)
                {
                    case 52759: // Ancestral Awakening
                    case 71610: // Echoes of Light (Althor's Abacus normal version)
                    case 71641: // Echoes of Light (Althor's Abacus heroic version)
                        maxSize = 1;
                        power = POWER_HEALTH;
                        break;
                    case 54968: // Glyph of Holy Light
                        maxSize = m_spellInfo->MaxAffectedTargets;
                        power = POWER_HEALTH;
                        break;
                    case 57669: // Replenishment
                        // In arenas Replenishment may only affect the caster
                        if (m_caster->GetTypeId() == TYPEID_PLAYER && m_caster->ToPlayer()->InArena())
                        {
                            unitTargets.clear();
                            unitTargets.push_back(m_caster);
                            break;
                        }
                        maxSize = 10;
                        power = POWER_MANA;
                        break;
                    default:
                        break;
                }
                break;
            case SPELLFAMILY_PRIEST:
                if (m_spellInfo->SpellFamilyFlags[0] == 0x10000000) // Circle of Healing
                {
                    maxSize = m_caster->HasAura(55675) ? 6 : 5; // Glyph of Circle of Healing
                    power = POWER_HEALTH;
                }
                else if (m_spellInfo->Id == 64844) // Divine Hymn
                {
                    maxSize = 3;
                    power = POWER_HEALTH;
                }
                else if (m_spellInfo->Id == 64904) // Hymn of Hope
                {
                    maxSize = 3;
                    power = POWER_MANA;
                }
                else
                    break;

                // Remove targets outside caster's raid
                for (std::list<Unit*>::iterator itr = unitTargets.begin(); itr != unitTargets.end();)
                {
                    if (!(*itr)->IsInRaidWith(m_caster))
                        itr = unitTargets.erase(itr);
                    else
                        ++itr;
                }
                break;
            case SPELLFAMILY_DRUID:
                if (m_spellInfo->SpellFamilyFlags[1] == 0x04000000) // Wild Growth
                {
                    maxSize = m_caster->HasAura(62970) ? 6 : 5; // Glyph of Wild Growth
                    power = POWER_HEALTH;
                }
                else
                    break;

                // Remove targets outside caster's raid
                for (std::list<Unit*>::iterator itr = unitTargets.begin(); itr != unitTargets.end();)
                    if (!(*itr)->IsInRaidWith(m_caster))
                        itr = unitTargets.erase(itr);
                    else
                        ++itr;
                break;
            default:
                break;
        }

        if (maxSize && power != -1)
        {
            if (Powers(power) == POWER_HEALTH)
            {
                if (unitTargets.size() > maxSize)
                {
                    unitTargets.sort(Trinity::HealthPctOrderPred());
                    unitTargets.resize(maxSize);
                }
            }
            else
            {
                for (std::list<Unit*>::iterator itr = unitTargets.begin(); itr != unitTargets.end();)
                    if ((*itr)->getPowerType() != (Powers)power)
                        itr = unitTargets.erase(itr);
                    else
                        ++itr;

                if (unitTargets.size() > maxSize)
                {
                    unitTargets.sort(Trinity::PowerPctOrderPred((Powers)power));
                    unitTargets.resize(maxSize);
                }
            }
        }

        // todo: move to scripts, but we must call it before resize list by MaxAffectedTargets
        // Intimidating Shout
        if (m_spellInfo->Id == 5246 && effIndex != EFFECT_0)
            unitTargets.remove(m_targets.GetUnitTarget());

        // Other special target selection goes here
        if (uint32 maxTargets = m_spellValue->MaxAffectedTargets)
            Trinity::Containers::RandomResizeList(unitTargets, maxTargets);

        for (std::list<Unit*>::iterator itr = unitTargets.begin(); itr != unitTargets.end(); ++itr)
            AddUnitTarget(*itr, effMask, false);
    }

    if (!gObjTargets.empty())
    {
        if (uint32 maxTargets = m_spellValue->MaxAffectedTargets)
            Trinity::Containers::RandomResizeList(gObjTargets, maxTargets);

        for (std::list<GameObject*>::iterator itr = gObjTargets.begin(); itr != gObjTargets.end(); ++itr)
            AddGOTarget(*itr, effMask);
    }
}

void Spell::SelectImplicitCasterDestTargets(SpellEffIndex effIndex, SpellImplicitTargetInfo const& targetType)
{
    switch (targetType.GetTarget())
    {
        case TARGET_DEST_CASTER:
            m_targets.SetDst(*m_caster);
            return;
        case TARGET_DEST_HOME:
            if (Player* playerCaster = m_caster->ToPlayer())
                m_targets.SetDst(playerCaster->m_homebindX, playerCaster->m_homebindY, playerCaster->m_homebindZ, playerCaster->GetOrientation(), playerCaster->m_homebindMapId);
            return;
        case TARGET_DEST_DB:
            if (SpellTargetPosition const* st = sSpellMgr->GetSpellTargetPosition(m_spellInfo->Id))
            {
                // TODO: fix this check
                if (m_spellInfo->HasEffect(SPELL_EFFECT_TELEPORT_UNITS))
                    m_targets.SetDst(st->target_X, st->target_Y, st->target_Z, st->target_Orientation, (int32)st->target_mapId);
                else if (st->target_mapId == m_caster->GetMapId())
                    m_targets.SetDst(st->target_X, st->target_Y, st->target_Z, st->target_Orientation);
            }
            else
            {
                sLog->outDebug(LOG_FILTER_SPELLS_AURAS, "SPELL: unknown target coordinates for spell ID %u", m_spellInfo->Id);
                WorldObject* target = m_targets.GetObjectTarget();
                m_targets.SetDst(target ? *target : *m_caster);
            }
            return;
        case TARGET_DEST_CASTER_FISHING:
        {
             float min_dis = m_spellInfo->GetMinRange(true);
             float max_dis = m_spellInfo->GetMaxRange(true);
             float dis = (float)rand_norm() * (max_dis - min_dis) + min_dis;
             float x, y, z, angle;
             angle = (float)rand_norm() * static_cast<float>(M_PI * 35.0f / 180.0f) - static_cast<float>(M_PI * 17.5f / 180.0f);
             m_caster->GetClosePoint(x, y, z, DEFAULT_WORLD_OBJECT_SIZE, dis, angle);
             m_targets.SetDst(x, y, z, m_caster->GetOrientation());
             return;
        }
        default:
            break;
    }

    float dist;
    float angle = targetType.CalcDirectionAngle();
    float objSize = m_caster->GetObjectSize();
    if (targetType.GetTarget() == TARGET_DEST_CASTER_SUMMON)
        dist = PET_FOLLOW_DIST;
    else
        dist = m_spellInfo->Effects[effIndex].CalcRadius(m_caster);

    if (dist < objSize)
        dist = objSize;
    else if (targetType.GetTarget() == TARGET_DEST_CASTER_RANDOM)
        dist = objSize + (dist - objSize) * (float)rand_norm();

    Position pos;
    if (targetType.GetTarget() == TARGET_DEST_CASTER_FRONT_LEAP)
        m_caster->GetFirstCollisionPosition(pos, dist, angle);
    else
        m_caster->GetNearPosition(pos, dist, angle);
    m_targets.SetDst(*m_caster);
    m_targets.ModDst(pos);
}

void Spell::SelectImplicitTargetDestTargets(SpellEffIndex effIndex, SpellImplicitTargetInfo const& targetType)
{
    WorldObject* target = m_targets.GetObjectTarget();
    switch (targetType.GetTarget())
    {
        case TARGET_DEST_TARGET_ENEMY:
        case TARGET_DEST_TARGET_ANY:
            m_targets.SetDst(*target);
            return;
        default:
            break;
    }

    float angle = targetType.CalcDirectionAngle();
    float objSize = target->GetObjectSize();
    float dist = m_spellInfo->Effects[effIndex].CalcRadius(m_caster);
    if (dist < objSize)
        dist = objSize;
    else if (targetType.GetTarget() == TARGET_DEST_TARGET_RANDOM)
        dist = objSize + (dist - objSize) * (float)rand_norm();

    Position pos;
    target->GetNearPosition(pos, dist, angle);
    m_targets.SetDst(*target);
    m_targets.ModDst(pos);
}

void Spell::SelectImplicitDestDestTargets(SpellEffIndex effIndex, SpellImplicitTargetInfo const& targetType)
{
    // set destination to caster if no dest provided
    // can only happen if previous destination target could not be set for some reason
    // (not found nearby target, or channel target for example
    // maybe we should abort the spell in such case?
    if (!m_targets.HasDst())
        m_targets.SetDst(*m_caster);

    switch (targetType.GetTarget())
    {
        case TARGET_DEST_DYNOBJ_ENEMY:
        case TARGET_DEST_DYNOBJ_ALLY:
        case TARGET_DEST_DYNOBJ_NONE:
        case TARGET_DEST_DEST:
            return;
        case TARGET_DEST_TRAJ:
            SelectImplicitTrajTargets();
            return;
        default:
            break;
    }

    float angle = targetType.CalcDirectionAngle();
    float dist = m_spellInfo->Effects[effIndex].CalcRadius(m_caster);
    if (targetType.GetTarget() == TARGET_DEST_DEST_RANDOM)
        dist *= (float)rand_norm();

    Position pos = *m_targets.GetDstPos();
    m_caster->MovePosition(pos, dist, angle);
    m_targets.ModDst(pos);
}

void Spell::SelectImplicitCasterObjectTargets(SpellEffIndex effIndex, SpellImplicitTargetInfo const& targetType)
{
    WorldObject* target = NULL;
    bool checkIfValid = true;

    switch (targetType.GetTarget())
    {
        case TARGET_UNIT_CASTER:
            target = m_caster;
            checkIfValid = false;
            break;
        case TARGET_UNIT_MASTER:
            target = m_caster->GetCharmerOrOwner();
            break;
        case TARGET_UNIT_PET:
            target = m_caster->GetGuardianPet();
            break;
        case TARGET_UNIT_SUMMONER:
            if (m_caster->isSummon())
                target = m_caster->ToTempSummon()->GetSummoner();
            break;
        case TARGET_UNIT_VEHICLE:
            target = m_caster->GetVehicleBase();
            break;
        case TARGET_UNIT_PASSENGER_0:
        case TARGET_UNIT_PASSENGER_1:
        case TARGET_UNIT_PASSENGER_2:
        case TARGET_UNIT_PASSENGER_3:
        case TARGET_UNIT_PASSENGER_4:
        case TARGET_UNIT_PASSENGER_5:
        case TARGET_UNIT_PASSENGER_6:
        case TARGET_UNIT_PASSENGER_7:
            if (m_caster->GetTypeId() == TYPEID_UNIT && m_caster->ToCreature()->IsVehicle())
                target = m_caster->GetVehicleKit()->GetPassenger(targetType.GetTarget() - TARGET_UNIT_PASSENGER_0);
            break;
        default:
            break;
    }

    CallScriptObjectTargetSelectHandlers(target, effIndex);

    if (target && target->ToUnit())
        AddUnitTarget(target->ToUnit(), 1 << effIndex, checkIfValid);
}

void Spell::SelectImplicitTargetObjectTargets(SpellEffIndex effIndex, SpellImplicitTargetInfo const& targetType)
{
    ASSERT((m_targets.GetObjectTarget() || m_targets.GetItemTarget()) && "Spell::SelectImplicitTargetObjectTargets - no explicit object or item target available!");

    WorldObject* target = m_targets.GetObjectTarget();

    CallScriptObjectTargetSelectHandlers(target, effIndex);

    if (target)
    {
        if (Unit* unit = target->ToUnit())
            AddUnitTarget(unit, 1 << effIndex, true, false);
        else if (GameObject* gobj = target->ToGameObject())
            AddGOTarget(gobj, 1 << effIndex);

        SelectImplicitChainTargets(effIndex, targetType, target, 1 << effIndex);
    }
    // Script hook can remove object target and we would wrongly land here
    else if (Item* item = m_targets.GetItemTarget())
        AddItemTarget(item, 1 << effIndex);
}

void Spell::SelectImplicitChainTargets(SpellEffIndex effIndex, SpellImplicitTargetInfo const& targetType, WorldObject* target, uint32 effMask)
{
    uint32 maxTargets = m_spellInfo->Effects[effIndex].ChainTarget;
    if (Player* modOwner = m_caster->GetSpellModOwner())
        modOwner->ApplySpellMod(m_spellInfo->Id, SPELLMOD_JUMP_TARGETS, maxTargets, this);

    if (maxTargets > 1)
    {
        // mark damage multipliers as used
        for (uint32 k = effIndex; k < MAX_SPELL_EFFECTS; ++k)
            if (effMask & (1 << k))
                m_damageMultipliers[k] = 1.0f;
        m_applyMultiplierMask |= effMask;

        std::list<WorldObject*> targets;
        SearchChainTargets(targets, maxTargets - 1, target, targetType.GetObjectType(), targetType.GetCheckType()
            , m_spellInfo->Effects[effIndex].ImplicitTargetConditions, targetType.GetTarget() == TARGET_UNIT_TARGET_CHAINHEAL_ALLY);

        // Chain primary target is added earlier
        CallScriptObjectAreaTargetSelectHandlers(targets, effIndex);

        // for backward compability
        std::list<Unit*> unitTargets;
        for (std::list<WorldObject*>::iterator itr = targets.begin(); itr != targets.end(); ++itr)
            if (Unit* unitTarget = (*itr)->ToUnit())
                unitTargets.push_back(unitTarget);

        for (std::list<Unit*>::iterator itr = unitTargets.begin(); itr != unitTargets.end(); ++itr)
            AddUnitTarget(*itr, effMask, false);
    }
}

float tangent(float x)
{
    x = tan(x);
    //if (x < std::numeric_limits<float>::max() && x > -std::numeric_limits<float>::max()) return x;
    //if (x >= std::numeric_limits<float>::max()) return std::numeric_limits<float>::max();
    //if (x <= -std::numeric_limits<float>::max()) return -std::numeric_limits<float>::max();
    if (x < 100000.0f && x > -100000.0f) return x;
    if (x >= 100000.0f) return 100000.0f;
    if (x <= 100000.0f) return -100000.0f;
    return 0.0f;
}

#define DEBUG_TRAJ(a) //a

void Spell::SelectImplicitTrajTargets()
{
    if (!m_targets.HasTraj())
        return;

    float dist2d = m_targets.GetDist2d();
    if (!dist2d)
        return;

    float srcToDestDelta = m_targets.GetDstPos()->m_positionZ - m_targets.GetSrcPos()->m_positionZ;

    std::list<WorldObject*> targets;
    Trinity::WorldObjectSpellTrajTargetCheck check(dist2d, m_targets.GetSrcPos(), m_caster, m_spellInfo);
    Trinity::WorldObjectListSearcher<Trinity::WorldObjectSpellTrajTargetCheck> searcher(m_caster, targets, check, GRID_MAP_TYPE_MASK_ALL);
    SearchTargets<Trinity::WorldObjectListSearcher<Trinity::WorldObjectSpellTrajTargetCheck> > (searcher, GRID_MAP_TYPE_MASK_ALL, m_caster, m_targets.GetSrcPos(), dist2d);
    if (targets.empty())
        return;

    targets.sort(Trinity::ObjectDistanceOrderPred(m_caster));

    float b = tangent(m_targets.GetElevation());
    float a = (srcToDestDelta - dist2d * b) / (dist2d * dist2d);
    if (a > -0.0001f)
        a = 0;
    DEBUG_TRAJ(sLog->outError(LOG_FILTER_SPELLS_AURAS, "Spell::SelectTrajTargets: a %f b %f", a, b);)

    float bestDist = m_spellInfo->GetMaxRange(false);

    std::list<WorldObject*>::const_iterator itr = targets.begin();
    for (; itr != targets.end(); ++itr)
    {
        if (Unit* unitTarget = (*itr)->ToUnit())
            if (m_caster == *itr || m_caster->IsOnVehicle(unitTarget) || (unitTarget)->GetVehicle())//(*itr)->IsOnVehicle(m_caster))
                continue;

        const float size = std::max((*itr)->GetObjectSize() * 0.7f, 1.0f); // 1/sqrt(3)
        // TODO: all calculation should be based on src instead of m_caster
        const float objDist2d = m_targets.GetSrcPos()->GetExactDist2d(*itr) * std::cos(m_targets.GetSrcPos()->GetRelativeAngle(*itr));
        const float dz = (*itr)->GetPositionZ() - m_targets.GetSrcPos()->m_positionZ;

        DEBUG_TRAJ(sLog->outError(LOG_FILTER_SPELLS_AURAS, "Spell::SelectTrajTargets: check %u, dist between %f %f, height between %f %f.", (*itr)->GetEntry(), objDist2d - size, objDist2d + size, dz - size, dz + size);)

        float dist = objDist2d - size;
        float height = dist * (a * dist + b);
        DEBUG_TRAJ(sLog->outError(LOG_FILTER_SPELLS_AURAS, "Spell::SelectTrajTargets: dist %f, height %f.", dist, height);)
        if (dist < bestDist && height < dz + size && height > dz - size)
        {
            bestDist = dist > 0 ? dist : 0;
            break;
        }

#define CHECK_DIST {\
            DEBUG_TRAJ(sLog->outError(LOG_FILTER_SPELLS_AURAS, "Spell::SelectTrajTargets: dist %f, height %f.", dist, height);)\
            if (dist > bestDist)\
                continue;\
            if (dist < objDist2d + size && dist > objDist2d - size)\
            {\
                bestDist = dist;\
                break;\
            }\
        }

        if (!a)
        {
            height = dz - size;
            dist = height / b;
            CHECK_DIST;

            height = dz + size;
            dist = height / b;
            CHECK_DIST;

            continue;
        }

        height = dz - size;
        float sqrt1 = b * b + 4 * a * height;
        if (sqrt1 > 0)
        {
            sqrt1 = sqrt(sqrt1);
            dist = (sqrt1 - b) / (2 * a);
            CHECK_DIST;
        }

        height = dz + size;
        float sqrt2 = b * b + 4 * a * height;
        if (sqrt2 > 0)
        {
            sqrt2 = sqrt(sqrt2);
            dist = (sqrt2 - b) / (2 * a);
            CHECK_DIST;

            dist = (-sqrt2 - b) / (2 * a);
            CHECK_DIST;
        }

        if (sqrt1 > 0)
        {
            dist = (-sqrt1 - b) / (2 * a);
            CHECK_DIST;
        }
    }

    if (m_targets.GetSrcPos()->GetExactDist2d(m_targets.GetDstPos()) > bestDist)
    {
        float x = m_targets.GetSrcPos()->m_positionX + std::cos(m_caster->GetOrientation()) * bestDist;
        float y = m_targets.GetSrcPos()->m_positionY + std::sin(m_caster->GetOrientation()) * bestDist;
        float z = m_targets.GetSrcPos()->m_positionZ + bestDist * (a * bestDist + b);

        if (itr != targets.end())
        {
            float distSq = (*itr)->GetExactDistSq(x, y, z);
            float sizeSq = (*itr)->GetObjectSize();
            sizeSq *= sizeSq;
            DEBUG_TRAJ(sLog->outError(LOG_FILTER_SPELLS_AURAS, "Initial %f %f %f %f %f", x, y, z, distSq, sizeSq);)
            if (distSq > sizeSq)
            {
                float factor = 1 - sqrt(sizeSq / distSq);
                x += factor * ((*itr)->GetPositionX() - x);
                y += factor * ((*itr)->GetPositionY() - y);
                z += factor * ((*itr)->GetPositionZ() - z);

                distSq = (*itr)->GetExactDistSq(x, y, z);
                DEBUG_TRAJ(sLog->outError(LOG_FILTER_SPELLS_AURAS, "Initial %f %f %f %f %f", x, y, z, distSq, sizeSq);)
            }
        }

        Position trajDst;
        trajDst.Relocate(x, y, z, m_caster->GetOrientation());
        m_targets.ModDst(trajDst);
    }
}

void Spell::SelectEffectTypeImplicitTargets(uint8 effIndex)
{
    // special case for SPELL_EFFECT_SUMMON_RAF_FRIEND and SPELL_EFFECT_SUMMON_PLAYER
    // TODO: this is a workaround - target shouldn't be stored in target map for those spells
    switch (m_spellInfo->Effects[effIndex].Effect)
    {
        case SPELL_EFFECT_SUMMON_RAF_FRIEND:
        case SPELL_EFFECT_SUMMON_PLAYER:
            if (m_caster->GetTypeId() == TYPEID_PLAYER && m_caster->ToPlayer()->GetSelection())
            {
                WorldObject* target = ObjectAccessor::FindPlayer(m_caster->ToPlayer()->GetSelection());

                CallScriptObjectTargetSelectHandlers(target, SpellEffIndex(effIndex));

                if (target && target->ToPlayer())
                    AddUnitTarget(target->ToUnit(), 1 << effIndex, false);
            }
            return;
        default:
            break;
    }

    // select spell implicit targets based on effect type
    if (!m_spellInfo->Effects[effIndex].GetImplicitTargetType())
        return;

    uint32 targetMask = m_spellInfo->Effects[effIndex].GetMissingTargetMask();

    if (!targetMask)
        return;

    WorldObject* target = NULL;

    switch (m_spellInfo->Effects[effIndex].GetImplicitTargetType())
    {
        // add explicit object target or self to the target map
        case EFFECT_IMPLICIT_TARGET_EXPLICIT:
            // player which not released his spirit is Unit, but target flag for it is TARGET_FLAG_CORPSE_MASK
            if (targetMask & (TARGET_FLAG_UNIT_MASK | TARGET_FLAG_CORPSE_MASK))
            {
                if (Unit* unitTarget = m_targets.GetUnitTarget())
                    target = unitTarget;
                else if (targetMask & TARGET_FLAG_CORPSE_MASK)
                {
                    if (Corpse* corpseTarget = m_targets.GetCorpseTarget())
                    {
                        // TODO: this is a workaround - corpses should be added to spell target map too, but we can't do that so we add owner instead
                        if (Player* owner = ObjectAccessor::FindPlayer(corpseTarget->GetOwnerGUID()))
                            target = owner;
                    }
                }
                else //if (targetMask & TARGET_FLAG_UNIT_MASK)
                    target = m_caster;
            }
            if (targetMask & TARGET_FLAG_ITEM_MASK)
            {
                if (Item* itemTarget = m_targets.GetItemTarget())
                    AddItemTarget(itemTarget, 1 << effIndex);
                return;
            }
            if (targetMask & TARGET_FLAG_GAMEOBJECT_MASK)
                target = m_targets.GetGOTarget();
            break;
        // add self to the target map
        case EFFECT_IMPLICIT_TARGET_CASTER:
            if (targetMask & TARGET_FLAG_UNIT_MASK)
                target = m_caster;
            break;
        default:
            break;
    }

    CallScriptObjectTargetSelectHandlers(target, SpellEffIndex(effIndex));

    if (target)
    {
        if (target->ToUnit())
            AddUnitTarget(target->ToUnit(), 1 << effIndex, false);
        else if (target->ToGameObject())
            AddGOTarget(target->ToGameObject(), 1 << effIndex);
    }
}

uint32 Spell::GetSearcherTypeMask(SpellTargetObjectTypes objType, ConditionList* condList)
{
    // this function selects which containers need to be searched for spell target
    uint32 retMask = GRID_MAP_TYPE_MASK_ALL;

    // filter searchers based on searched object type
    switch (objType)
    {
        case TARGET_OBJECT_TYPE_UNIT:
        case TARGET_OBJECT_TYPE_UNIT_AND_DEST:
        case TARGET_OBJECT_TYPE_CORPSE:
        case TARGET_OBJECT_TYPE_CORPSE_ENEMY:
        case TARGET_OBJECT_TYPE_CORPSE_ALLY:
            retMask &= GRID_MAP_TYPE_MASK_PLAYER | GRID_MAP_TYPE_MASK_CORPSE | GRID_MAP_TYPE_MASK_CREATURE;
            break;
        case TARGET_OBJECT_TYPE_GOBJ:
        case TARGET_OBJECT_TYPE_GOBJ_ITEM:
            retMask &= GRID_MAP_TYPE_MASK_GAMEOBJECT;
            break;
        default:
            break;
    }
    if (!(m_spellInfo->AttributesEx2 & SPELL_ATTR2_CAN_TARGET_DEAD))
        retMask &= ~GRID_MAP_TYPE_MASK_CORPSE;
    if (m_spellInfo->AttributesEx3 & SPELL_ATTR3_ONLY_TARGET_PLAYERS)
        retMask &= GRID_MAP_TYPE_MASK_CORPSE | GRID_MAP_TYPE_MASK_PLAYER;
    if (m_spellInfo->AttributesEx3 & SPELL_ATTR3_ONLY_TARGET_GHOSTS)
        retMask &= GRID_MAP_TYPE_MASK_PLAYER;

    if (condList)
        retMask &= sConditionMgr->GetSearcherTypeMaskForConditionList(*condList);
    return retMask;
}

template<class SEARCHER>
void Spell::SearchTargets(SEARCHER& searcher, uint32 containerMask, Unit* referer, Position const* pos, float radius)
{
    if (!containerMask)
        return;

    // search world and grid for possible targets
    bool searchInGrid = containerMask & (GRID_MAP_TYPE_MASK_CREATURE | GRID_MAP_TYPE_MASK_GAMEOBJECT);
    bool searchInWorld = containerMask & (GRID_MAP_TYPE_MASK_CREATURE | GRID_MAP_TYPE_MASK_PLAYER | GRID_MAP_TYPE_MASK_CORPSE);
    if (searchInGrid || searchInWorld)
    {
        float x,y;
        x = pos->GetPositionX();
        y = pos->GetPositionY();

        CellCoord p(Trinity::ComputeCellCoord(x, y));
        Cell cell(p);
        cell.SetNoCreate();

        Map& map = *(referer->GetMap());

        if (searchInWorld)
        {
            TypeContainerVisitor<SEARCHER, WorldTypeMapContainer> world_object_notifier(searcher);
            cell.Visit(p, world_object_notifier, map, radius, x, y);
        }
        if (searchInGrid)
        {
            TypeContainerVisitor<SEARCHER, GridTypeMapContainer >  grid_object_notifier(searcher);
            cell.Visit(p, grid_object_notifier, map, radius, x , y);
        }
    }
}

WorldObject* Spell::SearchNearbyTarget(float range, SpellTargetObjectTypes objectType, SpellTargetCheckTypes selectionType, ConditionList* condList)
{
    WorldObject* target = NULL;
    uint32 containerTypeMask = GetSearcherTypeMask(objectType, condList);
    if (!containerTypeMask)
        return NULL;
    Trinity::WorldObjectSpellNearbyTargetCheck check(range, m_caster, m_spellInfo, selectionType, condList);
    Trinity::WorldObjectLastSearcher<Trinity::WorldObjectSpellNearbyTargetCheck> searcher(m_caster, target, check, containerTypeMask);
    SearchTargets<Trinity::WorldObjectLastSearcher<Trinity::WorldObjectSpellNearbyTargetCheck> > (searcher, containerTypeMask, m_caster, m_caster, range);
    return target;
}

void Spell::SearchAreaTargets(std::list<WorldObject*>& targets, float range, Position const* position, Unit* referer, SpellTargetObjectTypes objectType, SpellTargetCheckTypes selectionType, ConditionList* condList)
{
    uint32 containerTypeMask = GetSearcherTypeMask(objectType, condList);
    if (!containerTypeMask)
        return;
    Trinity::WorldObjectSpellAreaTargetCheck check(range, position, m_caster, referer, m_spellInfo, selectionType, condList);
    Trinity::WorldObjectListSearcher<Trinity::WorldObjectSpellAreaTargetCheck> searcher(m_caster, targets, check, containerTypeMask);
    SearchTargets<Trinity::WorldObjectListSearcher<Trinity::WorldObjectSpellAreaTargetCheck> > (searcher, containerTypeMask, m_caster, position, range);
}

void Spell::SearchChainTargets(std::list<WorldObject*>& targets, uint32 chainTargets, WorldObject* target, SpellTargetObjectTypes objectType, SpellTargetCheckTypes selectType, ConditionList* condList, bool isChainHeal)
{
    // max dist for jump target selection
    float jumpRadius = 0.0f;
    switch (m_spellInfo->DmgClass)
    {
        case SPELL_DAMAGE_CLASS_RANGED:
            // 7.5y for multi shot
            jumpRadius = 7.5f;
            break;
        case SPELL_DAMAGE_CLASS_MELEE:
            // 5y for swipe, cleave and similar
            jumpRadius = 5.0f;
            break;
        case SPELL_DAMAGE_CLASS_NONE:
        case SPELL_DAMAGE_CLASS_MAGIC:
            // 12.5y for chain heal spell since 3.2 patch
            if (isChainHeal)
                jumpRadius = 12.5f;
            // 10y as default for magic chain spells
            else
                jumpRadius = 10.0f;
            break;
    }

    // chain lightning/heal spells and similar - allow to jump at larger distance and go out of los
    bool isBouncingFar = (m_spellInfo->AttributesEx4 & SPELL_ATTR4_AREA_TARGET_CHAIN
        || m_spellInfo->DmgClass == SPELL_DAMAGE_CLASS_NONE
        || m_spellInfo->DmgClass == SPELL_DAMAGE_CLASS_MAGIC);

    // max dist which spell can reach
    float searchRadius = jumpRadius;
    if (isBouncingFar)
        searchRadius *= chainTargets;

    std::list<WorldObject*> tempTargets;
    SearchAreaTargets(tempTargets, searchRadius, target, m_caster, objectType, selectType, condList);
    tempTargets.remove(target);

    // remove targets which are always invalid for chain spells
    // for some spells allow only chain targets in front of caster (swipe for example)
    if (!isBouncingFar)
    {
        for (std::list<WorldObject*>::iterator itr = tempTargets.begin(); itr != tempTargets.end();)
        {
            std::list<WorldObject*>::iterator checkItr = itr++;
            if (!m_caster->HasInArc(static_cast<float>(M_PI), *checkItr))
                tempTargets.erase(checkItr);
        }
    }

    while (chainTargets)
    {
        // try to get unit for next chain jump
        std::list<WorldObject*>::iterator foundItr = tempTargets.end();
        // get unit with highest hp deficit in dist
        if (isChainHeal)
        {
            uint32 maxHPDeficit = 0;
            for (std::list<WorldObject*>::iterator itr = tempTargets.begin(); itr != tempTargets.end(); ++itr)
            {
                if (Unit* unitTarget = (*itr)->ToUnit())
                {
                    uint32 deficit = unitTarget->GetMaxHealth() - unitTarget->GetHealth();
                    if ((deficit > maxHPDeficit || foundItr == tempTargets.end()) && target->IsWithinDist(unitTarget, jumpRadius) && target->IsWithinLOSInMap(unitTarget))
                    {
                        foundItr = itr;
                        maxHPDeficit = deficit;
                    }
                }
            }
        }
        // get closest object
        else
        {
            for (std::list<WorldObject*>::iterator itr = tempTargets.begin(); itr != tempTargets.end(); ++itr)
            {
                if (foundItr == tempTargets.end())
                {
                    if ((!isBouncingFar || target->IsWithinDist(*itr, jumpRadius)) && target->IsWithinLOSInMap(*itr))
                        foundItr = itr;
                }
                else if (target->GetDistanceOrder(*itr, *foundItr) && target->IsWithinLOSInMap(*itr))
                    foundItr = itr;
            }
        }
        // not found any valid target - chain ends
        if (foundItr == tempTargets.end())
            break;
        target = *foundItr;
        tempTargets.erase(foundItr);
        targets.push_back(target);
        --chainTargets;
    }
}

void Spell::prepareDataForTriggerSystem(AuraEffect const* /*triggeredByAura*/)
{
    //==========================================================================================
    // Now fill data for trigger system, need know:
    // can spell trigger another or not (m_canTrigger)
    // Create base triggers flags for Attacker and Victim (m_procAttacker, m_procVictim and m_procEx)
    //==========================================================================================

    m_procVictim = m_procAttacker = 0;
    // Get data for type of attack and fill base info for trigger
    switch (m_spellInfo->DmgClass)
    {
        case SPELL_DAMAGE_CLASS_MELEE:
            m_procAttacker = PROC_FLAG_DONE_SPELL_MELEE_DMG_CLASS;
            if (m_attackType == OFF_ATTACK)
                m_procAttacker |= PROC_FLAG_DONE_OFFHAND_ATTACK;
            else
                m_procAttacker |= PROC_FLAG_DONE_MAINHAND_ATTACK;
            m_procVictim   = PROC_FLAG_TAKEN_SPELL_MELEE_DMG_CLASS;
            break;
        case SPELL_DAMAGE_CLASS_RANGED:
            // Auto attack
            if (m_spellInfo->AttributesEx2 & SPELL_ATTR2_AUTOREPEAT_FLAG)
            {
                m_procAttacker = PROC_FLAG_DONE_RANGED_AUTO_ATTACK;
                m_procVictim   = PROC_FLAG_TAKEN_RANGED_AUTO_ATTACK;
            }
            else // Ranged spell attack
            {
                m_procAttacker = PROC_FLAG_DONE_SPELL_RANGED_DMG_CLASS;
                m_procVictim   = PROC_FLAG_TAKEN_SPELL_RANGED_DMG_CLASS;
            }
            break;
        default:
            if (m_spellInfo->EquippedItemClass == ITEM_CLASS_WEAPON &&
                m_spellInfo->EquippedItemSubClassMask & (1<<ITEM_SUBCLASS_WEAPON_WAND)
                && m_spellInfo->AttributesEx2 & SPELL_ATTR2_AUTOREPEAT_FLAG) // Wands auto attack
            {
                m_procAttacker = PROC_FLAG_DONE_RANGED_AUTO_ATTACK;
                m_procVictim   = PROC_FLAG_TAKEN_RANGED_AUTO_ATTACK;
            }
            // For other spells trigger procflags are set in Spell::DoAllEffectOnTarget
            // Because spell positivity is dependant on target
    }
    m_procEx = PROC_EX_NONE;

    // Hunter trap spells - activation proc for Lock and Load, Entrapment and Misdirection
    if (m_spellInfo->SpellFamilyName == SPELLFAMILY_HUNTER &&
        (m_spellInfo->SpellFamilyFlags[0] & 0x18 ||     // Freezing and Frost Trap, Freezing Arrow
        m_spellInfo->Id == 57879 ||                     // Snake Trap - done this way to avoid double proc
        m_spellInfo->SpellFamilyFlags[2] & 0x00024000)) // Explosive and Immolation Trap

        m_procAttacker |= PROC_FLAG_DONE_TRAP_ACTIVATION;

    /* Effects which are result of aura proc from triggered spell cannot proc
        to prevent chain proc of these spells */

    // Hellfire Effect - trigger as DOT
    if (m_spellInfo->SpellFamilyName == SPELLFAMILY_WARLOCK && m_spellInfo->SpellFamilyFlags[0] & 0x00000040)
    {
        m_procAttacker = PROC_FLAG_DONE_PERIODIC;
        m_procVictim   = PROC_FLAG_TAKEN_PERIODIC;
    }

    // Ranged autorepeat attack is set as triggered spell - ignore it
    if (!(m_procAttacker & PROC_FLAG_DONE_RANGED_AUTO_ATTACK))
    {
        if (_triggeredCastFlags & TRIGGERED_DISALLOW_PROC_EVENTS &&
            (m_spellInfo->AttributesEx2 & SPELL_ATTR2_TRIGGERED_CAN_TRIGGER_PROC ||
            m_spellInfo->AttributesEx3 & SPELL_ATTR3_TRIGGERED_CAN_TRIGGER_PROC_2))
            m_procEx |= PROC_EX_INTERNAL_CANT_PROC;
        else if (_triggeredCastFlags & TRIGGERED_DISALLOW_PROC_EVENTS)
            m_procEx |= PROC_EX_INTERNAL_TRIGGERED;
    }
    // Totem casts require spellfamilymask defined in spell_proc_event to proc
    if (m_originalCaster && m_caster != m_originalCaster && m_caster->GetTypeId() == TYPEID_UNIT && m_caster->ToCreature()->isTotem() && m_caster->IsControlledByPlayer())
        m_procEx |= PROC_EX_INTERNAL_REQ_FAMILY;
}

void Spell::CleanupTargetList()
{
    m_UniqueTargetInfo.clear();
    m_UniqueGOTargetInfo.clear();
    m_UniqueItemInfo.clear();
    m_delayMoment = 0;
}

void Spell::AddUnitTarget(Unit* target, uint32 effectMask, bool checkIfValid /*= true*/, bool implicit /*= true*/)
{
    for (uint32 effIndex = 0; effIndex < MAX_SPELL_EFFECTS; ++effIndex)
        if (!m_spellInfo->Effects[effIndex].IsEffect() || !CheckEffectTarget(target, effIndex))
            effectMask &= ~(1 << effIndex);

    // no effects left
    if (!effectMask)
        return;

    if (checkIfValid)
        if (m_spellInfo->CheckTarget(m_caster, target, implicit) != SPELL_CAST_OK)
            return;

    // Check for effect immune skip if immuned
    for (uint32 effIndex = 0; effIndex < MAX_SPELL_EFFECTS; ++effIndex)
        if (target->IsImmunedToSpellEffect(m_spellInfo, effIndex))
            effectMask &= ~(1 << effIndex);

    uint64 targetGUID = target->GetGUID();

    // Lookup target in already in list
    for (std::list<TargetInfo>::iterator ihit = m_UniqueTargetInfo.begin(); ihit != m_UniqueTargetInfo.end(); ++ihit)
    {
        if (targetGUID == ihit->targetGUID)             // Found in list
        {
            ihit->effectMask |= effectMask;             // Immune effects removed from mask
            ihit->scaleAura = false;
            if (m_auraScaleMask && ihit->effectMask == m_auraScaleMask && m_caster != target)
            {
                SpellInfo const* auraSpell = sSpellMgr->GetSpellInfo(sSpellMgr->GetFirstSpellInChain(m_spellInfo->Id));
                if (uint32(target->getLevel() + 10) >= auraSpell->SpellLevel)
                    ihit->scaleAura = true;
            }
            return;
        }
    }

    // This is new target calculate data for him

    // Get spell hit result on target
    TargetInfo targetInfo;
    targetInfo.targetGUID = targetGUID;                         // Store target GUID
    targetInfo.effectMask = effectMask;                         // Store all effects not immune
    targetInfo.processed  = false;                              // Effects not apply on target
    targetInfo.alive      = target->isAlive();
    targetInfo.damage     = 0;
    targetInfo.crit       = false;
    targetInfo.scaleAura  = false;
    if (m_auraScaleMask && targetInfo.effectMask == m_auraScaleMask && m_caster != target)
    {
        SpellInfo const* auraSpell = sSpellMgr->GetSpellInfo(sSpellMgr->GetFirstSpellInChain(m_spellInfo->Id));
        if (uint32(target->getLevel() + 10) >= auraSpell->SpellLevel)
            targetInfo.scaleAura = true;
    }

    // Calculate hit result
    if (m_originalCaster)
    {
        targetInfo.missCondition = m_originalCaster->SpellHitResult(target, m_spellInfo, m_canReflect);
        if (m_skipCheck && targetInfo.missCondition != SPELL_MISS_IMMUNE)
            targetInfo.missCondition = SPELL_MISS_NONE;
    }
    else
        targetInfo.missCondition = SPELL_MISS_EVADE; //SPELL_MISS_NONE;

    // Spell have speed - need calculate incoming time
    // Incoming time is zero for self casts. At least I think so.
    if (m_spellInfo->Speed > 0.0f && m_caster != target)
    {
        // calculate spell incoming interval
        // TODO: this is a hack
        float dist = m_caster->GetDistance(target->GetPositionX(), target->GetPositionY(), target->GetPositionZ());

        if (dist < 5.0f)
            dist = 5.0f;
        targetInfo.timeDelay = (uint64) floor(dist / m_spellInfo->Speed * 1000.0f);

        // Calculate minimum incoming time
        if (m_delayMoment == 0 || m_delayMoment > targetInfo.timeDelay)
            m_delayMoment = targetInfo.timeDelay;
    }
    else
        targetInfo.timeDelay = 0LL;

    // If target reflect spell back to caster
    if (targetInfo.missCondition == SPELL_MISS_REFLECT)
    {
        // Calculate reflected spell result on caster
        targetInfo.reflectResult = m_caster->SpellHitResult(m_caster, m_spellInfo, m_canReflect);

        if (targetInfo.reflectResult == SPELL_MISS_REFLECT)     // Impossible reflect again, so simply deflect spell
            targetInfo.reflectResult = SPELL_MISS_PARRY;

        // Increase time interval for reflected spells by 1.5
        targetInfo.timeDelay += targetInfo.timeDelay >> 1;
    }
    else
        targetInfo.reflectResult = SPELL_MISS_NONE;

    // Add target to list
    m_UniqueTargetInfo.push_back(targetInfo);
}

void Spell::AddGOTarget(GameObject* go, uint32 effectMask)
{
    for (uint32 effIndex = 0; effIndex < MAX_SPELL_EFFECTS; ++effIndex)
    {
        if (!m_spellInfo->Effects[effIndex].IsEffect())
            effectMask &= ~(1 << effIndex);
        else
        {
            switch (m_spellInfo->Effects[effIndex].Effect)
            {
            case SPELL_EFFECT_GAMEOBJECT_DAMAGE:
            case SPELL_EFFECT_GAMEOBJECT_REPAIR:
            case SPELL_EFFECT_GAMEOBJECT_SET_DESTRUCTION_STATE:
                if (go->GetGoType() != GAMEOBJECT_TYPE_DESTRUCTIBLE_BUILDING)
                    effectMask &= ~(1 << effIndex);
                break;
            default:
                break;
            }
        }
    }

    if (!effectMask)
        return;

    uint64 targetGUID = go->GetGUID();

    // Lookup target in already in list
    for (std::list<GOTargetInfo>::iterator ihit = m_UniqueGOTargetInfo.begin(); ihit != m_UniqueGOTargetInfo.end(); ++ihit)
    {
        if (targetGUID == ihit->targetGUID)                 // Found in list
        {
            ihit->effectMask |= effectMask;                 // Add only effect mask
            return;
        }
    }

    // This is new target calculate data for him

    GOTargetInfo target;
    target.targetGUID = targetGUID;
    target.effectMask = effectMask;
    target.processed  = false;                              // Effects not apply on target

    // Spell have speed - need calculate incoming time
    if (m_spellInfo->Speed > 0.0f)
    {
        // calculate spell incoming interval
        float dist = m_caster->GetDistance(go->GetPositionX(), go->GetPositionY(), go->GetPositionZ());
        if (dist < 5.0f)
            dist = 5.0f;
        target.timeDelay = uint64(floor(dist / m_spellInfo->Speed * 1000.0f));
        if (m_delayMoment == 0 || m_delayMoment > target.timeDelay)
            m_delayMoment = target.timeDelay;
    }
    else
        target.timeDelay = 0LL;

    // Add target to list
    m_UniqueGOTargetInfo.push_back(target);
}

void Spell::AddItemTarget(Item* item, uint32 effectMask)
{
    for (uint32 effIndex = 0; effIndex < MAX_SPELL_EFFECTS; ++effIndex)
        if (!m_spellInfo->Effects[effIndex].IsEffect())
            effectMask &= ~(1 << effIndex);

    // no effects left
    if (!effectMask)
        return;

    // Lookup target in already in list
    for (std::list<ItemTargetInfo>::iterator ihit = m_UniqueItemInfo.begin(); ihit != m_UniqueItemInfo.end(); ++ihit)
    {
        if (item == ihit->item)                            // Found in list
        {
            ihit->effectMask |= effectMask;                 // Add only effect mask
            return;
        }
    }

    // This is new target add data

    ItemTargetInfo target;
    target.item       = item;
    target.effectMask = effectMask;

    m_UniqueItemInfo.push_back(target);
}

void Spell::AddDestTarget(SpellDestination const& dest, uint32 effIndex)
{
    m_destTargets[effIndex] = dest;
}

void Spell::DoAllEffectOnTarget(TargetInfo* target)
{
    if (!target || target->processed)
        return;

    target->processed = true;                               // Target checked in apply effects procedure

    // Get mask of effects for target
    uint8 mask = target->effectMask;

    Unit* unit = m_caster->GetGUID() == target->targetGUID ? m_caster : ObjectAccessor::GetUnit(*m_caster, target->targetGUID);
    if (!unit)
    {
        uint8 farMask = 0;
        // create far target mask
        for (uint8 i = 0; i < MAX_SPELL_EFFECTS; ++i)
            if (m_spellInfo->Effects[i].IsFarUnitTargetEffect())
                if ((1 << i) & mask)
                    farMask |= (1 << i);

        if (!farMask)
            return;
        // find unit in world
        unit = ObjectAccessor::FindUnit(target->targetGUID);
        if (!unit)
            return;

        // do far effects on the unit
        // can't use default call because of threading, do stuff as fast as possible
        for (uint8 i = 0; i < MAX_SPELL_EFFECTS; ++i)
            if (farMask & (1 << i))
                HandleEffects(unit, NULL, NULL, i, SPELL_EFFECT_HANDLE_HIT_TARGET);
        return;
    }

    if (unit->isAlive() != target->alive)
        return;

    if (getState() == SPELL_STATE_DELAYED && !m_spellInfo->IsPositive() && (getMSTime() - target->timeDelay) <= unit->m_lastSanctuaryTime)
        return;                                             // No missinfo in that case

    // Get original caster (if exist) and calculate damage/healing from him data
    Unit* caster = m_originalCaster ? m_originalCaster : m_caster;

    // Skip if m_originalCaster not avaiable
    if (!caster)
        return;

    SpellMissInfo missInfo = target->missCondition;

    // Need init unitTarget by default unit (can changed in code on reflect)
    // Or on missInfo != SPELL_MISS_NONE unitTarget undefined (but need in trigger subsystem)
    unitTarget = unit;

    // Reset damage/healing counter
    m_damage = target->damage;
    m_healing = -target->damage;

    // Fill base trigger info
    uint32 procAttacker = m_procAttacker;
    uint32 procVictim   = m_procVictim;
    uint32 procEx = m_procEx;

    m_spellAura = NULL; // Set aura to null for every target-make sure that pointer is not used for unit without aura applied

                            //Spells with this flag cannot trigger if effect is casted on self
    bool canEffectTrigger = !(m_spellInfo->AttributesEx3 & SPELL_ATTR3_CANT_TRIGGER_PROC) && unitTarget->CanProc() && CanExecuteTriggersOnHit(mask);
    Unit* spellHitTarget = NULL;

    if (missInfo == SPELL_MISS_NONE)                          // In case spell hit target, do all effect on that target
        spellHitTarget = unit;
    else if (missInfo == SPELL_MISS_REFLECT)                // In case spell reflect from target, do all effect on caster (if hit)
    {
        if (target->reflectResult == SPELL_MISS_NONE)       // If reflected spell hit caster -> do all effect on him
        {
            spellHitTarget = m_caster;
            if (m_caster->GetTypeId() == TYPEID_UNIT)
                m_caster->ToCreature()->LowerPlayerDamageReq(target->damage);
        }
    }

    if (spellHitTarget)
    {
        SpellMissInfo missInfo2 = DoSpellHitOnUnit(spellHitTarget, mask, target->scaleAura);
        if (missInfo2 != SPELL_MISS_NONE)
        {
            if (missInfo2 != SPELL_MISS_MISS)
                m_caster->SendSpellMiss(unit, m_spellInfo->Id, missInfo2);
            m_damage = 0;
            spellHitTarget = NULL;
        }
    }

    // Do not take combo points on dodge and miss
    if (missInfo != SPELL_MISS_NONE && m_needComboPoints &&
            m_targets.GetUnitTargetGUID() == target->targetGUID)
    {
        m_needComboPoints = false;
        // Restore spell mods for a miss/dodge/parry Cold Blood
        // TODO: check how broad this rule should be
        if (m_caster->GetTypeId() == TYPEID_PLAYER && (missInfo == SPELL_MISS_MISS ||
                missInfo == SPELL_MISS_DODGE || missInfo == SPELL_MISS_PARRY))
            m_caster->ToPlayer()->RestoreSpellMods(this, 14177);
    }

    // Trigger info was not filled in spell::preparedatafortriggersystem - we do it now
    if (canEffectTrigger && !procAttacker && !procVictim)
    {
        bool positive = true;
        if (m_damage > 0)
            positive = false;
        else if (!m_healing)
        {
            for (uint8 i = 0; i< MAX_SPELL_EFFECTS; ++i)
                // If at least one effect negative spell is negative hit
                if (mask & (1<<i) && !m_spellInfo->IsPositiveEffect(i))
                {
                    positive = false;
                    break;
                }
        }
        switch (m_spellInfo->DmgClass)
        {
            case SPELL_DAMAGE_CLASS_MAGIC:
                if (positive)
                {
                    procAttacker |= PROC_FLAG_DONE_SPELL_MAGIC_DMG_CLASS_POS;
                    procVictim   |= PROC_FLAG_TAKEN_SPELL_MAGIC_DMG_CLASS_POS;
                }
                else
                {
                    procAttacker |= PROC_FLAG_DONE_SPELL_MAGIC_DMG_CLASS_NEG;
                    procVictim   |= PROC_FLAG_TAKEN_SPELL_MAGIC_DMG_CLASS_NEG;
                }
            break;
            case SPELL_DAMAGE_CLASS_NONE:
                if (positive)
                {
                    procAttacker |= PROC_FLAG_DONE_SPELL_NONE_DMG_CLASS_POS;
                    procVictim   |= PROC_FLAG_TAKEN_SPELL_NONE_DMG_CLASS_POS;
                }
                else
                {
                    procAttacker |= PROC_FLAG_DONE_SPELL_NONE_DMG_CLASS_NEG;
                    procVictim   |= PROC_FLAG_TAKEN_SPELL_NONE_DMG_CLASS_NEG;
                }
            break;
        }
    }
    CallScriptOnHitHandlers();

    // All calculated do it!
    // Do healing and triggers
    if (m_healing > 0)
    {
        bool crit = caster->isSpellCrit(unitTarget, m_spellInfo, m_spellSchoolMask);
        uint32 addhealth = m_healing;
        if (crit)
        {
            procEx |= PROC_EX_CRITICAL_HIT;
            addhealth = caster->SpellCriticalHealingBonus(m_spellInfo, addhealth, NULL);
        }
        else
            procEx |= PROC_EX_NORMAL_HIT;

        int32 gain = caster->HealBySpell(unitTarget, m_spellInfo, addhealth, crit);
        unitTarget->getHostileRefManager().threatAssist(caster, float(gain) * 0.5f, m_spellInfo);
        m_healing = gain;

        // Do triggers for unit (reflect triggers passed on hit phase for correct drop charge)
        if (canEffectTrigger && missInfo != SPELL_MISS_REFLECT)
            caster->ProcDamageAndSpell(unitTarget, procAttacker, procVictim, procEx, addhealth, m_attackType, m_spellInfo, m_triggeredByAuraSpell);
    }
    // Do damage and triggers
    else if (m_damage > 0)
    {
        // Fill base damage struct (unitTarget - is real spell target)
        SpellNonMeleeDamage damageInfo(caster, unitTarget, m_spellInfo->Id, m_spellSchoolMask);

        // Add bonuses and fill damageInfo struct
        caster->CalculateSpellDamageTaken(&damageInfo, m_damage, m_spellInfo, m_attackType,  target->crit);
        caster->DealDamageMods(damageInfo.target, damageInfo.damage, &damageInfo.absorb);

        // Send log damage message to client
        caster->SendSpellNonMeleeDamageLog(&damageInfo);

        procEx |= createProcExtendMask(&damageInfo, missInfo);
        procVictim |= PROC_FLAG_TAKEN_DAMAGE;

        // Do triggers for unit (reflect triggers passed on hit phase for correct drop charge)
        if (canEffectTrigger && missInfo != SPELL_MISS_REFLECT)
        {
            caster->ProcDamageAndSpell(unitTarget, procAttacker, procVictim, procEx, damageInfo.damage, m_attackType, m_spellInfo, m_triggeredByAuraSpell);
            if (caster->GetTypeId() == TYPEID_PLAYER && (m_spellInfo->Attributes & SPELL_ATTR0_STOP_ATTACK_TARGET) == 0 &&
               (m_spellInfo->DmgClass == SPELL_DAMAGE_CLASS_MELEE || m_spellInfo->DmgClass == SPELL_DAMAGE_CLASS_RANGED))
                caster->ToPlayer()->CastItemCombatSpell(unitTarget, m_attackType, procVictim, procEx);
        }



        m_damage = damageInfo.damage;

        caster->DealSpellDamage(&damageInfo, true);
    }
    // Passive spell hits/misses or active spells only misses (only triggers)
    else
    {
        // Fill base damage struct (unitTarget - is real spell target)
        SpellNonMeleeDamage damageInfo(caster, unitTarget, m_spellInfo->Id, m_spellSchoolMask);
        procEx |= createProcExtendMask(&damageInfo, missInfo);
        // Do triggers for unit (reflect triggers passed on hit phase for correct drop charge)
        if (canEffectTrigger && missInfo != SPELL_MISS_REFLECT)
            caster->ProcDamageAndSpell(unit, procAttacker, procVictim, procEx, 0, m_attackType, m_spellInfo, m_triggeredByAuraSpell);

        // Failed Pickpocket, reveal rogue
        if (missInfo == SPELL_MISS_RESIST && m_spellInfo->AttributesCu & SPELL_ATTR0_CU_PICKPOCKET && unitTarget->GetTypeId() == TYPEID_UNIT)
        {
            m_caster->RemoveAurasWithInterruptFlags(AURA_INTERRUPT_FLAG_TALK);
            if (unitTarget->ToCreature()->IsAIEnabled)
                unitTarget->ToCreature()->AI()->AttackStart(m_caster);
        }
    }

    if (missInfo != SPELL_MISS_EVADE && !m_caster->IsFriendlyTo(unit) && (!m_spellInfo->IsPositive() || m_spellInfo->HasEffect(SPELL_EFFECT_DISPEL)))
    {
        m_caster->CombatStart(unit, !(m_spellInfo->AttributesEx3 & SPELL_ATTR3_NO_INITIAL_AGGRO));

        if (m_spellInfo->AttributesCu & SPELL_ATTR0_CU_AURA_CC)
            if (!unit->IsStandState())
                unit->SetStandState(UNIT_STAND_STATE_STAND);
    }

    if (spellHitTarget)
    {
        //AI functions
        if (spellHitTarget->GetTypeId() == TYPEID_UNIT)
        {
            if (spellHitTarget->ToCreature()->IsAIEnabled)
                spellHitTarget->ToCreature()->AI()->SpellHit(m_caster, m_spellInfo);

            // cast at creature (or GO) quest objectives update at successful cast finished (+channel finished)
            // ignore pets or autorepeat/melee casts for speed (not exist quest for spells (hm...)
            if (m_originalCaster && m_originalCaster->IsControlledByPlayer() && !spellHitTarget->ToCreature()->isPet() && !IsAutoRepeat() && !IsNextMeleeSwingSpell() && !IsChannelActive())
                if (Player* p = m_originalCaster->GetCharmerOrOwnerPlayerOrPlayerItself())
                    p->CastedCreatureOrGO(spellHitTarget->GetEntry(), spellHitTarget->GetGUID(), m_spellInfo->Id);
        }

        if (m_caster->GetTypeId() == TYPEID_UNIT && m_caster->ToCreature()->IsAIEnabled)
            m_caster->ToCreature()->AI()->SpellHitTarget(spellHitTarget, m_spellInfo);

        // Needs to be called after dealing damage/healing to not remove breaking on damage auras
        DoTriggersOnSpellHit(spellHitTarget, mask);

        // if target is fallged for pvp also flag caster if a player
        if (unit->IsPvP() && m_caster->GetTypeId() == TYPEID_PLAYER)
            m_caster->ToPlayer()->UpdatePvP(true);

        CallScriptAfterHitHandlers();
    }
}

SpellMissInfo Spell::DoSpellHitOnUnit(Unit* unit, uint32 effectMask, bool scaleAura)
{
    if (!unit || !effectMask)
        return SPELL_MISS_EVADE;

    // For delayed spells immunity may be applied between missile launch and hit - check immunity for that case
    if (m_spellInfo->Speed && (unit->IsImmunedToDamage(m_spellInfo) || unit->IsImmunedToSpell(m_spellInfo)))
        return SPELL_MISS_IMMUNE;

    // disable effects to which unit is immune
    SpellMissInfo returnVal = SPELL_MISS_IMMUNE;
    for (uint32 effectNumber = 0; effectNumber < MAX_SPELL_EFFECTS; ++effectNumber)
        if (effectMask & (1 << effectNumber))
            if (unit->IsImmunedToSpellEffect(m_spellInfo, effectNumber))
                effectMask &= ~(1 << effectNumber);

    if (!effectMask)
        return returnVal;

    PrepareScriptHitHandlers();
    CallScriptBeforeHitHandlers();

    if (Player* player = unit->ToPlayer())
    {
        player->StartTimedAchievement(ACHIEVEMENT_TIMED_TYPE_SPELL_TARGET, m_spellInfo->Id);
        player->UpdateAchievementCriteria(ACHIEVEMENT_CRITERIA_TYPE_BE_SPELL_TARGET, m_spellInfo->Id, 0, m_caster);
        player->UpdateAchievementCriteria(ACHIEVEMENT_CRITERIA_TYPE_BE_SPELL_TARGET2, m_spellInfo->Id);
    }

    if (Player* player = m_caster->ToPlayer())
    {
        player->StartTimedAchievement(ACHIEVEMENT_TIMED_TYPE_SPELL_CASTER, m_spellInfo->Id);
        player->UpdateAchievementCriteria(ACHIEVEMENT_CRITERIA_TYPE_CAST_SPELL2, m_spellInfo->Id, 0, unit);
    }

    if (m_caster != unit)
    {
        // Recheck  UNIT_FLAG_NON_ATTACKABLE for delayed spells
        if (m_spellInfo->Speed > 0.0f && unit->HasFlag(UNIT_FIELD_FLAGS, UNIT_FLAG_NON_ATTACKABLE) && unit->GetCharmerOrOwnerGUID() != m_caster->GetGUID())
            return SPELL_MISS_EVADE;

        if (m_caster->_IsValidAttackTarget(unit, m_spellInfo))
        {
            unit->RemoveAurasWithInterruptFlags(AURA_INTERRUPT_FLAG_HITBYSPELL);
            //TODO: This is a hack. But we do not know what types of stealth should be interrupted by CC
            if ((m_spellInfo->AttributesCu & SPELL_ATTR0_CU_AURA_CC) && unit->IsControlledByPlayer())
                unit->RemoveAurasByType(SPELL_AURA_MOD_STEALTH);
        }
        else if (m_caster->IsFriendlyTo(unit))
        {
            // for delayed spells ignore negative spells (after duel end) for friendly targets
            // TODO: this cause soul transfer bugged
            if (m_spellInfo->Speed > 0.0f && unit->GetTypeId() == TYPEID_PLAYER && !m_spellInfo->IsPositive())
                return SPELL_MISS_EVADE;

            // assisting case, healing and resurrection
            if (unit->HasUnitState(UNIT_STATE_ATTACK_PLAYER))
            {
                m_caster->SetContestedPvP();
                if (m_caster->GetTypeId() == TYPEID_PLAYER)
                    m_caster->ToPlayer()->UpdatePvP(true);
            }
            if (unit->isInCombat() && !(m_spellInfo->AttributesEx3 & SPELL_ATTR3_NO_INITIAL_AGGRO))
            {
                m_caster->SetInCombatState(unit->GetCombatTimer() > 0, unit);
                unit->getHostileRefManager().threatAssist(m_caster, 0.0f);
            }
        }
    }

    // Get Data Needed for Diminishing Returns, some effects may have multiple auras, so this must be done on spell hit, not aura add
    m_diminishGroup = GetDiminishingReturnsGroupForSpell(m_spellInfo, m_triggeredByAuraSpell);
    if (m_diminishGroup)
    {
        m_diminishLevel = unit->GetDiminishing(m_diminishGroup);
        DiminishingReturnsType type = GetDiminishingReturnsGroupType(m_diminishGroup);
        // Increase Diminishing on unit, current informations for actually casts will use values above
        if ((type == DRTYPE_PLAYER && unit->GetCharmerOrOwnerPlayerOrPlayerItself()) || type == DRTYPE_ALL)
            unit->IncrDiminishing(m_diminishGroup);
    }

    uint8 aura_effmask = 0;
    for (uint8 i = 0; i < MAX_SPELL_EFFECTS; ++i)
        if (effectMask & (1 << i) && m_spellInfo->Effects[i].IsUnitOwnedAuraEffect())
            aura_effmask |= 1 << i;

    if (aura_effmask)
    {
        // Select rank for aura with level requirements only in specific cases
        // Unit has to be target only of aura effect, both caster and target have to be players, target has to be other than unit target
        SpellInfo const* aurSpellInfo = m_spellInfo;
        int32 basePoints[3];
        if (scaleAura)
        {
            aurSpellInfo = m_spellInfo->GetAuraRankForLevel(unitTarget->getLevel());
            ASSERT(aurSpellInfo);
            for (uint8 i = 0; i < MAX_SPELL_EFFECTS; ++i)
            {
                basePoints[i] = aurSpellInfo->Effects[i].BasePoints;
                if (m_spellInfo->Effects[i].Effect != aurSpellInfo->Effects[i].Effect)
                {
                    aurSpellInfo = m_spellInfo;
                    break;
                }
            }
        }

        if (m_originalCaster)
        {
            bool refresh = false;
            m_spellAura = Aura::TryRefreshStackOrCreate(aurSpellInfo, effectMask, unit,
                m_originalCaster, (aurSpellInfo == m_spellInfo)? &m_spellValue->EffectBasePoints[0] : &basePoints[0], m_CastItem, 0, &refresh);
            if (m_spellAura)
            {
                // Set aura stack amount to desired value
                if (m_spellValue->AuraStackAmount > 1)
                {
                    if (!refresh)
                        m_spellAura->SetStackAmount(m_spellValue->AuraStackAmount);
                    else
                        m_spellAura->ModStackAmount(m_spellValue->AuraStackAmount);
                }

                // Now Reduce spell duration using data received at spell hit
                int32 duration = m_spellAura->GetMaxDuration();
                int32 limitduration = GetDiminishingReturnsLimitDuration(m_diminishGroup, aurSpellInfo);
                float diminishMod = unit->ApplyDiminishingToDuration(m_diminishGroup, duration, m_originalCaster, m_diminishLevel, limitduration);

                // unit is immune to aura if it was diminished to 0 duration
                if (diminishMod == 0.0f)
                {
                    m_spellAura->Remove();
                    bool found = false;
                    for (uint8 i = 0; i < MAX_SPELL_EFFECTS; ++i)
                        if (effectMask & (1 << i) && m_spellInfo->Effects[i].Effect != SPELL_EFFECT_APPLY_AURA)
                            found = true;
                    if (!found)
                        return SPELL_MISS_IMMUNE;
                }
                else
                {
                    ((UnitAura*)m_spellAura)->SetDiminishGroup(m_diminishGroup);

                    bool positive = m_spellAura->GetSpellInfo()->IsPositive();
                    if (AuraApplication* aurApp = m_spellAura->GetApplicationOfTarget(m_originalCaster->GetGUID()))
                        positive = aurApp->IsPositive();

                    duration = m_originalCaster->ModSpellDuration(aurSpellInfo, unit, duration, positive, effectMask);

                    if (duration > 0)
                    {
                        // Haste modifies duration of channeled spells
                        if (m_spellInfo->IsChanneled())
                        {
                            if (m_spellInfo->AttributesEx5 & SPELL_ATTR5_HASTE_AFFECT_DURATION)
                                m_originalCaster->ModSpellCastTime(aurSpellInfo, duration, this);
                        }
                        else if (m_spellInfo->AttributesEx5 & SPELL_ATTR5_HASTE_AFFECT_DURATION)
                        {
                            int32 origDuration = duration;
                            duration = 0;
                            for (uint8 i = 0; i < MAX_SPELL_EFFECTS; ++i)
                                if (AuraEffect const* eff = m_spellAura->GetEffect(i))
                                    if (int32 amplitude = eff->GetAmplitude())  // amplitude is hastened by UNIT_MOD_CAST_SPEED
                                        duration = std::max(std::max(origDuration / amplitude, 1) * amplitude, duration);

                            // if there is no periodic effect
                            if (!duration)
                                duration = int32(origDuration * m_originalCaster->GetFloatValue(UNIT_MOD_CAST_SPEED));
                        }
                    }

                    if (duration != m_spellAura->GetMaxDuration())
                    {
                        m_spellAura->SetMaxDuration(duration);
                        m_spellAura->SetDuration(duration);
                    }
                    m_spellAura->_RegisterForTargets();
                }
            }
        }
    }

    for (uint32 effectNumber = 0; effectNumber < MAX_SPELL_EFFECTS; ++effectNumber)
        if (effectMask & (1 << effectNumber))
            HandleEffects(unit, NULL, NULL, effectNumber, SPELL_EFFECT_HANDLE_HIT_TARGET);

    return SPELL_MISS_NONE;
}

void Spell::DoTriggersOnSpellHit(Unit* unit, uint8 effMask)
{
    // Apply additional spell effects to target
    // TODO: move this code to scripts
    if (m_preCastSpell)
    {
        // Paladin immunity shields
        if (m_preCastSpell == 61988)
        {
            // Cast Forbearance
            m_caster->CastSpell(unit, 25771, true);
            // Cast Avenging Wrath Marker
            unit->CastSpell(unit, 61987, true);
        }

        // Avenging Wrath
        if (m_preCastSpell == 61987)
            // Cast the serverside immunity shield marker
            m_caster->CastSpell(unit, 61988, true);

        if (sSpellMgr->GetSpellInfo(m_preCastSpell))
            // Blizz seems to just apply aura without bothering to cast
            m_caster->AddAura(m_preCastSpell, unit);
    }

    // handle SPELL_AURA_ADD_TARGET_TRIGGER auras
    // this is executed after spell proc spells on target hit
    // spells are triggered for each hit spell target
    // info confirmed with retail sniffs of permafrost and shadow weaving
    if (!m_hitTriggerSpells.empty())
    {
        int _duration = 0;
        for (HitTriggerSpellList::const_iterator i = m_hitTriggerSpells.begin(); i != m_hitTriggerSpells.end(); ++i)
        {
            if (CanExecuteTriggersOnHit(effMask, i->triggeredByAura) && roll_chance_i(i->chance))
            {
                m_caster->CastSpell(unit, i->triggeredSpell, true);
                sLog->outDebug(LOG_FILTER_SPELLS_AURAS, "Spell %d triggered spell %d by SPELL_AURA_ADD_TARGET_TRIGGER aura", m_spellInfo->Id, i->triggeredSpell->Id);

                // SPELL_AURA_ADD_TARGET_TRIGGER auras shouldn't trigger auras without duration
                // set duration of current aura to the triggered spell
                if (i->triggeredSpell->GetDuration() == -1)
                {
                    if (Aura* triggeredAur = unit->GetAura(i->triggeredSpell->Id, m_caster->GetGUID()))
                    {
                        // get duration from aura-only once
                        if (!_duration)
                        {
                            Aura* aur = unit->GetAura(m_spellInfo->Id, m_caster->GetGUID());
                            _duration = aur ? aur->GetDuration() : -1;
                        }
                        triggeredAur->SetDuration(_duration);
                    }
                }
            }
        }
    }

    // trigger linked auras remove/apply
    // TODO: remove/cleanup this, as this table is not documented and people are doing stupid things with it
    if (std::vector<int32> const* spellTriggered = sSpellMgr->GetSpellLinked(m_spellInfo->Id + SPELL_LINK_HIT))
        for (std::vector<int32>::const_iterator i = spellTriggered->begin(); i != spellTriggered->end(); ++i)
            if (*i < 0)
                unit->RemoveAurasDueToSpell(-(*i));
            else
                unit->CastSpell(unit, *i, true, 0, 0, m_caster->GetGUID());
}

void Spell::DoAllEffectOnTarget(GOTargetInfo* target)
{
    if (target->processed)                                  // Check target
        return;
    target->processed = true;                               // Target checked in apply effects procedure

    uint32 effectMask = target->effectMask;
    if (!effectMask)
        return;

    GameObject* go = m_caster->GetMap()->GetGameObject(target->targetGUID);
    if (!go)
        return;

    PrepareScriptHitHandlers();
    CallScriptBeforeHitHandlers();

    for (uint32 effectNumber = 0; effectNumber < MAX_SPELL_EFFECTS; ++effectNumber)
        if (effectMask & (1 << effectNumber))
            HandleEffects(NULL, NULL, go, effectNumber, SPELL_EFFECT_HANDLE_HIT_TARGET);

    CallScriptOnHitHandlers();

    // cast at creature (or GO) quest objectives update at successful cast finished (+channel finished)
    // ignore autorepeat/melee casts for speed (not exist quest for spells (hm...)
    if (m_originalCaster && m_originalCaster->IsControlledByPlayer() && !IsAutoRepeat() && !IsNextMeleeSwingSpell() && !IsChannelActive())
        if (Player* p = m_originalCaster->GetCharmerOrOwnerPlayerOrPlayerItself())
            p->CastedCreatureOrGO(go->GetEntry(), go->GetGUID(), m_spellInfo->Id);
    CallScriptAfterHitHandlers();
}

void Spell::DoAllEffectOnTarget(ItemTargetInfo* target)
{
    uint32 effectMask = target->effectMask;
    if (!target->item || !effectMask)
        return;

    PrepareScriptHitHandlers();
    CallScriptBeforeHitHandlers();

    for (uint32 effectNumber = 0; effectNumber < MAX_SPELL_EFFECTS; ++effectNumber)
        if (effectMask & (1 << effectNumber))
            HandleEffects(NULL, target->item, NULL, effectNumber, SPELL_EFFECT_HANDLE_HIT_TARGET);

    CallScriptOnHitHandlers();

    CallScriptAfterHitHandlers();
}

bool Spell::UpdateChanneledTargetList()
{
    // Not need check return true
    if (m_channelTargetEffectMask == 0)
        return true;

    uint8 channelTargetEffectMask = m_channelTargetEffectMask;
    uint8 channelAuraMask = 0;
    for (uint8 i = 0; i < MAX_SPELL_EFFECTS; ++i)
        if (m_spellInfo->Effects[i].Effect == SPELL_EFFECT_APPLY_AURA)
            channelAuraMask |= 1<<i;

    channelAuraMask &= channelTargetEffectMask;

    float range = 0;
    if (channelAuraMask)
    {
        range = m_spellInfo->GetMaxRange(m_spellInfo->IsPositive());
        if (Player* modOwner = m_caster->GetSpellModOwner())
            modOwner->ApplySpellMod(m_spellInfo->Id, SPELLMOD_RANGE, range, this);
    }

    for (std::list<TargetInfo>::iterator ihit= m_UniqueTargetInfo.begin(); ihit != m_UniqueTargetInfo.end(); ++ihit)
    {
        if (ihit->missCondition == SPELL_MISS_NONE && (channelTargetEffectMask & ihit->effectMask))
        {
            Unit* unit = m_caster->GetGUID() == ihit->targetGUID ? m_caster : ObjectAccessor::GetUnit(*m_caster, ihit->targetGUID);

            if (!unit)
                continue;

            if (IsValidDeadOrAliveTarget(unit))
            {
                if (channelAuraMask & ihit->effectMask)
                {
                    if (AuraApplication * aurApp = unit->GetAuraApplication(m_spellInfo->Id, m_originalCasterGUID))
                    {
                        if (m_caster != unit && !m_caster->IsWithinDistInMap(unit, range))
                        {
                            ihit->effectMask &= ~aurApp->GetEffectMask();
                            unit->RemoveAura(aurApp);
                            continue;
                        }
                    }
                    else // aura is dispelled
                        continue;
                }

                channelTargetEffectMask &= ~ihit->effectMask;   // remove from need alive mask effect that have alive target
            }
        }
    }

    // is all effects from m_needAliveTargetMask have alive targets
    return channelTargetEffectMask == 0;
}

void Spell::prepare(SpellCastTargets const* targets, AuraEffect const* triggeredByAura)
{
    if (m_CastItem)
        m_castItemGUID = m_CastItem->GetGUID();
    else
        m_castItemGUID = 0;

    InitExplicitTargets(*targets);

    // Fill aura scaling information
    if (m_caster->IsControlledByPlayer() && !m_spellInfo->IsPassive() && m_spellInfo->SpellLevel && !m_spellInfo->IsChanneled() && !(_triggeredCastFlags & TRIGGERED_IGNORE_AURA_SCALING))
    {
        for (uint8 i = 0; i < MAX_SPELL_EFFECTS; ++i)
        {
            if (m_spellInfo->Effects[i].Effect == SPELL_EFFECT_APPLY_AURA)
            {
                // Change aura with ranks only if basepoints are taken from spellInfo and aura is positive
                if (m_spellInfo->IsPositiveEffect(i))
                {
                    m_auraScaleMask |= (1 << i);
                    if (m_spellValue->EffectBasePoints[i] != m_spellInfo->Effects[i].BasePoints)
                    {
                        m_auraScaleMask = 0;
                        break;
                    }
                }
            }
        }
    }

    m_spellState = SPELL_STATE_PREPARING;

    if (triggeredByAura)
        m_triggeredByAuraSpell  = triggeredByAura->GetSpellInfo();

    // create and add update event for this spell
    SpellEvent* Event = new SpellEvent(this);
    m_caster->m_Events.AddEvent(Event, m_caster->m_Events.CalculateTime(1));

    //Prevent casting at cast another spell (ServerSide check)
    if (!(_triggeredCastFlags & TRIGGERED_IGNORE_CAST_IN_PROGRESS) && m_caster->IsNonMeleeSpellCasted(false, true, true) && m_cast_count)
    {
        SendCastResult(SPELL_FAILED_SPELL_IN_PROGRESS);
        finish(false);
        return;
    }

    if (DisableMgr::IsDisabledFor(DISABLE_TYPE_SPELL, m_spellInfo->Id, m_caster))
    {
        SendCastResult(SPELL_FAILED_SPELL_UNAVAILABLE);
        finish(false);
        return;
    }
    LoadScripts();

    if (m_caster->GetTypeId() == TYPEID_PLAYER)
        m_caster->ToPlayer()->SetSpellModTakingSpell(this, true);
    // Fill cost data (not use power for item casts
    m_powerCost = m_CastItem ? 0 : m_spellInfo->CalcPowerCost(m_caster, m_spellSchoolMask);
    if (m_caster->GetTypeId() == TYPEID_PLAYER)
        m_caster->ToPlayer()->SetSpellModTakingSpell(this, false);

    // Set combo point requirement
    if ((_triggeredCastFlags & TRIGGERED_IGNORE_COMBO_POINTS) || m_CastItem || !m_caster->m_movedPlayer)
        m_needComboPoints = false;

    SpellCastResult result = CheckCast(true);
    if (result != SPELL_CAST_OK && !IsAutoRepeat())          //always cast autorepeat dummy for triggering
    {
        // Periodic auras should be interrupted when aura triggers a spell which can't be cast
        // for example bladestorm aura should be removed on disarm as of patch 3.3.5
        // channeled periodic spells should be affected by this (arcane missiles, penance, etc)
        // a possible alternative sollution for those would be validating aura target on unit state change
        if (triggeredByAura && triggeredByAura->IsPeriodic() && !triggeredByAura->GetBase()->IsPassive())
        {
            SendChannelUpdate(0);
            triggeredByAura->GetBase()->SetDuration(0);
        }

        SendCastResult(result);

        finish(false);
        return;
    }

    // Prepare data for triggers
    prepareDataForTriggerSystem(triggeredByAura);

    if (m_caster->GetTypeId() == TYPEID_PLAYER)
        m_caster->ToPlayer()->SetSpellModTakingSpell(this, true);
    // calculate cast time (calculated after first CheckCast check to prevent charge counting for first CheckCast fail)
    m_casttime = m_spellInfo->CalcCastTime(m_caster, this);
    if (m_caster->GetTypeId() == TYPEID_PLAYER)
    {
        m_caster->ToPlayer()->SetSpellModTakingSpell(this, false);

        // Set casttime to 0 if .cheat casttime is enabled.
        if (m_caster->ToPlayer()->GetCommandStatus(CHEAT_CASTTIME))
            m_casttime = 0;
    }

    // don't allow channeled spells / spells with cast time to be casted while moving
    // (even if they are interrupted on moving, spells with almost immediate effect get to have their effect processed before movement interrupter kicks in)
    // don't cancel spells which are affected by a SPELL_AURA_CAST_WHILE_WALKING effect
    if (((m_spellInfo->IsChanneled() || m_casttime) && m_caster->GetTypeId() == TYPEID_PLAYER && m_caster->isMoving() &&
        m_spellInfo->InterruptFlags & SPELL_INTERRUPT_FLAG_MOVEMENT) && !m_caster->HasAuraTypeWithAffectMask(SPELL_AURA_CAST_WHILE_WALKING, m_spellInfo))
    {
        SendCastResult(SPELL_FAILED_MOVING);
        finish(false);
        return;
    }

    // set timer base at cast time
    ReSetTimer();

    sLog->outDebug(LOG_FILTER_SPELLS_AURAS, "Spell::prepare: spell id %u source %u caster %d customCastFlags %u mask %u", m_spellInfo->Id, m_caster->GetEntry(), m_originalCaster ? m_originalCaster->GetEntry() : -1, _triggeredCastFlags, m_targets.GetTargetMask());

    //Containers for channeled spells have to be set
    //TODO:Apply this to all casted spells if needed
    // Why check duration? 29350: channelled triggers channelled
    if ((_triggeredCastFlags & TRIGGERED_CAST_DIRECTLY) && (!m_spellInfo->IsChanneled() || !m_spellInfo->GetMaxDuration()))
        cast(true);
    else
    {
        // stealth must be removed at cast starting (at show channel bar)
        // skip triggered spell (item equip spell casting and other not explicit character casts/item uses)
        if (!(_triggeredCastFlags & TRIGGERED_IGNORE_AURA_INTERRUPT_FLAGS) && m_spellInfo->IsBreakingStealth())
        {
            m_caster->RemoveAurasWithInterruptFlags(AURA_INTERRUPT_FLAG_CAST);
            for (uint32 i = 0; i < MAX_SPELL_EFFECTS; ++i)
                if (m_spellInfo->Effects[i].GetUsedTargetObjectType() == TARGET_OBJECT_TYPE_UNIT)
                {
                    m_caster->RemoveAurasWithInterruptFlags(AURA_INTERRUPT_FLAG_SPELL_ATTACK);
                    break;
                }
        }

        m_caster->SetCurrentCastedSpell(this);
        SendSpellStart();

        // set target for proper facing
        if ((m_casttime || m_spellInfo->IsChanneled()) && !(_triggeredCastFlags & TRIGGERED_IGNORE_SET_FACING))
            if (m_caster->GetGUID() != m_targets.GetObjectTargetGUID() && m_caster->GetTypeId() == TYPEID_UNIT)
                    m_caster->FocusTarget(this, m_targets.GetObjectTargetGUID());

        if (!(_triggeredCastFlags & TRIGGERED_IGNORE_GCD))
            TriggerGlobalCooldown();

        //item: first cast may destroy item and second cast causes crash
        if (!m_casttime && !m_spellInfo->StartRecoveryTime && !m_castItemGUID && GetCurrentContainer() == CURRENT_GENERIC_SPELL)
            cast(true);
    }
}

void Spell::cancel()
{
    if (m_spellState == SPELL_STATE_FINISHED)
        return;

    uint32 oldState = m_spellState;
    m_spellState = SPELL_STATE_FINISHED;

    m_autoRepeat = false;
    switch (oldState)
    {
        case SPELL_STATE_PREPARING:
            CancelGlobalCooldown();
            if (m_caster->GetTypeId() == TYPEID_PLAYER)
                m_caster->ToPlayer()->RestoreSpellMods(this);
        case SPELL_STATE_DELAYED:
            SendInterrupted(0);
            SendCastResult(SPELL_FAILED_INTERRUPTED);
            break;

        case SPELL_STATE_CASTING:
            for (std::list<TargetInfo>::const_iterator ihit = m_UniqueTargetInfo.begin(); ihit != m_UniqueTargetInfo.end(); ++ihit)
                if ((*ihit).missCondition == SPELL_MISS_NONE)
                    if (Unit* unit = m_caster->GetGUID() == ihit->targetGUID ? m_caster : ObjectAccessor::GetUnit(*m_caster, ihit->targetGUID))
                        unit->RemoveOwnedAura(m_spellInfo->Id, m_originalCasterGUID, 0, AURA_REMOVE_BY_CANCEL);

            SendChannelUpdate(0);
            SendInterrupted(0);
            SendCastResult(SPELL_FAILED_INTERRUPTED);

            // spell is canceled-take mods and clear list
            if (m_caster->GetTypeId() == TYPEID_PLAYER)
                m_caster->ToPlayer()->RemoveSpellMods(this);

            m_appliedMods.clear();
            break;

        default:
            break;
    }

    SetReferencedFromCurrent(false);
    if (m_selfContainer && *m_selfContainer == this)
        *m_selfContainer = NULL;

    m_caster->RemoveDynObject(m_spellInfo->Id);
    if (m_spellInfo->IsChanneled()) // if not channeled then the object for the current cast wasn't summoned yet
        m_caster->RemoveGameObject(m_spellInfo->Id, true);

    //set state back so finish will be processed
    m_spellState = oldState;

    finish(false);
}

void Spell::cast(bool skipCheck)
{
    // update pointers base at GUIDs to prevent access to non-existed already object
    UpdatePointers();

    // cancel at lost explicit target during cast
    if (m_targets.GetObjectTargetGUID() && !m_targets.GetObjectTarget())
    {
        cancel();
        return;
    }

    if (Player* playerCaster = m_caster->ToPlayer())
    {
        // now that we've done the basic check, now run the scripts
        // should be done before the spell is actually executed
        sScriptMgr->OnPlayerSpellCast(playerCaster, this, skipCheck);

        // As of 3.0.2 pets begin attacking their owner's target immediately
        // Let any pets know we've attacked something. Check DmgClass for harmful spells only
        // This prevents spells such as Hunter's Mark from triggering pet attack
        if (this->GetSpellInfo()->DmgClass != SPELL_DAMAGE_CLASS_NONE)
            if (Pet* playerPet = playerCaster->GetPet())
                if (playerPet->isAlive() && playerPet->isControlled() && (m_targets.GetTargetMask() & TARGET_FLAG_UNIT))
                    playerPet->AI()->OwnerAttacked(m_targets.GetObjectTarget()->ToUnit());
    }
    SetExecutedCurrently(true);

    if (m_caster->GetTypeId() != TYPEID_PLAYER && m_targets.GetUnitTarget() && m_targets.GetUnitTarget() != m_caster)
        m_caster->SetInFront(m_targets.GetUnitTarget());

    // Should this be done for original caster?
    if (m_caster->GetTypeId() == TYPEID_PLAYER)
    {
        // Set spell which will drop charges for triggered cast spells
        // if not successfully casted, will be remove in finish(false)
        m_caster->ToPlayer()->SetSpellModTakingSpell(this, true);
    }

    CallScriptBeforeCastHandlers();

    // skip check if done already (for instant cast spells for example)
    if (!skipCheck)
    {
        SpellCastResult castResult = CheckCast(false);
        if (castResult != SPELL_CAST_OK)
        {
            SendCastResult(castResult);
            SendInterrupted(0);
            //restore spell mods
            if (m_caster->GetTypeId() == TYPEID_PLAYER)
            {
                m_caster->ToPlayer()->RestoreSpellMods(this);
                // cleanup after mod system
                // triggered spell pointer can be not removed in some cases
                m_caster->ToPlayer()->SetSpellModTakingSpell(this, false);
            }
            finish(false);
            SetExecutedCurrently(false);
            return;
        }

        // additional check after cast bar completes (must not be in CheckCast)
        // if trade not complete then remember it in trade data
        if (m_targets.GetTargetMask() & TARGET_FLAG_TRADE_ITEM)
        {
            if (m_caster->GetTypeId() == TYPEID_PLAYER)
            {
                if (TradeData* my_trade = m_caster->ToPlayer()->GetTradeData())
                {
                    if (!my_trade->IsInAcceptProcess())
                    {
                        // Spell will be casted at completing the trade. Silently ignore at this place
                        my_trade->SetSpell(m_spellInfo->Id, m_CastItem);
                        SendCastResult(SPELL_FAILED_DONT_REPORT);
                        SendInterrupted(0);
                        m_caster->ToPlayer()->RestoreSpellMods(this);
                        // cleanup after mod system
                        // triggered spell pointer can be not removed in some cases
                        m_caster->ToPlayer()->SetSpellModTakingSpell(this, false);
                        finish(false);
                        SetExecutedCurrently(false);
                        return;
                    }
                }
            }
        }
    }

    SelectSpellTargets();

    // Spell may be finished after target map check
    if (m_spellState == SPELL_STATE_FINISHED)
    {
        SendInterrupted(0);
        //restore spell mods
        if (m_caster->GetTypeId() == TYPEID_PLAYER)
        {
            m_caster->ToPlayer()->RestoreSpellMods(this);
            // cleanup after mod system
            // triggered spell pointer can be not removed in some cases
            m_caster->ToPlayer()->SetSpellModTakingSpell(this, false);
        }
        finish(false);
        SetExecutedCurrently(false);
        return;
    }

    PrepareTriggersExecutedOnHit();

    CallScriptOnCastHandlers();

    // traded items have trade slot instead of guid in m_itemTargetGUID
    // set to real guid to be sent later to the client
    m_targets.UpdateTradeSlotItem();

    if (Player* player = m_caster->ToPlayer())
    {
        if (!(_triggeredCastFlags & TRIGGERED_IGNORE_CAST_ITEM) && m_CastItem)
        {
            player->StartTimedAchievement(ACHIEVEMENT_TIMED_TYPE_ITEM, m_CastItem->GetEntry());
            player->UpdateAchievementCriteria(ACHIEVEMENT_CRITERIA_TYPE_USE_ITEM, m_CastItem->GetEntry());
        }

        player->UpdateAchievementCriteria(ACHIEVEMENT_CRITERIA_TYPE_CAST_SPELL, m_spellInfo->Id);
    }

    if (!(_triggeredCastFlags & TRIGGERED_IGNORE_POWER_AND_REAGENT_COST))
    {
        // Powers have to be taken before SendSpellGo
        TakePower();
        TakeReagents();                                         // we must remove reagents before HandleEffects to allow place crafted item in same slot
    }
    else if (Item* targetItem = m_targets.GetItemTarget())
    {
        /// Not own traded item (in trader trade slot) req. reagents including triggered spell case
        if (targetItem->GetOwnerGUID() != m_caster->GetGUID())
            TakeReagents();
    }

    // CAST SPELL
    SendSpellCooldown();

    PrepareScriptHitHandlers();

    HandleLaunchPhase();

    // we must send smsg_spell_go packet before m_castItem delete in TakeCastItem()...
    SendSpellGo();

    // Okay, everything is prepared. Now we need to distinguish between immediate and evented delayed spells
    if ((m_spellInfo->Speed > 0.0f && !m_spellInfo->IsChanneled()) || m_spellInfo->Id == 14157)
    {
        // Remove used for cast item if need (it can be already NULL after TakeReagents call
        // in case delayed spell remove item at cast delay start
        TakeCastItem();

        // Okay, maps created, now prepare flags
        m_immediateHandled = false;
        m_spellState = SPELL_STATE_DELAYED;
        SetDelayStart(0);

        if (m_caster->HasUnitState(UNIT_STATE_CASTING) && !m_caster->IsNonMeleeSpellCasted(false, false, true))
            m_caster->ClearUnitState(UNIT_STATE_CASTING);
    }
    else
    {
        // Immediate spell, no big deal
        handle_immediate();
    }

    CallScriptAfterCastHandlers();

    if (const std::vector<int32> *spell_triggered = sSpellMgr->GetSpellLinked(m_spellInfo->Id))
    {
        for (std::vector<int32>::const_iterator i = spell_triggered->begin(); i != spell_triggered->end(); ++i)
            if (*i < 0)
                m_caster->RemoveAurasDueToSpell(-(*i));
            else
                m_caster->CastSpell(m_targets.GetUnitTarget() ? m_targets.GetUnitTarget() : m_caster, *i, true);
    }

    if (m_caster->GetTypeId() == TYPEID_PLAYER)
    {
        m_caster->ToPlayer()->SetSpellModTakingSpell(this, false);

        //Clear spell cooldowns after every spell is cast if .cheat cooldown is enabled.
        if (m_caster->ToPlayer()->GetCommandStatus(CHEAT_COOLDOWN))
            m_caster->ToPlayer()->RemoveSpellCooldown(m_spellInfo->Id, true);
    }

    SetExecutedCurrently(false);
}

void Spell::handle_immediate()
{
    // start channeling if applicable
    if (m_spellInfo->IsChanneled())
    {
        int32 duration = m_spellInfo->GetDuration();
        if (duration)
        {
            // First mod_duration then haste - see Missile Barrage
            // Apply duration mod
            if (Player* modOwner = m_caster->GetSpellModOwner())
                modOwner->ApplySpellMod(m_spellInfo->Id, SPELLMOD_DURATION, duration);
            // Apply haste mods
            if (m_spellInfo->AttributesEx5 & SPELL_ATTR5_HASTE_AFFECT_DURATION)
                m_caster->ModSpellCastTime(m_spellInfo, duration, this);

            m_spellState = SPELL_STATE_CASTING;
            m_caster->AddInterruptMask(m_spellInfo->ChannelInterruptFlags);
            SendChannelStart(duration);
        }
        else if (duration == -1)
        {
            m_spellState = SPELL_STATE_CASTING;
            m_caster->AddInterruptMask(m_spellInfo->ChannelInterruptFlags);
            SendChannelStart(duration);
        }
    }

    PrepareTargetProcessing();

    // process immediate effects (items, ground, etc.) also initialize some variables
    _handle_immediate_phase();

    for (std::list<TargetInfo>::iterator ihit= m_UniqueTargetInfo.begin(); ihit != m_UniqueTargetInfo.end(); ++ihit)
        DoAllEffectOnTarget(&(*ihit));

    for (std::list<GOTargetInfo>::iterator ihit= m_UniqueGOTargetInfo.begin(); ihit != m_UniqueGOTargetInfo.end(); ++ihit)
        DoAllEffectOnTarget(&(*ihit));

    FinishTargetProcessing();

    // spell is finished, perform some last features of the spell here
    _handle_finish_phase();

    // Remove used for cast item if need (it can be already NULL after TakeReagents call
    TakeCastItem();

    // handle ammo consumption for thrown weapons
    if (m_spellInfo->IsRangedWeaponSpell() && m_spellInfo->IsChanneled())
        TakeAmmo();

    if (m_spellState != SPELL_STATE_CASTING)
        finish(true);                                       // successfully finish spell cast (not last in case autorepeat or channel spell)
}

uint64 Spell::handle_delayed(uint64 t_offset)
{
    UpdatePointers();

    if (m_caster->GetTypeId() == TYPEID_PLAYER)
        m_caster->ToPlayer()->SetSpellModTakingSpell(this, true);

    uint64 next_time = 0;

    PrepareTargetProcessing();

    if (!m_immediateHandled)
    {
        _handle_immediate_phase();
        m_immediateHandled = true;
    }

    bool single_missile = (m_targets.HasDst());

    // now recheck units targeting correctness (need before any effects apply to prevent adding immunity at first effect not allow apply second spell effect and similar cases)
    for (std::list<TargetInfo>::iterator ihit= m_UniqueTargetInfo.begin(); ihit != m_UniqueTargetInfo.end(); ++ihit)
    {
        if (ihit->processed == false)
        {
            if (single_missile || ihit->timeDelay <= t_offset)
            {
                ihit->timeDelay = t_offset;
                DoAllEffectOnTarget(&(*ihit));
            }
            else if (next_time == 0 || ihit->timeDelay < next_time)
                next_time = ihit->timeDelay;
        }
    }

    // now recheck gameobject targeting correctness
    for (std::list<GOTargetInfo>::iterator ighit= m_UniqueGOTargetInfo.begin(); ighit != m_UniqueGOTargetInfo.end(); ++ighit)
    {
        if (ighit->processed == false)
        {
            if (single_missile || ighit->timeDelay <= t_offset)
                DoAllEffectOnTarget(&(*ighit));
            else if (next_time == 0 || ighit->timeDelay < next_time)
                next_time = ighit->timeDelay;
        }
    }

    FinishTargetProcessing();

    if (m_caster->GetTypeId() == TYPEID_PLAYER)
        m_caster->ToPlayer()->SetSpellModTakingSpell(this, false);

    // All targets passed - need finish phase
    if (next_time == 0)
    {
        // spell is finished, perform some last features of the spell here
        _handle_finish_phase();

        finish(true);                                       // successfully finish spell cast

        // return zero, spell is finished now
        return 0;
    }
    else
    {
        // spell is unfinished, return next execution time
        return next_time;
    }
}

void Spell::_handle_immediate_phase()
{
    m_spellAura = NULL;
    // initialize Diminishing Returns Data
    m_diminishLevel = DIMINISHING_LEVEL_1;
    m_diminishGroup = DIMINISHING_NONE;

    // handle some immediate features of the spell here
    HandleThreatSpells();

    PrepareScriptHitHandlers();

    // handle effects with SPELL_EFFECT_HANDLE_HIT mode
    for (uint32 j = 0; j < MAX_SPELL_EFFECTS; ++j)
    {
        // don't do anything for empty effect
        if (!m_spellInfo->Effects[j].IsEffect())
            continue;

        // call effect handlers to handle destination hit
        HandleEffects(NULL, NULL, NULL, j, SPELL_EFFECT_HANDLE_HIT);
    }

    // process items
    for (std::list<ItemTargetInfo>::iterator ihit= m_UniqueItemInfo.begin(); ihit != m_UniqueItemInfo.end(); ++ihit)
        DoAllEffectOnTarget(&(*ihit));

    if (!m_originalCaster)
        return;
    // Handle procs on cast
    // TODO: finish new proc system:P
    if (m_UniqueTargetInfo.empty() && m_targets.HasDst())
    {
        uint32 procAttacker = m_procAttacker;
        if (!procAttacker)
            procAttacker |= PROC_FLAG_DONE_SPELL_MAGIC_DMG_CLASS_POS;

        // Proc the spells that have DEST target
        m_originalCaster->ProcDamageAndSpell(NULL, procAttacker, 0, m_procEx | PROC_EX_NORMAL_HIT, 0, BASE_ATTACK, m_spellInfo, m_triggeredByAuraSpell);
    }
}

void Spell::_handle_finish_phase()
{
    if (m_caster->m_movedPlayer)
    {
        // Take for real after all targets are processed
        if (m_needComboPoints)
            m_caster->m_movedPlayer->ClearComboPoints();

        // Real add combo points from effects
        if (m_comboPointGain)
            m_caster->m_movedPlayer->GainSpellComboPoints(m_comboPointGain);
        
        if (m_spellInfo->PowerType == POWER_HOLY_POWER && m_caster->m_movedPlayer->getClass() == CLASS_PALADIN)
           HandleHolyPower(m_caster->m_movedPlayer);
    }

    if (m_caster->m_extraAttacks && GetSpellInfo()->HasEffect(SPELL_EFFECT_ADD_EXTRA_ATTACKS))
        m_caster->HandleProcExtraAttackFor(m_caster->getVictim());

    // TODO: trigger proc phase finish here
}

void Spell::SendSpellCooldown()
{
    if (m_caster->GetTypeId() != TYPEID_PLAYER)
        return;

    Player* _player = (Player*)m_caster;

    // mana/health/etc potions, disabled by client (until combat out as declarate)
    if (m_CastItem && m_CastItem->IsPotion())
    {
        // need in some way provided data for Spell::finish SendCooldownEvent
        _player->SetLastPotionId(m_CastItem->GetEntry());
        return;
    }

    // have infinity cooldown but set at aura apply                  // do not set cooldown for triggered spells (needed by reincarnation)
    if (m_spellInfo->Attributes & (SPELL_ATTR0_DISABLED_WHILE_ACTIVE | SPELL_ATTR0_PASSIVE) || (_triggeredCastFlags & TRIGGERED_IGNORE_SPELL_AND_CATEGORY_CD))
        return;

    _player->AddSpellAndCategoryCooldowns(m_spellInfo, m_CastItem ? m_CastItem->GetEntry() : 0, this);
}

void Spell::update(uint32 difftime)
{
    // update pointers based at it's GUIDs
    UpdatePointers();

    if (m_targets.GetUnitTargetGUID() && !m_targets.GetUnitTarget())
    {
        sLog->outDebug(LOG_FILTER_SPELLS_AURAS, "Spell %u is cancelled due to removal of target.", m_spellInfo->Id);
        cancel();
        return;
    }

    // check if the player caster has moved before the spell finished
    // with the exception of spells affected with SPELL_AURA_CAST_WHILE_WALKING effect
    if ((m_caster->GetTypeId() == TYPEID_PLAYER && m_timer != 0) &&
        m_caster->isMoving() && (m_spellInfo->InterruptFlags & SPELL_INTERRUPT_FLAG_MOVEMENT) &&
        (m_spellInfo->Effects[0].Effect != SPELL_EFFECT_STUCK || !m_caster->HasUnitMovementFlag(MOVEMENTFLAG_FALLING_FAR)) &&
        !m_caster->HasAuraTypeWithAffectMask(SPELL_AURA_CAST_WHILE_WALKING, m_spellInfo))
    {
        // don't cancel for melee, autorepeat, triggered and instant spells
        if (!IsNextMeleeSwingSpell() && !IsAutoRepeat() && !IsTriggered())
            cancel();
    }

    switch (m_spellState)
    {
        case SPELL_STATE_PREPARING:
        {
            if (m_timer > 0)
            {
                if (difftime >= (uint32)m_timer)
                    m_timer = 0;
                else
                    m_timer -= difftime;
            }

            if (m_timer == 0 && !IsNextMeleeSwingSpell() && !IsAutoRepeat())
                // don't CheckCast for instant spells - done in spell::prepare, skip duplicate checks, needed for range checks for example
                cast(!m_casttime);
            break;
        }
        case SPELL_STATE_CASTING:
        {
            if (m_timer)
            {
                // check if there are alive targets left
                if (!UpdateChanneledTargetList())
                {
                    sLog->outDebug(LOG_FILTER_SPELLS_AURAS, "Channeled spell %d is removed due to lack of targets", m_spellInfo->Id);
                    SendChannelUpdate(0);
                    finish();
                }

                if (m_timer > 0)
                {
                    if (difftime >= (uint32)m_timer)
                        m_timer = 0;
                    else
                        m_timer -= difftime;
                }
            }

            if (m_timer == 0)
            {
                SendChannelUpdate(0);

                // channeled spell processed independently for quest targeting
                // cast at creature (or GO) quest objectives update at successful cast channel finished
                // ignore autorepeat/melee casts for speed (not exist quest for spells (hm...)
                if (!IsAutoRepeat() && !IsNextMeleeSwingSpell())
                {
                    if (Player* p = m_caster->GetCharmerOrOwnerPlayerOrPlayerItself())
                    {
                        for (std::list<TargetInfo>::iterator ihit = m_UniqueTargetInfo.begin(); ihit != m_UniqueTargetInfo.end(); ++ihit)
                        {
                            TargetInfo* target = &*ihit;
                            if (!IS_CRE_OR_VEH_GUID(target->targetGUID))
                                continue;

                            Unit* unit = m_caster->GetGUID() == target->targetGUID ? m_caster : ObjectAccessor::GetUnit(*m_caster, target->targetGUID);
                            if (unit == NULL)
                                continue;

                            p->CastedCreatureOrGO(unit->GetEntry(), unit->GetGUID(), m_spellInfo->Id);
                        }

                        for (std::list<GOTargetInfo>::iterator ihit = m_UniqueGOTargetInfo.begin(); ihit != m_UniqueGOTargetInfo.end(); ++ihit)
                        {
                            GOTargetInfo* target = &*ihit;

                            GameObject* go = m_caster->GetMap()->GetGameObject(target->targetGUID);
                            if (!go)
                                continue;

                            p->CastedCreatureOrGO(go->GetEntry(), go->GetGUID(), m_spellInfo->Id);
                        }
                    }
                }

                finish();
            }
            break;
        }
        default:
            break;
    }
}

void Spell::finish(bool ok)
{
    if (!m_caster)
        return;

    if (m_spellState == SPELL_STATE_FINISHED)
        return;
    m_spellState = SPELL_STATE_FINISHED;

    if (m_spellInfo->IsChanneled())
        m_caster->UpdateInterruptMask();

    if (m_caster->HasUnitState(UNIT_STATE_CASTING) && !m_caster->IsNonMeleeSpellCasted(false, false, true))
        m_caster->ClearUnitState(UNIT_STATE_CASTING);

    // Unsummon summon as possessed creatures on spell cancel
    if (m_spellInfo->IsChanneled() && m_caster->GetTypeId() == TYPEID_PLAYER)
    {
        if (Unit* charm = m_caster->GetCharm())
            if (charm->GetTypeId() == TYPEID_UNIT
                && charm->ToCreature()->HasUnitTypeMask(UNIT_MASK_PUPPET)
                && charm->GetUInt32Value(UNIT_CREATED_BY_SPELL) == m_spellInfo->Id)
                ((Puppet*)charm)->UnSummon();
    }

    if (m_caster->GetTypeId() == TYPEID_UNIT)
        m_caster->ReleaseFocus(this);

    if (!ok)
        return;

    if (m_caster->GetTypeId() == TYPEID_UNIT && m_caster->ToCreature()->isSummon())
    {
        // Unsummon statue
        uint32 spell = m_caster->GetUInt32Value(UNIT_CREATED_BY_SPELL);
        SpellInfo const* spellInfo = sSpellMgr->GetSpellInfo(spell);
        if (spellInfo && spellInfo->SpellIconID == 2056)
        {
            sLog->outDebug(LOG_FILTER_SPELLS_AURAS, "Statue %d is unsummoned in spell %d finish", m_caster->GetGUIDLow(), m_spellInfo->Id);
            m_caster->setDeathState(JUST_DIED);
            return;
        }
    }

    if (IsAutoActionResetSpell())
    {
        bool found = false;
        Unit::AuraEffectList const& vIgnoreReset = m_caster->GetAuraEffectsByType(SPELL_AURA_IGNORE_MELEE_RESET);
        for (Unit::AuraEffectList::const_iterator i = vIgnoreReset.begin(); i != vIgnoreReset.end(); ++i)
        {
            if ((*i)->IsAffectingSpell(m_spellInfo))
            {
                found = true;
                break;
            }
        }
        if (!found && !(m_spellInfo->AttributesEx2 & SPELL_ATTR2_NOT_RESET_AUTO_ACTIONS))
        {
            m_caster->resetAttackTimer(BASE_ATTACK);
            if (m_caster->haveOffhandWeapon())
                m_caster->resetAttackTimer(OFF_ATTACK);
            m_caster->resetAttackTimer(RANGED_ATTACK);
        }
    }

    // potions disabled by client, send event "not in combat" if need
    if (m_caster->GetTypeId() == TYPEID_PLAYER)
    {
        if (!m_triggeredByAuraSpell)
            m_caster->ToPlayer()->UpdatePotionCooldown(this);

        // triggered spell pointer can be not set in some cases
        // this is needed for proper apply of triggered spell mods
        m_caster->ToPlayer()->SetSpellModTakingSpell(this, true);

        // Take mods after trigger spell (needed for 14177 to affect 48664)
        // mods are taken only on succesfull cast and independantly from targets of the spell
        m_caster->ToPlayer()->RemoveSpellMods(this);
        m_caster->ToPlayer()->SetSpellModTakingSpell(this, false);
    }

    // Stop Attack for some spells
    if (m_spellInfo->Attributes & SPELL_ATTR0_STOP_ATTACK_TARGET)
        m_caster->AttackStop();
}

void Spell::SendCastResult(SpellCastResult result)
{
    if (result == SPELL_CAST_OK)
        return;

    if (m_caster->GetTypeId() != TYPEID_PLAYER)
        return;

    if (m_caster->ToPlayer()->GetSession()->PlayerLoading())  // don't send cast results at loading time
        return;

    SendCastResult(m_caster->ToPlayer(), m_spellInfo, m_cast_count, result, m_customError);
}

void Spell::SendCastResult(Player* caster, SpellInfo const* spellInfo, uint8 cast_count, SpellCastResult result, SpellCustomErrors customError /*= SPELL_CUSTOM_ERROR_NONE*/)
{
    if (result == SPELL_CAST_OK)
        return;

    WorldPacket data(SMSG_CAST_FAILED, (4+1+1));
    data << uint8(cast_count);                              // single cast or multi 2.3 (0/1)
    data << uint32(spellInfo->Id);
    data << uint8(result);                                  // problem
    switch (result)
    {
        case SPELL_FAILED_NOT_READY:
            data << uint32(0);                              // unknown (value 1 update cooldowns on client flag)
            break;
        case SPELL_FAILED_REQUIRES_SPELL_FOCUS:
            data << uint32(spellInfo->RequiresSpellFocus);  // SpellFocusObject.dbc id
            break;
        case SPELL_FAILED_REQUIRES_AREA:                    // AreaTable.dbc id
            // hardcode areas limitation case
            switch (spellInfo->Id)
            {
                case 41617:                                 // Cenarion Mana Salve
                case 41619:                                 // Cenarion Healing Salve
                    data << uint32(3905);
                    break;
                case 41618:                                 // Bottled Nethergon Energy
                case 41620:                                 // Bottled Nethergon Vapor
                    data << uint32(3842);
                    break;
                case 45373:                                 // Bloodberry Elixir
                    data << uint32(4075);
                    break;
                default:                                    // default case (don't must be)
                    data << uint32(0);
                    break;
            }
            break;
        case SPELL_FAILED_TOTEMS:
            if (spellInfo->Totem[0])
                data << uint32(spellInfo->Totem[0]);
            if (spellInfo->Totem[1])
                data << uint32(spellInfo->Totem[1]);
            break;
        case SPELL_FAILED_TOTEM_CATEGORY:
            if (spellInfo->TotemCategory[0])
                data << uint32(spellInfo->TotemCategory[0]);
            if (spellInfo->TotemCategory[1])
                data << uint32(spellInfo->TotemCategory[1]);
            break;
        case SPELL_FAILED_EQUIPPED_ITEM_CLASS:
        case SPELL_FAILED_EQUIPPED_ITEM_CLASS_MAINHAND:
        case SPELL_FAILED_EQUIPPED_ITEM_CLASS_OFFHAND:
            data << uint32(spellInfo->EquippedItemClass);
            data << uint32(spellInfo->EquippedItemSubClassMask);
            break;
        case SPELL_FAILED_TOO_MANY_OF_ITEM:
        {
             uint32 item = 0;
             for (int8 eff = 0; eff < MAX_SPELL_EFFECTS; eff++)
                 if (spellInfo->Effects[eff].ItemType)
                     item = spellInfo->Effects[eff].ItemType;
             ItemTemplate const* proto = sObjectMgr->GetItemTemplate(item);
             if (proto && proto->ItemLimitCategory)
                 data << uint32(proto->ItemLimitCategory);
             break;
        }
        case SPELL_FAILED_PREVENTED_BY_MECHANIC:
            data << uint32(spellInfo->GetAllEffectsMechanicMask());  // SpellMechanic.dbc id
            break;
        case SPELL_FAILED_NEED_EXOTIC_AMMO:
            data << uint32(spellInfo->EquippedItemSubClassMask); // seems correct...
            break;
        case SPELL_FAILED_NEED_MORE_ITEMS:
            data << uint32(0);                              // Item id
            data << uint32(0);                              // Item count?
            break;
        case SPELL_FAILED_MIN_SKILL:
            data << uint32(0);                              // SkillLine.dbc id
            data << uint32(0);                              // required skill value
            break;
        case SPELL_FAILED_FISHING_TOO_LOW:
            data << uint32(0);                              // required fishing skill
            break;
        case SPELL_FAILED_CUSTOM_ERROR:
            data << uint32(customError);
            break;
        case SPELL_FAILED_SILENCED:
            data << uint32(0);                              // Unknown
            break;
        case SPELL_FAILED_REAGENTS:
        {
            uint32 missingItem = 0;
            for (uint32 i = 0; i < MAX_SPELL_REAGENTS; i++)
            {
                if (spellInfo->Reagent[i] <= 0)
                    continue;

                uint32 itemid    = spellInfo->Reagent[i];
                uint32 itemcount = spellInfo->ReagentCount[i];

                if (!caster->HasItemCount(itemid, itemcount))
                {
                    missingItem = itemid;
                    break;
                }
            }

            data << uint32(missingItem);  // first missing item
            break;
        }
        // TODO: SPELL_FAILED_NOT_STANDING
        default:
            break;
    }
    caster->GetSession()->SendPacket(&data);
}

void Spell::SendSpellStart()
{
    if (!IsNeedSendToClient())
        return;

    //sLog->outDebug(LOG_FILTER_SPELLS_AURAS, "Sending SMSG_SPELL_START id=%u", m_spellInfo->Id);

    uint32 castFlags = CAST_FLAG_HAS_TRAJECTORY;

    if ((IsTriggered() && !m_spellInfo->IsAutoRepeatRangedSpell()) || m_triggeredByAuraSpell)
        castFlags |= CAST_FLAG_PENDING;

    if ((m_caster->GetTypeId() == TYPEID_PLAYER ||
        (m_caster->GetTypeId() == TYPEID_UNIT && m_caster->ToCreature()->isPet()))
         && m_spellInfo->PowerType != POWER_HEALTH)
        castFlags |= CAST_FLAG_POWER_LEFT_SELF;

    if (m_spellInfo->RuneCostID && m_spellInfo->PowerType == POWER_RUNES)
        castFlags |= CAST_FLAG_UNKNOWN_19;

    WorldPacket data(SMSG_SPELL_START, (8+8+4+4+2));
    if (m_CastItem)
        data.append(m_CastItem->GetPackGUID());
    else
        data.append(m_caster->GetPackGUID());

    data.append(m_caster->GetPackGUID());
    data << uint8(m_cast_count);                            // pending spell cast?
    data << uint32(m_spellInfo->Id);                        // spellId
    data << uint32(castFlags);                              // cast flags
    data << uint32(m_timer);                                // delay?
    data << uint32(m_casttime);

    m_targets.Write(data);

    if (castFlags & CAST_FLAG_POWER_LEFT_SELF)
        data << uint32(m_caster->GetPower((Powers)m_spellInfo->PowerType));

    if (castFlags & CAST_FLAG_RUNE_LIST)                   // rune cooldowns list
    {
        //TODO: There is a crash caused by a spell with CAST_FLAG_RUNE_LIST casted by a creature
        //The creature is the mover of a player, so HandleCastSpellOpcode uses it as the caster
        if (Player* player = m_caster->ToPlayer())
        {
            data << uint8(m_runesState);                     // runes state before
            data << uint8(player->GetRunesState());          // runes state after
            for (uint8 i = 0; i < MAX_RUNES; ++i)
            {
                // float casts ensure the division is performed on floats as we need float result
                float baseCd = float(player->GetRuneBaseCooldown(i));
                data << uint8((baseCd - float(player->GetRuneCooldown(i))) / baseCd * 255); // rune cooldown passed
            }
        }
        else
        {
            data << uint8(0);
            data << uint8(0);
            for (uint8 i = 0; i < MAX_RUNES; ++i)
                data << uint8(0);
        }
    }

    if (castFlags & CAST_FLAG_PROJECTILE)
    {
        data << uint32(0); // Ammo display ID
        data << uint32(0); // Inventory Type
    }

    if (castFlags & CAST_FLAG_IMMUNITY)
    {
        data << uint32(0);
        data << uint32(0);
    }

    if (castFlags & CAST_FLAG_HEAL_PREDICTION)
    {
        data << uint32(0);
        data << uint8(0); // unkByte
        // if (unkByte == 2)
            // data.append(0);
    }

    m_caster->SendMessageToSet(&data, true);
}

void Spell::SendSpellGo()
{
    // not send invisible spell casting
    if (!IsNeedSendToClient())
        return;

    //sLog->outDebug(LOG_FILTER_SPELLS_AURAS, "Sending SMSG_SPELL_GO id=%u", m_spellInfo->Id);

    uint32 castFlags = CAST_FLAG_UNKNOWN_9;

    // triggered spells with spell visual != 0
    if ((IsTriggered() && !m_spellInfo->IsAutoRepeatRangedSpell()) || m_triggeredByAuraSpell)
        castFlags |= CAST_FLAG_PENDING;

    if ((m_caster->GetTypeId() == TYPEID_PLAYER ||
        (m_caster->GetTypeId() == TYPEID_UNIT && m_caster->ToCreature()->isPet()))
        && m_spellInfo->PowerType != POWER_HEALTH)
        castFlags |= CAST_FLAG_POWER_LEFT_SELF; // should only be sent to self, but the current messaging doesn't make that possible

    if ((m_caster->GetTypeId() == TYPEID_PLAYER)
        && (m_caster->getClass() == CLASS_DEATH_KNIGHT)
        && m_spellInfo->RuneCostID
        && m_spellInfo->PowerType == POWER_RUNES)
    {
        castFlags |= CAST_FLAG_UNKNOWN_19;                   // same as in SMSG_SPELL_START
        castFlags |= CAST_FLAG_RUNE_LIST;                    // rune cooldowns list
    }

    if (m_spellInfo->HasEffect(SPELL_EFFECT_ACTIVATE_RUNE))
    {
        castFlags |= CAST_FLAG_RUNE_LIST;                    // rune cooldowns list
        castFlags |= CAST_FLAG_UNKNOWN_19;                   // same as in SMSG_SPELL_START
    }

    if (m_targets.HasTraj())
        castFlags |= CAST_FLAG_ADJUST_MISSILE;

    WorldPacket data(SMSG_SPELL_GO, 50);                    // guess size

    if (m_CastItem)
        data.append(m_CastItem->GetPackGUID());
    else
        data.append(m_caster->GetPackGUID());

    data.append(m_caster->GetPackGUID());
    data << uint8(m_cast_count);                            // pending spell cast?
    data << uint32(m_spellInfo->Id);                        // spellId
    data << uint32(castFlags);                              // cast flags
    data << uint32(m_timer);
    data << uint32(getMSTime());                            // timestamp

    WriteSpellGoTargets(&data);

    m_targets.Write(data);

    if (castFlags & CAST_FLAG_POWER_LEFT_SELF)
        data << uint32(m_caster->GetPower((Powers)m_spellInfo->PowerType));

    if (castFlags & CAST_FLAG_RUNE_LIST)                   // rune cooldowns list
    {
        //TODO: There is a crash caused by a spell with CAST_FLAG_RUNE_LIST casted by a creature
        //The creature is the mover of a player, so HandleCastSpellOpcode uses it as the caster
        if (Player* player = m_caster->ToPlayer())
        {
            data << uint8(m_runesState);                     // runes state before
            data << uint8(player->GetRunesState());          // runes state after
            for (uint8 i = 0; i < MAX_RUNES; ++i)
            {
                // float casts ensure the division is performed on floats as we need float result
                float baseCd = float(player->GetRuneBaseCooldown(i));
                data << uint8((baseCd - float(player->GetRuneCooldown(i))) / baseCd * 255); // rune cooldown passed
            }
        }
    }

    if (castFlags & CAST_FLAG_ADJUST_MISSILE)
    {
        data << m_targets.GetElevation();
        data << uint32(m_delayMoment);
    }

    if (castFlags & CAST_FLAG_PROJECTILE)
    {
        data << uint32(0); // Ammo display ID
        data << uint32(0); // Inventory Type
    }

    if (castFlags & CAST_FLAG_VISUAL_CHAIN)
    {
        data << uint32(0);
        data << uint32(0);
    }

    if (m_targets.GetTargetMask() & TARGET_FLAG_DEST_LOCATION)
    {
        data << uint8(0);
    }

    if (m_targets.GetTargetMask() & TARGET_FLAG_EXTRA_TARGETS)
    {
        data << uint32(0); // Extra targets count
        /*
        for (uint8 i = 0; i < count; ++i)
        {
            data << float(0);   // Target Position X
            data << float(0);   // Target Position Y
            data << float(0);   // Target Position Z
            data << uint64(0);  // Target Guid
        }
        */
    }

    m_caster->SendMessageToSet(&data, true);
}

/// Writes miss and hit targets for a SMSG_SPELL_GO packet
void Spell::WriteSpellGoTargets(WorldPacket* data)
{
    // This function also fill data for channeled spells:
    // m_needAliveTargetMask req for stop channelig if one target die
    for (std::list<TargetInfo>::iterator ihit = m_UniqueTargetInfo.begin(); ihit != m_UniqueTargetInfo.end(); ++ihit)
    {
        if ((*ihit).effectMask == 0)                  // No effect apply - all immuned add state
            // possibly SPELL_MISS_IMMUNE2 for this??
            ihit->missCondition = SPELL_MISS_IMMUNE2;
    }

    // Hit and miss target counts are both uint8, that limits us to 255 targets for each
    // sending more than 255 targets crashes the client (since count sent would be wrong)
    // Spells like 40647 (with a huge radius) can easily reach this limit (spell might need
    // target conditions but we still need to limit the number of targets sent and keeping
    // correct count for both hit and miss).

    uint32 hit = 0;
    size_t hitPos = data->wpos();
    *data << (uint8)0; // placeholder
    for (std::list<TargetInfo>::const_iterator ihit = m_UniqueTargetInfo.begin(); ihit != m_UniqueTargetInfo.end() && hit <= 255; ++ihit)
    {
        if ((*ihit).missCondition == SPELL_MISS_NONE)       // Add only hits
        {
            *data << uint64(ihit->targetGUID);
            m_channelTargetEffectMask |=ihit->effectMask;
            ++hit;
        }
    }

    for (std::list<GOTargetInfo>::const_iterator ighit = m_UniqueGOTargetInfo.begin(); ighit != m_UniqueGOTargetInfo.end() && hit <= 255; ++ighit)
    {
        *data << uint64(ighit->targetGUID);                 // Always hits
        ++hit;
    }

    uint32 miss = 0;
    size_t missPos = data->wpos();
    *data << (uint8)0; // placeholder
    for (std::list<TargetInfo>::const_iterator ihit = m_UniqueTargetInfo.begin(); ihit != m_UniqueTargetInfo.end() && miss <= 255; ++ihit)
    {
        if (ihit->missCondition != SPELL_MISS_NONE)        // Add only miss
        {
            *data << uint64(ihit->targetGUID);
            *data << uint8(ihit->missCondition);
            if (ihit->missCondition == SPELL_MISS_REFLECT)
                *data << uint8(ihit->reflectResult);
            ++miss;
        }
    }
    // Reset m_needAliveTargetMask for non channeled spell
    if (!m_spellInfo->IsChanneled())
        m_channelTargetEffectMask = 0;

    data->put<uint8>(hitPos, (uint8)hit);
    data->put<uint8>(missPos, (uint8)miss);
}

void Spell::SendLogExecute()
{
    WorldPacket data(SMSG_SPELLLOGEXECUTE, (8+4+4+4+4+8));

    data.append(m_caster->GetPackGUID());

    data << uint32(m_spellInfo->Id);

    uint8 effCount = 0;
    for (uint8 i = 0; i < MAX_SPELL_EFFECTS; ++i)
    {
        if (m_effectExecuteData[i])
            ++effCount;
    }

    if (!effCount)
        return;

    data << uint32(effCount);
    for (uint8 i = 0; i < MAX_SPELL_EFFECTS; ++i)
    {
        if (!m_effectExecuteData[i])
            continue;

        data << uint32(m_spellInfo->Effects[i].Effect);             // spell effect

        data.append(*m_effectExecuteData[i]);

        delete m_effectExecuteData[i];
        m_effectExecuteData[i] = NULL;
    }
    m_caster->SendMessageToSet(&data, true);
}

void Spell::ExecuteLogEffectTakeTargetPower(uint8 effIndex, Unit* target, uint32 powerType, uint32 powerTaken, float gainMultiplier)
{
    InitEffectExecuteData(effIndex);
    m_effectExecuteData[effIndex]->append(target->GetPackGUID());
    *m_effectExecuteData[effIndex] << uint32(powerTaken);
    *m_effectExecuteData[effIndex] << uint32(powerType);
    *m_effectExecuteData[effIndex] << float(gainMultiplier);
}

void Spell::ExecuteLogEffectExtraAttacks(uint8 effIndex, Unit* victim, uint32 attCount)
{
    InitEffectExecuteData(effIndex);
    m_effectExecuteData[effIndex]->append(victim->GetPackGUID());
    *m_effectExecuteData[effIndex] << uint32(attCount);
}

void Spell::ExecuteLogEffectInterruptCast(uint8 effIndex, Unit* victim, uint32 spellId)
{
    InitEffectExecuteData(effIndex);
    m_effectExecuteData[effIndex]->append(victim->GetPackGUID());
    *m_effectExecuteData[effIndex] << uint32(spellId);
}

void Spell::ExecuteLogEffectDurabilityDamage(uint8 effIndex, Unit* victim, int32 itemId, int32 slot)
{
    InitEffectExecuteData(effIndex);
    m_effectExecuteData[effIndex]->append(victim->GetPackGUID());
    *m_effectExecuteData[effIndex] << int32(itemId);
    *m_effectExecuteData[effIndex] << int32(slot);
}

void Spell::ExecuteLogEffectOpenLock(uint8 effIndex, Object* obj)
{
    InitEffectExecuteData(effIndex);
    m_effectExecuteData[effIndex]->append(obj->GetPackGUID());
}

void Spell::ExecuteLogEffectCreateItem(uint8 effIndex, uint32 entry)
{
    InitEffectExecuteData(effIndex);
    *m_effectExecuteData[effIndex] << uint32(entry);
}

void Spell::ExecuteLogEffectDestroyItem(uint8 effIndex, uint32 entry)
{
    InitEffectExecuteData(effIndex);
    *m_effectExecuteData[effIndex] << uint32(entry);
}

void Spell::ExecuteLogEffectSummonObject(uint8 effIndex, WorldObject* obj)
{
    InitEffectExecuteData(effIndex);
    m_effectExecuteData[effIndex]->append(obj->GetPackGUID());
}

void Spell::ExecuteLogEffectUnsummonObject(uint8 effIndex, WorldObject* obj)
{
    InitEffectExecuteData(effIndex);
    m_effectExecuteData[effIndex]->append(obj->GetPackGUID());
}

void Spell::ExecuteLogEffectResurrect(uint8 effIndex, Unit* target)
{
    InitEffectExecuteData(effIndex);
    m_effectExecuteData[effIndex]->append(target->GetPackGUID());
}

void Spell::SendInterrupted(uint8 result)
{
    WorldPacket data(SMSG_SPELL_FAILURE, (8+4+1));
    data.append(m_caster->GetPackGUID());
    data << uint8(m_cast_count);
    data << uint32(m_spellInfo->Id);
    data << uint8(result);
    m_caster->SendMessageToSet(&data, true);

    data.Initialize(SMSG_SPELL_FAILED_OTHER, (8+4));
    data.append(m_caster->GetPackGUID());
    data << uint8(m_cast_count);
    data << uint32(m_spellInfo->Id);
    data << uint8(result);
    m_caster->SendMessageToSet(&data, true);
}

void Spell::SendChannelUpdate(uint32 time)
{
    if (time == 0)
    {
        m_caster->SetUInt64Value(UNIT_FIELD_CHANNEL_OBJECT, 0);
        m_caster->SetUInt32Value(UNIT_CHANNEL_SPELL, 0);
    }

    WorldPacket data(MSG_CHANNEL_UPDATE, 8+4);
    data.append(m_caster->GetPackGUID());
    data << uint32(time);

    m_caster->SendMessageToSet(&data, true);
}

void Spell::SendChannelStart(uint32 duration)
{
    uint64 channelTarget = m_targets.GetObjectTargetGUID();
    if (!channelTarget && !m_spellInfo->NeedsExplicitUnitTarget())
        if (m_UniqueTargetInfo.size() + m_UniqueGOTargetInfo.size() == 1)   // this is for TARGET_SELECT_CATEGORY_NEARBY
            channelTarget = !m_UniqueTargetInfo.empty() ? m_UniqueTargetInfo.front().targetGUID : m_UniqueGOTargetInfo.front().targetGUID;

    WorldPacket data(MSG_CHANNEL_START, (8+4+4));
    data.append(m_caster->GetPackGUID());
    data << uint32(m_spellInfo->Id);
    data << uint32(duration);
    data << uint8(0);                           // immunity (castflag & 0x04000000)
    /*
    if (immunity)
    {
        data << uint32();                       // CastSchoolImmunities
        data << uint32();                       // CastImmunities
    }
    */
    data << uint8(0);                           // healPrediction (castflag & 0x40000000)
    /*
    if (healPrediction)
    {
        data.appendPackGUID(channelTarget);     // target packguid
        data << uint32();                       // spellid
        data << uint8(0);                       // unk3
        if (unk3 == 2)
            data.append();                      // unk packed guid (unused ?)
    }
    */
    m_caster->SendMessageToSet(&data, true);

    m_timer = duration;
    if (channelTarget)
        m_caster->SetUInt64Value(UNIT_FIELD_CHANNEL_OBJECT, channelTarget);

    m_caster->SetUInt32Value(UNIT_CHANNEL_SPELL, m_spellInfo->Id);
}

void Spell::SendResurrectRequest(Player* target)
{
    // get ressurector name for creature resurrections, otherwise packet will be not accepted
    // for player resurrections the name is looked up by guid
    char const* resurrectorName = m_caster->GetTypeId() == TYPEID_PLAYER ? "" : m_caster->GetNameForLocaleIdx(target->GetSession()->GetSessionDbLocaleIndex());

    WorldPacket data(SMSG_RESURRECT_REQUEST, (8+4+strlen(resurrectorName)+1+1+1+4));
    data << uint64(m_caster->GetGUID()); // resurrector guid
    data << uint32(strlen(resurrectorName) + 1);

    data << resurrectorName;
    data << uint8(0); // use timer according to client symbols

    data << uint8(m_caster->GetTypeId() == TYPEID_PLAYER ? 0 : 1); // "you'll be afflicted with resurrection sickness"
    // override delay sent with SMSG_CORPSE_RECLAIM_DELAY, set instant resurrection for spells with this attribute
    // 4.2.2 edit : id of the spell used to resurect. (used client-side for Mass Resurect)
    data << uint32(m_spellInfo->Id);
    target->GetSession()->SendPacket(&data);
}

void Spell::TakeCastItem()
{
    if (!m_CastItem || m_caster->GetTypeId() != TYPEID_PLAYER)
        return;

    // not remove cast item at triggered spell (equipping, weapon damage, etc)
    if (_triggeredCastFlags & TRIGGERED_IGNORE_CAST_ITEM)
        return;

    ItemTemplate const* proto = m_CastItem->GetTemplate();

    if (!proto)
    {
        // This code is to avoid a crash
        // I'm not sure, if this is really an error, but I guess every item needs a prototype
        sLog->outError(LOG_FILTER_SPELLS_AURAS, "Cast item has no item prototype highId=%d, lowId=%d", m_CastItem->GetGUIDHigh(), m_CastItem->GetGUIDLow());
        return;
    }

    bool expendable = false;
    bool withoutCharges = false;

    for (int i = 0; i < MAX_ITEM_PROTO_SPELLS; ++i)
    {
        if (proto->Spells[i].SpellId)
        {
            // item has limited charges
            if (proto->Spells[i].SpellCharges)
            {
                if (proto->Spells[i].SpellCharges < 0)
                    expendable = true;

                int32 charges = m_CastItem->GetSpellCharges(i);

                // item has charges left
                if (charges)
                {
                    (charges > 0) ? --charges : ++charges;  // abs(charges) less at 1 after use
                    if (proto->Stackable == 1)
                        m_CastItem->SetSpellCharges(i, charges);
                    m_CastItem->SetState(ITEM_CHANGED, (Player*)m_caster);
                }

                // all charges used
                withoutCharges = (charges == 0);
            }
        }
    }

    if (expendable && withoutCharges)
    {
        uint32 count = 1;
        m_caster->ToPlayer()->DestroyItemCount(m_CastItem, count, true);

        // prevent crash at access to deleted m_targets.GetItemTarget
        if (m_CastItem == m_targets.GetItemTarget())
            m_targets.SetItemTarget(NULL);

        m_CastItem = NULL;
    }
}

void Spell::TakePower()
{
    if (m_CastItem || m_triggeredByAuraSpell)
        return;

    //Don't take power if the spell is cast while .cheat power is enabled.
    if (m_caster->GetTypeId() == TYPEID_PLAYER)
    {
        if (m_caster->ToPlayer()->GetCommandStatus(CHEAT_POWER))
            return;
    }

    Powers powerType = Powers(m_spellInfo->PowerType);
    bool hit = true;
    if (m_caster->GetTypeId() == TYPEID_PLAYER)
    {
        if (powerType == POWER_RAGE || powerType == POWER_ENERGY || powerType == POWER_RUNES)
            if (uint64 targetGUID = m_targets.GetUnitTargetGUID())
                for (std::list<TargetInfo>::iterator ihit= m_UniqueTargetInfo.begin(); ihit != m_UniqueTargetInfo.end(); ++ihit)
                    if (ihit->targetGUID == targetGUID)
                    {
                        if (ihit->missCondition != SPELL_MISS_NONE)
                        {
                            hit = false;
                            //lower spell cost on fail (by talent aura)
                            if (Player* modOwner = m_caster->ToPlayer()->GetSpellModOwner())
                                modOwner->ApplySpellMod(m_spellInfo->Id, SPELLMOD_SPELL_COST_REFUND_ON_FAIL, m_powerCost);
                        }
                        break;
                    }
    }

    if (powerType == POWER_RUNES)
    {
        TakeRunePower(hit);
        return;
    }

    if (!m_powerCost)
        return;

    // health as power used
    if (powerType == POWER_HEALTH)
    {
        m_caster->ModifyHealth(-(int32)m_powerCost);
        return;
    }

    if (powerType >= MAX_POWERS)
    {
        sLog->outError(LOG_FILTER_SPELLS_AURAS, "Spell::TakePower: Unknown power type '%d'", powerType);
        return;
    }

    if (hit)
        m_caster->ModifyPower(powerType, -m_powerCost);
    else
        m_caster->ModifyPower(powerType, -irand(0, m_powerCost/4));
}

void Spell::TakeAmmo()
{
    if (m_attackType == RANGED_ATTACK && m_caster->GetTypeId() == TYPEID_PLAYER)
    {
        Item* pItem = m_caster->ToPlayer()->GetWeaponForAttack(RANGED_ATTACK);

        // wands don't have ammo
        if (!pItem  || pItem->IsBroken() || pItem->GetTemplate()->SubClass == ITEM_SUBCLASS_WEAPON_WAND)
            return;

        if (pItem->GetTemplate()->InventoryType == INVTYPE_THROWN)
        {
            if (pItem->GetMaxStackCount() == 1)
            {
                // decrease durability for non-stackable throw weapon
                m_caster->ToPlayer()->DurabilityPointLossForEquipSlot(EQUIPMENT_SLOT_RANGED);
            }
            else
            {
                // decrease items amount for stackable throw weapon
                uint32 count = 1;
                m_caster->ToPlayer()->DestroyItemCount(pItem, count, true);
            }
        }
    }
}

SpellCastResult Spell::CheckRuneCost(uint32 runeCostID)
{
    if (m_spellInfo->PowerType != POWER_RUNES || !runeCostID)
        return SPELL_CAST_OK;

    if (m_caster->GetTypeId() != TYPEID_PLAYER)
        return SPELL_CAST_OK;

    Player* player = (Player*)m_caster;

    if (player->getClass() != CLASS_DEATH_KNIGHT)
        return SPELL_CAST_OK;

    SpellRuneCostEntry const* src = sSpellRuneCostStore.LookupEntry(runeCostID);

    if (!src)
        return SPELL_CAST_OK;

    if (src->NoRuneCost())
        return SPELL_CAST_OK;

    int32 runeCost[NUM_RUNE_TYPES];                         // blood, frost, unholy, death

    for (uint32 i = 0; i < RUNE_DEATH; ++i)
    {
        runeCost[i] = src->RuneCost[i];
        if (Player* modOwner = m_caster->GetSpellModOwner())
            modOwner->ApplySpellMod(m_spellInfo->Id, SPELLMOD_COST, runeCost[i], this);
    }

    runeCost[RUNE_DEATH] = MAX_RUNES;                       // calculated later

    for (uint32 i = 0; i < MAX_RUNES; ++i)
    {
        RuneType rune = player->GetCurrentRune(i);
        if ((player->GetRuneCooldown(i) == 0) && (runeCost[rune] > 0))
            runeCost[rune]--;
    }

    for (uint32 i = 0; i < RUNE_DEATH; ++i)
        if (runeCost[i] > 0)
            runeCost[RUNE_DEATH] += runeCost[i];

    if (runeCost[RUNE_DEATH] > MAX_RUNES)
        return SPELL_FAILED_NO_POWER;                       // not sure if result code is correct

    return SPELL_CAST_OK;
}

void Spell::TakeRunePower(bool didHit)
{
    if (m_caster->GetTypeId() != TYPEID_PLAYER || m_caster->getClass() != CLASS_DEATH_KNIGHT)
        return;

    SpellRuneCostEntry const* runeCostData = sSpellRuneCostStore.LookupEntry(m_spellInfo->RuneCostID);
    if (!runeCostData || (runeCostData->NoRuneCost() && runeCostData->NoRunicPowerGain()))
        return;

    Player* player = m_caster->ToPlayer();
    m_runesState = player->GetRunesState();                 // store previous state

    int32 runeCost[NUM_RUNE_TYPES];                         // blood, frost, unholy, death

    for (uint32 i = 0; i < RUNE_DEATH; ++i)
    {
        runeCost[i] = runeCostData->RuneCost[i];
        if (Player* modOwner = m_caster->GetSpellModOwner())
            modOwner->ApplySpellMod(m_spellInfo->Id, SPELLMOD_COST, runeCost[i], this);
    }

    runeCost[RUNE_DEATH] = 0;                               // calculated later

    for (uint32 i = 0; i < MAX_RUNES; ++i)
    {
        RuneType rune = player->GetCurrentRune(i);
        if (!player->GetRuneCooldown(i) && runeCost[rune] > 0)
        {
            player->SetRuneCooldown(i, didHit ? player->GetRuneBaseCooldown(i) : uint32(RUNE_MISS_COOLDOWN));
            player->SetLastUsedRune(rune);
            runeCost[rune]--;
        }
    }

    runeCost[RUNE_DEATH] = runeCost[RUNE_BLOOD] + runeCost[RUNE_UNHOLY] + runeCost[RUNE_FROST];

    if (runeCost[RUNE_DEATH] > 0)
    {
        for (uint32 i = 0; i < MAX_RUNES; ++i)
        {
            RuneType rune = player->GetCurrentRune(i);
            if (!player->GetRuneCooldown(i) && rune == RUNE_DEATH)
            {
                player->SetRuneCooldown(i, didHit ? player->GetRuneBaseCooldown(i) : uint32(RUNE_MISS_COOLDOWN));
                player->SetLastUsedRune(rune);
                runeCost[rune]--;

                // keep Death Rune type if missed
                if (didHit)
                    player->RestoreBaseRune(i);

                if (runeCost[RUNE_DEATH] == 0)
                    break;
            }
        }
    }

    // you can gain some runic power when use runes
    if (didHit)
        if (int32 rp = int32(runeCostData->runePowerGain * sWorld->getRate(RATE_POWER_RUNICPOWER_INCOME)))
            player->ModifyPower(POWER_RUNIC_POWER, int32(rp));
}

void Spell::TakeReagents()
{
    if (m_caster->GetTypeId() != TYPEID_PLAYER)
        return;

    ItemTemplate const* castItemTemplate = m_CastItem ? m_CastItem->GetTemplate() : NULL;

    // do not take reagents for these item casts
    if (castItemTemplate && castItemTemplate->Flags & ITEM_PROTO_FLAG_TRIGGERED_CAST)
        return;

    Player* p_caster = m_caster->ToPlayer();
    if (p_caster->CanNoReagentCast(m_spellInfo))
        return;

    for (uint32 x = 0; x < MAX_SPELL_REAGENTS; ++x)
    {
        if (m_spellInfo->Reagent[x] <= 0)
            continue;

        uint32 itemid = m_spellInfo->Reagent[x];
        uint32 itemcount = m_spellInfo->ReagentCount[x];

        // if CastItem is also spell reagent
        if (castItemTemplate && castItemTemplate->ItemId == itemid)
        {
            for (int s = 0; s < MAX_ITEM_PROTO_SPELLS; ++s)
            {
                // CastItem will be used up and does not count as reagent
                int32 charges = m_CastItem->GetSpellCharges(s);
                if (castItemTemplate->Spells[s].SpellCharges < 0 && abs(charges) < 2)
                {
                    ++itemcount;
                    break;
                }
            }

            m_CastItem = NULL;
        }

        // if GetItemTarget is also spell reagent
        if (m_targets.GetItemTargetEntry() == itemid)
            m_targets.SetItemTarget(NULL);

        p_caster->DestroyItemCount(itemid, itemcount, true);
    }
}

void Spell::HandleThreatSpells()
{
    if (m_UniqueTargetInfo.empty())
        return;

    if ((m_spellInfo->AttributesEx  & SPELL_ATTR1_NO_THREAT) ||
        (m_spellInfo->AttributesEx3 & SPELL_ATTR3_NO_INITIAL_AGGRO))
        return;

    float threat = 0.0f;
    if (SpellThreatEntry const* threatEntry = sSpellMgr->GetSpellThreatEntry(m_spellInfo->Id))
    {
        if (threatEntry->apPctMod != 0.0f)
            threat += threatEntry->apPctMod * m_caster->GetTotalAttackPowerValue(BASE_ATTACK);

        threat += threatEntry->flatMod;
    }
    else if ((m_spellInfo->AttributesCu & SPELL_ATTR0_CU_NO_INITIAL_THREAT) == 0)
        threat += m_spellInfo->SpellLevel;

    // past this point only multiplicative effects occur
    if (threat == 0.0f)
        return;

    // since 2.0.1 threat from positive effects also is distributed among all targets, so the overall caused threat is at most the defined bonus
    threat /= m_UniqueTargetInfo.size();

    for (std::list<TargetInfo>::iterator ihit = m_UniqueTargetInfo.begin(); ihit != m_UniqueTargetInfo.end(); ++ihit)
    {
        if (ihit->missCondition != SPELL_MISS_NONE)
            continue;

        Unit* target = ObjectAccessor::GetUnit(*m_caster, ihit->targetGUID);
        if (!target)
            continue;

        // positive spells distribute threat among all units that are in combat with target, like healing
        if (m_spellInfo->_IsPositiveSpell())
            target->getHostileRefManager().threatAssist(m_caster, threat, m_spellInfo);
        // for negative spells threat gets distributed among affected targets
        else
        {
            if (!target->CanHaveThreatList())
                continue;

            target->AddThreat(m_caster, threat, m_spellInfo->GetSchoolMask(), m_spellInfo);
        }
    }
    sLog->outDebug(LOG_FILTER_SPELLS_AURAS, "Spell %u, added an additional %f threat for %s %u target(s)", m_spellInfo->Id, threat, m_spellInfo->_IsPositiveSpell() ? "assisting" : "harming", uint32(m_UniqueTargetInfo.size()));
}

void Spell::HandleHolyPower(Player* caster)
{
    if (!caster)
        return;

    bool hit = true;
    Player* modOwner = caster->GetSpellModOwner();

    m_powerCost = caster->GetPower(POWER_HOLY_POWER); // Always use all the holy power we have

    if (!m_powerCost || !modOwner)
        return;

    if (uint64 targetGUID = m_targets.GetUnitTargetGUID())
    {
        for (std::list<TargetInfo>::iterator ihit = m_UniqueTargetInfo.begin(); ihit != m_UniqueTargetInfo.end(); ++ihit)
        {
            if (ihit->targetGUID == targetGUID)
            {
                if (ihit->missCondition != SPELL_MISS_NONE && ihit->missCondition != SPELL_MISS_MISS)
                    hit = false;

                break;
            }
        }

        // The spell did hit the target, apply aura cost mods if there are any.
        if (hit)
        {
            modOwner->ApplySpellMod(m_spellInfo->Id, SPELLMOD_COST, m_powerCost);
            m_caster->ModifyPower(POWER_HOLY_POWER, -m_powerCost);
        }
    }
}

void Spell::HandleEffects(Unit* pUnitTarget, Item* pItemTarget, GameObject* pGOTarget, uint32 i, SpellEffectHandleMode mode)
{
    effectHandleMode = mode;
    unitTarget = pUnitTarget;
    itemTarget = pItemTarget;
    gameObjTarget = pGOTarget;
    destTarget = &m_destTargets[i]._position;

    uint8 eff = m_spellInfo->Effects[i].Effect;

    sLog->outDebug(LOG_FILTER_SPELLS_AURAS, "Spell: %u Effect : %u", m_spellInfo->Id, eff);

    damage = CalculateDamage(i, unitTarget);

    bool preventDefault = CallScriptEffectHandlers((SpellEffIndex)i, mode);

    if (!preventDefault && eff < TOTAL_SPELL_EFFECTS)
    {
        (this->*SpellEffects[eff])((SpellEffIndex)i);
    }
}

SpellCastResult Spell::CheckCast(bool strict)
{
    // check death state
    if (!m_caster->isAlive() && !(m_spellInfo->Attributes & SPELL_ATTR0_PASSIVE) && !((m_spellInfo->Attributes & SPELL_ATTR0_CASTABLE_WHILE_DEAD) || (IsTriggered() && !m_triggeredByAuraSpell)))
        return SPELL_FAILED_CASTER_DEAD;

    // check cooldowns to prevent cheating
    if (m_caster->GetTypeId() == TYPEID_PLAYER && !(m_spellInfo->Attributes & SPELL_ATTR0_PASSIVE))
    {
        //can cast triggered (by aura only?) spells while have this flag
        if (!(_triggeredCastFlags & TRIGGERED_IGNORE_CASTER_AURASTATE) && m_caster->ToPlayer()->HasFlag(PLAYER_FLAGS, PLAYER_ALLOW_ONLY_ABILITY))
            return SPELL_FAILED_SPELL_IN_PROGRESS;

        if (m_caster->ToPlayer()->HasSpellCooldown(m_spellInfo->Id))
        {
            if (m_triggeredByAuraSpell)
                return SPELL_FAILED_DONT_REPORT;
            else
                return SPELL_FAILED_NOT_READY;
        }
    }

    if (m_spellInfo->AttributesEx7 & SPELL_ATTR7_IS_CHEAT_SPELL && !m_caster->HasFlag(UNIT_FIELD_FLAGS_2, UNIT_FLAG2_ALLOW_CHEAT_SPELLS))
    {
        m_customError = SPELL_CUSTOM_ERROR_GM_ONLY;
        return SPELL_FAILED_CUSTOM_ERROR;
    }

    // Check global cooldown
    if (strict && !(_triggeredCastFlags & TRIGGERED_IGNORE_GCD) && HasGlobalCooldown())
        return SPELL_FAILED_NOT_READY;

    // only triggered spells can be processed an ended battleground
    if (!IsTriggered() && m_caster->GetTypeId() == TYPEID_PLAYER)
        if (Battleground* bg = m_caster->ToPlayer()->GetBattleground())
            if (bg->GetStatus() == STATUS_WAIT_LEAVE)
                return SPELL_FAILED_DONT_REPORT;

    if (m_caster->GetTypeId() == TYPEID_PLAYER && VMAP::VMapFactory::createOrGetVMapManager()->isLineOfSightCalcEnabled())
    {
        if (m_spellInfo->Attributes & SPELL_ATTR0_OUTDOORS_ONLY &&
                !m_caster->GetMap()->IsOutdoors(m_caster->GetPositionX(), m_caster->GetPositionY(), m_caster->GetPositionZ()))
            return SPELL_FAILED_ONLY_OUTDOORS;

        if (m_spellInfo->Attributes & SPELL_ATTR0_INDOORS_ONLY &&
                m_caster->GetMap()->IsOutdoors(m_caster->GetPositionX(), m_caster->GetPositionY(), m_caster->GetPositionZ()))
            return SPELL_FAILED_ONLY_INDOORS;
    }

    // only check at first call, Stealth auras are already removed at second call
    // for now, ignore triggered spells
    if (strict && !(_triggeredCastFlags & TRIGGERED_IGNORE_SHAPESHIFT))
    {
        bool checkForm = true;
        // Ignore form req aura
        Unit::AuraEffectList const& ignore = m_caster->GetAuraEffectsByType(SPELL_AURA_MOD_IGNORE_SHAPESHIFT);
        for (Unit::AuraEffectList::const_iterator i = ignore.begin(); i != ignore.end(); ++i)
        {
            if (!(*i)->IsAffectingSpell(m_spellInfo))
                continue;
            checkForm = false;
            break;
        }
        if (checkForm)
        {
            // Cannot be used in this stance/form
            SpellCastResult shapeError = m_spellInfo->CheckShapeshift(m_caster->GetShapeshiftForm());
            if (shapeError != SPELL_CAST_OK)
                return shapeError;

            if ((m_spellInfo->Attributes & SPELL_ATTR0_ONLY_STEALTHED) && !(m_caster->HasStealthAura()))
                return SPELL_FAILED_ONLY_STEALTHED;
        }
    }

    Unit::AuraEffectList const& blockSpells = m_caster->GetAuraEffectsByType(SPELL_AURA_BLOCK_SPELL_FAMILY);
    for (Unit::AuraEffectList::const_iterator blockItr = blockSpells.begin(); blockItr != blockSpells.end(); ++blockItr)
        if (uint32((*blockItr)->GetMiscValue()) == m_spellInfo->SpellFamilyName)
            return SPELL_FAILED_SPELL_UNAVAILABLE;

    bool reqCombat = true;
    Unit::AuraEffectList const& stateAuras = m_caster->GetAuraEffectsByType(SPELL_AURA_ABILITY_IGNORE_AURASTATE);
    for (Unit::AuraEffectList::const_iterator j = stateAuras.begin(); j != stateAuras.end(); ++j)
    {
        if ((*j)->IsAffectingSpell(m_spellInfo))
        {
            m_needComboPoints = false;
            if ((*j)->GetMiscValue() == 1)
            {
                reqCombat=false;
                break;
            }
        }
    }

    // caster state requirements
    // not for triggered spells (needed by execute)
    if (!(_triggeredCastFlags & TRIGGERED_IGNORE_CASTER_AURASTATE))
    {
        if (m_spellInfo->CasterAuraState && !m_caster->HasAuraState(AuraStateType(m_spellInfo->CasterAuraState), m_spellInfo, m_caster))
            return SPELL_FAILED_CASTER_AURASTATE;
        if (m_spellInfo->CasterAuraStateNot && m_caster->HasAuraState(AuraStateType(m_spellInfo->CasterAuraStateNot), m_spellInfo, m_caster))
            return SPELL_FAILED_CASTER_AURASTATE;

        // Note: spell 62473 requres casterAuraSpell = triggering spell
        if (m_spellInfo->CasterAuraSpell && !m_caster->HasAura(sSpellMgr->GetSpellIdForDifficulty(m_spellInfo->CasterAuraSpell, m_caster)))
            return SPELL_FAILED_CASTER_AURASTATE;
        if (m_spellInfo->ExcludeCasterAuraSpell && m_caster->HasAura(sSpellMgr->GetSpellIdForDifficulty(m_spellInfo->ExcludeCasterAuraSpell, m_caster)))
            return SPELL_FAILED_CASTER_AURASTATE;

        if (reqCombat && m_caster->isInCombat() && !m_spellInfo->CanBeUsedInCombat())
            return SPELL_FAILED_AFFECTING_COMBAT;
    }

    // cancel autorepeat spells if cast start when moving
    // (not wand currently autorepeat cast delayed to moving stop anyway in spell update code)
    // Do not cancel spells which are affected by a SPELL_AURA_CAST_WHILE_WALKING effect
    if (m_caster->GetTypeId() == TYPEID_PLAYER && m_caster->ToPlayer()->isMoving() && !m_caster->HasAuraTypeWithAffectMask(SPELL_AURA_CAST_WHILE_WALKING, m_spellInfo))
    {
        // skip stuck spell to allow use it in falling case and apply spell limitations at movement
        if ((!m_caster->HasUnitMovementFlag(MOVEMENTFLAG_FALLING_FAR) || m_spellInfo->Effects[0].Effect != SPELL_EFFECT_STUCK) &&
            (IsAutoRepeat() || (m_spellInfo->AuraInterruptFlags & AURA_INTERRUPT_FLAG_NOT_SEATED) != 0))
            return SPELL_FAILED_MOVING;
    }


    Vehicle* vehicle = m_caster->GetVehicle();
    if (vehicle && !(_triggeredCastFlags & TRIGGERED_IGNORE_CASTER_MOUNTED_OR_ON_VEHICLE))
    {
        uint16 checkMask = 0;
        for (uint8 effIndex = EFFECT_0; effIndex < MAX_SPELL_EFFECTS; ++effIndex)
        {
            SpellEffectInfo const* effInfo = &m_spellInfo->Effects[effIndex];
            if (effInfo->ApplyAuraName == SPELL_AURA_MOD_SHAPESHIFT)
            {
                SpellShapeshiftFormEntry const* shapeShiftEntry = sSpellShapeshiftFormStore.LookupEntry(effInfo->MiscValue);
                if (shapeShiftEntry && (shapeShiftEntry->flags1 & 1) == 0)  // unk flag
                    checkMask |= VEHICLE_SEAT_FLAG_UNCONTROLLED;
                break;
            }
        }

        if (m_spellInfo->HasAura(SPELL_AURA_MOUNTED))
            checkMask |= VEHICLE_SEAT_FLAG_CAN_CAST_MOUNT_SPELL;

        if (!checkMask)
            checkMask = VEHICLE_SEAT_FLAG_CAN_ATTACK;

        VehicleSeatEntry const* vehicleSeat = vehicle->GetSeatForPassenger(m_caster);
        if (!(m_spellInfo->AttributesEx6 & SPELL_ATTR6_CASTABLE_WHILE_ON_VEHICLE) && !(m_spellInfo->Attributes & SPELL_ATTR0_CASTABLE_WHILE_MOUNTED)
            && (vehicleSeat->m_flags & checkMask) != checkMask)
            return SPELL_FAILED_DONT_REPORT;
    }

    // check spell cast conditions from database
    {
        ConditionSourceInfo condInfo = ConditionSourceInfo(m_caster);
        condInfo.mConditionTargets[1] = m_targets.GetObjectTarget();
        ConditionList conditions = sConditionMgr->GetConditionsForNotGroupedEntry(CONDITION_SOURCE_TYPE_SPELL, m_spellInfo->Id);
        if (!conditions.empty() && !sConditionMgr->IsObjectMeetToConditions(condInfo, conditions))
        {
            // send error msg to player if condition failed and text message available
            // TODO: using WorldSession::SendNotification is not blizzlike
            if (Player* playerCaster = m_caster->ToPlayer())
            {
                // mLastFailedCondition can be NULL if there was an error processing the condition in Condition::Meets (i.e. wrong data for ConditionTarget or others)
                if (playerCaster->GetSession() && condInfo.mLastFailedCondition
                    && condInfo.mLastFailedCondition->ErrorTextId)
                {
                    playerCaster->GetSession()->SendNotification(condInfo.mLastFailedCondition->ErrorTextId);
                    return SPELL_FAILED_DONT_REPORT;
                }
            }
            if (!condInfo.mLastFailedCondition || !condInfo.mLastFailedCondition->ConditionTarget)
                return SPELL_FAILED_CASTER_AURASTATE;
            return SPELL_FAILED_BAD_TARGETS;
        }
    }

    // Don't check explicit target for passive spells (workaround) (check should be skipped only for learn case)
    // those spells may have incorrect target entries or not filled at all (for example 15332)
    // such spells when learned are not targeting anyone using targeting system, they should apply directly to caster instead
    // also, such casts shouldn't be sent to client
    if (!((m_spellInfo->Attributes & SPELL_ATTR0_PASSIVE) && (!m_targets.GetUnitTarget() || m_targets.GetUnitTarget() == m_caster)))
    {
        // Check explicit target for m_originalCaster - todo: get rid of such workarounds
        SpellCastResult castResult = m_spellInfo->CheckExplicitTarget(m_originalCaster ? m_originalCaster : m_caster, m_targets.GetObjectTarget(), m_targets.GetItemTarget());
        if (castResult != SPELL_CAST_OK)
            return castResult;
    }

    if (Unit* target = m_targets.GetUnitTarget())
    {
        SpellCastResult castResult = m_spellInfo->CheckTarget(m_caster, target, false);
        if (castResult != SPELL_CAST_OK)
            return castResult;

        if (target != m_caster)
        {
            // Must be behind the target
            if ((m_spellInfo->AttributesCu & SPELL_ATTR0_CU_REQ_CASTER_BEHIND_TARGET) && target->HasInArc(static_cast<float>(M_PI), m_caster))
                return SPELL_FAILED_NOT_BEHIND;

            // Target must be facing you
            if ((m_spellInfo->AttributesCu & SPELL_ATTR0_CU_REQ_TARGET_FACING_CASTER) && !target->HasInArc(static_cast<float>(M_PI), m_caster))
                return SPELL_FAILED_NOT_INFRONT;

            if (m_caster->GetEntry() != WORLD_TRIGGER) // Ignore LOS for gameobjects casts (wrongly casted by a trigger)
                if (!(m_spellInfo->AttributesEx2 & SPELL_ATTR2_CAN_TARGET_NOT_IN_LOS) && VMAP::VMapFactory::checkSpellForLoS(m_spellInfo->Id) && !m_caster->IsWithinLOSInMap(target))
                    return SPELL_FAILED_LINE_OF_SIGHT;
        }
    }

    // Check for line of sight for spells with dest
    if (m_targets.HasDst())
    {
        float x, y, z;
        m_targets.GetDstPos()->GetPosition(x, y, z);

        if (!(m_spellInfo->AttributesEx2 & SPELL_ATTR2_CAN_TARGET_NOT_IN_LOS) && VMAP::VMapFactory::checkSpellForLoS(m_spellInfo->Id) && !m_caster->IsWithinLOS(x, y, z))
            return SPELL_FAILED_LINE_OF_SIGHT;
    }

    // check pet presence
    for (int j = 0; j < MAX_SPELL_EFFECTS; ++j)
    {
        if (m_spellInfo->Effects[j].TargetA.GetTarget() == TARGET_UNIT_PET)
        {
            if (!m_caster->GetGuardianPet())
            {
                if (m_triggeredByAuraSpell)              // not report pet not existence for triggered spells
                    return SPELL_FAILED_DONT_REPORT;
                else
                    return SPELL_FAILED_NO_PET;
            }
            break;
        }
    }

    // Spell casted only on battleground
    if ((m_spellInfo->AttributesEx3 & SPELL_ATTR3_BATTLEGROUND) &&  m_caster->GetTypeId() == TYPEID_PLAYER)
        if (!m_caster->ToPlayer()->InBattleground())
            return SPELL_FAILED_ONLY_BATTLEGROUNDS;

    // do not allow spells to be cast in arenas or rated battlegrounds
    if (Player * player = m_caster->ToPlayer())
        if (player->InArena()/* || player->InRatedBattleGround() NYI*/)
        {
            SpellCastResult castResult = CheckArenaAndRatedBattlegroundCastRules();
            if (castResult != SPELL_CAST_OK)
                return castResult;
        }

    // zone check
    if (m_caster->GetTypeId() == TYPEID_UNIT || !m_caster->ToPlayer()->isGameMaster())
    {
        uint32 zone, area;
        m_caster->GetZoneAndAreaId(zone, area);

        SpellCastResult locRes= m_spellInfo->CheckLocation(m_caster->GetMapId(), zone, area,
            m_caster->GetTypeId() == TYPEID_PLAYER ? m_caster->ToPlayer() : NULL);
        if (locRes != SPELL_CAST_OK)
            return locRes;
    }

    // not let players cast spells at mount (and let do it to creatures)
    if (m_caster->IsMounted() && m_caster->GetTypeId() == TYPEID_PLAYER && !(_triggeredCastFlags & TRIGGERED_IGNORE_CASTER_MOUNTED_OR_ON_VEHICLE) &&
        !m_spellInfo->IsPassive() && !(m_spellInfo->Attributes & SPELL_ATTR0_CASTABLE_WHILE_MOUNTED))
    {
        if (m_caster->isInFlight())
            return SPELL_FAILED_NOT_ON_TAXI;
        else
            return SPELL_FAILED_NOT_MOUNTED;
    }

    SpellCastResult castResult = SPELL_CAST_OK;

    // always (except passive spells) check items (focus object can be required for any type casts)
    if (!m_spellInfo->IsPassive())
    {
        castResult = CheckItems();
        if (castResult != SPELL_CAST_OK)
            return castResult;
    }

    // Triggered spells also have range check
    // TODO: determine if there is some flag to enable/disable the check
    castResult = CheckRange(strict);
    if (castResult != SPELL_CAST_OK)
        return castResult;

    if (!(_triggeredCastFlags & TRIGGERED_IGNORE_POWER_AND_REAGENT_COST))
    {
        castResult = CheckPower();
        if (castResult != SPELL_CAST_OK)
            return castResult;
    }

    if (!(_triggeredCastFlags & TRIGGERED_IGNORE_CASTER_AURAS))
    {
        castResult = CheckCasterAuras();
        if (castResult != SPELL_CAST_OK)
            return castResult;
    }

    // script hook
    castResult = CallScriptCheckCastHandlers();
    if (castResult != SPELL_CAST_OK)
        return castResult;

    bool hasDispellableAura = false;
    bool hasNonDispelEffect = false;
    uint32 dispelMask = 0;
    for (uint8 i = 0; i < MAX_SPELL_EFFECTS; ++i)
    {
        if (m_spellInfo->Effects[i].Effect == SPELL_EFFECT_DISPEL)
        {
            if (m_spellInfo->Effects[i].IsTargetingArea() || m_spellInfo->AttributesEx & SPELL_ATTR1_MELEE_COMBAT_START)
            {
                hasDispellableAura = true;
                break;
            }

            dispelMask |= SpellInfo::GetDispelMask(DispelType(m_spellInfo->Effects[i].MiscValue));
        }
        else if (m_spellInfo->Effects[i].IsEffect())
        {
            hasNonDispelEffect = true;
            break;
        }
    }

    if (!hasNonDispelEffect && !hasDispellableAura && dispelMask && !IsTriggered())
    {
        if (Unit* target = m_targets.GetUnitTarget())
        {
            DispelChargesList dispelList;
            target->GetDispellableAuraList(m_caster, dispelMask, dispelList);
            if (dispelList.empty())
                return SPELL_FAILED_NOTHING_TO_DISPEL;
        }
    }

    for (uint8 i = 0; i < MAX_SPELL_EFFECTS; ++i)
    {
        // for effects of spells that have only one target
        switch (m_spellInfo->Effects[i].Effect)
        {
            case SPELL_EFFECT_DUMMY:
            {
                if (m_spellInfo->Id == 19938)          // Awaken Peon
                {
                    Unit* unit = m_targets.GetUnitTarget();
                    if (!unit || !unit->HasAura(17743))
                        return SPELL_FAILED_BAD_TARGETS;
                }
                else if (m_spellInfo->Id == 31789)          // Righteous Defense
                {
                    if (m_caster->GetTypeId() != TYPEID_PLAYER)
                        return SPELL_FAILED_DONT_REPORT;

                    Unit* target = m_targets.GetUnitTarget();
                    if (!target || !target->IsFriendlyTo(m_caster) || target->getAttackers().empty())
                        return SPELL_FAILED_BAD_TARGETS;

                }
                break;
            }
            case SPELL_EFFECT_LEARN_SPELL:
            {
                if (m_caster->GetTypeId() != TYPEID_PLAYER)
                    return SPELL_FAILED_BAD_TARGETS;

                if (m_spellInfo->Effects[i].TargetA.GetTarget() != TARGET_UNIT_PET)
                    break;

                Pet* pet = m_caster->ToPlayer()->GetPet();

                if (!pet)
                    return SPELL_FAILED_NO_PET;

                SpellInfo const* learn_spellproto = sSpellMgr->GetSpellInfo(m_spellInfo->Effects[i].TriggerSpell);

                if (!learn_spellproto)
                    return SPELL_FAILED_NOT_KNOWN;

                if (m_spellInfo->SpellLevel > pet->getLevel())
                    return SPELL_FAILED_LOWLEVEL;

                break;
            }
            case SPELL_EFFECT_LEARN_PET_SPELL:
            {
                // check target only for unit target case
                if (Unit* unitTarget = m_targets.GetUnitTarget())
                {
                    if (m_caster->GetTypeId() != TYPEID_PLAYER)
                        return SPELL_FAILED_BAD_TARGETS;

                    Pet* pet = unitTarget->ToPet();
                    if (!pet || pet->GetOwner() != m_caster)
                        return SPELL_FAILED_BAD_TARGETS;

                    SpellInfo const* learn_spellproto = sSpellMgr->GetSpellInfo(m_spellInfo->Effects[i].TriggerSpell);

                    if (!learn_spellproto)
                        return SPELL_FAILED_NOT_KNOWN;

                    if (m_spellInfo->SpellLevel > pet->getLevel())
                        return SPELL_FAILED_LOWLEVEL;
                }
                break;
            }
            case SPELL_EFFECT_APPLY_GLYPH:
            {
                uint32 glyphId = m_spellInfo->Effects[i].MiscValue;
                if (GlyphPropertiesEntry const* gp = sGlyphPropertiesStore.LookupEntry(glyphId))
                    if (m_caster->HasAura(gp->SpellId))
                        return SPELL_FAILED_UNIQUE_GLYPH;
                break;
            }
            case SPELL_EFFECT_FEED_PET:
            {
                if (m_caster->GetTypeId() != TYPEID_PLAYER)
                    return SPELL_FAILED_BAD_TARGETS;

                Item* foodItem = m_targets.GetItemTarget();
                if (!foodItem)
                    return SPELL_FAILED_BAD_TARGETS;

                Pet* pet = m_caster->ToPlayer()->GetPet();

                if (!pet)
                    return SPELL_FAILED_NO_PET;

                if (!pet->HaveInDiet(foodItem->GetTemplate()))
                    return SPELL_FAILED_WRONG_PET_FOOD;

                if (!pet->GetCurrentFoodBenefitLevel(foodItem->GetTemplate()->ItemLevel))
                    return SPELL_FAILED_FOOD_LOWLEVEL;

                if (m_caster->isInCombat() || pet->isInCombat())
                    return SPELL_FAILED_AFFECTING_COMBAT;

                break;
            }
            case SPELL_EFFECT_POWER_BURN:
            case SPELL_EFFECT_POWER_DRAIN:
            {
                // Can be area effect, Check only for players and not check if target - caster (spell can have multiply drain/burn effects)
                if (m_caster->GetTypeId() == TYPEID_PLAYER)
                    if (Unit* target = m_targets.GetUnitTarget())
                        if (target != m_caster && target->getPowerType() != Powers(m_spellInfo->Effects[i].MiscValue))
                            return SPELL_FAILED_BAD_TARGETS;
                break;
            }
            case SPELL_EFFECT_CHARGE:
            {
                if (m_spellInfo->SpellFamilyName == SPELLFAMILY_WARRIOR)
                {
                    // Warbringer - can't be handled in proc system - should be done before checkcast root check and charge effect process
                    if (strict && m_caster->IsScriptOverriden(m_spellInfo, 6953))
                        m_caster->RemoveMovementImpairingAuras();
                }
                if (m_caster->HasUnitState(UNIT_STATE_ROOT))
                    return SPELL_FAILED_ROOTED;
                if (m_caster->GetTypeId() == TYPEID_PLAYER)
                    if (Unit* target = m_targets.GetUnitTarget())
                        if (!target->isAlive())
                            return SPELL_FAILED_BAD_TARGETS;
                break;
            }
            case SPELL_EFFECT_SKINNING:
            {
                if (m_caster->GetTypeId() != TYPEID_PLAYER || !m_targets.GetUnitTarget() || m_targets.GetUnitTarget()->GetTypeId() != TYPEID_UNIT)
                    return SPELL_FAILED_BAD_TARGETS;

                if (!(m_targets.GetUnitTarget()->GetUInt32Value(UNIT_FIELD_FLAGS) & UNIT_FLAG_SKINNABLE))
                    return SPELL_FAILED_TARGET_UNSKINNABLE;

                Creature* creature = m_targets.GetUnitTarget()->ToCreature();
                if (creature->GetCreatureType() != CREATURE_TYPE_CRITTER && !creature->loot.isLooted())
                    return SPELL_FAILED_TARGET_NOT_LOOTED;

                uint32 skill = creature->GetCreatureTemplate()->GetRequiredLootSkill();

                int32 skillValue = m_caster->ToPlayer()->GetSkillValue(skill);
                int32 TargetLevel = m_targets.GetUnitTarget()->getLevel();
                int32 ReqValue = (skillValue < 100 ? (TargetLevel-10) * 10 : TargetLevel * 5);
                if (ReqValue > skillValue)
                    return SPELL_FAILED_LOW_CASTLEVEL;

                // chance for fail at orange skinning attempt
                if ((m_selfContainer && (*m_selfContainer) == this) &&
                    skillValue < sWorld->GetConfigMaxSkillValue() &&
                    (ReqValue < 0 ? 0 : ReqValue) > irand(skillValue - 25, skillValue + 37))
                    return SPELL_FAILED_TRY_AGAIN;

                break;
            }
            case SPELL_EFFECT_OPEN_LOCK:
            {
                if (m_spellInfo->Effects[i].TargetA.GetTarget() != TARGET_GAMEOBJECT_TARGET &&
                    m_spellInfo->Effects[i].TargetA.GetTarget() != TARGET_GAMEOBJECT_ITEM_TARGET)
                    break;

                if (m_caster->GetTypeId() != TYPEID_PLAYER  // only players can open locks, gather etc.
                    // we need a go target in case of TARGET_GAMEOBJECT_TARGET
                    || (m_spellInfo->Effects[i].TargetA.GetTarget() == TARGET_GAMEOBJECT_TARGET && !m_targets.GetGOTarget()))
                    return SPELL_FAILED_BAD_TARGETS;

                Item* pTempItem = NULL;
                if (m_targets.GetTargetMask() & TARGET_FLAG_TRADE_ITEM)
                {
                    if (TradeData* pTrade = m_caster->ToPlayer()->GetTradeData())
                        pTempItem = pTrade->GetTraderData()->GetItem(TradeSlots(m_targets.GetItemTargetGUID()));
                }
                else if (m_targets.GetTargetMask() & TARGET_FLAG_ITEM)
                    pTempItem = m_caster->ToPlayer()->GetItemByGuid(m_targets.GetItemTargetGUID());

                // we need a go target, or an openable item target in case of TARGET_GAMEOBJECT_ITEM_TARGET
                if (m_spellInfo->Effects[i].TargetA.GetTarget() == TARGET_GAMEOBJECT_ITEM_TARGET &&
                    !m_targets.GetGOTarget() &&
                    (!pTempItem || !pTempItem->GetTemplate()->LockID || !pTempItem->IsLocked()))
                    return SPELL_FAILED_BAD_TARGETS;

                if (m_spellInfo->Id != 1842 || (m_targets.GetGOTarget() &&
                    m_targets.GetGOTarget()->GetGOInfo()->type != GAMEOBJECT_TYPE_TRAP))
                    if (m_caster->ToPlayer()->InBattleground() && // In Battleground players can use only flags and banners
                        !m_caster->ToPlayer()->CanUseBattlegroundObject(m_targets.GetGOTarget()))
                        return SPELL_FAILED_TRY_AGAIN;

                // get the lock entry
                uint32 lockId = 0;
                if (GameObject* go = m_targets.GetGOTarget())
                {
                    lockId = go->GetGOInfo()->GetLockId();
                    if (!lockId)
                        return SPELL_FAILED_BAD_TARGETS;
                }
                else if (Item* itm = m_targets.GetItemTarget())
                    lockId = itm->GetTemplate()->LockID;

                SkillType skillId = SKILL_NONE;
                int32 reqSkillValue = 0;
                int32 skillValue = 0;

                // check lock compatibility
                SpellCastResult res = CanOpenLock(i, lockId, skillId, reqSkillValue, skillValue);
                if (res != SPELL_CAST_OK)
                    return res;

                // chance for fail at orange mining/herb/LockPicking gathering attempt
                // second check prevent fail at rechecks
                if (skillId != SKILL_NONE && (!m_selfContainer || ((*m_selfContainer) != this)))
                {
                    bool canFailAtMax = skillId != SKILL_HERBALISM && skillId != SKILL_MINING;

                    // chance for failure in orange gather / lockpick (gathering skill can't fail at maxskill)
                    if ((canFailAtMax || skillValue < sWorld->GetConfigMaxSkillValue()) && reqSkillValue > irand(skillValue - 25, skillValue + 37))
                        return SPELL_FAILED_TRY_AGAIN;
                }
                break;
            }
            case SPELL_EFFECT_SUMMON_DEAD_PET:
            {
                Creature* pet = m_caster->GetGuardianPet();

                if (pet && pet->isAlive())
                    return SPELL_FAILED_ALREADY_HAVE_SUMMON;

                break;
            }
            // This is generic summon effect
            case SPELL_EFFECT_SUMMON:
            {
                SummonPropertiesEntry const* SummonProperties = sSummonPropertiesStore.LookupEntry(m_spellInfo->Effects[i].MiscValueB);
                if (!SummonProperties)
                    break;
                switch (SummonProperties->Category)
                {
                    case SUMMON_CATEGORY_PET:
                        if (m_caster->GetPetGUID())
                            return SPELL_FAILED_ALREADY_HAVE_SUMMON;
                    case SUMMON_CATEGORY_PUPPET:
                        if (m_caster->GetCharmGUID())
                            return SPELL_FAILED_ALREADY_HAVE_CHARM;
                        break;
                }
                break;
            }
            case SPELL_EFFECT_CREATE_TAMED_PET:
            {
                if (m_targets.GetUnitTarget())
                {
                    if (m_targets.GetUnitTarget()->GetTypeId() != TYPEID_PLAYER)
                        return SPELL_FAILED_BAD_TARGETS;
                    if (m_targets.GetUnitTarget()->GetPetGUID())
                        return SPELL_FAILED_ALREADY_HAVE_SUMMON;
                }
                break;
            }
            case SPELL_EFFECT_SUMMON_PET:
            {
                if (m_caster->GetPetGUID())                  //let warlock do a replacement summon
                {
                    if (m_caster->GetTypeId() == TYPEID_PLAYER && m_caster->getClass() == CLASS_WARLOCK)
                    {
                        if (strict)                         //starting cast, trigger pet stun (cast by pet so it doesn't attack player)
                            if (Pet* pet = m_caster->ToPlayer()->GetPet())
                                pet->CastSpell(pet, 32752, true, NULL, NULL, pet->GetGUID());
                    }
                    else
                        return SPELL_FAILED_ALREADY_HAVE_SUMMON;
                }

                if (m_caster->GetCharmGUID())
                    return SPELL_FAILED_ALREADY_HAVE_CHARM;
                break;
            }
            case SPELL_EFFECT_SUMMON_PLAYER:
            {
                if (m_caster->GetTypeId() != TYPEID_PLAYER)
                    return SPELL_FAILED_BAD_TARGETS;
                if (!m_caster->ToPlayer()->GetSelection())
                    return SPELL_FAILED_BAD_TARGETS;

                Player* target = ObjectAccessor::FindPlayer(m_caster->ToPlayer()->GetSelection());
                if (!target || m_caster->ToPlayer() == target || (!target->IsInSameRaidWith(m_caster->ToPlayer()) && m_spellInfo->Id != 48955)) // refer-a-friend spell
                    return SPELL_FAILED_BAD_TARGETS;

                // check if our map is dungeon
                MapEntry const* map = sMapStore.LookupEntry(m_caster->GetMapId());
                if (map->IsDungeon())
                {
                    uint32 mapId = m_caster->GetMap()->GetId();
                    Difficulty difficulty = m_caster->GetMap()->GetDifficulty();
                    if (map->IsRaid())
                        if (InstancePlayerBind* targetBind = target->GetBoundInstance(mapId, difficulty))
                            if (InstancePlayerBind* casterBind = m_caster->ToPlayer()->GetBoundInstance(mapId, difficulty))
                                if (targetBind->perm && targetBind->save != casterBind->save)
                                    return SPELL_FAILED_TARGET_LOCKED_TO_RAID_INSTANCE;

                    InstanceTemplate const* instance = sObjectMgr->GetInstanceTemplate(mapId);
                    if (!instance)
                        return SPELL_FAILED_TARGET_NOT_IN_INSTANCE;
                    if (!target->Satisfy(sObjectMgr->GetAccessRequirement(mapId, difficulty), mapId))
                        return SPELL_FAILED_BAD_TARGETS;
                }
                break;
            }
            // RETURN HERE
            case SPELL_EFFECT_SUMMON_RAF_FRIEND:
            {
                if (m_caster->GetTypeId() != TYPEID_PLAYER)
                    return SPELL_FAILED_BAD_TARGETS;

                Player* playerCaster = m_caster->ToPlayer();
                    //
                if (!(playerCaster->GetSelection()))
                    return SPELL_FAILED_BAD_TARGETS;

                Player* target = ObjectAccessor::FindPlayer(playerCaster->GetSelection());

                if (!target ||
                    !(target->GetSession()->GetRecruiterId() == playerCaster->GetSession()->GetAccountId() || target->GetSession()->GetAccountId() == playerCaster->GetSession()->GetRecruiterId()))
                    return SPELL_FAILED_BAD_TARGETS;

                break;
            }
            case SPELL_EFFECT_LEAP:
            case SPELL_EFFECT_TELEPORT_UNITS_FACE_CASTER:
            {
              //Do not allow to cast it before BG starts.
                if (m_caster->GetTypeId() == TYPEID_PLAYER)
                    if (Battleground const* bg = m_caster->ToPlayer()->GetBattleground())
                        if (bg->GetStatus() != STATUS_IN_PROGRESS)
                            return SPELL_FAILED_TRY_AGAIN;
                break;
            }
            case SPELL_EFFECT_STEAL_BENEFICIAL_BUFF:
            {
                if (m_targets.GetUnitTarget() == m_caster)
                    return SPELL_FAILED_BAD_TARGETS;
                break;
            }
            case SPELL_EFFECT_LEAP_BACK:
            {
                if (m_caster->HasUnitState(UNIT_STATE_ROOT))
                {
                    if (m_caster->GetTypeId() == TYPEID_PLAYER)
                        return SPELL_FAILED_ROOTED;
                    else
                        return SPELL_FAILED_DONT_REPORT;
                }
                break;
            }
            case SPELL_EFFECT_TALENT_SPEC_SELECT:
                // can't change during already started arena/battleground
                if (m_caster->GetTypeId() == TYPEID_PLAYER)
                    if (Battleground const* bg = m_caster->ToPlayer()->GetBattleground())
                        if (bg->GetStatus() == STATUS_IN_PROGRESS)
                            return SPELL_FAILED_NOT_IN_BATTLEGROUND;
                break;
            default:
                break;
        }
    }

    for (uint8 i = 0; i < MAX_SPELL_EFFECTS; ++i)
    {
        switch (m_spellInfo->Effects[i].ApplyAuraName)
        {
            case SPELL_AURA_MOD_POSSESS_PET:
            {
                if (m_caster->GetTypeId() != TYPEID_PLAYER)
                    return SPELL_FAILED_NO_PET;

                Pet* pet = m_caster->ToPlayer()->GetPet();
                if (!pet)
                    return SPELL_FAILED_NO_PET;

                if (pet->GetCharmerGUID())
                    return SPELL_FAILED_CHARMED;
                break;
            }
            case SPELL_AURA_MOD_POSSESS:
            case SPELL_AURA_MOD_CHARM:
            case SPELL_AURA_AOE_CHARM:
            {
                if (m_caster->GetCharmerGUID())
                    return SPELL_FAILED_CHARMED;

                if (m_spellInfo->Effects[i].ApplyAuraName == SPELL_AURA_MOD_CHARM
                    || m_spellInfo->Effects[i].ApplyAuraName == SPELL_AURA_MOD_POSSESS)
                {
                    if (m_caster->GetPetGUID())
                        return SPELL_FAILED_ALREADY_HAVE_SUMMON;

                    if (m_caster->GetCharmGUID())
                        return SPELL_FAILED_ALREADY_HAVE_CHARM;
                }

                if (Unit* target = m_targets.GetUnitTarget())
                {
                    if (target->GetTypeId() == TYPEID_UNIT && target->ToCreature()->IsVehicle())
                        return SPELL_FAILED_BAD_IMPLICIT_TARGETS;

                    if (target->IsMounted())
                        return SPELL_FAILED_CANT_BE_CHARMED;

                    if (target->GetCharmerGUID())
                        return SPELL_FAILED_CHARMED;

                    int32 damage = CalculateDamage(i, target);
                    if (damage && int32(target->getLevel()) > damage)
                        return SPELL_FAILED_HIGHLEVEL;
                }

                break;
            }
            case SPELL_AURA_MOUNTED:
            {
                if (m_caster->IsInWater())
                    return SPELL_FAILED_ONLY_ABOVEWATER;

                // Ignore map check if spell have AreaId. AreaId already checked and this prevent special mount spells
                bool allowMount = !m_caster->GetMap()->IsDungeon() || m_caster->GetMap()->IsBattlegroundOrArena();
                InstanceTemplate const* it = sObjectMgr->GetInstanceTemplate(m_caster->GetMapId());
                if (it)
                    allowMount = it->AllowMount;
                if (m_caster->GetTypeId() == TYPEID_PLAYER && !allowMount && !m_spellInfo->AreaGroupId)
                    return SPELL_FAILED_NO_MOUNTS_ALLOWED;

                if (m_caster->IsInDisallowedMountForm())
                    return SPELL_FAILED_NOT_SHAPESHIFT;

                break;
            }
            case SPELL_AURA_RANGED_ATTACK_POWER_ATTACKER_BONUS:
            {
                if (!m_targets.GetUnitTarget())
                    return SPELL_FAILED_BAD_IMPLICIT_TARGETS;

                // can be casted at non-friendly unit or own pet/charm
                if (m_caster->IsFriendlyTo(m_targets.GetUnitTarget()))
                    return SPELL_FAILED_TARGET_FRIENDLY;

                break;
            }
            case SPELL_AURA_FLY:
            case SPELL_AURA_MOD_INCREASE_MOUNTED_FLIGHT_SPEED:
            {
                // not allow cast fly spells if not have req. skills  (all spells is self target)
                // allow always ghost flight spells
                if (m_originalCaster && m_originalCaster->GetTypeId() == TYPEID_PLAYER && m_originalCaster->isAlive())
                {
                    Battlefield* Bf = sBattlefieldMgr->GetBattlefieldToZoneId(m_originalCaster->GetZoneId());
                    if (AreaTableEntry const* area = GetAreaEntryByAreaID(m_originalCaster->GetAreaId()))
                        if (area->flags & AREA_FLAG_NO_FLY_ZONE  || (Bf && !Bf->CanFlyIn()))
                            return (_triggeredCastFlags & TRIGGERED_DONT_REPORT_CAST_ERROR) ? SPELL_FAILED_DONT_REPORT : SPELL_FAILED_NOT_HERE;
                }
                break;
            }
            case SPELL_AURA_PERIODIC_MANA_LEECH:
            {
                if (m_spellInfo->Effects[i].IsTargetingArea())
                    break;

                if (!m_targets.GetUnitTarget())
                    return SPELL_FAILED_BAD_IMPLICIT_TARGETS;

                if (m_caster->GetTypeId() != TYPEID_PLAYER || m_CastItem)
                    break;

                if (m_targets.GetUnitTarget()->getPowerType() != POWER_MANA)
                    return SPELL_FAILED_BAD_TARGETS;

                break;
            }
            default:
                break;
        }
    }

    // check trade slot case (last, for allow catch any another cast problems)
    if (m_targets.GetTargetMask() & TARGET_FLAG_TRADE_ITEM)
    {
        if (m_CastItem)
            return SPELL_FAILED_ITEM_ENCHANT_TRADE_WINDOW;

        if (m_caster->GetTypeId() != TYPEID_PLAYER)
            return SPELL_FAILED_NOT_TRADING;

        TradeData* my_trade = m_caster->ToPlayer()->GetTradeData();

        if (!my_trade)
            return SPELL_FAILED_NOT_TRADING;

        TradeSlots slot = TradeSlots(m_targets.GetItemTargetGUID());
        if (slot != TRADE_SLOT_NONTRADED)
            return SPELL_FAILED_BAD_TARGETS;

        if (!IsTriggered())
            if (my_trade->GetSpell())
                return SPELL_FAILED_ITEM_ALREADY_ENCHANTED;
    }

    // check if caster has at least 1 combo point for spells that require combo points
    if (m_needComboPoints)
        if (Player* plrCaster = m_caster->ToPlayer())
            if (!plrCaster->GetComboPoints())
                return SPELL_FAILED_NO_COMBO_POINTS;

    // all ok
    return SPELL_CAST_OK;
}

SpellCastResult Spell::CheckPetCast(Unit* target)
{
    if (m_caster->HasUnitState(UNIT_STATE_CASTING) && !(_triggeredCastFlags & TRIGGERED_IGNORE_CAST_IN_PROGRESS))              //prevent spellcast interruption by another spellcast
        return SPELL_FAILED_SPELL_IN_PROGRESS;

    // dead owner (pets still alive when owners ressed?)
    if (Unit* owner = m_caster->GetCharmerOrOwner())
        if (!owner->isAlive())
            return SPELL_FAILED_CASTER_DEAD;

    if (!target && m_targets.GetUnitTarget())
        target = m_targets.GetUnitTarget();

    if (m_spellInfo->NeedsExplicitUnitTarget())
    {
        if (!target)
            return SPELL_FAILED_BAD_IMPLICIT_TARGETS;
        m_targets.SetUnitTarget(target);
    }

    // cooldown
    if (Creature const* creatureCaster = m_caster->ToCreature())
        if (creatureCaster->HasSpellCooldown(m_spellInfo->Id))
            return SPELL_FAILED_NOT_READY;

    return CheckCast(true);
}

SpellCastResult Spell::CheckCasterAuras() const
{
    // spells totally immuned to caster auras (wsg flag drop, give marks etc)
    if (m_spellInfo->AttributesEx6 & SPELL_ATTR6_IGNORE_CASTER_AURAS)
        return SPELL_CAST_OK;

    uint8 school_immune = 0;
    uint32 mechanic_immune = 0;
    uint32 dispel_immune = 0;

    // Check if the spell grants school or mechanic immunity.
    // We use bitmasks so the loop is done only once and not on every aura check below.
    if (m_spellInfo->AttributesEx & SPELL_ATTR1_DISPEL_AURAS_ON_IMMUNITY)
    {
        for (uint8 i = 0; i < MAX_SPELL_EFFECTS; ++i)
        {
            if (m_spellInfo->Effects[i].ApplyAuraName == SPELL_AURA_SCHOOL_IMMUNITY)
                school_immune |= uint32(m_spellInfo->Effects[i].MiscValue);
            else if (m_spellInfo->Effects[i].ApplyAuraName == SPELL_AURA_MECHANIC_IMMUNITY)
                mechanic_immune |= 1 << uint32(m_spellInfo->Effects[i].MiscValue);
            else if (m_spellInfo->Effects[i].ApplyAuraName == SPELL_AURA_DISPEL_IMMUNITY)
                dispel_immune |= SpellInfo::GetDispelMask(DispelType(m_spellInfo->Effects[i].MiscValue));
        }
        // immune movement impairment and loss of control
        if (m_spellInfo->Id == 42292 || m_spellInfo->Id == 59752)
            mechanic_immune = IMMUNE_TO_MOVEMENT_IMPAIRMENT_AND_LOSS_CONTROL_MASK;
    }

    bool usableInStun = m_spellInfo->AttributesEx5 & SPELL_ATTR5_USABLE_WHILE_STUNNED;

    // Glyph of Pain Suppression
    // Allow Pain Suppression and Guardian Spirit to be cast while stunned
    // there is no other way to handle it
    if ((m_spellInfo->Id == 33206 || m_spellInfo->Id == 47788) && !m_caster->HasAura(63248))
        usableInStun = false;

    // Check whether the cast should be prevented by any state you might have.
    SpellCastResult prevented_reason = SPELL_CAST_OK;
    // Have to check if there is a stun aura. Otherwise will have problems with ghost aura apply while logging out
    uint32 unitflag = m_caster->GetUInt32Value(UNIT_FIELD_FLAGS);     // Get unit state
    if (unitflag & UNIT_FLAG_STUNNED)
    {
        // spell is usable while stunned, check if caster has only mechanic stun auras, another stun types must prevent cast spell
        if (usableInStun)
        {
            bool foundNotStun = false;
            Unit::AuraEffectList const& stunAuras = m_caster->GetAuraEffectsByType(SPELL_AURA_MOD_STUN);
            for (Unit::AuraEffectList::const_iterator i = stunAuras.begin(); i != stunAuras.end(); ++i)
            {
                if (!((*i)->GetSpellInfo()->GetAllEffectsMechanicMask() & (1<<MECHANIC_STUN)))
                {
                    foundNotStun = true;
                    break;
                }
            }
            if (foundNotStun && m_spellInfo->Id != 22812)
                prevented_reason = SPELL_FAILED_STUNNED;
        }
        else
            prevented_reason = SPELL_FAILED_STUNNED;
    }
    else if (unitflag & UNIT_FLAG_CONFUSED && !(m_spellInfo->AttributesEx5 & SPELL_ATTR5_USABLE_WHILE_CONFUSED))
        prevented_reason = SPELL_FAILED_CONFUSED;
    else if (unitflag & UNIT_FLAG_FLEEING && !(m_spellInfo->AttributesEx5 & SPELL_ATTR5_USABLE_WHILE_FEARED))
        prevented_reason = SPELL_FAILED_FLEEING;
    else if (unitflag & UNIT_FLAG_SILENCED && m_spellInfo->PreventionType == SPELL_PREVENTION_TYPE_SILENCE)
        prevented_reason = SPELL_FAILED_SILENCED;
    else if (unitflag & UNIT_FLAG_PACIFIED && m_spellInfo->PreventionType == SPELL_PREVENTION_TYPE_PACIFY)
        prevented_reason = SPELL_FAILED_PACIFIED;

    // Attr must make flag drop spell totally immune from all effects
    if (prevented_reason != SPELL_CAST_OK)
    {
        if (school_immune || mechanic_immune || dispel_immune)
        {
            //Checking auras is needed now, because you are prevented by some state but the spell grants immunity.
            Unit::AuraApplicationMap const& auras = m_caster->GetAppliedAuras();
            for (Unit::AuraApplicationMap::const_iterator itr = auras.begin(); itr != auras.end(); ++itr)
            {
                Aura const* aura = itr->second->GetBase();
                SpellInfo const* auraInfo = aura->GetSpellInfo();
                if (auraInfo->GetAllEffectsMechanicMask() & mechanic_immune)
                    continue;
                if (auraInfo->GetSchoolMask() & school_immune && !(auraInfo->AttributesEx & SPELL_ATTR1_UNAFFECTED_BY_SCHOOL_IMMUNE))
                    continue;
                if (auraInfo->GetDispelMask() & dispel_immune)
                    continue;

                //Make a second check for spell failed so the right SPELL_FAILED message is returned.
                //That is needed when your casting is prevented by multiple states and you are only immune to some of them.
                for (uint8 i = 0; i < MAX_SPELL_EFFECTS; ++i)
                {
                    if (AuraEffect* part = aura->GetEffect(i))
                    {
                        switch (part->GetAuraType())
                        {
                            case SPELL_AURA_MOD_STUN:
                                if (!usableInStun || !(auraInfo->GetAllEffectsMechanicMask() & (1<<MECHANIC_STUN)))
                                    return SPELL_FAILED_STUNNED;
                                break;
                            case SPELL_AURA_MOD_CONFUSE:
                                if (!(m_spellInfo->AttributesEx5 & SPELL_ATTR5_USABLE_WHILE_CONFUSED))
                                    return SPELL_FAILED_CONFUSED;
                                break;
                            case SPELL_AURA_MOD_FEAR:
                                if (!(m_spellInfo->AttributesEx5 & SPELL_ATTR5_USABLE_WHILE_FEARED))
                                    return SPELL_FAILED_FLEEING;
                                break;
                            case SPELL_AURA_MOD_SILENCE:
                            case SPELL_AURA_MOD_PACIFY:
                            case SPELL_AURA_MOD_PACIFY_SILENCE:
                                if (m_spellInfo->PreventionType == SPELL_PREVENTION_TYPE_PACIFY)
                                    return SPELL_FAILED_PACIFIED;
                                else if (m_spellInfo->PreventionType == SPELL_PREVENTION_TYPE_SILENCE)
                                    return SPELL_FAILED_SILENCED;
                                break;
                            default: break;
                        }
                    }
                }
            }
        }
        // You are prevented from casting and the spell casted does not grant immunity. Return a failed error.
        else
            return prevented_reason;
    }
    return SPELL_CAST_OK;
}

SpellCastResult Spell::CheckArenaAndRatedBattlegroundCastRules()
{
    bool isRatedBattleground = false; // NYI
    bool isArena = !isRatedBattleground;

    // check USABLE attributes
    // USABLE takes precedence over NOT_USABLE
    if (isRatedBattleground && m_spellInfo->AttributesEx9 & SPELL_ATTR9_USABLE_IN_RATED_BATTLEGROUNDS)
        return SPELL_CAST_OK;

    if (isArena && m_spellInfo->AttributesEx4 & SPELL_ATTR4_USABLE_IN_ARENA)
        return SPELL_CAST_OK;

    // check NOT_USABLE attributes
    if (m_spellInfo->AttributesEx4 & SPELL_ATTR4_NOT_USABLE_IN_ARENA_OR_RATED_BG)
        return isArena ? SPELL_FAILED_NOT_IN_ARENA : SPELL_FAILED_NOT_IN_RATED_BATTLEGROUND;

    if (isArena && m_spellInfo->AttributesEx9 & SPELL_ATTR9_NOT_USABLE_IN_ARENA)
            return SPELL_FAILED_NOT_IN_ARENA;

    // check cooldowns
    uint32 spellCooldown = m_spellInfo->GetRecoveryTime();
    if (isArena && spellCooldown > 10 * MINUTE * IN_MILLISECONDS) // not sure if still needed
        return SPELL_FAILED_NOT_IN_ARENA;

    if (isRatedBattleground && spellCooldown > 15 * MINUTE * IN_MILLISECONDS)
        return SPELL_FAILED_NOT_IN_RATED_BATTLEGROUND;

    return SPELL_CAST_OK;
}

bool Spell::CanAutoCast(Unit* target)
{
    uint64 targetguid = target->GetGUID();

    for (uint32 j = 0; j < MAX_SPELL_EFFECTS; ++j)
    {
        if (m_spellInfo->Effects[j].Effect == SPELL_EFFECT_APPLY_AURA)
        {
            if (m_spellInfo->StackAmount <= 1)
            {
                if (target->HasAuraEffect(m_spellInfo->Id, j))
                    return false;
            }
            else
            {
                if (AuraEffect* aureff = target->GetAuraEffect(m_spellInfo->Id, j))
                    if (aureff->GetBase()->GetStackAmount() >= m_spellInfo->StackAmount)
                        return false;
            }
        }
        else if (m_spellInfo->Effects[j].IsAreaAuraEffect())
        {
            if (target->HasAuraEffect(m_spellInfo->Id, j))
                return false;
        }
    }

    SpellCastResult result = CheckPetCast(target);

    if (result == SPELL_CAST_OK || result == SPELL_FAILED_UNIT_NOT_INFRONT)
    {
        SelectSpellTargets();
        //check if among target units, our WANTED target is as well (->only self cast spells return false)
        for (std::list<TargetInfo>::iterator ihit= m_UniqueTargetInfo.begin(); ihit != m_UniqueTargetInfo.end(); ++ihit)
            if (ihit->targetGUID == targetguid)
                return true;
    }
    return false;                                           //target invalid
}

SpellCastResult Spell::CheckRange(bool strict)
{
    // Don't check for instant cast spells
    if (!strict && m_casttime == 0)
        return SPELL_CAST_OK;

    uint32 range_type = 0;

    if (m_spellInfo->RangeEntry)
    {
        // check needed by 68766 51693 - both spells are cast on enemies and have 0 max range
        // these are triggered by other spells - possibly we should omit range check in that case?
        if (m_spellInfo->RangeEntry->ID == 1)
            return SPELL_CAST_OK;

        range_type = m_spellInfo->RangeEntry->type;
    }

    Unit* target = m_targets.GetUnitTarget();
    float max_range = m_caster->GetSpellMaxRangeForTarget(target, m_spellInfo);
    float min_range = m_caster->GetSpellMinRangeForTarget(target, m_spellInfo);

    if (Player* modOwner = m_caster->GetSpellModOwner())
        modOwner->ApplySpellMod(m_spellInfo->Id, SPELLMOD_RANGE, max_range, this);

    if (target && target != m_caster)
    {
        if (range_type == SPELL_RANGE_MELEE)
        {
            // Because of lag, we can not check too strictly here.
            if (!m_caster->IsWithinMeleeRange(target, max_range))
                return !(_triggeredCastFlags & TRIGGERED_DONT_REPORT_CAST_ERROR) ? SPELL_FAILED_OUT_OF_RANGE : SPELL_FAILED_DONT_REPORT;
        }
        else if (!m_caster->IsWithinCombatRange(target, max_range))
            return !(_triggeredCastFlags & TRIGGERED_DONT_REPORT_CAST_ERROR) ? SPELL_FAILED_OUT_OF_RANGE : SPELL_FAILED_DONT_REPORT; //0x5A;

        if (range_type == SPELL_RANGE_RANGED)
        {
            if (m_caster->IsWithinMeleeRange(target))
                return !(_triggeredCastFlags & TRIGGERED_DONT_REPORT_CAST_ERROR) ? SPELL_FAILED_TOO_CLOSE : SPELL_FAILED_DONT_REPORT;
        }
        else if (min_range && m_caster->IsWithinCombatRange(target, min_range)) // skip this check if min_range = 0
            return !(_triggeredCastFlags & TRIGGERED_DONT_REPORT_CAST_ERROR) ? SPELL_FAILED_TOO_CLOSE : SPELL_FAILED_DONT_REPORT;

        if (m_caster->GetTypeId() == TYPEID_PLAYER &&
            (m_spellInfo->FacingCasterFlags & SPELL_FACING_FLAG_INFRONT) && !m_caster->HasInArc(static_cast<float>(M_PI), target))
            return !(_triggeredCastFlags & TRIGGERED_DONT_REPORT_CAST_ERROR) ? SPELL_FAILED_UNIT_NOT_INFRONT : SPELL_FAILED_DONT_REPORT;
    }

    if (m_targets.HasDst() && !m_targets.HasTraj())
    {
        if (!m_caster->IsWithinDist3d(m_targets.GetDstPos(), max_range))
            return SPELL_FAILED_OUT_OF_RANGE;
        if (min_range && m_caster->IsWithinDist3d(m_targets.GetDstPos(), min_range))
            return SPELL_FAILED_TOO_CLOSE;
    }

    return SPELL_CAST_OK;
}

SpellCastResult Spell::CheckPower()
{
    // item cast not used power
    if (m_CastItem)
        return SPELL_CAST_OK;

    // health as power used - need check health amount
    if (m_spellInfo->PowerType == POWER_HEALTH)
    {
        if (int32(m_caster->GetHealth()) <= m_powerCost)
            return SPELL_FAILED_CASTER_AURASTATE;
        return SPELL_CAST_OK;
    }
    // Check valid power type
    if (m_spellInfo->PowerType >= MAX_POWERS)
    {
        sLog->outError(LOG_FILTER_SPELLS_AURAS, "Spell::CheckPower: Unknown power type '%d'", m_spellInfo->PowerType);
        return SPELL_FAILED_UNKNOWN;
    }

    //check rune cost only if a spell has PowerType == POWER_RUNES
    if (m_spellInfo->PowerType == POWER_RUNES)
    {
        SpellCastResult failReason = CheckRuneCost(m_spellInfo->RuneCostID);
        if (failReason != SPELL_CAST_OK)
            return failReason;
    }

    // Check power amount
    Powers powerType = Powers(m_spellInfo->PowerType);
    if (int32(m_caster->GetPower(powerType)) < m_powerCost)
        return SPELL_FAILED_NO_POWER;
    else
        return SPELL_CAST_OK;
}

SpellCastResult Spell::CheckItems()
{
    if (m_caster->GetTypeId() != TYPEID_PLAYER)
        return SPELL_CAST_OK;

    Player* p_caster = (Player*)m_caster;

    if (!m_CastItem)
    {
        if (m_castItemGUID)
            return SPELL_FAILED_ITEM_NOT_READY;
    }
    else
    {
        uint32 itemid = m_CastItem->GetEntry();
        if (!p_caster->HasItemCount(itemid))
            return SPELL_FAILED_ITEM_NOT_READY;

        ItemTemplate const* proto = m_CastItem->GetTemplate();
        if (!proto)
            return SPELL_FAILED_ITEM_NOT_READY;

        for (int i = 0; i < MAX_ITEM_SPELLS; ++i)
            if (proto->Spells[i].SpellCharges)
                if (m_CastItem->GetSpellCharges(i) == 0)
                    return SPELL_FAILED_NO_CHARGES_REMAIN;

        // consumable cast item checks
        if (proto->Class == ITEM_CLASS_CONSUMABLE && m_targets.GetUnitTarget())
        {
            // such items should only fail if there is no suitable effect at all - see Rejuvenation Potions for example
            SpellCastResult failReason = SPELL_CAST_OK;
            for (int i = 0; i < MAX_SPELL_EFFECTS; i++)
            {
                    // skip check, pet not required like checks, and for TARGET_UNIT_PET m_targets.GetUnitTarget() is not the real target but the caster
                    if (m_spellInfo->Effects[i].TargetA.GetTarget() == TARGET_UNIT_PET)
                    continue;

                if (m_spellInfo->Effects[i].Effect == SPELL_EFFECT_HEAL)
                {
                    if (m_targets.GetUnitTarget()->IsFullHealth())
                    {
                        failReason = SPELL_FAILED_ALREADY_AT_FULL_HEALTH;
                        continue;
                    }
                    else
                    {
                        failReason = SPELL_CAST_OK;
                        break;
                    }
                }

                // Mana Potion, Rage Potion, Thistle Tea(Rogue), ...
                if (m_spellInfo->Effects[i].Effect == SPELL_EFFECT_ENERGIZE)
                {
                    if (m_spellInfo->Effects[i].MiscValue < 0 || m_spellInfo->Effects[i].MiscValue >= int8(MAX_POWERS))
                    {
                        failReason = SPELL_FAILED_ALREADY_AT_FULL_POWER;
                        continue;
                    }

                    Powers power = Powers(m_spellInfo->Effects[i].MiscValue);
                    if (m_targets.GetUnitTarget()->GetPower(power) == m_targets.GetUnitTarget()->GetMaxPower(power))
                    {
                        failReason = SPELL_FAILED_ALREADY_AT_FULL_POWER;
                        continue;
                    }
                    else
                    {
                        failReason = SPELL_CAST_OK;
                        break;
                    }
                }
            }
            if (failReason != SPELL_CAST_OK)
                return failReason;
        }
    }

    // check target item
    if (m_targets.GetItemTargetGUID())
    {
        if (m_caster->GetTypeId() != TYPEID_PLAYER)
            return SPELL_FAILED_BAD_TARGETS;

        if (!m_targets.GetItemTarget())
            return SPELL_FAILED_ITEM_GONE;

        if (!m_targets.GetItemTarget()->IsFitToSpellRequirements(m_spellInfo))
            return SPELL_FAILED_EQUIPPED_ITEM_CLASS;
    }
    // if not item target then required item must be equipped
    else
    {
        if (m_caster->GetTypeId() == TYPEID_PLAYER && !m_caster->ToPlayer()->HasItemFitToSpellRequirements(m_spellInfo))
            return SPELL_FAILED_EQUIPPED_ITEM_CLASS;
    }

    // check spell focus object
    if (m_spellInfo->RequiresSpellFocus)
    {
        CellCoord p(Trinity::ComputeCellCoord(m_caster->GetPositionX(), m_caster->GetPositionY()));
        Cell cell(p);

        GameObject* ok = NULL;
        Trinity::GameObjectFocusCheck go_check(m_caster, m_spellInfo->RequiresSpellFocus);
        Trinity::GameObjectSearcher<Trinity::GameObjectFocusCheck> checker(m_caster, ok, go_check);

        TypeContainerVisitor<Trinity::GameObjectSearcher<Trinity::GameObjectFocusCheck>, GridTypeMapContainer > object_checker(checker);
        Map& map = *m_caster->GetMap();
        cell.Visit(p, object_checker, map, *m_caster, m_caster->GetVisibilityRange());

        if (!ok)
            return SPELL_FAILED_REQUIRES_SPELL_FOCUS;

        focusObject = ok;                                   // game object found in range
    }

    // do not take reagents for these item casts
    if (!(m_CastItem && m_CastItem->GetTemplate()->Flags & ITEM_PROTO_FLAG_TRIGGERED_CAST))
    {
        bool checkReagents = !(_triggeredCastFlags & TRIGGERED_IGNORE_POWER_AND_REAGENT_COST) && !p_caster->CanNoReagentCast(m_spellInfo);
        // Not own traded item (in trader trade slot) requires reagents even if triggered spell
        if (!checkReagents)
            if (Item* targetItem = m_targets.GetItemTarget())
                if (targetItem->GetOwnerGUID() != m_caster->GetGUID())
                    checkReagents = true;

        // check reagents (ignore triggered spells with reagents processed by original spell) and special reagent ignore case.
        if (checkReagents)
        {
            for (uint32 i = 0; i < MAX_SPELL_REAGENTS; i++)
            {
                if (m_spellInfo->Reagent[i] <= 0)
                    continue;

                uint32 itemid    = m_spellInfo->Reagent[i];
                uint32 itemcount = m_spellInfo->ReagentCount[i];

                // if CastItem is also spell reagent
                if (m_CastItem && m_CastItem->GetEntry() == itemid)
                {
                    ItemTemplate const* proto = m_CastItem->GetTemplate();
                    if (!proto)
                        return SPELL_FAILED_ITEM_NOT_READY;
                    for (int s=0; s < MAX_ITEM_PROTO_SPELLS; ++s)
                    {
                        // CastItem will be used up and does not count as reagent
                        int32 charges = m_CastItem->GetSpellCharges(s);
                        if (proto->Spells[s].SpellCharges < 0 && abs(charges) < 2)
                        {
                            ++itemcount;
                            break;
                        }
                    }
                }
                if (!p_caster->HasItemCount(itemid, itemcount))
                    return SPELL_FAILED_REAGENTS;
            }
        }

        // check totem-item requirements (items presence in inventory)
        uint32 totems = 2;
        for (int i = 0; i < 2; ++i)
        {
            if (m_spellInfo->Totem[i] != 0)
            {
                if (p_caster->HasItemCount(m_spellInfo->Totem[i]))
                {
                    totems -= 1;
                    continue;
                }
            }else
            totems -= 1;
        }
        if (totems != 0)
            return SPELL_FAILED_TOTEMS;
    }

    // special checks for spell effects
    for (int i = 0; i < MAX_SPELL_EFFECTS; i++)
    {
        switch (m_spellInfo->Effects[i].Effect)
        {
            case SPELL_EFFECT_CREATE_ITEM:
            case SPELL_EFFECT_CREATE_ITEM_2:
            {
                if (!IsTriggered() && m_spellInfo->Effects[i].ItemType)
                {
                    ItemPosCountVec dest;
                    InventoryResult msg = p_caster->CanStoreNewItem(NULL_BAG, NULL_SLOT, dest, m_spellInfo->Effects[i].ItemType, 1);
                    if (msg != EQUIP_ERR_OK)
                    {
                        ItemTemplate const* pProto = sObjectMgr->GetItemTemplate(m_spellInfo->Effects[i].ItemType);
                        // TODO: Needs review
                        if (pProto && !(pProto->ItemLimitCategory))
                        {
                            p_caster->SendEquipError(msg, NULL, NULL, m_spellInfo->Effects[i].ItemType);
                            return SPELL_FAILED_DONT_REPORT;
                        }
                        else
                        {
                            if (!(m_spellInfo->SpellFamilyName == SPELLFAMILY_MAGE && (m_spellInfo->SpellFamilyFlags[0] & 0x40000000)))
                                return SPELL_FAILED_TOO_MANY_OF_ITEM;
                            else if (!(p_caster->HasItemCount(m_spellInfo->Effects[i].ItemType)))
                                return SPELL_FAILED_TOO_MANY_OF_ITEM;
                            else
                                p_caster->CastSpell(m_caster, m_spellInfo->Effects[EFFECT_1].CalcValue(), false);        // move this to anywhere
                            return SPELL_FAILED_DONT_REPORT;
                        }
                    }
                }
                break;
            }
            case SPELL_EFFECT_ENCHANT_ITEM:
                if (m_spellInfo->Effects[i].ItemType && m_targets.GetItemTarget()
                    && (m_targets.GetItemTarget()->IsVellum()))
                {
                    // cannot enchant vellum for other player
                    if (m_targets.GetItemTarget()->GetOwner() != m_caster)
                        return SPELL_FAILED_NOT_TRADEABLE;
                    // do not allow to enchant vellum from scroll made by vellum-prevent exploit
                    if (m_CastItem && m_CastItem->GetTemplate()->Flags & ITEM_PROTO_FLAG_TRIGGERED_CAST)
                        return SPELL_FAILED_TOTEM_CATEGORY;
                    ItemPosCountVec dest;
                    InventoryResult msg = p_caster->CanStoreNewItem(NULL_BAG, NULL_SLOT, dest, m_spellInfo->Effects[i].ItemType, 1);
                    if (msg != EQUIP_ERR_OK)
                    {
                        p_caster->SendEquipError(msg, NULL, NULL, m_spellInfo->Effects[i].ItemType);
                        return SPELL_FAILED_DONT_REPORT;
                    }
                }
            case SPELL_EFFECT_ENCHANT_ITEM_PRISMATIC:
            {
                Item* targetItem = m_targets.GetItemTarget();
                if (!targetItem)
                    return SPELL_FAILED_ITEM_NOT_FOUND;

                if (targetItem->GetTemplate()->ItemLevel < m_spellInfo->BaseLevel)
                    return SPELL_FAILED_LOWLEVEL;

                bool isItemUsable = false;
                for (uint8 e = 0; e < MAX_ITEM_PROTO_SPELLS; ++e)
                {
                    ItemTemplate const* proto = targetItem->GetTemplate();
                    if (proto->Spells[e].SpellId && (
                        proto->Spells[e].SpellTrigger == ITEM_SPELLTRIGGER_ON_USE ||
                        proto->Spells[e].SpellTrigger == ITEM_SPELLTRIGGER_ON_NO_DELAY_USE))
                    {
                        isItemUsable = true;
                        break;
                    }
                }

                SpellItemEnchantmentEntry const* pEnchant = sSpellItemEnchantmentStore.LookupEntry(m_spellInfo->Effects[i].MiscValue);
                // do not allow adding usable enchantments to items that have use effect already
                if (pEnchant && isItemUsable)
                    for (uint8 s = 0; s < MAX_ITEM_ENCHANTMENT_EFFECTS; ++s)
                        if (pEnchant->type[s] == ITEM_ENCHANTMENT_TYPE_USE_SPELL)
                            return SPELL_FAILED_ON_USE_ENCHANT;

                // Not allow enchant in trade slot for some enchant type
                if (targetItem->GetOwner() != m_caster)
                {
                    if (!pEnchant)
                        return SPELL_FAILED_ERROR;
                    if (pEnchant->slot & ENCHANTMENT_CAN_SOULBOUND)
                        return SPELL_FAILED_NOT_TRADEABLE;
                }
                break;
            }
            case SPELL_EFFECT_ENCHANT_ITEM_TEMPORARY:
            {
                Item* item = m_targets.GetItemTarget();
                if (!item)
                    return SPELL_FAILED_ITEM_NOT_FOUND;
                // Not allow enchant in trade slot for some enchant type
                if (item->GetOwner() != m_caster)
                {
                    uint32 enchant_id = m_spellInfo->Effects[i].MiscValue;
                    SpellItemEnchantmentEntry const* pEnchant = sSpellItemEnchantmentStore.LookupEntry(enchant_id);
                    if (!pEnchant)
                        return SPELL_FAILED_ERROR;
                    if (pEnchant->slot & ENCHANTMENT_CAN_SOULBOUND)
                        return SPELL_FAILED_NOT_TRADEABLE;
                }
                break;
            }
            case SPELL_EFFECT_ENCHANT_HELD_ITEM:
                // check item existence in effect code (not output errors at offhand hold item effect to main hand for example
                break;
            case SPELL_EFFECT_DISENCHANT:
            {
                if (!m_targets.GetItemTarget())
                    return SPELL_FAILED_CANT_BE_DISENCHANTED;

                // prevent disenchanting in trade slot
                if (m_targets.GetItemTarget()->GetOwnerGUID() != m_caster->GetGUID())
                    return SPELL_FAILED_CANT_BE_DISENCHANTED;

                ItemTemplate const* itemProto = m_targets.GetItemTarget()->GetTemplate();
                if (!itemProto)
                    return SPELL_FAILED_CANT_BE_DISENCHANTED;

                uint32 item_quality = itemProto->Quality;
                // 2.0.x addon: Check player enchanting level against the item disenchanting requirements
                uint32 item_disenchantskilllevel = itemProto->RequiredDisenchantSkill;
                if (item_disenchantskilllevel == uint32(-1))
                    return SPELL_FAILED_CANT_BE_DISENCHANTED;
                if (item_disenchantskilllevel > p_caster->GetSkillValue(SKILL_ENCHANTING))
                    return SPELL_FAILED_LOW_CASTLEVEL;
                if (item_quality > 4 || item_quality < 2)
                    return SPELL_FAILED_CANT_BE_DISENCHANTED;
                if (itemProto->Class != ITEM_CLASS_WEAPON && itemProto->Class != ITEM_CLASS_ARMOR)
                    return SPELL_FAILED_CANT_BE_DISENCHANTED;
                if (!itemProto->DisenchantID)
                    return SPELL_FAILED_CANT_BE_DISENCHANTED;
                break;
            }
            case SPELL_EFFECT_PROSPECTING:
            {
                if (!m_targets.GetItemTarget())
                    return SPELL_FAILED_CANT_BE_PROSPECTED;
                //ensure item is a prospectable ore
                if (!(m_targets.GetItemTarget()->GetTemplate()->Flags & ITEM_PROTO_FLAG_PROSPECTABLE))
                    return SPELL_FAILED_CANT_BE_PROSPECTED;
                //prevent prospecting in trade slot
                if (m_targets.GetItemTarget()->GetOwnerGUID() != m_caster->GetGUID())
                    return SPELL_FAILED_CANT_BE_PROSPECTED;
                //Check for enough skill in jewelcrafting
                uint32 item_prospectingskilllevel = m_targets.GetItemTarget()->GetTemplate()->RequiredSkillRank;
                if (item_prospectingskilllevel >p_caster->GetSkillValue(SKILL_JEWELCRAFTING))
                    return SPELL_FAILED_LOW_CASTLEVEL;
                //make sure the player has the required ores in inventory
                if (m_targets.GetItemTarget()->GetCount() < 5)
                    return SPELL_FAILED_NEED_MORE_ITEMS;

                if (!LootTemplates_Prospecting.HaveLootFor(m_targets.GetItemTargetEntry()))
                    return SPELL_FAILED_CANT_BE_PROSPECTED;

                break;
            }
            case SPELL_EFFECT_MILLING:
            {
                if (!m_targets.GetItemTarget())
                    return SPELL_FAILED_CANT_BE_MILLED;
                //ensure item is a millable herb
                if (!(m_targets.GetItemTarget()->GetTemplate()->Flags & ITEM_PROTO_FLAG_MILLABLE))
                    return SPELL_FAILED_CANT_BE_MILLED;
                //prevent milling in trade slot
                if (m_targets.GetItemTarget()->GetOwnerGUID() != m_caster->GetGUID())
                    return SPELL_FAILED_CANT_BE_MILLED;
                //Check for enough skill in inscription
                uint32 item_millingskilllevel = m_targets.GetItemTarget()->GetTemplate()->RequiredSkillRank;
                if (item_millingskilllevel >p_caster->GetSkillValue(SKILL_INSCRIPTION))
                    return SPELL_FAILED_LOW_CASTLEVEL;
                //make sure the player has the required herbs in inventory
                if (m_targets.GetItemTarget()->GetCount() < 5)
                    return SPELL_FAILED_NEED_MORE_ITEMS;

                if (!LootTemplates_Milling.HaveLootFor(m_targets.GetItemTargetEntry()))
                    return SPELL_FAILED_CANT_BE_MILLED;

                break;
            }
            case SPELL_EFFECT_WEAPON_DAMAGE:
            case SPELL_EFFECT_WEAPON_DAMAGE_NOSCHOOL:
            {
                if (m_caster->GetTypeId() != TYPEID_PLAYER)
                    return SPELL_FAILED_TARGET_NOT_PLAYER;

                if (m_attackType != RANGED_ATTACK)
                    break;

                Item* pItem = m_caster->ToPlayer()->GetWeaponForAttack(m_attackType);
                if (!pItem || pItem->IsBroken())
                    return SPELL_FAILED_EQUIPPED_ITEM;

                switch (pItem->GetTemplate()->SubClass)
                {
                    case ITEM_SUBCLASS_WEAPON_THROWN:
                    {
                        uint32 ammo = pItem->GetEntry();
                        if (!m_caster->ToPlayer()->HasItemCount(ammo))
                            return SPELL_FAILED_NO_AMMO;
                    };
                    break;
                    case ITEM_SUBCLASS_WEAPON_GUN:
                    case ITEM_SUBCLASS_WEAPON_BOW:
                    case ITEM_SUBCLASS_WEAPON_CROSSBOW:
<<<<<<< HEAD
=======
                    {
                        uint32 ammo = m_caster->ToPlayer()->GetUInt32Value(PLAYER_AMMO_ID);
                        if (!ammo)
                        {
                            // Requires No Ammo
                            if (m_caster->HasAura(46699))
                                break;                      // skip other checks

                            return SPELL_FAILED_NO_AMMO;
                        }

                        ItemTemplate const* ammoProto = sObjectMgr->GetItemTemplate(ammo);
                        if (!ammoProto)
                            return SPELL_FAILED_NO_AMMO;

                        if (ammoProto->Class != ITEM_CLASS_PROJECTILE)
                            return SPELL_FAILED_NO_AMMO;

                        // check ammo ws. weapon compatibility
                        switch (pItem->GetTemplate()->SubClass)
                        {
                            case ITEM_SUBCLASS_WEAPON_BOW:
                            case ITEM_SUBCLASS_WEAPON_CROSSBOW:
                                if (ammoProto->SubClass != ITEM_SUBCLASS_ARROW)
                                    return SPELL_FAILED_NO_AMMO;
                                break;
                            case ITEM_SUBCLASS_WEAPON_GUN:
                                if (ammoProto->SubClass != ITEM_SUBCLASS_BULLET)
                                    return SPELL_FAILED_NO_AMMO;
                                break;
                            default:
                                return SPELL_FAILED_NO_AMMO;
                        }

                        if (!m_caster->ToPlayer()->HasItemCount(ammo))
                        {
                            m_caster->ToPlayer()->SetUInt32Value(PLAYER_AMMO_ID, 0);
                            return SPELL_FAILED_NO_AMMO;
                        }
                    };  break;
>>>>>>> 663db1ce
                    case ITEM_SUBCLASS_WEAPON_WAND:
                        break;
                    default:
                        break;
                }
                break;
            }
            case SPELL_EFFECT_CREATE_MANA_GEM:
            {
                 uint32 item_id = m_spellInfo->Effects[i].ItemType;
                 ItemTemplate const* pProto = sObjectMgr->GetItemTemplate(item_id);

                 if (!pProto)
                     return SPELL_FAILED_ITEM_AT_MAX_CHARGES;

                 if (Item* pitem = p_caster->GetItemByEntry(item_id))
                 {
                     for (int x = 0; x < MAX_ITEM_PROTO_SPELLS; ++x)
                         if (pProto->Spells[x].SpellCharges != 0 && pitem->GetSpellCharges(x) == pProto->Spells[x].SpellCharges)
                             return SPELL_FAILED_ITEM_AT_MAX_CHARGES;
                 }
                 break;
            }
            default:
                break;
        }
    }

    // check weapon presence in slots for main/offhand weapons
    if (m_spellInfo->EquippedItemClass >=0)
    {
        // main hand weapon required
        if (m_spellInfo->AttributesEx3 & SPELL_ATTR3_MAIN_HAND)
        {
            Item* item = m_caster->ToPlayer()->GetWeaponForAttack(BASE_ATTACK);

            // skip spell if no weapon in slot or broken
            if (!item || item->IsBroken())
                return (_triggeredCastFlags & TRIGGERED_DONT_REPORT_CAST_ERROR) ? SPELL_FAILED_DONT_REPORT : SPELL_FAILED_EQUIPPED_ITEM_CLASS;

            // skip spell if weapon not fit to triggered spell
            if (!item->IsFitToSpellRequirements(m_spellInfo))
                return (_triggeredCastFlags & TRIGGERED_DONT_REPORT_CAST_ERROR) ? SPELL_FAILED_DONT_REPORT : SPELL_FAILED_EQUIPPED_ITEM_CLASS;
        }

        // offhand hand weapon required
        if (m_spellInfo->AttributesEx3 & SPELL_ATTR3_REQ_OFFHAND)
        {
            Item* item = m_caster->ToPlayer()->GetWeaponForAttack(OFF_ATTACK);

            // skip spell if no weapon in slot or broken
            if (!item || item->IsBroken())
                return (_triggeredCastFlags & TRIGGERED_DONT_REPORT_CAST_ERROR) ? SPELL_FAILED_DONT_REPORT : SPELL_FAILED_EQUIPPED_ITEM_CLASS;

            // skip spell if weapon not fit to triggered spell
            if (!item->IsFitToSpellRequirements(m_spellInfo))
                return (_triggeredCastFlags & TRIGGERED_DONT_REPORT_CAST_ERROR) ? SPELL_FAILED_DONT_REPORT : SPELL_FAILED_EQUIPPED_ITEM_CLASS;
        }
    }

    return SPELL_CAST_OK;
}

void Spell::Delayed() // only called in DealDamage()
{
    if (!m_caster)// || m_caster->GetTypeId() != TYPEID_PLAYER)
        return;

    //if (m_spellState == SPELL_STATE_DELAYED)
    //    return;                                             // spell is active and can't be time-backed

    if (isDelayableNoMore())                                 // Spells may only be delayed twice
        return;

    // spells not loosing casting time (slam, dynamites, bombs..)
    //if (!(m_spellInfo->InterruptFlags & SPELL_INTERRUPT_FLAG_DAMAGE))
    //    return;

    //check pushback reduce
    int32 delaytime = 500;                                  // spellcasting delay is normally 500ms
    int32 delayReduce = 100;                                // must be initialized to 100 for percent modifiers
    m_caster->ToPlayer()->ApplySpellMod(m_spellInfo->Id, SPELLMOD_NOT_LOSE_CASTING_TIME, delayReduce, this);
    delayReduce += m_caster->GetTotalAuraModifier(SPELL_AURA_REDUCE_PUSHBACK) - 100;
    if (delayReduce >= 100)
        return;

    AddPct(delaytime, -delayReduce);

    if (m_timer + delaytime > m_casttime)
    {
        delaytime = m_casttime - m_timer;
        m_timer = m_casttime;
    }
    else
        m_timer += delaytime;

    sLog->outInfo(LOG_FILTER_SPELLS_AURAS, "Spell %u partially interrupted for (%d) ms at damage", m_spellInfo->Id, delaytime);

    WorldPacket data(SMSG_SPELL_DELAYED, 8+4);
    data.append(m_caster->GetPackGUID());
    data << uint32(delaytime);

    m_caster->SendMessageToSet(&data, true);
}

void Spell::DelayedChannel()
{
    if (!m_caster || m_caster->GetTypeId() != TYPEID_PLAYER || getState() != SPELL_STATE_CASTING)
        return;

    if (isDelayableNoMore())                                    // Spells may only be delayed twice
        return;

    //check pushback reduce
    int32 delaytime = CalculatePct(m_spellInfo->GetDuration(), 25); // channeling delay is normally 25% of its time per hit
    int32 delayReduce = 100;                                    // must be initialized to 100 for percent modifiers
    m_caster->ToPlayer()->ApplySpellMod(m_spellInfo->Id, SPELLMOD_NOT_LOSE_CASTING_TIME, delayReduce, this);
    delayReduce += m_caster->GetTotalAuraModifier(SPELL_AURA_REDUCE_PUSHBACK) - 100;
    if (delayReduce >= 100)
        return;

    AddPct(delaytime, -delayReduce);

    if (m_timer <= delaytime)
    {
        delaytime = m_timer;
        m_timer = 0;
    }
    else
        m_timer -= delaytime;

    sLog->outDebug(LOG_FILTER_SPELLS_AURAS, "Spell %u partially interrupted for %i ms, new duration: %u ms", m_spellInfo->Id, delaytime, m_timer);

    for (std::list<TargetInfo>::const_iterator ihit = m_UniqueTargetInfo.begin(); ihit != m_UniqueTargetInfo.end(); ++ihit)
        if ((*ihit).missCondition == SPELL_MISS_NONE)
            if (Unit* unit = (m_caster->GetGUID() == ihit->targetGUID) ? m_caster : ObjectAccessor::GetUnit(*m_caster, ihit->targetGUID))
                unit->DelayOwnedAuras(m_spellInfo->Id, m_originalCasterGUID, delaytime);

    // partially interrupt persistent area auras
    if (DynamicObject* dynObj = m_caster->GetDynObject(m_spellInfo->Id))
        dynObj->Delay(delaytime);

    SendChannelUpdate(m_timer);
}

void Spell::UpdatePointers()
{
    if (m_originalCasterGUID == m_caster->GetGUID())
        m_originalCaster = m_caster;
    else
    {
        m_originalCaster = ObjectAccessor::GetUnit(*m_caster, m_originalCasterGUID);
        if (m_originalCaster && !m_originalCaster->IsInWorld())
            m_originalCaster = NULL;
    }

    if (m_castItemGUID && m_caster->GetTypeId() == TYPEID_PLAYER)
        m_CastItem = m_caster->ToPlayer()->GetItemByGuid(m_castItemGUID);

    m_targets.Update(m_caster);

    // further actions done only for dest targets
    if (!m_targets.HasDst())
        return;

    // cache last transport
    WorldObject* transport = NULL;

    // update effect destinations (in case of moved transport dest target)
    for (uint8 effIndex = 0; effIndex < MAX_SPELL_EFFECTS; ++effIndex)
    {
        SpellDestination& dest = m_destTargets[effIndex];
        if (!dest._transportGUID)
            continue;

        if (!transport || transport->GetGUID() != dest._transportGUID)
            transport = ObjectAccessor::GetWorldObject(*m_caster, dest._transportGUID);

        if (transport)
        {
            dest._position.Relocate(transport);
            dest._position.RelocateOffset(dest._transportOffset);
        }
    }
}

CurrentSpellTypes Spell::GetCurrentContainer() const
{
    if (IsNextMeleeSwingSpell())
        return(CURRENT_MELEE_SPELL);
    else if (IsAutoRepeat())
        return(CURRENT_AUTOREPEAT_SPELL);
    else if (m_spellInfo->IsChanneled())
        return(CURRENT_CHANNELED_SPELL);
    else
        return(CURRENT_GENERIC_SPELL);
}

bool Spell::CheckEffectTarget(Unit const* target, uint32 eff) const
{
    switch (m_spellInfo->Effects[eff].ApplyAuraName)
    {
        case SPELL_AURA_MOD_POSSESS:
        case SPELL_AURA_MOD_CHARM:
        case SPELL_AURA_MOD_POSSESS_PET:
        case SPELL_AURA_AOE_CHARM:
            if (target->GetTypeId() == TYPEID_UNIT && target->IsVehicle())
                return false;
            if (target->IsMounted())
                return false;
            if (target->GetCharmerGUID())
                return false;
            if (int32 damage = CalculateDamage(eff, target))
                if ((int32)target->getLevel() > damage)
                    return false;
            break;
        default:
            break;
    }

    if (IsTriggered() || m_spellInfo->AttributesEx2 & SPELL_ATTR2_CAN_TARGET_NOT_IN_LOS)
        return true;

    // todo: shit below shouldn't be here, but it's temporary
    //Check targets for LOS visibility (except spells without range limitations)
    switch (m_spellInfo->Effects[eff].Effect)
    {
        case SPELL_EFFECT_RESURRECT_NEW:
            // player far away, maybe his corpse near?
            if (target != m_caster && !target->IsWithinLOSInMap(m_caster))
            {
                if (!m_targets.GetCorpseTargetGUID())
                    return false;

                Corpse* corpse = ObjectAccessor::GetCorpse(*m_caster, m_targets.GetCorpseTargetGUID());
                if (!corpse)
                    return false;

                if (target->GetGUID() != corpse->GetOwnerGUID())
                    return false;

                if (!corpse->IsWithinLOSInMap(m_caster))
                    return false;
            }

            // all ok by some way or another, skip normal check
            break;
        default:                                            // normal case
            // Get GO cast coordinates if original caster -> GO
            WorldObject* caster = NULL;
            if (IS_GAMEOBJECT_GUID(m_originalCasterGUID))
                caster = m_caster->GetMap()->GetGameObject(m_originalCasterGUID);
            if (!caster)
                caster = m_caster;
            if (target != m_caster && !target->IsWithinLOSInMap(caster))
                return false;
            break;
    }

    return true;
}

bool Spell::IsNextMeleeSwingSpell() const
{
    return m_spellInfo->Attributes & SPELL_ATTR0_ON_NEXT_SWING;
}

bool Spell::IsAutoActionResetSpell() const
{
    // TODO: changed SPELL_INTERRUPT_FLAG_AUTOATTACK -> SPELL_INTERRUPT_FLAG_INTERRUPT to fix compile - is this check correct at all?
    return !IsTriggered() && (m_spellInfo->InterruptFlags & SPELL_INTERRUPT_FLAG_INTERRUPT);
}

bool Spell::IsNeedSendToClient() const
{
    return m_spellInfo->SpellVisual[0] || m_spellInfo->SpellVisual[1] || m_spellInfo->IsChanneled() ||
        (m_spellInfo->AttributesEx8 & SPELL_ATTR8_AURA_SEND_AMOUNT) || m_spellInfo->Speed > 0.0f || (!m_triggeredByAuraSpell && !IsTriggered());
}

bool Spell::HaveTargetsForEffect(uint8 effect) const
{
    for (std::list<TargetInfo>::const_iterator itr = m_UniqueTargetInfo.begin(); itr != m_UniqueTargetInfo.end(); ++itr)
        if (itr->effectMask & (1 << effect))
            return true;

    for (std::list<GOTargetInfo>::const_iterator itr = m_UniqueGOTargetInfo.begin(); itr != m_UniqueGOTargetInfo.end(); ++itr)
        if (itr->effectMask & (1 << effect))
            return true;

    for (std::list<ItemTargetInfo>::const_iterator itr = m_UniqueItemInfo.begin(); itr != m_UniqueItemInfo.end(); ++itr)
        if (itr->effectMask & (1 << effect))
            return true;

    return false;
}

SpellEvent::SpellEvent(Spell* spell) : BasicEvent()
{
    m_Spell = spell;
}

SpellEvent::~SpellEvent()
{
    if (m_Spell->getState() != SPELL_STATE_FINISHED)
        m_Spell->cancel();

    if (m_Spell->IsDeletable())
    {
        delete m_Spell;
    }
    else
    {
        sLog->outError(LOG_FILTER_SPELLS_AURAS, "~SpellEvent: %s %u tried to delete non-deletable spell %u. Was not deleted, causes memory leak.",
            (m_Spell->GetCaster()->GetTypeId() == TYPEID_PLAYER ? "Player" : "Creature"), m_Spell->GetCaster()->GetGUIDLow(), m_Spell->m_spellInfo->Id);
        ASSERT(false);
    }
}

bool SpellEvent::Execute(uint64 e_time, uint32 p_time)
{
    // update spell if it is not finished
    if (m_Spell->getState() != SPELL_STATE_FINISHED)
        m_Spell->update(p_time);

    // check spell state to process
    switch (m_Spell->getState())
    {
        case SPELL_STATE_FINISHED:
        {
            // spell was finished, check deletable state
            if (m_Spell->IsDeletable())
            {
                // check, if we do have unfinished triggered spells
                return true;                                // spell is deletable, finish event
            }
            // event will be re-added automatically at the end of routine)
        } break;

        case SPELL_STATE_DELAYED:
        {
            // first, check, if we have just started
            if (m_Spell->GetDelayStart() != 0)
            {
                // no, we aren't, do the typical update
                // check, if we have channeled spell on our hands
                /*
                if (m_Spell->m_spellInfo->IsChanneled())
                {
                    // evented channeled spell is processed separately, casted once after delay, and not destroyed till finish
                    // check, if we have casting anything else except this channeled spell and autorepeat
                    if (m_Spell->GetCaster()->IsNonMeleeSpellCasted(false, true, true))
                    {
                        // another non-melee non-delayed spell is casted now, abort
                        m_Spell->cancel();
                    }
                    else
                    {
                        // Set last not triggered spell for apply spellmods
                        ((Player*)m_Spell->GetCaster())->SetSpellModTakingSpell(m_Spell, true);
                        // do the action (pass spell to channeling state)
                        m_Spell->handle_immediate();

                        // And remove after effect handling
                        ((Player*)m_Spell->GetCaster())->SetSpellModTakingSpell(m_Spell, false);
                    }
                    // event will be re-added automatically at the end of routine)
                }
                else
                */
                {
                    // run the spell handler and think about what we can do next
                    uint64 t_offset = e_time - m_Spell->GetDelayStart();
                    uint64 n_offset = m_Spell->handle_delayed(t_offset);
                    if (n_offset)
                    {
                        // re-add us to the queue
                        m_Spell->GetCaster()->m_Events.AddEvent(this, m_Spell->GetDelayStart() + n_offset, false);
                        return false;                       // event not complete
                    }
                    // event complete
                    // finish update event will be re-added automatically at the end of routine)
                }
            }
            else
            {
                // delaying had just started, record the moment
                m_Spell->SetDelayStart(e_time);
                // re-plan the event for the delay moment
                m_Spell->GetCaster()->m_Events.AddEvent(this, e_time + m_Spell->GetDelayMoment(), false);
                return false;                               // event not complete
            }
        } break;

        default:
        {
            // all other states
            // event will be re-added automatically at the end of routine)
        } break;
    }

    // spell processing not complete, plan event on the next update interval
    m_Spell->GetCaster()->m_Events.AddEvent(this, e_time + 1, false);
    return false;                                           // event not complete
}

void SpellEvent::Abort(uint64 /*e_time*/)
{
    // oops, the spell we try to do is aborted
    if (m_Spell->getState() != SPELL_STATE_FINISHED)
        m_Spell->cancel();
}

bool SpellEvent::IsDeletable() const
{
    return m_Spell->IsDeletable();
}

bool Spell::IsValidDeadOrAliveTarget(Unit const* target) const
{
    if (target->isAlive())
        return !m_spellInfo->IsRequiringDeadTarget();
    if (m_spellInfo->IsAllowingDeadTarget())
        return true;
    return false;
}

void Spell::HandleLaunchPhase()
{
    // handle effects with SPELL_EFFECT_HANDLE_LAUNCH mode
    for (uint32 i = 0; i < MAX_SPELL_EFFECTS; ++i)
    {
        // don't do anything for empty effect
        if (!m_spellInfo->Effects[i].IsEffect())
            continue;

        HandleEffects(NULL, NULL, NULL, i, SPELL_EFFECT_HANDLE_LAUNCH);
    }

    float multiplier[MAX_SPELL_EFFECTS];
    for (uint8 i = 0; i < MAX_SPELL_EFFECTS; ++i)
        if (m_applyMultiplierMask & (1 << i))
            multiplier[i] = m_spellInfo->Effects[i].CalcDamageMultiplier(m_originalCaster, this);

    bool usesAmmo = m_spellInfo->AttributesCu & SPELL_ATTR0_CU_DIRECT_DAMAGE;

    for (std::list<TargetInfo>::iterator ihit= m_UniqueTargetInfo.begin(); ihit != m_UniqueTargetInfo.end(); ++ihit)
    {
        TargetInfo& target = *ihit;

        uint32 mask = target.effectMask;
        if (!mask)
            continue;

        // do not consume ammo anymore for Hunter's volley spell
        if (IsTriggered() && m_spellInfo->SpellFamilyName == SPELLFAMILY_HUNTER && m_spellInfo->IsTargetingArea())
            usesAmmo = false;

        if (usesAmmo)
        {
            bool ammoTaken = false;
            for (uint8 i = 0; i < MAX_SPELL_EFFECTS; i++)
            {
                if (!(mask & 1<<i))
                    continue;
                switch (m_spellInfo->Effects[i].Effect)
                {
                    case SPELL_EFFECT_SCHOOL_DAMAGE:
                    case SPELL_EFFECT_WEAPON_DAMAGE:
                    case SPELL_EFFECT_WEAPON_DAMAGE_NOSCHOOL:
                    case SPELL_EFFECT_NORMALIZED_WEAPON_DMG:
                    case SPELL_EFFECT_WEAPON_PERCENT_DAMAGE:
                    ammoTaken=true;
                    TakeAmmo();
                }
                if (ammoTaken)
                    break;
            }
        }
        DoAllEffectOnLaunchTarget(target, multiplier);
    }
}

void Spell::DoAllEffectOnLaunchTarget(TargetInfo& targetInfo, float* multiplier)
{
    Unit* unit = NULL;
    // In case spell hit target, do all effect on that target
    if (targetInfo.missCondition == SPELL_MISS_NONE)
        unit = m_caster->GetGUID() == targetInfo.targetGUID ? m_caster : ObjectAccessor::GetUnit(*m_caster, targetInfo.targetGUID);
    // In case spell reflect from target, do all effect on caster (if hit)
    else if (targetInfo.missCondition == SPELL_MISS_REFLECT && targetInfo.reflectResult == SPELL_MISS_NONE)
        unit = m_caster;
    if (!unit)
        return;

    for (uint32 i = 0; i < MAX_SPELL_EFFECTS; ++i)
    {
        if (targetInfo.effectMask & (1<<i))
        {
            m_damage = 0;
            m_healing = 0;

            HandleEffects(unit, NULL, NULL, i, SPELL_EFFECT_HANDLE_LAUNCH_TARGET);

            if (m_damage > 0)
            {
                if (m_spellInfo->Effects[i].IsTargetingArea())
                {
                    m_damage = int32(float(m_damage) * unit->GetTotalAuraMultiplierByMiscMask(SPELL_AURA_MOD_AOE_DAMAGE_AVOIDANCE, m_spellInfo->SchoolMask));
                    if (m_caster->GetTypeId() == TYPEID_UNIT)
                        m_damage = int32(float(m_damage) * unit->GetTotalAuraMultiplierByMiscMask(SPELL_AURA_MOD_CREATURE_AOE_DAMAGE_AVOIDANCE, m_spellInfo->SchoolMask));

                    if (m_caster->GetTypeId() == TYPEID_PLAYER)
                    {
                        uint32 targetAmount = m_UniqueTargetInfo.size();
                        if (targetAmount > 10)
                            m_damage = m_damage * 10/targetAmount;
                    }
                }
            }

            if (m_applyMultiplierMask & (1 << i))
            {
                m_damage = int32(m_damage * m_damageMultipliers[i]);
                m_damageMultipliers[i] *= multiplier[i];
            }
            targetInfo.damage += m_damage;
        }
    }

    targetInfo.crit = m_caster->isSpellCrit(unit, m_spellInfo, m_spellSchoolMask, m_attackType);
}

SpellCastResult Spell::CanOpenLock(uint32 effIndex, uint32 lockId, SkillType& skillId, int32& reqSkillValue, int32& skillValue)
{
    if (!lockId)                                             // possible case for GO and maybe for items.
        return SPELL_CAST_OK;

    // Get LockInfo
    LockEntry const* lockInfo = sLockStore.LookupEntry(lockId);

    if (!lockInfo)
        return SPELL_FAILED_BAD_TARGETS;

    bool reqKey = false;                                    // some locks not have reqs

    for (int j = 0; j < MAX_LOCK_CASE; ++j)
    {
        switch (lockInfo->Type[j])
        {
            // check key item (many fit cases can be)
            case LOCK_KEY_ITEM:
                if (lockInfo->Index[j] && m_CastItem && m_CastItem->GetEntry() == lockInfo->Index[j])
                    return SPELL_CAST_OK;
                reqKey = true;
                break;
                // check key skill (only single first fit case can be)
            case LOCK_KEY_SKILL:
            {
                reqKey = true;

                // wrong locktype, skip
                if (uint32(m_spellInfo->Effects[effIndex].MiscValue) != lockInfo->Index[j])
                    continue;

                skillId = SkillByLockType(LockType(lockInfo->Index[j]));

                if (skillId != SKILL_NONE)
                {
                    reqSkillValue = lockInfo->Skill[j];

                    // castitem check: rogue using skeleton keys. the skill values should not be added in this case.
                    skillValue = m_CastItem || m_caster->GetTypeId()!= TYPEID_PLAYER ?
                        0 : m_caster->ToPlayer()->GetSkillValue(skillId);

                    // skill bonus provided by casting spell (mostly item spells)
                    // add the effect base points modifier from the spell casted (cheat lock / skeleton key etc.)
                    if (m_spellInfo->Effects[effIndex].TargetA.GetTarget() == TARGET_GAMEOBJECT_ITEM_TARGET || m_spellInfo->Effects[effIndex].TargetB.GetTarget() == TARGET_GAMEOBJECT_ITEM_TARGET)
                        skillValue += m_spellInfo->Effects[effIndex].CalcValue();

                    if (skillValue < reqSkillValue)
                        return SPELL_FAILED_LOW_CASTLEVEL;
                }

                return SPELL_CAST_OK;
            }
        }
    }

    if (reqKey)
        return SPELL_FAILED_BAD_TARGETS;

    return SPELL_CAST_OK;
}

void Spell::SetSpellValue(SpellValueMod mod, int32 value)
{
    switch (mod)
    {
        case SPELLVALUE_BASE_POINT0:
            m_spellValue->EffectBasePoints[0] = m_spellInfo->Effects[EFFECT_0].CalcBaseValue(value);
            break;
        case SPELLVALUE_BASE_POINT1:
            m_spellValue->EffectBasePoints[1] = m_spellInfo->Effects[EFFECT_1].CalcBaseValue(value);
            break;
        case SPELLVALUE_BASE_POINT2:
            m_spellValue->EffectBasePoints[2] = m_spellInfo->Effects[EFFECT_2].CalcBaseValue(value);
            break;
        case SPELLVALUE_RADIUS_MOD:
            m_spellValue->RadiusMod = (float)value / 10000;
            break;
        case SPELLVALUE_MAX_TARGETS:
            m_spellValue->MaxAffectedTargets = (uint32)value;
            break;
        case SPELLVALUE_AURA_STACK:
            m_spellValue->AuraStackAmount = uint8(value);
            break;
    }
}

void Spell::PrepareTargetProcessing()
{
    CheckEffectExecuteData();
}

void Spell::FinishTargetProcessing()
{
    SendLogExecute();
}

void Spell::InitEffectExecuteData(uint8 effIndex)
{
    ASSERT(effIndex < MAX_SPELL_EFFECTS);
    if (!m_effectExecuteData[effIndex])
    {
        m_effectExecuteData[effIndex] = new ByteBuffer(0x20);
        // first dword - target counter
        *m_effectExecuteData[effIndex] << uint32(1);
    }
    else
    {
        // increase target counter by one
        uint32 count = (*m_effectExecuteData[effIndex]).read<uint32>(0);
        (*m_effectExecuteData[effIndex]).put<uint32>(0, ++count);
    }
}

void Spell::CheckEffectExecuteData()
{
    for (uint8 i = 0; i < MAX_SPELL_EFFECTS; ++i)
        ASSERT(!m_effectExecuteData[i]);
}

void Spell::LoadScripts()
{
    sScriptMgr->CreateSpellScripts(m_spellInfo->Id, m_loadedScripts);
    for (std::list<SpellScript*>::iterator itr = m_loadedScripts.begin(); itr != m_loadedScripts.end();)
    {
        if (!(*itr)->_Load(this))
        {
            std::list<SpellScript*>::iterator bitr = itr;
            ++itr;
            delete (*bitr);
            m_loadedScripts.erase(bitr);
            continue;
        }
        sLog->outDebug(LOG_FILTER_SPELLS_AURAS, "Spell::LoadScripts: Script `%s` for spell `%u` is loaded now", (*itr)->_GetScriptName()->c_str(), m_spellInfo->Id);
        (*itr)->Register();
        ++itr;
    }
}

void Spell::CallScriptBeforeCastHandlers()
{
    for (std::list<SpellScript*>::iterator scritr = m_loadedScripts.begin(); scritr != m_loadedScripts.end(); ++scritr)
    {
        (*scritr)->_PrepareScriptCall(SPELL_SCRIPT_HOOK_BEFORE_CAST);
        std::list<SpellScript::CastHandler>::iterator hookItrEnd = (*scritr)->BeforeCast.end(), hookItr = (*scritr)->BeforeCast.begin();
        for (; hookItr != hookItrEnd; ++hookItr)
            (*hookItr).Call(*scritr);

        (*scritr)->_FinishScriptCall();
    }
}

void Spell::CallScriptOnCastHandlers()
{
    for (std::list<SpellScript*>::iterator scritr = m_loadedScripts.begin(); scritr != m_loadedScripts.end(); ++scritr)
    {
        (*scritr)->_PrepareScriptCall(SPELL_SCRIPT_HOOK_ON_CAST);
        std::list<SpellScript::CastHandler>::iterator hookItrEnd = (*scritr)->OnCast.end(), hookItr = (*scritr)->OnCast.begin();
        for (; hookItr != hookItrEnd; ++hookItr)
            (*hookItr).Call(*scritr);

        (*scritr)->_FinishScriptCall();
    }
}

void Spell::CallScriptAfterCastHandlers()
{
    for (std::list<SpellScript*>::iterator scritr = m_loadedScripts.begin(); scritr != m_loadedScripts.end(); ++scritr)
    {
        (*scritr)->_PrepareScriptCall(SPELL_SCRIPT_HOOK_AFTER_CAST);
        std::list<SpellScript::CastHandler>::iterator hookItrEnd = (*scritr)->AfterCast.end(), hookItr = (*scritr)->AfterCast.begin();
        for (; hookItr != hookItrEnd; ++hookItr)
            (*hookItr).Call(*scritr);

        (*scritr)->_FinishScriptCall();
    }
}

SpellCastResult Spell::CallScriptCheckCastHandlers()
{
    SpellCastResult retVal = SPELL_CAST_OK;
    for (std::list<SpellScript*>::iterator scritr = m_loadedScripts.begin(); scritr != m_loadedScripts.end(); ++scritr)
    {
        (*scritr)->_PrepareScriptCall(SPELL_SCRIPT_HOOK_CHECK_CAST);
        std::list<SpellScript::CheckCastHandler>::iterator hookItrEnd = (*scritr)->OnCheckCast.end(), hookItr = (*scritr)->OnCheckCast.begin();
        for (; hookItr != hookItrEnd; ++hookItr)
        {
            SpellCastResult tempResult = (*hookItr).Call(*scritr);
            if (retVal == SPELL_CAST_OK)
                retVal = tempResult;
        }

        (*scritr)->_FinishScriptCall();
    }
    return retVal;
}

void Spell::PrepareScriptHitHandlers()
{
    for (std::list<SpellScript*>::iterator scritr = m_loadedScripts.begin(); scritr != m_loadedScripts.end(); ++scritr)
        (*scritr)->_InitHit();
}

bool Spell::CallScriptEffectHandlers(SpellEffIndex effIndex, SpellEffectHandleMode mode)
{
    // execute script effect handler hooks and check if effects was prevented
    bool preventDefault = false;
    for (std::list<SpellScript*>::iterator scritr = m_loadedScripts.begin(); scritr != m_loadedScripts.end(); ++scritr)
    {
        std::list<SpellScript::EffectHandler>::iterator effItr, effEndItr;
        SpellScriptHookType hookType;
        switch (mode)
        {
            case SPELL_EFFECT_HANDLE_LAUNCH:
                effItr = (*scritr)->OnEffectLaunch.begin();
                effEndItr = (*scritr)->OnEffectLaunch.end();
                hookType = SPELL_SCRIPT_HOOK_EFFECT_LAUNCH;
                break;
            case SPELL_EFFECT_HANDLE_LAUNCH_TARGET:
                effItr = (*scritr)->OnEffectLaunchTarget.begin();
                effEndItr = (*scritr)->OnEffectLaunchTarget.end();
                hookType = SPELL_SCRIPT_HOOK_EFFECT_LAUNCH_TARGET;
                break;
            case SPELL_EFFECT_HANDLE_HIT:
                effItr = (*scritr)->OnEffectHit.begin();
                effEndItr = (*scritr)->OnEffectHit.end();
                hookType = SPELL_SCRIPT_HOOK_EFFECT_HIT;
                break;
            case SPELL_EFFECT_HANDLE_HIT_TARGET:
                effItr = (*scritr)->OnEffectHitTarget.begin();
                effEndItr = (*scritr)->OnEffectHitTarget.end();
                hookType = SPELL_SCRIPT_HOOK_EFFECT_HIT_TARGET;
                break;
            default:
                ASSERT(false);
                return false;
        }
        (*scritr)->_PrepareScriptCall(hookType);
        for (; effItr != effEndItr; ++effItr)
            // effect execution can be prevented
            if (!(*scritr)->_IsEffectPrevented(effIndex) && (*effItr).IsEffectAffected(m_spellInfo, effIndex))
                (*effItr).Call(*scritr, effIndex);

        if (!preventDefault)
            preventDefault = (*scritr)->_IsDefaultEffectPrevented(effIndex);

        (*scritr)->_FinishScriptCall();
    }
    return preventDefault;
}

void Spell::CallScriptBeforeHitHandlers()
{
    for (std::list<SpellScript*>::iterator scritr = m_loadedScripts.begin(); scritr != m_loadedScripts.end(); ++scritr)
    {
        (*scritr)->_PrepareScriptCall(SPELL_SCRIPT_HOOK_BEFORE_HIT);
        std::list<SpellScript::HitHandler>::iterator hookItrEnd = (*scritr)->BeforeHit.end(), hookItr = (*scritr)->BeforeHit.begin();
        for (; hookItr != hookItrEnd; ++hookItr)
            (*hookItr).Call(*scritr);

        (*scritr)->_FinishScriptCall();
    }
}

void Spell::CallScriptOnHitHandlers()
{
    for (std::list<SpellScript*>::iterator scritr = m_loadedScripts.begin(); scritr != m_loadedScripts.end(); ++scritr)
    {
        (*scritr)->_PrepareScriptCall(SPELL_SCRIPT_HOOK_HIT);
        std::list<SpellScript::HitHandler>::iterator hookItrEnd = (*scritr)->OnHit.end(), hookItr = (*scritr)->OnHit.begin();
        for (; hookItr != hookItrEnd; ++hookItr)
            (*hookItr).Call(*scritr);

        (*scritr)->_FinishScriptCall();
    }
}

void Spell::CallScriptAfterHitHandlers()
{
    for (std::list<SpellScript*>::iterator scritr = m_loadedScripts.begin(); scritr != m_loadedScripts.end(); ++scritr)
    {
        (*scritr)->_PrepareScriptCall(SPELL_SCRIPT_HOOK_AFTER_HIT);
        std::list<SpellScript::HitHandler>::iterator hookItrEnd = (*scritr)->AfterHit.end(), hookItr = (*scritr)->AfterHit.begin();
        for (; hookItr != hookItrEnd; ++hookItr)
            (*hookItr).Call(*scritr);

        (*scritr)->_FinishScriptCall();
    }
}

void Spell::CallScriptObjectAreaTargetSelectHandlers(std::list<WorldObject*>& targets, SpellEffIndex effIndex)
{
    for (std::list<SpellScript*>::iterator scritr = m_loadedScripts.begin(); scritr != m_loadedScripts.end(); ++scritr)
    {
        (*scritr)->_PrepareScriptCall(SPELL_SCRIPT_HOOK_OBJECT_AREA_TARGET_SELECT);
        std::list<SpellScript::ObjectAreaTargetSelectHandler>::iterator hookItrEnd = (*scritr)->OnObjectAreaTargetSelect.end(), hookItr = (*scritr)->OnObjectAreaTargetSelect.begin();
        for (; hookItr != hookItrEnd; ++hookItr)
            if ((*hookItr).IsEffectAffected(m_spellInfo, effIndex))
                (*hookItr).Call(*scritr, targets);

        (*scritr)->_FinishScriptCall();
    }
}

void Spell::CallScriptObjectTargetSelectHandlers(WorldObject*& target, SpellEffIndex effIndex)
{
    for (std::list<SpellScript*>::iterator scritr = m_loadedScripts.begin(); scritr != m_loadedScripts.end(); ++scritr)
    {
        (*scritr)->_PrepareScriptCall(SPELL_SCRIPT_HOOK_OBJECT_TARGET_SELECT);
        std::list<SpellScript::ObjectTargetSelectHandler>::iterator hookItrEnd = (*scritr)->OnObjectTargetSelect.end(), hookItr = (*scritr)->OnObjectTargetSelect.begin();
        for (; hookItr != hookItrEnd; ++hookItr)
            if ((*hookItr).IsEffectAffected(m_spellInfo, effIndex))
                (*hookItr).Call(*scritr, target);

        (*scritr)->_FinishScriptCall();
    }
}

bool Spell::CanExecuteTriggersOnHit(uint8 effMask, SpellInfo const* triggeredByAura) const
{
    bool only_on_caster = (triggeredByAura && (triggeredByAura->AttributesEx4 & SPELL_ATTR4_PROC_ONLY_ON_CASTER));
    // If triggeredByAura has SPELL_ATTR4_PROC_ONLY_ON_CASTER then it can only proc on a casted spell with TARGET_UNIT_CASTER
    for (uint8 i = 0;i < MAX_SPELL_EFFECTS; ++i)
    {
        if ((effMask & (1 << i)) && (!only_on_caster || (m_spellInfo->Effects[i].TargetA.GetTarget() == TARGET_UNIT_CASTER)))
            return true;
    }
    return false;
}

void Spell::PrepareTriggersExecutedOnHit()
{
    // todo: move this to scripts
    if (m_spellInfo->SpellFamilyName)
    {
        SpellInfo const* excludeCasterSpellInfo = sSpellMgr->GetSpellInfo(m_spellInfo->ExcludeCasterAuraSpell);
        if (excludeCasterSpellInfo && !excludeCasterSpellInfo->IsPositive())
            m_preCastSpell = m_spellInfo->ExcludeCasterAuraSpell;
        SpellInfo const* excludeTargetSpellInfo = sSpellMgr->GetSpellInfo(m_spellInfo->ExcludeTargetAuraSpell);
        if (excludeTargetSpellInfo && !excludeTargetSpellInfo->IsPositive())
            m_preCastSpell = m_spellInfo->ExcludeTargetAuraSpell;
    }

    // todo: move this to scripts
    switch (m_spellInfo->SpellFamilyName)
    {
        case SPELLFAMILY_MAGE:
        {
             // Permafrost
             if (m_spellInfo->SpellFamilyFlags[1] & 0x00001000 ||  m_spellInfo->SpellFamilyFlags[0] & 0x00100220)
                 m_preCastSpell = 68391;
             break;
        }
    }

    // handle SPELL_AURA_ADD_TARGET_TRIGGER auras:
    // save auras which were present on spell caster on cast, to prevent triggered auras from affecting caster
    // and to correctly calculate proc chance when combopoints are present
    Unit::AuraEffectList const& targetTriggers = m_caster->GetAuraEffectsByType(SPELL_AURA_ADD_TARGET_TRIGGER);
    for (Unit::AuraEffectList::const_iterator i = targetTriggers.begin(); i != targetTriggers.end(); ++i)
    {
        if (!(*i)->IsAffectingSpell(m_spellInfo))
            continue;
        SpellInfo const* auraSpellInfo = (*i)->GetSpellInfo();
        uint32 auraSpellIdx = (*i)->GetEffIndex();
        if (SpellInfo const* spellInfo = sSpellMgr->GetSpellInfo(auraSpellInfo->Effects[auraSpellIdx].TriggerSpell))
        {
            // calculate the chance using spell base amount, because aura amount is not updated on combo-points change
            // this possibly needs fixing
            int32 auraBaseAmount = (*i)->GetBaseAmount();
            // proc chance is stored in effect amount
            int32 chance = m_caster->CalculateSpellDamage(NULL, auraSpellInfo, auraSpellIdx, &auraBaseAmount);
            // build trigger and add to the list
            HitTriggerSpell spellTriggerInfo;
            spellTriggerInfo.triggeredSpell = spellInfo;
            spellTriggerInfo.triggeredByAura = auraSpellInfo;
            spellTriggerInfo.chance = chance * (*i)->GetBase()->GetStackAmount();
            m_hitTriggerSpells.push_back(spellTriggerInfo);
        }
    }
}

// Global cooldowns management
enum GCDLimits
{
    MIN_GCD = 1000,
    MAX_GCD = 1500
};

bool Spell::HasGlobalCooldown() const
{
    // Only player or controlled units have global cooldown
    if (m_caster->GetCharmInfo())
        return m_caster->GetCharmInfo()->GetGlobalCooldownMgr().HasGlobalCooldown(m_spellInfo);
    else if (m_caster->GetTypeId() == TYPEID_PLAYER)
        return m_caster->ToPlayer()->GetGlobalCooldownMgr().HasGlobalCooldown(m_spellInfo);
    else
        return false;
}

void Spell::TriggerGlobalCooldown()
{
    int32 gcd = m_spellInfo->StartRecoveryTime;
    if (!gcd)
        return;

    if (m_caster->GetTypeId() == TYPEID_PLAYER)
        if (m_caster->ToPlayer()->GetCommandStatus(CHEAT_COOLDOWN))
            return;

    // Global cooldown can't leave range 1..1.5 secs
    // There are some spells (mostly not casted directly by player) that have < 1 sec and > 1.5 sec global cooldowns
    // but as tests show are not affected by any spell mods.
    if (m_spellInfo->StartRecoveryTime >= MIN_GCD && m_spellInfo->StartRecoveryTime <= MAX_GCD)
    {
        // gcd modifier auras are applied only to own spells and only players have such mods
        if (m_caster->GetTypeId() == TYPEID_PLAYER)
            m_caster->ToPlayer()->ApplySpellMod(m_spellInfo->Id, SPELLMOD_GLOBAL_COOLDOWN, gcd, this);

        // Apply haste rating
        gcd = int32(float(gcd) * m_caster->GetFloatValue(UNIT_MOD_CAST_SPEED));
        if (gcd < MIN_GCD)
            gcd = MIN_GCD;
        else if (gcd > MAX_GCD)
            gcd = MAX_GCD;
    }

    // Only players or controlled units have global cooldown
    if (m_caster->GetCharmInfo())
        m_caster->GetCharmInfo()->GetGlobalCooldownMgr().AddGlobalCooldown(m_spellInfo, gcd);
    else if (m_caster->GetTypeId() == TYPEID_PLAYER)
        m_caster->ToPlayer()->GetGlobalCooldownMgr().AddGlobalCooldown(m_spellInfo, gcd);
}

void Spell::CancelGlobalCooldown()
{
    if (!m_spellInfo->StartRecoveryTime)
        return;

    // Cancel global cooldown when interrupting current cast
    if (m_caster->GetCurrentSpell(CURRENT_GENERIC_SPELL) != this)
        return;

    // Only players or controlled units have global cooldown
    if (m_caster->GetCharmInfo())
        m_caster->GetCharmInfo()->GetGlobalCooldownMgr().CancelGlobalCooldown(m_spellInfo);
    else if (m_caster->GetTypeId() == TYPEID_PLAYER)
        m_caster->ToPlayer()->GetGlobalCooldownMgr().CancelGlobalCooldown(m_spellInfo);
}

namespace Trinity
{

WorldObjectSpellTargetCheck::WorldObjectSpellTargetCheck(Unit* caster, Unit* referer, SpellInfo const* spellInfo,
            SpellTargetCheckTypes selectionType, ConditionList* condList) : _caster(caster), _referer(referer), _spellInfo(spellInfo),
    _targetSelectionType(selectionType), _condList(condList)
{
    if (condList)
        _condSrcInfo = new ConditionSourceInfo(NULL, caster);
    else
        _condSrcInfo = NULL;
}

WorldObjectSpellTargetCheck::~WorldObjectSpellTargetCheck()
{
    if (_condSrcInfo)
        delete _condSrcInfo;
}

bool WorldObjectSpellTargetCheck::operator()(WorldObject* target)
{
    if (_spellInfo->CheckTarget(_caster, target, true) != SPELL_CAST_OK)
        return false;
    Unit* unitTarget = target->ToUnit();
    if (Corpse* corpseTarget = target->ToCorpse())
    {
        // use ofter for party/assistance checks
        if (Player* owner = ObjectAccessor::FindPlayer(corpseTarget->GetOwnerGUID()))
            unitTarget = owner;
        else
            return false;
    }
    if (unitTarget)
    {
        switch (_targetSelectionType)
        {
            case TARGET_CHECK_ENEMY:
                if (unitTarget->isTotem())
                    return false;
                if (!_caster->_IsValidAttackTarget(unitTarget, _spellInfo))
                    return false;
                break;
            case TARGET_CHECK_ALLY:
                if (unitTarget->isTotem())
                    return false;
                if (!_caster->_IsValidAssistTarget(unitTarget, _spellInfo))
                    return false;
                break;
            case TARGET_CHECK_PARTY:
                if (unitTarget->isTotem())
                    return false;
                if (!_caster->_IsValidAssistTarget(unitTarget, _spellInfo))
                    return false;
                if (!_referer->IsInPartyWith(unitTarget))
                    return false;
                break;
            case TARGET_CHECK_RAID_CLASS:
                if (_referer->getClass() != unitTarget->getClass())
                    return false;
                // nobreak;
            case TARGET_CHECK_RAID:
                if (unitTarget->isTotem())
                    return false;
                if (!_caster->_IsValidAssistTarget(unitTarget, _spellInfo))
                    return false;
                if (!_referer->IsInRaidWith(unitTarget))
                    return false;
                break;
            default:
                break;
        }
    }
    if (!_condSrcInfo)
        return true;
    _condSrcInfo->mConditionTargets[0] = target;
    return sConditionMgr->IsObjectMeetToConditions(*_condSrcInfo, *_condList);
}

WorldObjectSpellNearbyTargetCheck::WorldObjectSpellNearbyTargetCheck(float range, Unit* caster, SpellInfo const* spellInfo,
    SpellTargetCheckTypes selectionType, ConditionList* condList)
    : WorldObjectSpellTargetCheck(caster, caster, spellInfo, selectionType, condList), _range(range), _position(caster)
{
}

bool WorldObjectSpellNearbyTargetCheck::operator()(WorldObject* target)
{
    float dist = target->GetDistance(*_position);
    if (dist < _range && WorldObjectSpellTargetCheck::operator ()(target))
    {
        _range = dist;
        return true;
    }
    return false;
}

WorldObjectSpellAreaTargetCheck::WorldObjectSpellAreaTargetCheck(float range, Position const* position, Unit* caster,
    Unit* referer, SpellInfo const* spellInfo, SpellTargetCheckTypes selectionType, ConditionList* condList)
    : WorldObjectSpellTargetCheck(caster, referer, spellInfo, selectionType, condList), _range(range), _position(position)
{
}

bool WorldObjectSpellAreaTargetCheck::operator()(WorldObject* target)
{
    if (!target->IsWithinDist3d(_position, _range))
        return false;
    return WorldObjectSpellTargetCheck::operator ()(target);
}

WorldObjectSpellConeTargetCheck::WorldObjectSpellConeTargetCheck(float coneAngle, float range, Unit* caster,
    SpellInfo const* spellInfo, SpellTargetCheckTypes selectionType, ConditionList* condList)
    : WorldObjectSpellAreaTargetCheck(range, caster, caster, caster, spellInfo, selectionType, condList), _coneAngle(coneAngle)
{
}

bool WorldObjectSpellConeTargetCheck::operator()(WorldObject* target)
{
    if (_spellInfo->AttributesCu & SPELL_ATTR0_CU_CONE_BACK)
    {
        if (!_caster->isInBack(target, _coneAngle))
            return false;
    }
    else if (_spellInfo->AttributesCu & SPELL_ATTR0_CU_CONE_LINE)
    {
        if (!_caster->HasInLine(target, _caster->GetObjectSize()))
            return false;
    }
    else
    {
        if (!_caster->isInFront(target, _coneAngle))
            return false;
    }
    return WorldObjectSpellAreaTargetCheck::operator ()(target);
}

WorldObjectSpellTrajTargetCheck::WorldObjectSpellTrajTargetCheck(float range, Position const* position, Unit* caster, SpellInfo const* spellInfo)
    : WorldObjectSpellAreaTargetCheck(range, position, caster, caster, spellInfo, TARGET_CHECK_DEFAULT, NULL)
{
}

bool WorldObjectSpellTrajTargetCheck::operator()(WorldObject* target)
{
    // return all targets on missile trajectory (0 - size of a missile)
    if (!_caster->HasInLine(target, 0))
        return false;
    return WorldObjectSpellAreaTargetCheck::operator ()(target);
}

} //namespace Trinity<|MERGE_RESOLUTION|>--- conflicted
+++ resolved
@@ -6286,49 +6286,6 @@
                     case ITEM_SUBCLASS_WEAPON_GUN:
                     case ITEM_SUBCLASS_WEAPON_BOW:
                     case ITEM_SUBCLASS_WEAPON_CROSSBOW:
-<<<<<<< HEAD
-=======
-                    {
-                        uint32 ammo = m_caster->ToPlayer()->GetUInt32Value(PLAYER_AMMO_ID);
-                        if (!ammo)
-                        {
-                            // Requires No Ammo
-                            if (m_caster->HasAura(46699))
-                                break;                      // skip other checks
-
-                            return SPELL_FAILED_NO_AMMO;
-                        }
-
-                        ItemTemplate const* ammoProto = sObjectMgr->GetItemTemplate(ammo);
-                        if (!ammoProto)
-                            return SPELL_FAILED_NO_AMMO;
-
-                        if (ammoProto->Class != ITEM_CLASS_PROJECTILE)
-                            return SPELL_FAILED_NO_AMMO;
-
-                        // check ammo ws. weapon compatibility
-                        switch (pItem->GetTemplate()->SubClass)
-                        {
-                            case ITEM_SUBCLASS_WEAPON_BOW:
-                            case ITEM_SUBCLASS_WEAPON_CROSSBOW:
-                                if (ammoProto->SubClass != ITEM_SUBCLASS_ARROW)
-                                    return SPELL_FAILED_NO_AMMO;
-                                break;
-                            case ITEM_SUBCLASS_WEAPON_GUN:
-                                if (ammoProto->SubClass != ITEM_SUBCLASS_BULLET)
-                                    return SPELL_FAILED_NO_AMMO;
-                                break;
-                            default:
-                                return SPELL_FAILED_NO_AMMO;
-                        }
-
-                        if (!m_caster->ToPlayer()->HasItemCount(ammo))
-                        {
-                            m_caster->ToPlayer()->SetUInt32Value(PLAYER_AMMO_ID, 0);
-                            return SPELL_FAILED_NO_AMMO;
-                        }
-                    };  break;
->>>>>>> 663db1ce
                     case ITEM_SUBCLASS_WEAPON_WAND:
                         break;
                     default:
