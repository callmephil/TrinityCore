--- conflicted
+++ resolved
@@ -4200,17 +4200,7 @@
             _tradeSkillTargets[effect->EffectIndex].empty() && _feedPetTargets[effect->EffectIndex].empty())
             continue;
 
-<<<<<<< HEAD
-        spellLogEffect.Effect = effect->Effect;
-        spellLogEffect.PowerDrainTargets = std::move(_powerDrainTargets[effect->EffectIndex]);
-        spellLogEffect.ExtraAttacksTargets = std::move(_extraAttacksTargets[effect->EffectIndex]);
-        spellLogEffect.DurabilityDamageTargets = std::move(_durabilityDamageTargets[effect->EffectIndex]);
-        spellLogEffect.GenericVictimTargets = std::move(_genericVictimTargets[effect->EffectIndex]);
-        spellLogEffect.TradeSkillTargets = std::move(_tradeSkillTargets[effect->EffectIndex]);
-        spellLogEffect.FeedPetTargets = std::move(_feedPetTargets[effect->EffectIndex]);
-=======
         spellExecuteLog.Effects.emplace_back();
->>>>>>> 2fe6fc63
 
         WorldPackets::CombatLog::SpellExecuteLog::SpellLogEffect& spellLogEffect = spellExecuteLog.Effects.back();
         spellLogEffect.Effect = effect->Effect;
