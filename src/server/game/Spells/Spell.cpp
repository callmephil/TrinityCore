/*
 * Copyright (C) 2008-2013 TrinityCore <http://www.trinitycore.org/>
 * Copyright (C) 2005-2009 MaNGOS <http://getmangos.com/>
 *
 * This program is free software; you can redistribute it and/or modify it
 * under the terms of the GNU General Public License as published by the
 * Free Software Foundation; either version 2 of the License, or (at your
 * option) any later version.
 *
 * This program is distributed in the hope that it will be useful, but WITHOUT
 * ANY WARRANTY; without even the implied warranty of MERCHANTABILITY or
 * FITNESS FOR A PARTICULAR PURPOSE. See the GNU General Public License for
 * more details.
 *
 * You should have received a copy of the GNU General Public License along
 * with this program. If not, see <http://www.gnu.org/licenses/>.
 */

#include "Common.h"
#include "DatabaseEnv.h"
#include "WorldPacket.h"
#include "WorldSession.h"
#include "GridNotifiers.h"
#include "GridNotifiersImpl.h"
#include "Opcodes.h"
#include "Log.h"
#include "UpdateMask.h"
#include "World.h"
#include "ObjectMgr.h"
#include "SpellMgr.h"
#include "Player.h"
#include "Pet.h"
#include "Unit.h"
#include "Totem.h"
#include "Spell.h"
#include "DynamicObject.h"
#include "Group.h"
#include "UpdateData.h"
#include "MapManager.h"
#include "ObjectAccessor.h"
#include "CellImpl.h"
#include "SharedDefines.h"
#include "LootMgr.h"
#include "VMapFactory.h"
#include "Battleground.h"
#include "Util.h"
#include "TemporarySummon.h"
#include "Vehicle.h"
#include "SpellAuraEffects.h"
#include "ScriptMgr.h"
#include "ConditionMgr.h"
#include "DisableMgr.h"
#include "SpellScript.h"
#include "InstanceScript.h"
#include "SpellInfo.h"
#include "DB2Stores.h"
#include "Battlefield.h"
#include "BattlefieldMgr.h"

extern pEffect SpellEffects[TOTAL_SPELL_EFFECTS];

SpellDestination::SpellDestination()
{
    _position.Relocate(0, 0, 0, 0);
    _transportGUID = 0;
    _transportOffset.Relocate(0, 0, 0, 0);
}

SpellDestination::SpellDestination(float x, float y, float z, float orientation, uint32 mapId)
{
    _position.Relocate(x, y, z, orientation);
    _transportGUID = 0;
    _position.m_mapId = mapId;
}

SpellDestination::SpellDestination(Position const& pos)
{
    _position.Relocate(pos);
    _transportGUID = 0;
}

SpellDestination::SpellDestination(WorldObject const& wObj)
{
    _transportGUID = wObj.GetTransGUID();
    _transportOffset.Relocate(wObj.GetTransOffsetX(), wObj.GetTransOffsetY(), wObj.GetTransOffsetZ(), wObj.GetTransOffsetO());
    _position.Relocate(wObj);
    _position.SetOrientation(wObj.GetOrientation());
}


SpellCastTargets::SpellCastTargets() : m_elevation(0), m_speed(0), m_strTarget()
{
    m_objectTarget = NULL;
    m_itemTarget = NULL;

    m_objectTargetGUID   = 0;
    m_itemTargetGUID   = 0;
    m_itemTargetEntry  = 0;

    m_targetMask = 0;
}

SpellCastTargets::~SpellCastTargets()
{
}

void SpellCastTargets::Read(ByteBuffer& data, Unit* caster)
{
    data >> m_targetMask;

    if (m_targetMask == TARGET_FLAG_NONE)
        return;

    if (m_targetMask & (TARGET_FLAG_UNIT | TARGET_FLAG_UNIT_MINIPET | TARGET_FLAG_GAMEOBJECT | TARGET_FLAG_CORPSE_ENEMY | TARGET_FLAG_CORPSE_ALLY))
        data.readPackGUID(m_objectTargetGUID);

    if (m_targetMask & (TARGET_FLAG_ITEM | TARGET_FLAG_TRADE_ITEM))
        data.readPackGUID(m_itemTargetGUID);

    if (m_targetMask & TARGET_FLAG_SOURCE_LOCATION)
    {
        data.readPackGUID(m_src._transportGUID);
        if (m_src._transportGUID)
            data >> m_src._transportOffset.PositionXYZStream();
        else
            data >> m_src._position.PositionXYZStream();
    }
    else
    {
        m_src._transportGUID = caster->GetTransGUID();
        if (m_src._transportGUID)
            m_src._transportOffset.Relocate(caster->GetTransOffsetX(), caster->GetTransOffsetY(), caster->GetTransOffsetZ(), caster->GetTransOffsetO());
        else
            m_src._position.Relocate(caster);
    }

    if (m_targetMask & TARGET_FLAG_DEST_LOCATION)
    {
        data.readPackGUID(m_dst._transportGUID);
        if (m_dst._transportGUID)
            data >> m_dst._transportOffset.PositionXYZStream();
        else
            data >> m_dst._position.PositionXYZStream();
    }
    else
    {
        m_dst._transportGUID = caster->GetTransGUID();
        if (m_dst._transportGUID)
            m_dst._transportOffset.Relocate(caster->GetTransOffsetX(), caster->GetTransOffsetY(), caster->GetTransOffsetZ(), caster->GetTransOffsetO());
        else
            m_dst._position.Relocate(caster);
    }

    if (m_targetMask & TARGET_FLAG_STRING)
        data >> m_strTarget;

    Update(caster);
}

void SpellCastTargets::Write(ByteBuffer& data)
{
    data << uint32(m_targetMask);

    if (m_targetMask & (TARGET_FLAG_UNIT | TARGET_FLAG_CORPSE_ALLY | TARGET_FLAG_GAMEOBJECT | TARGET_FLAG_CORPSE_ENEMY | TARGET_FLAG_UNIT_MINIPET))
        data.appendPackGUID(m_objectTargetGUID);

    if (m_targetMask & (TARGET_FLAG_ITEM | TARGET_FLAG_TRADE_ITEM))
    {
        if (m_itemTarget)
            data.append(m_itemTarget->GetPackGUID());
        else
            data << uint8(0);
    }

    if (m_targetMask & TARGET_FLAG_SOURCE_LOCATION)
    {
        data.appendPackGUID(m_src._transportGUID); // relative position guid here - transport for example
        if (m_src._transportGUID)
            data << m_src._transportOffset.PositionXYZStream();
        else
            data << m_src._position.PositionXYZStream();
    }

    if (m_targetMask & TARGET_FLAG_DEST_LOCATION)
    {
        data.appendPackGUID(m_dst._transportGUID); // relative position guid here - transport for example
        if (m_dst._transportGUID)
            data << m_dst._transportOffset.PositionXYZStream();
        else
            data << m_dst._position.PositionXYZStream();
    }

    if (m_targetMask & TARGET_FLAG_STRING)
        data << m_strTarget;
}

uint64 SpellCastTargets::GetUnitTargetGUID() const
{
    switch (GUID_HIPART(m_objectTargetGUID))
    {
        case HIGHGUID_PLAYER:
        case HIGHGUID_VEHICLE:
        case HIGHGUID_UNIT:
        case HIGHGUID_PET:
            return m_objectTargetGUID;
        default:
            return 0LL;
    }
}

Unit* SpellCastTargets::GetUnitTarget() const
{
    if (m_objectTarget)
        return m_objectTarget->ToUnit();
    return NULL;
}

void SpellCastTargets::SetUnitTarget(Unit* target)
{
    if (!target)
        return;

    m_objectTarget = target;
    m_objectTargetGUID = target->GetGUID();
    m_targetMask |= TARGET_FLAG_UNIT;
}

uint64 SpellCastTargets::GetGOTargetGUID() const
{
    switch (GUID_HIPART(m_objectTargetGUID))
    {
        case HIGHGUID_TRANSPORT:
        case HIGHGUID_MO_TRANSPORT:
        case HIGHGUID_GAMEOBJECT:
            return m_objectTargetGUID;
        default:
            return 0LL;
    }
}

GameObject* SpellCastTargets::GetGOTarget() const
{
    if (m_objectTarget)
        return m_objectTarget->ToGameObject();
    return NULL;
}


void SpellCastTargets::SetGOTarget(GameObject* target)
{
    if (!target)
        return;

    m_objectTarget = target;
    m_objectTargetGUID = target->GetGUID();
    m_targetMask |= TARGET_FLAG_GAMEOBJECT;
}

uint64 SpellCastTargets::GetCorpseTargetGUID() const
{
    switch (GUID_HIPART(m_objectTargetGUID))
    {
        case HIGHGUID_CORPSE:
            return m_objectTargetGUID;
        default:
            return 0LL;
    }
}

Corpse* SpellCastTargets::GetCorpseTarget() const
{
    if (m_objectTarget)
        return m_objectTarget->ToCorpse();
    return NULL;
}

WorldObject* SpellCastTargets::GetObjectTarget() const
{
    return m_objectTarget;
}

uint64 SpellCastTargets::GetObjectTargetGUID() const
{
    return m_objectTargetGUID;
}

void SpellCastTargets::RemoveObjectTarget()
{
    m_objectTarget = NULL;
    m_objectTargetGUID = 0LL;
    m_targetMask &= ~(TARGET_FLAG_UNIT_MASK | TARGET_FLAG_CORPSE_MASK | TARGET_FLAG_GAMEOBJECT_MASK);
}

void SpellCastTargets::SetItemTarget(Item* item)
{
    if (!item)
        return;

    m_itemTarget = item;
    m_itemTargetGUID = item->GetGUID();
    m_itemTargetEntry = item->GetEntry();
    m_targetMask |= TARGET_FLAG_ITEM;
}

void SpellCastTargets::SetTradeItemTarget(Player* caster)
{
    m_itemTargetGUID = uint64(TRADE_SLOT_NONTRADED);
    m_itemTargetEntry = 0;
    m_targetMask |= TARGET_FLAG_TRADE_ITEM;

    Update(caster);
}

void SpellCastTargets::UpdateTradeSlotItem()
{
    if (m_itemTarget && (m_targetMask & TARGET_FLAG_TRADE_ITEM))
    {
        m_itemTargetGUID = m_itemTarget->GetGUID();
        m_itemTargetEntry = m_itemTarget->GetEntry();
    }
}

SpellDestination const* SpellCastTargets::GetSrc() const
{
    return &m_src;
}

Position const* SpellCastTargets::GetSrcPos() const
{
    return &m_src._position;
}

void SpellCastTargets::SetSrc(float x, float y, float z)
{
    m_src = SpellDestination(x, y, z);
    m_targetMask |= TARGET_FLAG_SOURCE_LOCATION;
}

void SpellCastTargets::SetSrc(Position const& pos)
{
    m_src = SpellDestination(pos);
    m_targetMask |= TARGET_FLAG_SOURCE_LOCATION;
}

void SpellCastTargets::SetSrc(WorldObject const& wObj)
{
    m_src = SpellDestination(wObj);
    m_targetMask |= TARGET_FLAG_SOURCE_LOCATION;
}

void SpellCastTargets::ModSrc(Position const& pos)
{
    ASSERT(m_targetMask & TARGET_FLAG_SOURCE_LOCATION);

    if (m_src._transportGUID)
    {
        Position offset;
        m_src._position.GetPositionOffsetTo(pos, offset);
        m_src._transportOffset.RelocateOffset(offset);
    }
    m_src._position.Relocate(pos);
}

void SpellCastTargets::RemoveSrc()
{
    m_targetMask &= ~(TARGET_FLAG_SOURCE_LOCATION);
}

SpellDestination const* SpellCastTargets::GetDst() const
{
    return &m_dst;
}

WorldLocation const* SpellCastTargets::GetDstPos() const
{
    return &m_dst._position;
}

void SpellCastTargets::SetDst(float x, float y, float z, float orientation, uint32 mapId)
{
    m_dst = SpellDestination(x, y, z, orientation, mapId);
    m_targetMask |= TARGET_FLAG_DEST_LOCATION;
}

void SpellCastTargets::SetDst(Position const& pos)
{
    m_dst = SpellDestination(pos);
    m_targetMask |= TARGET_FLAG_DEST_LOCATION;
}

void SpellCastTargets::SetDst(WorldObject const& wObj)
{
    m_dst = SpellDestination(wObj);
    m_targetMask |= TARGET_FLAG_DEST_LOCATION;
}

void SpellCastTargets::SetDst(SpellCastTargets const& spellTargets)
{
    m_dst = spellTargets.m_dst;
    m_targetMask |= TARGET_FLAG_DEST_LOCATION;
}

void SpellCastTargets::ModDst(Position const& pos)
{
    ASSERT(m_targetMask & TARGET_FLAG_DEST_LOCATION);

    if (m_dst._transportGUID)
    {
        Position offset;
        m_dst._position.GetPositionOffsetTo(pos, offset);
        m_dst._transportOffset.RelocateOffset(offset);
    }
    m_dst._position.Relocate(pos);
}

void SpellCastTargets::RemoveDst()
{
    m_targetMask &= ~(TARGET_FLAG_DEST_LOCATION);
}

void SpellCastTargets::Update(Unit* caster)
{
    m_objectTarget = m_objectTargetGUID ? ((m_objectTargetGUID == caster->GetGUID()) ? caster : ObjectAccessor::GetWorldObject(*caster, m_objectTargetGUID)) : NULL;

    m_itemTarget = NULL;
    if (caster->GetTypeId() == TYPEID_PLAYER)
    {
        Player* player = caster->ToPlayer();
        if (m_targetMask & TARGET_FLAG_ITEM)
            m_itemTarget = player->GetItemByGuid(m_itemTargetGUID);
        else if (m_targetMask & TARGET_FLAG_TRADE_ITEM)
            if (m_itemTargetGUID == TRADE_SLOT_NONTRADED) // here it is not guid but slot. Also prevents hacking slots
                if (TradeData* pTrade = player->GetTradeData())
                    m_itemTarget = pTrade->GetTraderData()->GetItem(TRADE_SLOT_NONTRADED);

        if (m_itemTarget)
            m_itemTargetEntry = m_itemTarget->GetEntry();
    }

    // update positions by transport move
    if (HasSrc() && m_src._transportGUID)
    {
        if (WorldObject* transport = ObjectAccessor::GetWorldObject(*caster, m_src._transportGUID))
        {
            m_src._position.Relocate(transport);
            m_src._position.RelocateOffset(m_src._transportOffset);
        }
    }

    if (HasDst() && m_dst._transportGUID)
    {
        if (WorldObject* transport = ObjectAccessor::GetWorldObject(*caster, m_dst._transportGUID))
        {
            m_dst._position.Relocate(transport);
            m_dst._position.RelocateOffset(m_dst._transportOffset);
        }
    }
}

void SpellCastTargets::OutDebug() const
{
    if (!m_targetMask)
        sLog->outInfo(LOG_FILTER_SPELLS_AURAS, "No targets");

    sLog->outInfo(LOG_FILTER_SPELLS_AURAS, "target mask: %u", m_targetMask);
    if (m_targetMask & (TARGET_FLAG_UNIT_MASK | TARGET_FLAG_CORPSE_MASK | TARGET_FLAG_GAMEOBJECT_MASK))
        sLog->outInfo(LOG_FILTER_SPELLS_AURAS, "Object target: " UI64FMTD, m_objectTargetGUID);
    if (m_targetMask & TARGET_FLAG_ITEM)
        sLog->outInfo(LOG_FILTER_SPELLS_AURAS, "Item target: " UI64FMTD, m_itemTargetGUID);
    if (m_targetMask & TARGET_FLAG_TRADE_ITEM)
        sLog->outInfo(LOG_FILTER_SPELLS_AURAS, "Trade item target: " UI64FMTD, m_itemTargetGUID);
    if (m_targetMask & TARGET_FLAG_SOURCE_LOCATION)
        sLog->outInfo(LOG_FILTER_SPELLS_AURAS, "Source location: transport guid:" UI64FMTD " trans offset: %s position: %s", m_src._transportGUID, m_src._transportOffset.ToString().c_str(), m_src._position.ToString().c_str());
    if (m_targetMask & TARGET_FLAG_DEST_LOCATION)
        sLog->outInfo(LOG_FILTER_SPELLS_AURAS, "Destination location: transport guid:" UI64FMTD " trans offset: %s position: %s", m_dst._transportGUID, m_dst._transportOffset.ToString().c_str(), m_dst._position.ToString().c_str());
    if (m_targetMask & TARGET_FLAG_STRING)
        sLog->outInfo(LOG_FILTER_SPELLS_AURAS, "String: %s", m_strTarget.c_str());
    sLog->outInfo(LOG_FILTER_SPELLS_AURAS, "speed: %f", m_speed);
    sLog->outInfo(LOG_FILTER_SPELLS_AURAS, "elevation: %f", m_elevation);
}

SpellValue::SpellValue(SpellInfo const* proto)
{
    for (uint32 i = 0; i < MAX_SPELL_EFFECTS; ++i)
        EffectBasePoints[i] = proto->Effects[i].BasePoints;
    MaxAffectedTargets = proto->MaxAffectedTargets;
    RadiusMod = 1.0f;
    AuraStackAmount = 1;
}

Spell::Spell(Unit* caster, SpellInfo const* info, TriggerCastFlags triggerFlags, uint64 originalCasterGUID, bool skipCheck) :
m_spellInfo(sSpellMgr->GetSpellForDifficultyFromSpell(info, caster)),
m_caster((info->AttributesEx6 & SPELL_ATTR6_CAST_BY_CHARMER && caster->GetCharmerOrOwner()) ? caster->GetCharmerOrOwner() : caster)
, m_spellValue(new SpellValue(m_spellInfo))
{
    m_customError = SPELL_CUSTOM_ERROR_NONE;
    m_skipCheck = skipCheck;
    m_selfContainer = NULL;
    m_referencedFromCurrentSpell = false;
    m_executedCurrently = false;
    m_needComboPoints = m_spellInfo->NeedsComboPoints();
    m_comboPointGain = 0;
    m_delayStart = 0;
    m_delayAtDamageCount = 0;

    m_applyMultiplierMask = 0;
    m_auraScaleMask = 0;

    // Get data for type of attack
    switch (m_spellInfo->DmgClass)
    {
        case SPELL_DAMAGE_CLASS_MELEE:
            if (m_spellInfo->AttributesEx3 & SPELL_ATTR3_REQ_OFFHAND)
                m_attackType = OFF_ATTACK;
            else
                m_attackType = BASE_ATTACK;
            break;
        case SPELL_DAMAGE_CLASS_RANGED:
            m_attackType = m_spellInfo->IsRangedWeaponSpell() ? RANGED_ATTACK : BASE_ATTACK;
            break;
        default:
                                                            // Wands
            if (m_spellInfo->AttributesEx2 & SPELL_ATTR2_AUTOREPEAT_FLAG)
                m_attackType = RANGED_ATTACK;
            else
                m_attackType = BASE_ATTACK;
            break;
    }

    m_spellSchoolMask = info->GetSchoolMask();           // Can be override for some spell (wand shoot for example)

    if (m_attackType == RANGED_ATTACK)
        // wand case
        if ((m_caster->getClassMask() & CLASSMASK_WAND_USERS) != 0 && m_caster->GetTypeId() == TYPEID_PLAYER)
            if (Item* pItem = m_caster->ToPlayer()->GetWeaponForAttack(RANGED_ATTACK))
                m_spellSchoolMask = SpellSchoolMask(1 << pItem->GetTemplate()->DamageType);

    if (originalCasterGUID)
        m_originalCasterGUID = originalCasterGUID;
    else
        m_originalCasterGUID = m_caster->GetGUID();

    if (m_originalCasterGUID == m_caster->GetGUID())
        m_originalCaster = m_caster;
    else
    {
        m_originalCaster = ObjectAccessor::GetUnit(*m_caster, m_originalCasterGUID);
        if (m_originalCaster && !m_originalCaster->IsInWorld())
            m_originalCaster = NULL;
    }

    m_spellState = SPELL_STATE_NULL;
    _triggeredCastFlags = triggerFlags;
    if (info->AttributesEx4 & SPELL_ATTR4_TRIGGERED)
        _triggeredCastFlags = TRIGGERED_FULL_MASK;

    m_CastItem = NULL;
    m_castItemGUID = 0;

    unitTarget = NULL;
    itemTarget = NULL;
    gameObjTarget = NULL;
    focusObject = NULL;
    m_cast_count = 0;
    m_glyphIndex = 0;
    m_preCastSpell = 0;
    m_triggeredByAuraSpell  = NULL;
    m_spellAura = NULL;

    //Auto Shot & Shoot (wand)
    m_autoRepeat = m_spellInfo->IsAutoRepeatRangedSpell();

    m_runesState = 0;
    m_powerCost = 0;                                        // setup to correct value in Spell::prepare, must not be used before.
    m_casttime = 0;                                         // setup to correct value in Spell::prepare, must not be used before.
    m_timer = 0;                                            // will set to castime in prepare

    m_channelTargetEffectMask = 0;

    // Determine if spell can be reflected back to the caster
    // Patch 1.2 notes: Spell Reflection no longer reflects abilities
    m_canReflect = m_spellInfo->DmgClass == SPELL_DAMAGE_CLASS_MAGIC && !(m_spellInfo->Attributes & SPELL_ATTR0_ABILITY)
        && !(m_spellInfo->AttributesEx & SPELL_ATTR1_CANT_BE_REFLECTED) && !(m_spellInfo->Attributes & SPELL_ATTR0_UNAFFECTED_BY_INVULNERABILITY)
        && !m_spellInfo->IsPassive() && !m_spellInfo->IsPositive();

    CleanupTargetList();
    memset(m_effectExecuteData, 0, MAX_SPELL_EFFECTS * sizeof(ByteBuffer*));

    for (uint8 i = 0; i < MAX_SPELL_EFFECTS; ++i)
        m_destTargets[i] = SpellDestination(*m_caster);
}

Spell::~Spell()
{
    // unload scripts
    while (!m_loadedScripts.empty())
    {
        std::list<SpellScript*>::iterator itr = m_loadedScripts.begin();
        (*itr)->_Unload();
        delete (*itr);
        m_loadedScripts.erase(itr);
    }

    if (m_referencedFromCurrentSpell && m_selfContainer && *m_selfContainer == this)
    {
        // Clean the reference to avoid later crash.
        // If this error is repeating, we may have to add an ASSERT to better track down how we get into this case.
        sLog->outError(LOG_FILTER_SPELLS_AURAS, "SPELL: deleting spell for spell ID %u. However, spell still referenced.", m_spellInfo->Id);
        *m_selfContainer = NULL;
    }

    if (m_caster && m_caster->GetTypeId() == TYPEID_PLAYER)
        ASSERT(m_caster->ToPlayer()->m_spellModTakingSpell != this);
    delete m_spellValue;

    CheckEffectExecuteData();
}

void Spell::InitExplicitTargets(SpellCastTargets const& targets)
{
    m_targets = targets;
    // this function tries to correct spell explicit targets for spell
    // client doesn't send explicit targets correctly sometimes - we need to fix such spells serverside
    // this also makes sure that we correctly send explicit targets to client (removes redundant data)
    uint32 neededTargets = m_spellInfo->GetExplicitTargetMask();

    if (WorldObject* target = m_targets.GetObjectTarget())
    {
        // check if object target is valid with needed target flags
        // for unit case allow corpse target mask because player with not released corpse is a unit target
        if ((target->ToUnit() && !(neededTargets & (TARGET_FLAG_UNIT_MASK | TARGET_FLAG_CORPSE_MASK)))
            || (target->ToGameObject() && !(neededTargets & TARGET_FLAG_GAMEOBJECT_MASK))
            || (target->ToCorpse() && !(neededTargets & TARGET_FLAG_CORPSE_MASK)))
            m_targets.RemoveObjectTarget();
    }
    else
    {
        // try to select correct unit target if not provided by client or by serverside cast
        if (neededTargets & (TARGET_FLAG_UNIT_MASK))
        {
            Unit* unit = NULL;
            // try to use player selection as a target
            if (Player* playerCaster = m_caster->ToPlayer())
            {
                // selection has to be found and to be valid target for the spell
                if (Unit* selectedUnit = ObjectAccessor::GetUnit(*m_caster, playerCaster->GetSelection()))
                    if (m_spellInfo->CheckExplicitTarget(m_caster, selectedUnit) == SPELL_CAST_OK)
                        unit = selectedUnit;
            }
            // try to use attacked unit as a target
            else if ((m_caster->GetTypeId() == TYPEID_UNIT) && neededTargets & (TARGET_FLAG_UNIT_ENEMY | TARGET_FLAG_UNIT))
                unit = m_caster->getVictim();

            // didn't find anything - let's use self as target
            if (!unit && neededTargets & (TARGET_FLAG_UNIT_RAID | TARGET_FLAG_UNIT_PARTY | TARGET_FLAG_UNIT_ALLY))
                unit = m_caster;

            m_targets.SetUnitTarget(unit);
        }
    }

    // check if spell needs dst target
    if (neededTargets & TARGET_FLAG_DEST_LOCATION)
    {
        // and target isn't set
        if (!m_targets.HasDst())
        {
            // try to use unit target if provided
            if (WorldObject* target = targets.GetObjectTarget())
                m_targets.SetDst(*target);
            // or use self if not available
            else
                m_targets.SetDst(*m_caster);
        }
    }
    else
        m_targets.RemoveDst();

    if (neededTargets & TARGET_FLAG_SOURCE_LOCATION)
    {
        if (!targets.HasSrc())
            m_targets.SetSrc(*m_caster);
    }
    else
        m_targets.RemoveSrc();
}

void Spell::SelectExplicitTargets()
{
    // here go all explicit target changes made to explicit targets after spell prepare phase is finished
    if (Unit* target = m_targets.GetUnitTarget())
    {
        // check for explicit target redirection, for Grounding Totem for example
        if (m_spellInfo->GetExplicitTargetMask() & TARGET_FLAG_UNIT_ENEMY
            || (m_spellInfo->GetExplicitTargetMask() & TARGET_FLAG_UNIT && !m_spellInfo->IsPositive()))
        {
            Unit* redirect;
            switch (m_spellInfo->DmgClass)
            {
                case SPELL_DAMAGE_CLASS_MAGIC:
                    redirect = m_caster->GetMagicHitRedirectTarget(target, m_spellInfo);
                    break;
                case SPELL_DAMAGE_CLASS_MELEE:
                case SPELL_DAMAGE_CLASS_RANGED:
                    redirect = m_caster->GetMeleeHitRedirectTarget(target, m_spellInfo);
                    break;
                default:
                    redirect = NULL;
                    break;
            }
            if (redirect && (redirect != target))
                m_targets.SetUnitTarget(redirect);
        }
    }
}

void Spell::SelectSpellTargets()
{
    // select targets for cast phase
    SelectExplicitTargets();

    uint32 processedAreaEffectsMask = 0;
    for (uint32 i = 0; i < MAX_SPELL_EFFECTS; ++i)
    {
        // not call for empty effect.
        // Also some spells use not used effect targets for store targets for dummy effect in triggered spells
        if (!m_spellInfo->Effects[i].IsEffect())
            continue;

        // set expected type of implicit targets to be sent to client
        uint32 implicitTargetMask = GetTargetFlagMask(m_spellInfo->Effects[i].TargetA.GetObjectType()) | GetTargetFlagMask(m_spellInfo->Effects[i].TargetB.GetObjectType());
        if (implicitTargetMask & TARGET_FLAG_UNIT)
            m_targets.SetTargetFlag(TARGET_FLAG_UNIT);
        if (implicitTargetMask & (TARGET_FLAG_GAMEOBJECT | TARGET_FLAG_GAMEOBJECT_ITEM))
            m_targets.SetTargetFlag(TARGET_FLAG_GAMEOBJECT);

        SelectEffectImplicitTargets(SpellEffIndex(i), m_spellInfo->Effects[i].TargetA, processedAreaEffectsMask);
        SelectEffectImplicitTargets(SpellEffIndex(i), m_spellInfo->Effects[i].TargetB, processedAreaEffectsMask);

        // Select targets of effect based on effect type
        // those are used when no valid target could be added for spell effect based on spell target type
        // some spell effects use explicit target as a default target added to target map (like SPELL_EFFECT_LEARN_SPELL)
        // some spell effects add target to target map only when target type specified (like SPELL_EFFECT_WEAPON)
        // some spell effects don't add anything to target map (confirmed with sniffs) (like SPELL_EFFECT_DESTROY_ALL_TOTEMS)
        SelectEffectTypeImplicitTargets(i);

        if (m_targets.HasDst())
            AddDestTarget(*m_targets.GetDst(), i);

        if (m_spellInfo->IsChanneled())
        {
            uint8 mask = (1 << i);
            for (std::list<TargetInfo>::iterator ihit = m_UniqueTargetInfo.begin(); ihit != m_UniqueTargetInfo.end(); ++ihit)
            {
                if (ihit->effectMask & mask)
                {
                    m_channelTargetEffectMask |= mask;
                    break;
                }
            }
        }
        else if (m_auraScaleMask)
        {
            bool checkLvl = !m_UniqueTargetInfo.empty();
            for (std::list<TargetInfo>::iterator ihit = m_UniqueTargetInfo.begin(); ihit != m_UniqueTargetInfo.end();)
            {
                // remove targets which did not pass min level check
                if (m_auraScaleMask && ihit->effectMask == m_auraScaleMask)
                {
                    // Do not check for selfcast
                    if (!ihit->scaleAura && ihit->targetGUID != m_caster->GetGUID())
                    {
                         m_UniqueTargetInfo.erase(ihit++);
                         continue;
                    }
                }
                ++ihit;
            }
            if (checkLvl && m_UniqueTargetInfo.empty())
            {
                SendCastResult(SPELL_FAILED_LOWLEVEL);
                finish(false);
            }
        }
    }

    if (m_targets.HasDst())
    {
        if (m_targets.HasTraj())
        {
            float speed = m_targets.GetSpeedXY();
            if (speed > 0.0f)
                m_delayMoment = (uint64)floor(m_targets.GetDist2d() / speed * 1000.0f);
        }
        else if (m_spellInfo->Speed > 0.0f)
        {
            float dist = m_caster->GetDistance(*m_targets.GetDstPos());
            if (!(m_spellInfo->AttributesEx9 & SPELL_ATTR9_SPECIAL_DELAY_CALCULATION))
                m_delayMoment = uint64(floor(dist / m_spellInfo->Speed * 1000.0f));
            else
                m_delayMoment = uint64(m_spellInfo->Speed * 1000.0f);
        }
    }
}

void Spell::SelectEffectImplicitTargets(SpellEffIndex effIndex, SpellImplicitTargetInfo const& targetType, uint32& processedEffectMask)
{
    if (!targetType.GetTarget())
        return;

    uint32 effectMask = 1 << effIndex;
    // set the same target list for all effects
    // some spells appear to need this, however this requires more research
    switch (targetType.GetSelectionCategory())
    {
        case TARGET_SELECT_CATEGORY_NEARBY:
        case TARGET_SELECT_CATEGORY_CONE:
        case TARGET_SELECT_CATEGORY_AREA:
            // targets for effect already selected
            if (effectMask & processedEffectMask)
                return;
            // choose which targets we can select at once
            for (uint32 j = effIndex + 1; j < MAX_SPELL_EFFECTS; ++j)
            {
                SpellEffectInfo const* effects = GetSpellInfo()->Effects;
                if (effects[effIndex].TargetA.GetTarget() == effects[j].TargetA.GetTarget() &&
                    effects[effIndex].TargetB.GetTarget() == effects[j].TargetB.GetTarget() &&
                    effects[effIndex].ImplicitTargetConditions == effects[j].ImplicitTargetConditions &&
                    effects[effIndex].CalcRadius(m_caster) == effects[j].CalcRadius(m_caster))
                {
                    effectMask |= 1 << j;
                }
            }
            processedEffectMask |= effectMask;
            break;
        default:
            break;
    }

    switch (targetType.GetSelectionCategory())
    {
        case TARGET_SELECT_CATEGORY_CHANNEL:
            SelectImplicitChannelTargets(effIndex, targetType);
            break;
        case TARGET_SELECT_CATEGORY_NEARBY:
            SelectImplicitNearbyTargets(effIndex, targetType, effectMask);
            break;
        case TARGET_SELECT_CATEGORY_CONE:
            SelectImplicitConeTargets(effIndex, targetType, effectMask);
            break;
        case TARGET_SELECT_CATEGORY_AREA:
            SelectImplicitAreaTargets(effIndex, targetType, effectMask);
            break;
        case TARGET_SELECT_CATEGORY_DEFAULT:
            switch (targetType.GetObjectType())
            {
                case TARGET_OBJECT_TYPE_SRC:
                    switch (targetType.GetReferenceType())
                    {
                        case TARGET_REFERENCE_TYPE_CASTER:
                            m_targets.SetSrc(*m_caster);
                            break;
                        default:
                            ASSERT(false && "Spell::SelectEffectImplicitTargets: received not implemented select target reference type for TARGET_TYPE_OBJECT_SRC");
                            break;
                    }
                    break;
                case TARGET_OBJECT_TYPE_DEST:
                     switch (targetType.GetReferenceType())
                     {
                         case TARGET_REFERENCE_TYPE_CASTER:
                             SelectImplicitCasterDestTargets(effIndex, targetType);
                             break;
                         case TARGET_REFERENCE_TYPE_TARGET:
                             SelectImplicitTargetDestTargets(effIndex, targetType);
                             break;
                         case TARGET_REFERENCE_TYPE_DEST:
                             SelectImplicitDestDestTargets(effIndex, targetType);
                             break;
                         default:
                             ASSERT(false && "Spell::SelectEffectImplicitTargets: received not implemented select target reference type for TARGET_TYPE_OBJECT_DEST");
                             break;
                     }
                     break;
                default:
                    switch (targetType.GetReferenceType())
                    {
                        case TARGET_REFERENCE_TYPE_CASTER:
                            SelectImplicitCasterObjectTargets(effIndex, targetType);
                            break;
                        case TARGET_REFERENCE_TYPE_TARGET:
                            SelectImplicitTargetObjectTargets(effIndex, targetType);
                            break;
                        default:
                            ASSERT(false && "Spell::SelectEffectImplicitTargets: received not implemented select target reference type for TARGET_TYPE_OBJECT");
                            break;
                    }
                    break;
            }
            break;
        case TARGET_SELECT_CATEGORY_NYI:
            sLog->outDebug(LOG_FILTER_SPELLS_AURAS, "SPELL: target type %u, found in spellID %u, effect %u is not implemented yet!", m_spellInfo->Id, effIndex, targetType.GetTarget());
            break;
        default:
            ASSERT(false && "Spell::SelectEffectImplicitTargets: received not implemented select target category");
            break;
    }
}

void Spell::SelectImplicitChannelTargets(SpellEffIndex effIndex, SpellImplicitTargetInfo const& targetType)
{
    if (targetType.GetReferenceType() != TARGET_REFERENCE_TYPE_CASTER)
    {
        ASSERT(false && "Spell::SelectImplicitChannelTargets: received not implemented target reference type");
        return;
    }

    Spell* channeledSpell = m_originalCaster->GetCurrentSpell(CURRENT_CHANNELED_SPELL);
    if (!channeledSpell)
    {
        sLog->outDebug(LOG_FILTER_SPELLS_AURAS, "Spell::SelectImplicitChannelTargets: cannot find channel spell for spell ID %u, effect %u", m_spellInfo->Id, effIndex);
        return;
    }
    switch (targetType.GetTarget())
    {
        case TARGET_UNIT_CHANNEL_TARGET:
        {
            WorldObject* target = ObjectAccessor::GetUnit(*m_caster, m_originalCaster->GetUInt64Value(UNIT_FIELD_CHANNEL_OBJECT));
            CallScriptObjectTargetSelectHandlers(target, effIndex);
            // unit target may be no longer avalible - teleported out of map for example
            if (target && target->ToUnit())
                AddUnitTarget(target->ToUnit(), 1 << effIndex);
            else
                sLog->outDebug(LOG_FILTER_SPELLS_AURAS, "SPELL: cannot find channel spell target for spell ID %u, effect %u", m_spellInfo->Id, effIndex);
            break;
        }
        case TARGET_DEST_CHANNEL_TARGET:
            if (channeledSpell->m_targets.HasDst())
                m_targets.SetDst(channeledSpell->m_targets);
            else if (WorldObject* target = ObjectAccessor::GetWorldObject(*m_caster, m_originalCaster->GetUInt64Value(UNIT_FIELD_CHANNEL_OBJECT)))
            {
                CallScriptObjectTargetSelectHandlers(target, effIndex);
                if (target)
                    m_targets.SetDst(*target);
            }
            else
                sLog->outDebug(LOG_FILTER_SPELLS_AURAS, "SPELL: cannot find channel spell destination for spell ID %u, effect %u", m_spellInfo->Id, effIndex);
            break;
        case TARGET_DEST_CHANNEL_CASTER:
            m_targets.SetDst(*channeledSpell->GetCaster());
            break;
        default:
            ASSERT(false && "Spell::SelectImplicitChannelTargets: received not implemented target type");
            break;
    }
}

void Spell::SelectImplicitNearbyTargets(SpellEffIndex effIndex, SpellImplicitTargetInfo const& targetType, uint32 effMask)
{
    if (targetType.GetReferenceType() != TARGET_REFERENCE_TYPE_CASTER)
    {
        ASSERT(false && "Spell::SelectImplicitNearbyTargets: received not implemented target reference type");
        return;
    }

    float range = 0.0f;
    switch (targetType.GetCheckType())
    {
        case TARGET_CHECK_ENEMY:
            range = m_spellInfo->GetMaxRange(false, m_caster, this);
            break;
        case TARGET_CHECK_ALLY:
        case TARGET_CHECK_PARTY:
        case TARGET_CHECK_RAID:
        case TARGET_CHECK_RAID_CLASS:
            range = m_spellInfo->GetMaxRange(true, m_caster, this);
            break;
        case TARGET_CHECK_ENTRY:
        case TARGET_CHECK_DEFAULT:
            range = m_spellInfo->GetMaxRange(m_spellInfo->IsPositive(), m_caster, this);
            break;
        default:
            ASSERT(false && "Spell::SelectImplicitNearbyTargets: received not implemented selection check type");
            break;
    }

    ConditionList* condList = m_spellInfo->Effects[effIndex].ImplicitTargetConditions;

    // handle emergency case - try to use other provided targets if no conditions provided
    if (targetType.GetCheckType() == TARGET_CHECK_ENTRY && (!condList || condList->empty()))
    {
        sLog->outDebug(LOG_FILTER_SPELLS_AURAS, "Spell::SelectImplicitNearbyTargets: no conditions entry for target with TARGET_CHECK_ENTRY of spell ID %u, effect %u - selecting default targets", m_spellInfo->Id, effIndex);
        switch (targetType.GetObjectType())
        {
            case TARGET_OBJECT_TYPE_GOBJ:
                if (m_spellInfo->RequiresSpellFocus)
                {
                    if (focusObject)
                        AddGOTarget(focusObject, effMask);
                    return;
                }
                break;
            case TARGET_OBJECT_TYPE_DEST:
                if (m_spellInfo->RequiresSpellFocus)
                {
                    if (focusObject)
                        m_targets.SetDst(*focusObject);
                    return;
                }
                break;
            default:
                break;
        }
    }

    WorldObject* target = SearchNearbyTarget(range, targetType.GetObjectType(), targetType.GetCheckType(), condList);
    if (!target)
    {
        sLog->outDebug(LOG_FILTER_SPELLS_AURAS, "Spell::SelectImplicitNearbyTargets: cannot find nearby target for spell ID %u, effect %u", m_spellInfo->Id, effIndex);
        return;
    }

    CallScriptObjectTargetSelectHandlers(target, effIndex);

    switch (targetType.GetObjectType())
    {
        case TARGET_OBJECT_TYPE_UNIT:
            if (Unit* unitTarget = target->ToUnit())
                AddUnitTarget(unitTarget, effMask, true, false);
            break;
        case TARGET_OBJECT_TYPE_GOBJ:
            if (GameObject* gobjTarget = target->ToGameObject())
                AddGOTarget(gobjTarget, effMask);
            break;
        case TARGET_OBJECT_TYPE_DEST:
            m_targets.SetDst(*target);
            break;
        default:
            ASSERT(false && "Spell::SelectImplicitNearbyTargets: received not implemented target object type");
            break;
    }

    SelectImplicitChainTargets(effIndex, targetType, target, effMask);
}

void Spell::SelectImplicitConeTargets(SpellEffIndex effIndex, SpellImplicitTargetInfo const& targetType, uint32 effMask)
{
    if (targetType.GetReferenceType() != TARGET_REFERENCE_TYPE_CASTER)
    {
        ASSERT(false && "Spell::SelectImplicitConeTargets: received not implemented target reference type");
        return;
    }
    std::list<WorldObject*> targets;
    SpellTargetObjectTypes objectType = targetType.GetObjectType();
    SpellTargetCheckTypes selectionType = targetType.GetCheckType();
    ConditionList* condList = m_spellInfo->Effects[effIndex].ImplicitTargetConditions;
    float coneAngle = M_PI/2;
    float radius = m_spellInfo->Effects[effIndex].CalcRadius(m_caster) * m_spellValue->RadiusMod;

    if (uint32 containerTypeMask = GetSearcherTypeMask(objectType, condList))
    {
        Trinity::WorldObjectSpellConeTargetCheck check(coneAngle, radius, m_caster, m_spellInfo, selectionType, condList);
        Trinity::WorldObjectListSearcher<Trinity::WorldObjectSpellConeTargetCheck> searcher(m_caster, targets, check, containerTypeMask);
        SearchTargets<Trinity::WorldObjectListSearcher<Trinity::WorldObjectSpellConeTargetCheck> >(searcher, containerTypeMask, m_caster, m_caster, radius);

        CallScriptObjectAreaTargetSelectHandlers(targets, effIndex);

        if (!targets.empty())
        {
            // Other special target selection goes here
            if (uint32 maxTargets = m_spellValue->MaxAffectedTargets)
                Trinity::Containers::RandomResizeList(targets, maxTargets);

            // for compability with older code - add only unit and go targets
            // TODO: remove this
            std::list<Unit*> unitTargets;
            std::list<GameObject*> gObjTargets;

            for (std::list<WorldObject*>::iterator itr = targets.begin(); itr != targets.end(); ++itr)
            {
                if (Unit* unitTarget = (*itr)->ToUnit())
                    unitTargets.push_back(unitTarget);
                else if (GameObject* gObjTarget = (*itr)->ToGameObject())
                    gObjTargets.push_back(gObjTarget);
            }

            for (std::list<Unit*>::iterator itr = unitTargets.begin(); itr != unitTargets.end(); ++itr)
                AddUnitTarget(*itr, effMask, false);

            for (std::list<GameObject*>::iterator itr = gObjTargets.begin(); itr != gObjTargets.end(); ++itr)
                AddGOTarget(*itr, effMask);
        }
    }
}

void Spell::SelectImplicitAreaTargets(SpellEffIndex effIndex, SpellImplicitTargetInfo const& targetType, uint32 effMask)
{
    Unit* referer = NULL;
    switch (targetType.GetReferenceType())
    {
        case TARGET_REFERENCE_TYPE_SRC:
        case TARGET_REFERENCE_TYPE_DEST:
        case TARGET_REFERENCE_TYPE_CASTER:
            referer = m_caster;
            break;
        case TARGET_REFERENCE_TYPE_TARGET:
            referer = m_targets.GetUnitTarget();
            break;
        case TARGET_REFERENCE_TYPE_LAST:
        {
            // find last added target for this effect
            for (std::list<TargetInfo>::reverse_iterator ihit = m_UniqueTargetInfo.rbegin(); ihit != m_UniqueTargetInfo.rend(); ++ihit)
            {
                if (ihit->effectMask & (1<<effIndex))
                {
                    referer = ObjectAccessor::GetUnit(*m_caster, ihit->targetGUID);
                    break;
                }
            }
            break;
        }
        default:
            ASSERT(false && "Spell::SelectImplicitAreaTargets: received not implemented target reference type");
            return;
    }
    if (!referer)
        return;

    Position const* center = NULL;
    switch (targetType.GetReferenceType())
    {
        case TARGET_REFERENCE_TYPE_SRC:
            center = m_targets.GetSrcPos();
            break;
        case TARGET_REFERENCE_TYPE_DEST:
            center = m_targets.GetDstPos();
            break;
        case TARGET_REFERENCE_TYPE_CASTER:
        case TARGET_REFERENCE_TYPE_TARGET:
        case TARGET_REFERENCE_TYPE_LAST:
            center = referer;
            break;
         default:
             ASSERT(false && "Spell::SelectImplicitAreaTargets: received not implemented target reference type");
             return;
    }
    std::list<WorldObject*> targets;
    float radius = m_spellInfo->Effects[effIndex].CalcRadius(m_caster) * m_spellValue->RadiusMod;
    SearchAreaTargets(targets, radius, center, referer, targetType.GetObjectType(), targetType.GetCheckType(), m_spellInfo->Effects[effIndex].ImplicitTargetConditions);

    // Custom entries
    // TODO: remove those
    switch (m_spellInfo->Id)
    {
        case 46584: // Raise Dead
        {
            if (Player* playerCaster = m_caster->ToPlayer())
            {
                for (std::list<WorldObject*>::iterator itr = targets.begin(); itr != targets.end(); ++itr)
                {
                    switch ((*itr)->GetTypeId())
                    {
                        case TYPEID_UNIT:
                        case TYPEID_PLAYER:
                        {
                            Unit* unitTarget = (*itr)->ToUnit();
                            if (unitTarget->isAlive() || !playerCaster->isHonorOrXPTarget(unitTarget)
                                || ((unitTarget->GetCreatureTypeMask() & (1 << (CREATURE_TYPE_HUMANOID-1))) == 0)
                                || (unitTarget->GetDisplayId() != unitTarget->GetNativeDisplayId()))
                                break;
                            AddUnitTarget(unitTarget, effMask, false);
                            // no break;
                        }
                        case TYPEID_CORPSE: // wont work until corpses are allowed in target lists, but at least will send dest in packet
                            m_targets.SetDst(*(*itr));
                            return; // nothing more to do here
                        default:
                            break;
                    }
                }
            }
            return; // don't add targets to target map
        }
        // Corpse Explosion
        case 49158:
        case 51325:
        case 51326:
        case 51327:
        case 51328:
            // check if our target is not valid (spell can target ghoul or dead unit)
            if (!(m_targets.GetUnitTarget() && m_targets.GetUnitTarget()->GetDisplayId() == m_targets.GetUnitTarget()->GetNativeDisplayId() &&
                ((m_targets.GetUnitTarget()->GetEntry() == 26125 && m_targets.GetUnitTarget()->GetOwnerGUID() == m_caster->GetGUID())
                || m_targets.GetUnitTarget()->isDead())))
            {
                // remove existing targets
                CleanupTargetList();

                for (std::list<WorldObject*>::iterator itr = targets.begin(); itr != targets.end(); ++itr)
                {
                    switch ((*itr)->GetTypeId())
                    {
                        case TYPEID_UNIT:
                        case TYPEID_PLAYER:
                            if (!(*itr)->ToUnit()->isDead())
                                break;
                            AddUnitTarget((*itr)->ToUnit(), 1 << effIndex, false);
                            return;
                        default:
                            break;
                    }
                }
                if (m_caster->GetTypeId() == TYPEID_PLAYER)
                    m_caster->ToPlayer()->RemoveSpellCooldown(m_spellInfo->Id, true);
                SendCastResult(SPELL_FAILED_CANT_DO_THAT_RIGHT_NOW);
                finish(false);
            }
            return;
        default:
            break;
    }

    CallScriptObjectAreaTargetSelectHandlers(targets, effIndex);

    std::list<Unit*> unitTargets;
    std::list<GameObject*> gObjTargets;
    // for compability with older code - add only unit and go targets
    // TODO: remove this
    for (std::list<WorldObject*>::iterator itr = targets.begin(); itr != targets.end(); ++itr)
    {
        if (Unit* unitTarget = (*itr)->ToUnit())
            unitTargets.push_back(unitTarget);
        else if (GameObject* gObjTarget = (*itr)->ToGameObject())
            gObjTargets.push_back(gObjTarget);
    }

    if (!unitTargets.empty())
    {
        // Special target selection for smart heals and energizes
        uint32 maxSize = 0;
        int32 power = -1;
        switch (m_spellInfo->SpellFamilyName)
        {
            case SPELLFAMILY_GENERIC:
                switch (m_spellInfo->Id)
                {
                    case 52759: // Ancestral Awakening
                    case 71610: // Echoes of Light (Althor's Abacus normal version)
                    case 71641: // Echoes of Light (Althor's Abacus heroic version)
                        maxSize = 1;
                        power = POWER_HEALTH;
                        break;
                    case 54968: // Glyph of Holy Light
                        maxSize = m_spellInfo->MaxAffectedTargets;
                        power = POWER_HEALTH;
                        break;
                    case 57669: // Replenishment
                        // In arenas Replenishment may only affect the caster
                        if (m_caster->GetTypeId() == TYPEID_PLAYER && m_caster->ToPlayer()->InArena())
                        {
                            unitTargets.clear();
                            unitTargets.push_back(m_caster);
                            break;
                        }
                        maxSize = 10;
                        power = POWER_MANA;
                        break;
                    default:
                        break;
                }
                break;
            case SPELLFAMILY_PRIEST:
                if (m_spellInfo->SpellFamilyFlags[0] == 0x10000000) // Circle of Healing
                {
                    maxSize = m_caster->HasAura(55675) ? 6 : 5; // Glyph of Circle of Healing
                    power = POWER_HEALTH;
                }
                else if (m_spellInfo->Id == 64844) // Divine Hymn
                {
                    maxSize = 3;
                    power = POWER_HEALTH;
                }
                else if (m_spellInfo->Id == 64904) // Hymn of Hope
                {
                    maxSize = 3;
                    power = POWER_MANA;
                }
                else
                    break;

                // Remove targets outside caster's raid
                for (std::list<Unit*>::iterator itr = unitTargets.begin(); itr != unitTargets.end();)
                {
                    if (!(*itr)->IsInRaidWith(m_caster))
                        itr = unitTargets.erase(itr);
                    else
                        ++itr;
                }
                break;
            case SPELLFAMILY_DRUID:
                if (m_spellInfo->SpellFamilyFlags[1] == 0x04000000) // Wild Growth
                {
                    maxSize = m_caster->HasAura(62970) ? 6 : 5; // Glyph of Wild Growth
                    power = POWER_HEALTH;
                }
                else
                    break;

                // Remove targets outside caster's raid
                for (std::list<Unit*>::iterator itr = unitTargets.begin(); itr != unitTargets.end();)
                    if (!(*itr)->IsInRaidWith(m_caster))
                        itr = unitTargets.erase(itr);
                    else
                        ++itr;
                break;
            default:
                break;
        }

        if (maxSize && power != -1)
        {
            if (Powers(power) == POWER_HEALTH)
            {
                if (unitTargets.size() > maxSize)
                {
                    unitTargets.sort(Trinity::HealthPctOrderPred());
                    unitTargets.resize(maxSize);
                }
            }
            else
            {
                for (std::list<Unit*>::iterator itr = unitTargets.begin(); itr != unitTargets.end();)
                    if ((*itr)->getPowerType() != (Powers)power)
                        itr = unitTargets.erase(itr);
                    else
                        ++itr;

                if (unitTargets.size() > maxSize)
                {
                    unitTargets.sort(Trinity::PowerPctOrderPred((Powers)power));
                    unitTargets.resize(maxSize);
                }
            }
        }

        // todo: move to scripts, but we must call it before resize list by MaxAffectedTargets
        // Intimidating Shout
        if (m_spellInfo->Id == 5246 && effIndex != EFFECT_0)
            unitTargets.remove(m_targets.GetUnitTarget());

        // Other special target selection goes here
        if (uint32 maxTargets = m_spellValue->MaxAffectedTargets)
            Trinity::Containers::RandomResizeList(unitTargets, maxTargets);

        for (std::list<Unit*>::iterator itr = unitTargets.begin(); itr != unitTargets.end(); ++itr)
            AddUnitTarget(*itr, effMask, false);
    }

    if (!gObjTargets.empty())
    {
        if (uint32 maxTargets = m_spellValue->MaxAffectedTargets)
            Trinity::Containers::RandomResizeList(gObjTargets, maxTargets);

        for (std::list<GameObject*>::iterator itr = gObjTargets.begin(); itr != gObjTargets.end(); ++itr)
            AddGOTarget(*itr, effMask);
    }
}

void Spell::SelectImplicitCasterDestTargets(SpellEffIndex effIndex, SpellImplicitTargetInfo const& targetType)
{
    switch (targetType.GetTarget())
    {
        case TARGET_DEST_CASTER:
            m_targets.SetDst(*m_caster);
            return;
        case TARGET_DEST_HOME:
            if (Player* playerCaster = m_caster->ToPlayer())
                m_targets.SetDst(playerCaster->m_homebindX, playerCaster->m_homebindY, playerCaster->m_homebindZ, playerCaster->GetOrientation(), playerCaster->m_homebindMapId);
            return;
        case TARGET_DEST_DB:
            if (SpellTargetPosition const* st = sSpellMgr->GetSpellTargetPosition(m_spellInfo->Id))
            {
                // TODO: fix this check
                if (m_spellInfo->HasEffect(SPELL_EFFECT_TELEPORT_UNITS) || m_spellInfo->HasEffect(SPELL_EFFECT_BIND))
                    m_targets.SetDst(st->target_X, st->target_Y, st->target_Z, st->target_Orientation, (int32)st->target_mapId);
                else if (st->target_mapId == m_caster->GetMapId())
                    m_targets.SetDst(st->target_X, st->target_Y, st->target_Z, st->target_Orientation);
            }
            else
            {
                sLog->outDebug(LOG_FILTER_SPELLS_AURAS, "SPELL: unknown target coordinates for spell ID %u", m_spellInfo->Id);
                WorldObject* target = m_targets.GetObjectTarget();
                m_targets.SetDst(target ? *target : *m_caster);
            }
            return;
        case TARGET_DEST_CASTER_FISHING:
        {
             float min_dis = m_spellInfo->GetMinRange(true);
             float max_dis = m_spellInfo->GetMaxRange(true);
             float dis = (float)rand_norm() * (max_dis - min_dis) + min_dis;
             float x, y, z, angle;
             angle = (float)rand_norm() * static_cast<float>(M_PI * 35.0f / 180.0f) - static_cast<float>(M_PI * 17.5f / 180.0f);
             m_caster->GetClosePoint(x, y, z, DEFAULT_WORLD_OBJECT_SIZE, dis, angle);
             m_targets.SetDst(x, y, z, m_caster->GetOrientation());
             return;
        }
        default:
            break;
    }

    float dist;
    float angle = targetType.CalcDirectionAngle();
    float objSize = m_caster->GetObjectSize();
    if (targetType.GetTarget() == TARGET_DEST_CASTER_SUMMON)
        dist = PET_FOLLOW_DIST;
    else
        dist = m_spellInfo->Effects[effIndex].CalcRadius(m_caster);

    if (dist < objSize)
        dist = objSize;
    else if (targetType.GetTarget() == TARGET_DEST_CASTER_RANDOM)
        dist = objSize + (dist - objSize) * (float)rand_norm();

    Position pos;
    if (targetType.GetTarget() == TARGET_DEST_CASTER_FRONT_LEAP)
        m_caster->GetFirstCollisionPosition(pos, dist, angle);
    else
        m_caster->GetNearPosition(pos, dist, angle);
    m_targets.SetDst(*m_caster);
    m_targets.ModDst(pos);
}

void Spell::SelectImplicitTargetDestTargets(SpellEffIndex effIndex, SpellImplicitTargetInfo const& targetType)
{
    WorldObject* target = m_targets.GetObjectTarget();
    switch (targetType.GetTarget())
    {
        case TARGET_DEST_TARGET_ENEMY:
        case TARGET_DEST_TARGET_ANY:
            m_targets.SetDst(*target);
            return;
        default:
            break;
    }

    float angle = targetType.CalcDirectionAngle();
    float objSize = target->GetObjectSize();
    float dist = m_spellInfo->Effects[effIndex].CalcRadius(m_caster);
    if (dist < objSize)
        dist = objSize;
    else if (targetType.GetTarget() == TARGET_DEST_TARGET_RANDOM)
        dist = objSize + (dist - objSize) * (float)rand_norm();

    Position pos;
    target->GetNearPosition(pos, dist, angle);
    m_targets.SetDst(*target);
    m_targets.ModDst(pos);
}

void Spell::SelectImplicitDestDestTargets(SpellEffIndex effIndex, SpellImplicitTargetInfo const& targetType)
{
    // set destination to caster if no dest provided
    // can only happen if previous destination target could not be set for some reason
    // (not found nearby target, or channel target for example
    // maybe we should abort the spell in such case?
    if (!m_targets.HasDst())
        m_targets.SetDst(*m_caster);

    switch (targetType.GetTarget())
    {
        case TARGET_DEST_DYNOBJ_ENEMY:
        case TARGET_DEST_DYNOBJ_ALLY:
        case TARGET_DEST_DYNOBJ_NONE:
        case TARGET_DEST_DEST:
            return;
        case TARGET_DEST_TRAJ:
            SelectImplicitTrajTargets();
            return;
        default:
            break;
    }

    float angle = targetType.CalcDirectionAngle();
    float dist = m_spellInfo->Effects[effIndex].CalcRadius(m_caster);
    if (targetType.GetTarget() == TARGET_DEST_DEST_RANDOM)
        dist *= (float)rand_norm();

    Position pos = *m_targets.GetDstPos();
    m_caster->MovePosition(pos, dist, angle);
    m_targets.ModDst(pos);
}

void Spell::SelectImplicitCasterObjectTargets(SpellEffIndex effIndex, SpellImplicitTargetInfo const& targetType)
{
    WorldObject* target = NULL;
    bool checkIfValid = true;

    switch (targetType.GetTarget())
    {
        case TARGET_UNIT_CASTER:
            target = m_caster;
            checkIfValid = false;
            break;
        case TARGET_UNIT_MASTER:
            target = m_caster->GetCharmerOrOwner();
            break;
        case TARGET_UNIT_PET:
            target = m_caster->GetGuardianPet();
            break;
        case TARGET_UNIT_SUMMONER:
            if (m_caster->isSummon())
                target = m_caster->ToTempSummon()->GetSummoner();
            break;
        case TARGET_UNIT_VEHICLE:
            target = m_caster->GetVehicleBase();
            break;
        case TARGET_UNIT_PASSENGER_0:
        case TARGET_UNIT_PASSENGER_1:
        case TARGET_UNIT_PASSENGER_2:
        case TARGET_UNIT_PASSENGER_3:
        case TARGET_UNIT_PASSENGER_4:
        case TARGET_UNIT_PASSENGER_5:
        case TARGET_UNIT_PASSENGER_6:
        case TARGET_UNIT_PASSENGER_7:
            if (m_caster->GetTypeId() == TYPEID_UNIT && m_caster->ToCreature()->IsVehicle())
                target = m_caster->GetVehicleKit()->GetPassenger(targetType.GetTarget() - TARGET_UNIT_PASSENGER_0);
            break;
        default:
            break;
    }

    CallScriptObjectTargetSelectHandlers(target, effIndex);

    if (target && target->ToUnit())
        AddUnitTarget(target->ToUnit(), 1 << effIndex, checkIfValid);
}

void Spell::SelectImplicitTargetObjectTargets(SpellEffIndex effIndex, SpellImplicitTargetInfo const& targetType)
{
    ASSERT((m_targets.GetObjectTarget() || m_targets.GetItemTarget()) && "Spell::SelectImplicitTargetObjectTargets - no explicit object or item target available!");

    WorldObject* target = m_targets.GetObjectTarget();

    CallScriptObjectTargetSelectHandlers(target, effIndex);

    if (target)
    {
        if (Unit* unit = target->ToUnit())
            AddUnitTarget(unit, 1 << effIndex, true, false);
        else if (GameObject* gobj = target->ToGameObject())
            AddGOTarget(gobj, 1 << effIndex);

        SelectImplicitChainTargets(effIndex, targetType, target, 1 << effIndex);
    }
    // Script hook can remove object target and we would wrongly land here
    else if (Item* item = m_targets.GetItemTarget())
        AddItemTarget(item, 1 << effIndex);
}

void Spell::SelectImplicitChainTargets(SpellEffIndex effIndex, SpellImplicitTargetInfo const& targetType, WorldObject* target, uint32 effMask)
{
    uint32 maxTargets = m_spellInfo->Effects[effIndex].ChainTarget;
    if (Player* modOwner = m_caster->GetSpellModOwner())
        modOwner->ApplySpellMod(m_spellInfo->Id, SPELLMOD_JUMP_TARGETS, maxTargets, this);

    if (maxTargets > 1)
    {
        // mark damage multipliers as used
        for (uint32 k = effIndex; k < MAX_SPELL_EFFECTS; ++k)
            if (effMask & (1 << k))
                m_damageMultipliers[k] = 1.0f;
        m_applyMultiplierMask |= effMask;

        std::list<WorldObject*> targets;
        SearchChainTargets(targets, maxTargets - 1, target, targetType.GetObjectType(), targetType.GetCheckType()
            , m_spellInfo->Effects[effIndex].ImplicitTargetConditions, targetType.GetTarget() == TARGET_UNIT_TARGET_CHAINHEAL_ALLY);

        // Chain primary target is added earlier
        CallScriptObjectAreaTargetSelectHandlers(targets, effIndex);

        // for backward compability
        std::list<Unit*> unitTargets;
        for (std::list<WorldObject*>::iterator itr = targets.begin(); itr != targets.end(); ++itr)
            if (Unit* unitTarget = (*itr)->ToUnit())
                unitTargets.push_back(unitTarget);

        for (std::list<Unit*>::iterator itr = unitTargets.begin(); itr != unitTargets.end(); ++itr)
            AddUnitTarget(*itr, effMask, false);
    }
}

float tangent(float x)
{
    x = tan(x);
    //if (x < std::numeric_limits<float>::max() && x > -std::numeric_limits<float>::max()) return x;
    //if (x >= std::numeric_limits<float>::max()) return std::numeric_limits<float>::max();
    //if (x <= -std::numeric_limits<float>::max()) return -std::numeric_limits<float>::max();
    if (x < 100000.0f && x > -100000.0f) return x;
    if (x >= 100000.0f) return 100000.0f;
    if (x <= 100000.0f) return -100000.0f;
    return 0.0f;
}

#define DEBUG_TRAJ(a) //a

void Spell::SelectImplicitTrajTargets()
{
    if (!m_targets.HasTraj())
        return;

    float dist2d = m_targets.GetDist2d();
    if (!dist2d)
        return;

    float srcToDestDelta = m_targets.GetDstPos()->m_positionZ - m_targets.GetSrcPos()->m_positionZ;

    std::list<WorldObject*> targets;
    Trinity::WorldObjectSpellTrajTargetCheck check(dist2d, m_targets.GetSrcPos(), m_caster, m_spellInfo);
    Trinity::WorldObjectListSearcher<Trinity::WorldObjectSpellTrajTargetCheck> searcher(m_caster, targets, check, GRID_MAP_TYPE_MASK_ALL);
    SearchTargets<Trinity::WorldObjectListSearcher<Trinity::WorldObjectSpellTrajTargetCheck> > (searcher, GRID_MAP_TYPE_MASK_ALL, m_caster, m_targets.GetSrcPos(), dist2d);
    if (targets.empty())
        return;

    targets.sort(Trinity::ObjectDistanceOrderPred(m_caster));

    float b = tangent(m_targets.GetElevation());
    float a = (srcToDestDelta - dist2d * b) / (dist2d * dist2d);
    if (a > -0.0001f)
        a = 0;
    DEBUG_TRAJ(sLog->outError(LOG_FILTER_SPELLS_AURAS, "Spell::SelectTrajTargets: a %f b %f", a, b);)

    float bestDist = m_spellInfo->GetMaxRange(false);

    std::list<WorldObject*>::const_iterator itr = targets.begin();
    for (; itr != targets.end(); ++itr)
    {
        if (Unit* unitTarget = (*itr)->ToUnit())
            if (m_caster == *itr || m_caster->IsOnVehicle(unitTarget) || (unitTarget)->GetVehicle())//(*itr)->IsOnVehicle(m_caster))
                continue;

        const float size = std::max((*itr)->GetObjectSize() * 0.7f, 1.0f); // 1/sqrt(3)
        // TODO: all calculation should be based on src instead of m_caster
        const float objDist2d = m_targets.GetSrcPos()->GetExactDist2d(*itr) * std::cos(m_targets.GetSrcPos()->GetRelativeAngle(*itr));
        const float dz = (*itr)->GetPositionZ() - m_targets.GetSrcPos()->m_positionZ;

        DEBUG_TRAJ(sLog->outError(LOG_FILTER_SPELLS_AURAS, "Spell::SelectTrajTargets: check %u, dist between %f %f, height between %f %f.", (*itr)->GetEntry(), objDist2d - size, objDist2d + size, dz - size, dz + size);)

        float dist = objDist2d - size;
        float height = dist * (a * dist + b);
        DEBUG_TRAJ(sLog->outError(LOG_FILTER_SPELLS_AURAS, "Spell::SelectTrajTargets: dist %f, height %f.", dist, height);)
        if (dist < bestDist && height < dz + size && height > dz - size)
        {
            bestDist = dist > 0 ? dist : 0;
            break;
        }

#define CHECK_DIST {\
            DEBUG_TRAJ(sLog->outError(LOG_FILTER_SPELLS_AURAS, "Spell::SelectTrajTargets: dist %f, height %f.", dist, height);)\
            if (dist > bestDist)\
                continue;\
            if (dist < objDist2d + size && dist > objDist2d - size)\
            {\
                bestDist = dist;\
                break;\
            }\
        }

        if (!a)
        {
            height = dz - size;
            dist = height / b;
            CHECK_DIST;

            height = dz + size;
            dist = height / b;
            CHECK_DIST;

            continue;
        }

        height = dz - size;
        float sqrt1 = b * b + 4 * a * height;
        if (sqrt1 > 0)
        {
            sqrt1 = sqrt(sqrt1);
            dist = (sqrt1 - b) / (2 * a);
            CHECK_DIST;
        }

        height = dz + size;
        float sqrt2 = b * b + 4 * a * height;
        if (sqrt2 > 0)
        {
            sqrt2 = sqrt(sqrt2);
            dist = (sqrt2 - b) / (2 * a);
            CHECK_DIST;

            dist = (-sqrt2 - b) / (2 * a);
            CHECK_DIST;
        }

        if (sqrt1 > 0)
        {
            dist = (-sqrt1 - b) / (2 * a);
            CHECK_DIST;
        }
    }

    if (m_targets.GetSrcPos()->GetExactDist2d(m_targets.GetDstPos()) > bestDist)
    {
        float x = m_targets.GetSrcPos()->m_positionX + std::cos(m_caster->GetOrientation()) * bestDist;
        float y = m_targets.GetSrcPos()->m_positionY + std::sin(m_caster->GetOrientation()) * bestDist;
        float z = m_targets.GetSrcPos()->m_positionZ + bestDist * (a * bestDist + b);

        if (itr != targets.end())
        {
            float distSq = (*itr)->GetExactDistSq(x, y, z);
            float sizeSq = (*itr)->GetObjectSize();
            sizeSq *= sizeSq;
            DEBUG_TRAJ(sLog->outError(LOG_FILTER_SPELLS_AURAS, "Initial %f %f %f %f %f", x, y, z, distSq, sizeSq);)
            if (distSq > sizeSq)
            {
                float factor = 1 - sqrt(sizeSq / distSq);
                x += factor * ((*itr)->GetPositionX() - x);
                y += factor * ((*itr)->GetPositionY() - y);
                z += factor * ((*itr)->GetPositionZ() - z);

                distSq = (*itr)->GetExactDistSq(x, y, z);
                DEBUG_TRAJ(sLog->outError(LOG_FILTER_SPELLS_AURAS, "Initial %f %f %f %f %f", x, y, z, distSq, sizeSq);)
            }
        }

        Position trajDst;
        trajDst.Relocate(x, y, z, m_caster->GetOrientation());
        m_targets.ModDst(trajDst);
    }

    if (Vehicle * veh = m_caster->GetVehicleKit())
        veh->SetLastShootPos(*m_targets.GetDstPos());
}

void Spell::SelectEffectTypeImplicitTargets(uint8 effIndex)
{
    // special case for SPELL_EFFECT_SUMMON_RAF_FRIEND and SPELL_EFFECT_SUMMON_PLAYER
    // TODO: this is a workaround - target shouldn't be stored in target map for those spells
    switch (m_spellInfo->Effects[effIndex].Effect)
    {
        case SPELL_EFFECT_SUMMON_RAF_FRIEND:
        case SPELL_EFFECT_SUMMON_PLAYER:
            if (m_caster->GetTypeId() == TYPEID_PLAYER && m_caster->ToPlayer()->GetSelection())
            {
                WorldObject* target = ObjectAccessor::FindPlayer(m_caster->ToPlayer()->GetSelection());

                CallScriptObjectTargetSelectHandlers(target, SpellEffIndex(effIndex));

                if (target && target->ToPlayer())
                    AddUnitTarget(target->ToUnit(), 1 << effIndex, false);
            }
            return;
        default:
            break;
    }

    // select spell implicit targets based on effect type
    if (!m_spellInfo->Effects[effIndex].GetImplicitTargetType())
        return;

    uint32 targetMask = m_spellInfo->Effects[effIndex].GetMissingTargetMask();

    if (!targetMask)
        return;

    WorldObject* target = NULL;

    switch (m_spellInfo->Effects[effIndex].GetImplicitTargetType())
    {
        // add explicit object target or self to the target map
        case EFFECT_IMPLICIT_TARGET_EXPLICIT:
            // player which not released his spirit is Unit, but target flag for it is TARGET_FLAG_CORPSE_MASK
            if (targetMask & (TARGET_FLAG_UNIT_MASK | TARGET_FLAG_CORPSE_MASK))
            {
                if (Unit* unitTarget = m_targets.GetUnitTarget())
                    target = unitTarget;
                else if (targetMask & TARGET_FLAG_CORPSE_MASK)
                {
                    if (Corpse* corpseTarget = m_targets.GetCorpseTarget())
                    {
                        // TODO: this is a workaround - corpses should be added to spell target map too, but we can't do that so we add owner instead
                        if (Player* owner = ObjectAccessor::FindPlayer(corpseTarget->GetOwnerGUID()))
                            target = owner;
                    }
                }
                else //if (targetMask & TARGET_FLAG_UNIT_MASK)
                    target = m_caster;
            }
            if (targetMask & TARGET_FLAG_ITEM_MASK)
            {
                if (Item* itemTarget = m_targets.GetItemTarget())
                    AddItemTarget(itemTarget, 1 << effIndex);
                return;
            }
            if (targetMask & TARGET_FLAG_GAMEOBJECT_MASK)
                target = m_targets.GetGOTarget();
            break;
        // add self to the target map
        case EFFECT_IMPLICIT_TARGET_CASTER:
            if (targetMask & TARGET_FLAG_UNIT_MASK)
                target = m_caster;
            break;
        default:
            break;
    }

    CallScriptObjectTargetSelectHandlers(target, SpellEffIndex(effIndex));

    if (target)
    {
        if (target->ToUnit())
            AddUnitTarget(target->ToUnit(), 1 << effIndex, false);
        else if (target->ToGameObject())
            AddGOTarget(target->ToGameObject(), 1 << effIndex);
    }
}

uint32 Spell::GetSearcherTypeMask(SpellTargetObjectTypes objType, ConditionList* condList)
{
    // this function selects which containers need to be searched for spell target
    uint32 retMask = GRID_MAP_TYPE_MASK_ALL;

    // filter searchers based on searched object type
    switch (objType)
    {
        case TARGET_OBJECT_TYPE_UNIT:
        case TARGET_OBJECT_TYPE_UNIT_AND_DEST:
        case TARGET_OBJECT_TYPE_CORPSE:
        case TARGET_OBJECT_TYPE_CORPSE_ENEMY:
        case TARGET_OBJECT_TYPE_CORPSE_ALLY:
            retMask &= GRID_MAP_TYPE_MASK_PLAYER | GRID_MAP_TYPE_MASK_CORPSE | GRID_MAP_TYPE_MASK_CREATURE;
            break;
        case TARGET_OBJECT_TYPE_GOBJ:
        case TARGET_OBJECT_TYPE_GOBJ_ITEM:
            retMask &= GRID_MAP_TYPE_MASK_GAMEOBJECT;
            break;
        default:
            break;
    }
    if (!(m_spellInfo->AttributesEx2 & SPELL_ATTR2_CAN_TARGET_DEAD))
        retMask &= ~GRID_MAP_TYPE_MASK_CORPSE;
    if (m_spellInfo->AttributesEx3 & SPELL_ATTR3_ONLY_TARGET_PLAYERS)
        retMask &= GRID_MAP_TYPE_MASK_CORPSE | GRID_MAP_TYPE_MASK_PLAYER;
    if (m_spellInfo->AttributesEx3 & SPELL_ATTR3_ONLY_TARGET_GHOSTS)
        retMask &= GRID_MAP_TYPE_MASK_PLAYER;

    if (condList)
        retMask &= sConditionMgr->GetSearcherTypeMaskForConditionList(*condList);
    return retMask;
}

template<class SEARCHER>
void Spell::SearchTargets(SEARCHER& searcher, uint32 containerMask, Unit* referer, Position const* pos, float radius)
{
    if (!containerMask)
        return;

    // search world and grid for possible targets
    bool searchInGrid = containerMask & (GRID_MAP_TYPE_MASK_CREATURE | GRID_MAP_TYPE_MASK_GAMEOBJECT);
    bool searchInWorld = containerMask & (GRID_MAP_TYPE_MASK_CREATURE | GRID_MAP_TYPE_MASK_PLAYER | GRID_MAP_TYPE_MASK_CORPSE);
    if (searchInGrid || searchInWorld)
    {
        float x, y;
        x = pos->GetPositionX();
        y = pos->GetPositionY();

        CellCoord p(Trinity::ComputeCellCoord(x, y));
        Cell cell(p);
        cell.SetNoCreate();

        Map& map = *(referer->GetMap());

        if (searchInWorld)
        {
            TypeContainerVisitor<SEARCHER, WorldTypeMapContainer> world_object_notifier(searcher);
            cell.Visit(p, world_object_notifier, map, radius, x, y);
        }
        if (searchInGrid)
        {
            TypeContainerVisitor<SEARCHER, GridTypeMapContainer >  grid_object_notifier(searcher);
            cell.Visit(p, grid_object_notifier, map, radius, x, y);
        }
    }
}

WorldObject* Spell::SearchNearbyTarget(float range, SpellTargetObjectTypes objectType, SpellTargetCheckTypes selectionType, ConditionList* condList)
{
    WorldObject* target = NULL;
    uint32 containerTypeMask = GetSearcherTypeMask(objectType, condList);
    if (!containerTypeMask)
        return NULL;
    Trinity::WorldObjectSpellNearbyTargetCheck check(range, m_caster, m_spellInfo, selectionType, condList);
    Trinity::WorldObjectLastSearcher<Trinity::WorldObjectSpellNearbyTargetCheck> searcher(m_caster, target, check, containerTypeMask);
    SearchTargets<Trinity::WorldObjectLastSearcher<Trinity::WorldObjectSpellNearbyTargetCheck> > (searcher, containerTypeMask, m_caster, m_caster, range);
    return target;
}

void Spell::SearchAreaTargets(std::list<WorldObject*>& targets, float range, Position const* position, Unit* referer, SpellTargetObjectTypes objectType, SpellTargetCheckTypes selectionType, ConditionList* condList)
{
    uint32 containerTypeMask = GetSearcherTypeMask(objectType, condList);
    if (!containerTypeMask)
        return;
    Trinity::WorldObjectSpellAreaTargetCheck check(range, position, m_caster, referer, m_spellInfo, selectionType, condList);
    Trinity::WorldObjectListSearcher<Trinity::WorldObjectSpellAreaTargetCheck> searcher(m_caster, targets, check, containerTypeMask);
    SearchTargets<Trinity::WorldObjectListSearcher<Trinity::WorldObjectSpellAreaTargetCheck> > (searcher, containerTypeMask, m_caster, position, range);
}

void Spell::SearchChainTargets(std::list<WorldObject*>& targets, uint32 chainTargets, WorldObject* target, SpellTargetObjectTypes objectType, SpellTargetCheckTypes selectType, ConditionList* condList, bool isChainHeal)
{
    // max dist for jump target selection
    float jumpRadius = 0.0f;
    switch (m_spellInfo->DmgClass)
    {
        case SPELL_DAMAGE_CLASS_RANGED:
            // 7.5y for multi shot
            jumpRadius = 7.5f;
            break;
        case SPELL_DAMAGE_CLASS_MELEE:
            // 5y for swipe, cleave and similar
            jumpRadius = 5.0f;
            break;
        case SPELL_DAMAGE_CLASS_NONE:
        case SPELL_DAMAGE_CLASS_MAGIC:
            // 12.5y for chain heal spell since 3.2 patch
            if (isChainHeal)
                jumpRadius = 12.5f;
            // 10y as default for magic chain spells
            else
                jumpRadius = 10.0f;
            break;
    }

    // chain lightning/heal spells and similar - allow to jump at larger distance and go out of los
    bool isBouncingFar = (m_spellInfo->AttributesEx4 & SPELL_ATTR4_AREA_TARGET_CHAIN
        || m_spellInfo->DmgClass == SPELL_DAMAGE_CLASS_NONE
        || m_spellInfo->DmgClass == SPELL_DAMAGE_CLASS_MAGIC);

    // max dist which spell can reach
    float searchRadius = jumpRadius;
    if (isBouncingFar)
        searchRadius *= chainTargets;

    std::list<WorldObject*> tempTargets;
    SearchAreaTargets(tempTargets, searchRadius, target, m_caster, objectType, selectType, condList);
    tempTargets.remove(target);

    // remove targets which are always invalid for chain spells
    // for some spells allow only chain targets in front of caster (swipe for example)
    if (!isBouncingFar)
    {
        for (std::list<WorldObject*>::iterator itr = tempTargets.begin(); itr != tempTargets.end();)
        {
            std::list<WorldObject*>::iterator checkItr = itr++;
            if (!m_caster->HasInArc(static_cast<float>(M_PI), *checkItr))
                tempTargets.erase(checkItr);
        }
    }

    while (chainTargets)
    {
        // try to get unit for next chain jump
        std::list<WorldObject*>::iterator foundItr = tempTargets.end();
        // get unit with highest hp deficit in dist
        if (isChainHeal)
        {
            uint32 maxHPDeficit = 0;
            for (std::list<WorldObject*>::iterator itr = tempTargets.begin(); itr != tempTargets.end(); ++itr)
            {
                if (Unit* unitTarget = (*itr)->ToUnit())
                {
                    uint32 deficit = unitTarget->GetMaxHealth() - unitTarget->GetHealth();
                    if ((deficit > maxHPDeficit || foundItr == tempTargets.end()) && target->IsWithinDist(unitTarget, jumpRadius) && target->IsWithinLOSInMap(unitTarget))
                    {
                        foundItr = itr;
                        maxHPDeficit = deficit;
                    }
                }
            }
        }
        // get closest object
        else
        {
            for (std::list<WorldObject*>::iterator itr = tempTargets.begin(); itr != tempTargets.end(); ++itr)
            {
                if (foundItr == tempTargets.end())
                {
                    if ((!isBouncingFar || target->IsWithinDist(*itr, jumpRadius)) && target->IsWithinLOSInMap(*itr))
                        foundItr = itr;
                }
                else if (target->GetDistanceOrder(*itr, *foundItr) && target->IsWithinLOSInMap(*itr))
                    foundItr = itr;
            }
        }
        // not found any valid target - chain ends
        if (foundItr == tempTargets.end())
            break;
        target = *foundItr;
        tempTargets.erase(foundItr);
        targets.push_back(target);
        --chainTargets;
    }
}

void Spell::prepareDataForTriggerSystem(AuraEffect const* /*triggeredByAura*/)
{
    //==========================================================================================
    // Now fill data for trigger system, need know:
    // can spell trigger another or not (m_canTrigger)
    // Create base triggers flags for Attacker and Victim (m_procAttacker, m_procVictim and m_procEx)
    //==========================================================================================

    m_procVictim = m_procAttacker = 0;
    // Get data for type of attack and fill base info for trigger
    switch (m_spellInfo->DmgClass)
    {
        case SPELL_DAMAGE_CLASS_MELEE:
            m_procAttacker = PROC_FLAG_DONE_SPELL_MELEE_DMG_CLASS;
            if (m_attackType == OFF_ATTACK)
                m_procAttacker |= PROC_FLAG_DONE_OFFHAND_ATTACK;
            else
                m_procAttacker |= PROC_FLAG_DONE_MAINHAND_ATTACK;
            m_procVictim   = PROC_FLAG_TAKEN_SPELL_MELEE_DMG_CLASS;
            break;
        case SPELL_DAMAGE_CLASS_RANGED:
            // Auto attack
            if (m_spellInfo->AttributesEx2 & SPELL_ATTR2_AUTOREPEAT_FLAG)
            {
                m_procAttacker = PROC_FLAG_DONE_RANGED_AUTO_ATTACK;
                m_procVictim   = PROC_FLAG_TAKEN_RANGED_AUTO_ATTACK;
            }
            else // Ranged spell attack
            {
                m_procAttacker = PROC_FLAG_DONE_SPELL_RANGED_DMG_CLASS;
                m_procVictim   = PROC_FLAG_TAKEN_SPELL_RANGED_DMG_CLASS;
            }
            break;
        default:
            if (m_spellInfo->EquippedItemClass == ITEM_CLASS_WEAPON &&
                m_spellInfo->EquippedItemSubClassMask & (1<<ITEM_SUBCLASS_WEAPON_WAND)
                && m_spellInfo->AttributesEx2 & SPELL_ATTR2_AUTOREPEAT_FLAG) // Wands auto attack
            {
                m_procAttacker = PROC_FLAG_DONE_RANGED_AUTO_ATTACK;
                m_procVictim   = PROC_FLAG_TAKEN_RANGED_AUTO_ATTACK;
            }
            // For other spells trigger procflags are set in Spell::DoAllEffectOnTarget
            // Because spell positivity is dependant on target
    }
    m_procEx = PROC_EX_NONE;

    // Hunter trap spells - activation proc for Lock and Load, Entrapment and Misdirection
    if (m_spellInfo->SpellFamilyName == SPELLFAMILY_HUNTER &&
        (m_spellInfo->SpellFamilyFlags[0] & 0x18 ||     // Freezing and Frost Trap, Freezing Arrow
        m_spellInfo->Id == 57879 ||                     // Snake Trap - done this way to avoid double proc
        m_spellInfo->SpellFamilyFlags[2] & 0x00024000)) // Explosive and Immolation Trap

        m_procAttacker |= PROC_FLAG_DONE_TRAP_ACTIVATION;

    /* Effects which are result of aura proc from triggered spell cannot proc
        to prevent chain proc of these spells */

    // Hellfire Effect - trigger as DOT
    if (m_spellInfo->SpellFamilyName == SPELLFAMILY_WARLOCK && m_spellInfo->SpellFamilyFlags[0] & 0x00000040)
    {
        m_procAttacker = PROC_FLAG_DONE_PERIODIC;
        m_procVictim   = PROC_FLAG_TAKEN_PERIODIC;
    }

    // Ranged autorepeat attack is set as triggered spell - ignore it
    if (!(m_procAttacker & PROC_FLAG_DONE_RANGED_AUTO_ATTACK))
    {
        if (_triggeredCastFlags & TRIGGERED_DISALLOW_PROC_EVENTS &&
            (m_spellInfo->AttributesEx2 & SPELL_ATTR2_TRIGGERED_CAN_TRIGGER_PROC ||
            m_spellInfo->AttributesEx3 & SPELL_ATTR3_TRIGGERED_CAN_TRIGGER_PROC_2))
            m_procEx |= PROC_EX_INTERNAL_CANT_PROC;
        else if (_triggeredCastFlags & TRIGGERED_DISALLOW_PROC_EVENTS)
            m_procEx |= PROC_EX_INTERNAL_TRIGGERED;
    }
    // Totem casts require spellfamilymask defined in spell_proc_event to proc
    if (m_originalCaster && m_caster != m_originalCaster && m_caster->GetTypeId() == TYPEID_UNIT && m_caster->ToCreature()->isTotem() && m_caster->IsControlledByPlayer())
        m_procEx |= PROC_EX_INTERNAL_REQ_FAMILY;
}

void Spell::CleanupTargetList()
{
    m_UniqueTargetInfo.clear();
    m_UniqueGOTargetInfo.clear();
    m_UniqueItemInfo.clear();
    m_delayMoment = 0;
}

void Spell::AddUnitTarget(Unit* target, uint32 effectMask, bool checkIfValid /*= true*/, bool implicit /*= true*/)
{
    for (uint32 effIndex = 0; effIndex < MAX_SPELL_EFFECTS; ++effIndex)
        if (!m_spellInfo->Effects[effIndex].IsEffect() || !CheckEffectTarget(target, effIndex))
            effectMask &= ~(1 << effIndex);

    // no effects left
    if (!effectMask)
        return;

    if (checkIfValid)
        if (m_spellInfo->CheckTarget(m_caster, target, implicit) != SPELL_CAST_OK)
            return;

    // Check for effect immune skip if immuned
    for (uint32 effIndex = 0; effIndex < MAX_SPELL_EFFECTS; ++effIndex)
        if (target->IsImmunedToSpellEffect(m_spellInfo, effIndex))
            effectMask &= ~(1 << effIndex);

    uint64 targetGUID = target->GetGUID();

    // Lookup target in already in list
    for (std::list<TargetInfo>::iterator ihit = m_UniqueTargetInfo.begin(); ihit != m_UniqueTargetInfo.end(); ++ihit)
    {
        if (targetGUID == ihit->targetGUID)             // Found in list
        {
            ihit->effectMask |= effectMask;             // Immune effects removed from mask
            ihit->scaleAura = false;
            if (m_auraScaleMask && ihit->effectMask == m_auraScaleMask && m_caster != target)
            {
                SpellInfo const* auraSpell = sSpellMgr->GetSpellInfo(sSpellMgr->GetFirstSpellInChain(m_spellInfo->Id));
                if (uint32(target->getLevel() + 10) >= auraSpell->SpellLevel)
                    ihit->scaleAura = true;
            }
            return;
        }
    }

    // This is new target calculate data for him

    // Get spell hit result on target
    TargetInfo targetInfo;
    targetInfo.targetGUID = targetGUID;                         // Store target GUID
    targetInfo.effectMask = effectMask;                         // Store all effects not immune
    targetInfo.processed  = false;                              // Effects not apply on target
    targetInfo.alive      = target->isAlive();
    targetInfo.damage     = 0;
    targetInfo.crit       = false;
    targetInfo.scaleAura  = false;
    if (m_auraScaleMask && targetInfo.effectMask == m_auraScaleMask && m_caster != target)
    {
        SpellInfo const* auraSpell = sSpellMgr->GetSpellInfo(sSpellMgr->GetFirstSpellInChain(m_spellInfo->Id));
        if (uint32(target->getLevel() + 10) >= auraSpell->SpellLevel)
            targetInfo.scaleAura = true;
    }

    // Calculate hit result
    if (m_originalCaster)
    {
        targetInfo.missCondition = m_originalCaster->SpellHitResult(target, m_spellInfo, m_canReflect);
        if (m_skipCheck && targetInfo.missCondition != SPELL_MISS_IMMUNE)
            targetInfo.missCondition = SPELL_MISS_NONE;
    }
    else
        targetInfo.missCondition = SPELL_MISS_EVADE; //SPELL_MISS_NONE;

    // Spell have speed - need calculate incoming time
    // Incoming time is zero for self casts. At least I think so.
    if (m_spellInfo->Speed > 0.0f && m_caster != target)
    {
        // calculate spell incoming interval
        // TODO: this is a hack
        float dist = m_caster->GetDistance(target->GetPositionX(), target->GetPositionY(), target->GetPositionZ());

        if (dist < 5.0f)
            dist = 5.0f;

        if (!(m_spellInfo->AttributesEx9 & SPELL_ATTR9_SPECIAL_DELAY_CALCULATION))
            targetInfo.timeDelay = uint64(floor(dist / m_spellInfo->Speed * 1000.0f));
        else
            targetInfo.timeDelay = uint64(m_spellInfo->Speed * 1000.0f);

        // Calculate minimum incoming time
        if (m_delayMoment == 0 || m_delayMoment > targetInfo.timeDelay)
            m_delayMoment = targetInfo.timeDelay;
    }
    else
        targetInfo.timeDelay = 0LL;

    // If target reflect spell back to caster
    if (targetInfo.missCondition == SPELL_MISS_REFLECT)
    {
        // Calculate reflected spell result on caster
        targetInfo.reflectResult = m_caster->SpellHitResult(m_caster, m_spellInfo, m_canReflect);

        if (targetInfo.reflectResult == SPELL_MISS_REFLECT)     // Impossible reflect again, so simply deflect spell
            targetInfo.reflectResult = SPELL_MISS_PARRY;

        // Increase time interval for reflected spells by 1.5
        targetInfo.timeDelay += targetInfo.timeDelay >> 1;
    }
    else
        targetInfo.reflectResult = SPELL_MISS_NONE;

    // Add target to list
    m_UniqueTargetInfo.push_back(targetInfo);
}

void Spell::AddGOTarget(GameObject* go, uint32 effectMask)
{
    for (uint32 effIndex = 0; effIndex < MAX_SPELL_EFFECTS; ++effIndex)
    {
        if (!m_spellInfo->Effects[effIndex].IsEffect())
            effectMask &= ~(1 << effIndex);
        else
        {
            switch (m_spellInfo->Effects[effIndex].Effect)
            {
            case SPELL_EFFECT_GAMEOBJECT_DAMAGE:
            case SPELL_EFFECT_GAMEOBJECT_REPAIR:
            case SPELL_EFFECT_GAMEOBJECT_SET_DESTRUCTION_STATE:
                if (go->GetGoType() != GAMEOBJECT_TYPE_DESTRUCTIBLE_BUILDING)
                    effectMask &= ~(1 << effIndex);
                break;
            default:
                break;
            }
        }
    }

    if (!effectMask)
        return;

    uint64 targetGUID = go->GetGUID();

    // Lookup target in already in list
    for (std::list<GOTargetInfo>::iterator ihit = m_UniqueGOTargetInfo.begin(); ihit != m_UniqueGOTargetInfo.end(); ++ihit)
    {
        if (targetGUID == ihit->targetGUID)                 // Found in list
        {
            ihit->effectMask |= effectMask;                 // Add only effect mask
            return;
        }
    }

    // This is new target calculate data for him

    GOTargetInfo target;
    target.targetGUID = targetGUID;
    target.effectMask = effectMask;
    target.processed  = false;                              // Effects not apply on target

    // Spell have speed - need calculate incoming time
    if (m_spellInfo->Speed > 0.0f)
    {
        // calculate spell incoming interval
        float dist = m_caster->GetDistance(go->GetPositionX(), go->GetPositionY(), go->GetPositionZ());
        if (dist < 5.0f)
            dist = 5.0f;

        if (!(m_spellInfo->AttributesEx9 & SPELL_ATTR9_SPECIAL_DELAY_CALCULATION))
            target.timeDelay = uint64(floor(dist / m_spellInfo->Speed * 1000.0f));
        else
            target.timeDelay = uint64(m_spellInfo->Speed * 1000.0f);

        if (m_delayMoment == 0 || m_delayMoment > target.timeDelay)
            m_delayMoment = target.timeDelay;
    }
    else
        target.timeDelay = 0LL;

    // Add target to list
    m_UniqueGOTargetInfo.push_back(target);
}

void Spell::AddItemTarget(Item* item, uint32 effectMask)
{
    for (uint32 effIndex = 0; effIndex < MAX_SPELL_EFFECTS; ++effIndex)
        if (!m_spellInfo->Effects[effIndex].IsEffect())
            effectMask &= ~(1 << effIndex);

    // no effects left
    if (!effectMask)
        return;

    // Lookup target in already in list
    for (std::list<ItemTargetInfo>::iterator ihit = m_UniqueItemInfo.begin(); ihit != m_UniqueItemInfo.end(); ++ihit)
    {
        if (item == ihit->item)                            // Found in list
        {
            ihit->effectMask |= effectMask;                 // Add only effect mask
            return;
        }
    }

    // This is new target add data

    ItemTargetInfo target;
    target.item       = item;
    target.effectMask = effectMask;

    m_UniqueItemInfo.push_back(target);
}

void Spell::AddDestTarget(SpellDestination const& dest, uint32 effIndex)
{
    m_destTargets[effIndex] = dest;
}

void Spell::DoAllEffectOnTarget(TargetInfo* target)
{
    if (!target || target->processed)
        return;

    target->processed = true;                               // Target checked in apply effects procedure

    // Get mask of effects for target
    uint8 mask = target->effectMask;

    Unit* unit = m_caster->GetGUID() == target->targetGUID ? m_caster : ObjectAccessor::GetUnit(*m_caster, target->targetGUID);
    if (!unit)
    {
        uint8 farMask = 0;
        // create far target mask
        for (uint8 i = 0; i < MAX_SPELL_EFFECTS; ++i)
            if (m_spellInfo->Effects[i].IsFarUnitTargetEffect())
                if ((1 << i) & mask)
                    farMask |= (1 << i);

        if (!farMask)
            return;
        // find unit in world
        unit = ObjectAccessor::FindUnit(target->targetGUID);
        if (!unit)
            return;

        // do far effects on the unit
        // can't use default call because of threading, do stuff as fast as possible
        for (uint8 i = 0; i < MAX_SPELL_EFFECTS; ++i)
            if (farMask & (1 << i))
                HandleEffects(unit, NULL, NULL, i, SPELL_EFFECT_HANDLE_HIT_TARGET);
        return;
    }

    if (unit->isAlive() != target->alive)
        return;

    if (getState() == SPELL_STATE_DELAYED && !m_spellInfo->IsPositive() && (getMSTime() - target->timeDelay) <= unit->m_lastSanctuaryTime)
        return;                                             // No missinfo in that case

    // Get original caster (if exist) and calculate damage/healing from him data
    Unit* caster = m_originalCaster ? m_originalCaster : m_caster;

    // Skip if m_originalCaster not avaiable
    if (!caster)
        return;

    SpellMissInfo missInfo = target->missCondition;

    // Need init unitTarget by default unit (can changed in code on reflect)
    // Or on missInfo != SPELL_MISS_NONE unitTarget undefined (but need in trigger subsystem)
    unitTarget = unit;

    // Reset damage/healing counter
    m_damage = target->damage;
    m_healing = -target->damage;

    // Fill base trigger info
    uint32 procAttacker = m_procAttacker;
    uint32 procVictim   = m_procVictim;
    uint32 procEx = m_procEx;

    m_spellAura = NULL; // Set aura to null for every target-make sure that pointer is not used for unit without aura applied

                            //Spells with this flag cannot trigger if effect is casted on self
    bool canEffectTrigger = !(m_spellInfo->AttributesEx3 & SPELL_ATTR3_CANT_TRIGGER_PROC) && unitTarget->CanProc() && CanExecuteTriggersOnHit(mask);
    Unit* spellHitTarget = NULL;

    if (missInfo == SPELL_MISS_NONE)                          // In case spell hit target, do all effect on that target
        spellHitTarget = unit;
    else if (missInfo == SPELL_MISS_REFLECT)                // In case spell reflect from target, do all effect on caster (if hit)
    {
        if (target->reflectResult == SPELL_MISS_NONE)       // If reflected spell hit caster -> do all effect on him
        {
            spellHitTarget = m_caster;
            if (m_caster->GetTypeId() == TYPEID_UNIT)
                m_caster->ToCreature()->LowerPlayerDamageReq(target->damage);
        }
    }

    if (spellHitTarget)
    {
        SpellMissInfo missInfo2 = DoSpellHitOnUnit(spellHitTarget, mask, target->scaleAura);
        if (missInfo2 != SPELL_MISS_NONE)
        {
            if (missInfo2 != SPELL_MISS_MISS)
                m_caster->SendSpellMiss(unit, m_spellInfo->Id, missInfo2);
            m_damage = 0;
            spellHitTarget = NULL;
        }
    }

    // Do not take combo points on dodge and miss
    if (missInfo != SPELL_MISS_NONE && m_needComboPoints &&
            m_targets.GetUnitTargetGUID() == target->targetGUID)
    {
        m_needComboPoints = false;
        // Restore spell mods for a miss/dodge/parry Cold Blood
        // TODO: check how broad this rule should be
        if (m_caster->GetTypeId() == TYPEID_PLAYER && (missInfo == SPELL_MISS_MISS ||
                missInfo == SPELL_MISS_DODGE || missInfo == SPELL_MISS_PARRY))
            m_caster->ToPlayer()->RestoreSpellMods(this, 14177);
    }

    // Trigger info was not filled in spell::preparedatafortriggersystem - we do it now
    if (canEffectTrigger && !procAttacker && !procVictim)
    {
        bool positive = true;
        if (m_damage > 0)
            positive = false;
        else if (!m_healing)
        {
            for (uint8 i = 0; i< MAX_SPELL_EFFECTS; ++i)
                // If at least one effect negative spell is negative hit
                if (mask & (1<<i) && !m_spellInfo->IsPositiveEffect(i))
                {
                    positive = false;
                    break;
                }
        }
        switch (m_spellInfo->DmgClass)
        {
            case SPELL_DAMAGE_CLASS_MAGIC:
                if (positive)
                {
                    procAttacker |= PROC_FLAG_DONE_SPELL_MAGIC_DMG_CLASS_POS;
                    procVictim   |= PROC_FLAG_TAKEN_SPELL_MAGIC_DMG_CLASS_POS;
                }
                else
                {
                    procAttacker |= PROC_FLAG_DONE_SPELL_MAGIC_DMG_CLASS_NEG;
                    procVictim   |= PROC_FLAG_TAKEN_SPELL_MAGIC_DMG_CLASS_NEG;
                }
            break;
            case SPELL_DAMAGE_CLASS_NONE:
                if (positive)
                {
                    procAttacker |= PROC_FLAG_DONE_SPELL_NONE_DMG_CLASS_POS;
                    procVictim   |= PROC_FLAG_TAKEN_SPELL_NONE_DMG_CLASS_POS;
                }
                else
                {
                    procAttacker |= PROC_FLAG_DONE_SPELL_NONE_DMG_CLASS_NEG;
                    procVictim   |= PROC_FLAG_TAKEN_SPELL_NONE_DMG_CLASS_NEG;
                }
            break;
        }
    }
    CallScriptOnHitHandlers();

    // All calculated do it!
    // Do healing and triggers
    if (m_healing > 0)
    {
        bool crit = caster->isSpellCrit(unitTarget, m_spellInfo, m_spellSchoolMask);
        uint32 addhealth = m_healing;
        if (crit)
        {
            procEx |= PROC_EX_CRITICAL_HIT;
            addhealth = caster->SpellCriticalHealingBonus(m_spellInfo, addhealth, NULL);
        }
        else
            procEx |= PROC_EX_NORMAL_HIT;

        int32 gain = caster->HealBySpell(unitTarget, m_spellInfo, addhealth, crit);
        unitTarget->getHostileRefManager().threatAssist(caster, float(gain) * 0.5f, m_spellInfo);
        m_healing = gain;

        // Do triggers for unit (reflect triggers passed on hit phase for correct drop charge)
        if (canEffectTrigger && missInfo != SPELL_MISS_REFLECT)
            caster->ProcDamageAndSpell(unitTarget, procAttacker, procVictim, procEx, addhealth, m_attackType, m_spellInfo, m_triggeredByAuraSpell);
    }
    // Do damage and triggers
    else if (m_damage > 0)
    {
        // Fill base damage struct (unitTarget - is real spell target)
        SpellNonMeleeDamage damageInfo(caster, unitTarget, m_spellInfo->Id, m_spellSchoolMask);

        // Add bonuses and fill damageInfo struct
        caster->CalculateSpellDamageTaken(&damageInfo, m_damage, m_spellInfo, m_attackType,  target->crit);
        caster->DealDamageMods(damageInfo.target, damageInfo.damage, &damageInfo.absorb);

        // Send log damage message to client
        caster->SendSpellNonMeleeDamageLog(&damageInfo);

        procEx |= createProcExtendMask(&damageInfo, missInfo);
        procVictim |= PROC_FLAG_TAKEN_DAMAGE;

        // Do triggers for unit (reflect triggers passed on hit phase for correct drop charge)
        if (canEffectTrigger && missInfo != SPELL_MISS_REFLECT)
        {
            caster->ProcDamageAndSpell(unitTarget, procAttacker, procVictim, procEx, damageInfo.damage, m_attackType, m_spellInfo, m_triggeredByAuraSpell);
            if (caster->GetTypeId() == TYPEID_PLAYER && (m_spellInfo->Attributes & SPELL_ATTR0_STOP_ATTACK_TARGET) == 0 &&
               (m_spellInfo->DmgClass == SPELL_DAMAGE_CLASS_MELEE || m_spellInfo->DmgClass == SPELL_DAMAGE_CLASS_RANGED))
                caster->ToPlayer()->CastItemCombatSpell(unitTarget, m_attackType, procVictim, procEx);
        }



        m_damage = damageInfo.damage;

        caster->DealSpellDamage(&damageInfo, true);
    }
    // Passive spell hits/misses or active spells only misses (only triggers)
    else
    {
        // Fill base damage struct (unitTarget - is real spell target)
        SpellNonMeleeDamage damageInfo(caster, unitTarget, m_spellInfo->Id, m_spellSchoolMask);
        procEx |= createProcExtendMask(&damageInfo, missInfo);
        // Do triggers for unit (reflect triggers passed on hit phase for correct drop charge)
        if (canEffectTrigger && missInfo != SPELL_MISS_REFLECT)
            caster->ProcDamageAndSpell(unit, procAttacker, procVictim, procEx, 0, m_attackType, m_spellInfo, m_triggeredByAuraSpell);

        // Failed Pickpocket, reveal rogue
        if (missInfo == SPELL_MISS_RESIST && m_spellInfo->AttributesCu & SPELL_ATTR0_CU_PICKPOCKET && unitTarget->GetTypeId() == TYPEID_UNIT)
        {
            m_caster->RemoveAurasWithInterruptFlags(AURA_INTERRUPT_FLAG_TALK);
            if (unitTarget->ToCreature()->IsAIEnabled)
                unitTarget->ToCreature()->AI()->AttackStart(m_caster);
        }
    }

    if (missInfo != SPELL_MISS_EVADE && !m_caster->IsFriendlyTo(unit) && (!m_spellInfo->IsPositive() || m_spellInfo->HasEffect(SPELL_EFFECT_DISPEL)))
    {
        m_caster->CombatStart(unit, !(m_spellInfo->AttributesEx3 & SPELL_ATTR3_NO_INITIAL_AGGRO));

        if (m_spellInfo->AttributesCu & SPELL_ATTR0_CU_AURA_CC)
            if (!unit->IsStandState())
                unit->SetStandState(UNIT_STAND_STATE_STAND);
    }

    if (spellHitTarget)
    {
        //AI functions
        if (spellHitTarget->GetTypeId() == TYPEID_UNIT)
        {
            if (spellHitTarget->ToCreature()->IsAIEnabled)
                spellHitTarget->ToCreature()->AI()->SpellHit(m_caster, m_spellInfo);

            // cast at creature (or GO) quest objectives update at successful cast finished (+channel finished)
            // ignore pets or autorepeat/melee casts for speed (not exist quest for spells (hm...)
            if (m_originalCaster && m_originalCaster->IsControlledByPlayer() && !spellHitTarget->ToCreature()->isPet() && !IsAutoRepeat() && !IsNextMeleeSwingSpell() && !IsChannelActive())
                if (Player* p = m_originalCaster->GetCharmerOrOwnerPlayerOrPlayerItself())
                    p->CastedCreatureOrGO(spellHitTarget->GetEntry(), spellHitTarget->GetGUID(), m_spellInfo->Id);
        }

        if (m_caster->GetTypeId() == TYPEID_UNIT && m_caster->ToCreature()->IsAIEnabled)
            m_caster->ToCreature()->AI()->SpellHitTarget(spellHitTarget, m_spellInfo);

        // Needs to be called after dealing damage/healing to not remove breaking on damage auras
        DoTriggersOnSpellHit(spellHitTarget, mask);

        // if target is fallged for pvp also flag caster if a player
        if (unit->IsPvP() && m_caster->GetTypeId() == TYPEID_PLAYER)
            m_caster->ToPlayer()->UpdatePvP(true);

        CallScriptAfterHitHandlers();
    }
}

SpellMissInfo Spell::DoSpellHitOnUnit(Unit* unit, uint32 effectMask, bool scaleAura)
{
    if (!unit || !effectMask)
        return SPELL_MISS_EVADE;

    // For delayed spells immunity may be applied between missile launch and hit - check immunity for that case
    if (m_spellInfo->Speed && (unit->IsImmunedToDamage(m_spellInfo) || unit->IsImmunedToSpell(m_spellInfo)))
        return SPELL_MISS_IMMUNE;

    // disable effects to which unit is immune
    SpellMissInfo returnVal = SPELL_MISS_IMMUNE;
    for (uint32 effectNumber = 0; effectNumber < MAX_SPELL_EFFECTS; ++effectNumber)
        if (effectMask & (1 << effectNumber))
            if (unit->IsImmunedToSpellEffect(m_spellInfo, effectNumber))
                effectMask &= ~(1 << effectNumber);
<<<<<<< HEAD
=======
            else if (m_spellInfo->Effects[effectNumber].IsAura() && !m_spellInfo->IsPositiveEffect(effectNumber))
            {
                int32 debuff_resist_chance = unit->GetMaxPositiveAuraModifierByMiscValue(SPELL_AURA_MOD_DEBUFF_RESISTANCE, int32(m_spellInfo->Dispel));
                debuff_resist_chance += unit->GetMaxNegativeAuraModifierByMiscValue(SPELL_AURA_MOD_DEBUFF_RESISTANCE, int32(m_spellInfo->Dispel));

                if (debuff_resist_chance > 0)
                    if (irand(0, 10000) <= (debuff_resist_chance * 100))
                    {
                        effectMask &= ~(1 << effectNumber);
                        returnVal = SPELL_MISS_RESIST;
                    }
            }
        }
    }
>>>>>>> 80265725

    if (!effectMask)
        return returnVal;

    PrepareScriptHitHandlers();
    CallScriptBeforeHitHandlers();

    if (Player* player = unit->ToPlayer())
    {
        player->StartTimedAchievement(ACHIEVEMENT_TIMED_TYPE_SPELL_TARGET, m_spellInfo->Id);
        player->UpdateAchievementCriteria(ACHIEVEMENT_CRITERIA_TYPE_BE_SPELL_TARGET, m_spellInfo->Id, 0, 0, m_caster);
        player->UpdateAchievementCriteria(ACHIEVEMENT_CRITERIA_TYPE_BE_SPELL_TARGET2, m_spellInfo->Id);
    }

    if (Player* player = m_caster->ToPlayer())
    {
        player->StartTimedAchievement(ACHIEVEMENT_TIMED_TYPE_SPELL_CASTER, m_spellInfo->Id);
        player->UpdateAchievementCriteria(ACHIEVEMENT_CRITERIA_TYPE_CAST_SPELL2, m_spellInfo->Id, 0, 0, unit);
    }

    if (m_caster != unit)
    {
        // Recheck  UNIT_FLAG_NON_ATTACKABLE for delayed spells
        if (m_spellInfo->Speed > 0.0f && unit->HasFlag(UNIT_FIELD_FLAGS, UNIT_FLAG_NON_ATTACKABLE) && unit->GetCharmerOrOwnerGUID() != m_caster->GetGUID())
            return SPELL_MISS_EVADE;

        if (m_caster->_IsValidAttackTarget(unit, m_spellInfo))
        {
            unit->RemoveAurasWithInterruptFlags(AURA_INTERRUPT_FLAG_HITBYSPELL);
            //TODO: This is a hack. But we do not know what types of stealth should be interrupted by CC
            if ((m_spellInfo->AttributesCu & SPELL_ATTR0_CU_AURA_CC) && unit->IsControlledByPlayer())
                unit->RemoveAurasByType(SPELL_AURA_MOD_STEALTH);
        }
        else if (m_caster->IsFriendlyTo(unit))
        {
            // for delayed spells ignore negative spells (after duel end) for friendly targets
            // TODO: this cause soul transfer bugged
            if (m_spellInfo->Speed > 0.0f && unit->GetTypeId() == TYPEID_PLAYER && !m_spellInfo->IsPositive())
                return SPELL_MISS_EVADE;

            // assisting case, healing and resurrection
            if (unit->HasUnitState(UNIT_STATE_ATTACK_PLAYER))
            {
                m_caster->SetContestedPvP();
                if (m_caster->GetTypeId() == TYPEID_PLAYER)
                    m_caster->ToPlayer()->UpdatePvP(true);
            }
            if (unit->isInCombat() && !(m_spellInfo->AttributesEx3 & SPELL_ATTR3_NO_INITIAL_AGGRO))
            {
                m_caster->SetInCombatState(unit->GetCombatTimer() > 0, unit);
                unit->getHostileRefManager().threatAssist(m_caster, 0.0f);
            }
        }
    }

    // Get Data Needed for Diminishing Returns, some effects may have multiple auras, so this must be done on spell hit, not aura add
    m_diminishGroup = GetDiminishingReturnsGroupForSpell(m_spellInfo, m_triggeredByAuraSpell);
    if (m_diminishGroup)
    {
        m_diminishLevel = unit->GetDiminishing(m_diminishGroup);
        DiminishingReturnsType type = GetDiminishingReturnsGroupType(m_diminishGroup);
        // Increase Diminishing on unit, current informations for actually casts will use values above
        if ((type == DRTYPE_PLAYER && unit->GetCharmerOrOwnerPlayerOrPlayerItself()) || type == DRTYPE_ALL)
            unit->IncrDiminishing(m_diminishGroup);
    }

    uint8 aura_effmask = 0;
    for (uint8 i = 0; i < MAX_SPELL_EFFECTS; ++i)
        if (effectMask & (1 << i) && m_spellInfo->Effects[i].IsUnitOwnedAuraEffect())
            aura_effmask |= 1 << i;

    if (aura_effmask)
    {
        // Select rank for aura with level requirements only in specific cases
        // Unit has to be target only of aura effect, both caster and target have to be players, target has to be other than unit target
        SpellInfo const* aurSpellInfo = m_spellInfo;
        int32 basePoints[3];
        if (scaleAura)
        {
            aurSpellInfo = m_spellInfo->GetAuraRankForLevel(unitTarget->getLevel());
            ASSERT(aurSpellInfo);
            for (uint8 i = 0; i < MAX_SPELL_EFFECTS; ++i)
            {
                basePoints[i] = aurSpellInfo->Effects[i].BasePoints;
                if (m_spellInfo->Effects[i].Effect != aurSpellInfo->Effects[i].Effect)
                {
                    aurSpellInfo = m_spellInfo;
                    break;
                }
            }
        }

        if (m_originalCaster)
        {
            bool refresh = false;
            m_spellAura = Aura::TryRefreshStackOrCreate(aurSpellInfo, effectMask, unit,
                m_originalCaster, (aurSpellInfo == m_spellInfo)? &m_spellValue->EffectBasePoints[0] : &basePoints[0], m_CastItem, 0, &refresh);
            if (m_spellAura)
            {
                // Set aura stack amount to desired value
                if (m_spellValue->AuraStackAmount > 1)
                {
                    if (!refresh)
                        m_spellAura->SetStackAmount(m_spellValue->AuraStackAmount);
                    else
                        m_spellAura->ModStackAmount(m_spellValue->AuraStackAmount);
                }

                // Now Reduce spell duration using data received at spell hit
                int32 duration = m_spellAura->GetMaxDuration();
                int32 limitduration = GetDiminishingReturnsLimitDuration(m_diminishGroup, aurSpellInfo);
                float diminishMod = unit->ApplyDiminishingToDuration(m_diminishGroup, duration, m_originalCaster, m_diminishLevel, limitduration);

                // unit is immune to aura if it was diminished to 0 duration
                if (diminishMod == 0.0f)
                {
                    m_spellAura->Remove();
                    bool found = false;
                    for (uint8 i = 0; i < MAX_SPELL_EFFECTS; ++i)
                        if (effectMask & (1 << i) && m_spellInfo->Effects[i].Effect != SPELL_EFFECT_APPLY_AURA)
                            found = true;
                    if (!found)
                        return SPELL_MISS_IMMUNE;
                }
                else
                {
                    ((UnitAura*)m_spellAura)->SetDiminishGroup(m_diminishGroup);

                    bool positive = m_spellAura->GetSpellInfo()->IsPositive();
                    if (AuraApplication* aurApp = m_spellAura->GetApplicationOfTarget(m_originalCaster->GetGUID()))
                        positive = aurApp->IsPositive();

                    duration = m_originalCaster->ModSpellDuration(aurSpellInfo, unit, duration, positive, effectMask);

                    if (duration > 0)
                    {
                        // Haste modifies duration of channeled spells
                        if (m_spellInfo->IsChanneled())
                        {
                            if (m_spellInfo->AttributesEx5 & SPELL_ATTR5_HASTE_AFFECT_DURATION)
                                m_originalCaster->ModSpellCastTime(aurSpellInfo, duration, this);
                        }
                        else if (m_spellInfo->AttributesEx5 & SPELL_ATTR5_HASTE_AFFECT_DURATION)
                        {
                            int32 origDuration = duration;
                            duration = 0;
                            for (uint8 i = 0; i < MAX_SPELL_EFFECTS; ++i)
                                if (AuraEffect const* eff = m_spellAura->GetEffect(i))
                                    if (int32 amplitude = eff->GetAmplitude())  // amplitude is hastened by UNIT_MOD_CAST_SPEED
                                        duration = std::max(std::max(origDuration / amplitude, 1) * amplitude, duration);

                            // if there is no periodic effect
                            if (!duration)
                                duration = int32(origDuration * m_originalCaster->GetFloatValue(UNIT_MOD_CAST_SPEED));
                        }
                    }

                    if (duration != m_spellAura->GetMaxDuration())
                    {
                        m_spellAura->SetMaxDuration(duration);
                        m_spellAura->SetDuration(duration);
                    }
                    m_spellAura->_RegisterForTargets();
                }
            }
        }
    }

    for (uint32 effectNumber = 0; effectNumber < MAX_SPELL_EFFECTS; ++effectNumber)
        if (effectMask & (1 << effectNumber))
            HandleEffects(unit, NULL, NULL, effectNumber, SPELL_EFFECT_HANDLE_HIT_TARGET);

    return SPELL_MISS_NONE;
}

void Spell::DoTriggersOnSpellHit(Unit* unit, uint8 effMask)
{
    // Apply additional spell effects to target
    // TODO: move this code to scripts
    if (m_preCastSpell)
    {
        // Paladin immunity shields
        if (m_preCastSpell == 61988)
        {
            // Cast Forbearance
            m_caster->CastSpell(unit, 25771, true);
            // Cast Avenging Wrath Marker
            unit->CastSpell(unit, 61987, true);
        }

        // Avenging Wrath
        if (m_preCastSpell == 61987)
            // Cast the serverside immunity shield marker
            m_caster->CastSpell(unit, 61988, true);

        if (sSpellMgr->GetSpellInfo(m_preCastSpell))
            // Blizz seems to just apply aura without bothering to cast
            m_caster->AddAura(m_preCastSpell, unit);
    }

    // handle SPELL_AURA_ADD_TARGET_TRIGGER auras
    // this is executed after spell proc spells on target hit
    // spells are triggered for each hit spell target
    // info confirmed with retail sniffs of permafrost and shadow weaving
    if (!m_hitTriggerSpells.empty())
    {
        int _duration = 0;
        for (HitTriggerSpellList::const_iterator i = m_hitTriggerSpells.begin(); i != m_hitTriggerSpells.end(); ++i)
        {
            if (CanExecuteTriggersOnHit(effMask, i->triggeredByAura) && roll_chance_i(i->chance))
            {
                m_caster->CastSpell(unit, i->triggeredSpell, true);
                sLog->outDebug(LOG_FILTER_SPELLS_AURAS, "Spell %d triggered spell %d by SPELL_AURA_ADD_TARGET_TRIGGER aura", m_spellInfo->Id, i->triggeredSpell->Id);

                // SPELL_AURA_ADD_TARGET_TRIGGER auras shouldn't trigger auras without duration
                // set duration of current aura to the triggered spell
                if (i->triggeredSpell->GetDuration() == -1)
                {
                    if (Aura* triggeredAur = unit->GetAura(i->triggeredSpell->Id, m_caster->GetGUID()))
                    {
                        // get duration from aura-only once
                        if (!_duration)
                        {
                            Aura* aur = unit->GetAura(m_spellInfo->Id, m_caster->GetGUID());
                            _duration = aur ? aur->GetDuration() : -1;
                        }
                        triggeredAur->SetDuration(_duration);
                    }
                }
            }
        }
    }

    // trigger linked auras remove/apply
    // TODO: remove/cleanup this, as this table is not documented and people are doing stupid things with it
    if (std::vector<int32> const* spellTriggered = sSpellMgr->GetSpellLinked(m_spellInfo->Id + SPELL_LINK_HIT))
    {
        for (std::vector<int32>::const_iterator i = spellTriggered->begin(); i != spellTriggered->end(); ++i)
        {
            if (*i < 0)
                unit->RemoveAurasDueToSpell(-(*i));
            else
                unit->CastSpell(unit, *i, true, 0, 0, m_caster->GetGUID());
        }
    }
}

void Spell::DoAllEffectOnTarget(GOTargetInfo* target)
{
    if (target->processed)                                  // Check target
        return;
    target->processed = true;                               // Target checked in apply effects procedure

    uint32 effectMask = target->effectMask;
    if (!effectMask)
        return;

    GameObject* go = m_caster->GetMap()->GetGameObject(target->targetGUID);
    if (!go)
        return;

    PrepareScriptHitHandlers();
    CallScriptBeforeHitHandlers();

    for (uint32 effectNumber = 0; effectNumber < MAX_SPELL_EFFECTS; ++effectNumber)
        if (effectMask & (1 << effectNumber))
            HandleEffects(NULL, NULL, go, effectNumber, SPELL_EFFECT_HANDLE_HIT_TARGET);

    CallScriptOnHitHandlers();

    // cast at creature (or GO) quest objectives update at successful cast finished (+channel finished)
    // ignore autorepeat/melee casts for speed (not exist quest for spells (hm...)
    if (m_originalCaster && m_originalCaster->IsControlledByPlayer() && !IsAutoRepeat() && !IsNextMeleeSwingSpell() && !IsChannelActive())
        if (Player* p = m_originalCaster->GetCharmerOrOwnerPlayerOrPlayerItself())
            p->CastedCreatureOrGO(go->GetEntry(), go->GetGUID(), m_spellInfo->Id);
    CallScriptAfterHitHandlers();
}

void Spell::DoAllEffectOnTarget(ItemTargetInfo* target)
{
    uint32 effectMask = target->effectMask;
    if (!target->item || !effectMask)
        return;

    PrepareScriptHitHandlers();
    CallScriptBeforeHitHandlers();

    for (uint32 effectNumber = 0; effectNumber < MAX_SPELL_EFFECTS; ++effectNumber)
        if (effectMask & (1 << effectNumber))
            HandleEffects(NULL, target->item, NULL, effectNumber, SPELL_EFFECT_HANDLE_HIT_TARGET);

    CallScriptOnHitHandlers();

    CallScriptAfterHitHandlers();
}

bool Spell::UpdateChanneledTargetList()
{
    // Not need check return true
    if (m_channelTargetEffectMask == 0)
        return true;

    uint8 channelTargetEffectMask = m_channelTargetEffectMask;
    uint8 channelAuraMask = 0;
    for (uint8 i = 0; i < MAX_SPELL_EFFECTS; ++i)
        if (m_spellInfo->Effects[i].Effect == SPELL_EFFECT_APPLY_AURA)
            channelAuraMask |= 1<<i;

    channelAuraMask &= channelTargetEffectMask;

    float range = 0;
    if (channelAuraMask)
    {
        range = m_spellInfo->GetMaxRange(m_spellInfo->IsPositive());
        if (Player* modOwner = m_caster->GetSpellModOwner())
            modOwner->ApplySpellMod(m_spellInfo->Id, SPELLMOD_RANGE, range, this);
    }

    for (std::list<TargetInfo>::iterator ihit= m_UniqueTargetInfo.begin(); ihit != m_UniqueTargetInfo.end(); ++ihit)
    {
        if (ihit->missCondition == SPELL_MISS_NONE && (channelTargetEffectMask & ihit->effectMask))
        {
            Unit* unit = m_caster->GetGUID() == ihit->targetGUID ? m_caster : ObjectAccessor::GetUnit(*m_caster, ihit->targetGUID);

            if (!unit)
                continue;

            if (IsValidDeadOrAliveTarget(unit))
            {
                if (channelAuraMask & ihit->effectMask)
                {
                    if (AuraApplication * aurApp = unit->GetAuraApplication(m_spellInfo->Id, m_originalCasterGUID))
                    {
                        if (m_caster != unit && !m_caster->IsWithinDistInMap(unit, range))
                        {
                            ihit->effectMask &= ~aurApp->GetEffectMask();
                            unit->RemoveAura(aurApp);
                            continue;
                        }
                    }
                    else // aura is dispelled
                        continue;
                }

                channelTargetEffectMask &= ~ihit->effectMask;   // remove from need alive mask effect that have alive target
            }
        }
    }

    // is all effects from m_needAliveTargetMask have alive targets
    return channelTargetEffectMask == 0;
}

void Spell::prepare(SpellCastTargets const* targets, AuraEffect const* triggeredByAura)
{
    if (m_CastItem)
        m_castItemGUID = m_CastItem->GetGUID();
    else
        m_castItemGUID = 0;

    InitExplicitTargets(*targets);

    // Fill aura scaling information
    if (m_caster->IsControlledByPlayer() && !m_spellInfo->IsPassive() && m_spellInfo->SpellLevel && !m_spellInfo->IsChanneled() && !(_triggeredCastFlags & TRIGGERED_IGNORE_AURA_SCALING))
    {
        for (uint8 i = 0; i < MAX_SPELL_EFFECTS; ++i)
        {
            if (m_spellInfo->Effects[i].Effect == SPELL_EFFECT_APPLY_AURA)
            {
                // Change aura with ranks only if basepoints are taken from spellInfo and aura is positive
                if (m_spellInfo->IsPositiveEffect(i))
                {
                    m_auraScaleMask |= (1 << i);
                    if (m_spellValue->EffectBasePoints[i] != m_spellInfo->Effects[i].BasePoints)
                    {
                        m_auraScaleMask = 0;
                        break;
                    }
                }
            }
        }
    }

    m_spellState = SPELL_STATE_PREPARING;

    if (triggeredByAura)
        m_triggeredByAuraSpell  = triggeredByAura->GetSpellInfo();

    // create and add update event for this spell
    SpellEvent* Event = new SpellEvent(this);
    m_caster->m_Events.AddEvent(Event, m_caster->m_Events.CalculateTime(1));

    //Prevent casting at cast another spell (ServerSide check)
    if (!(_triggeredCastFlags & TRIGGERED_IGNORE_CAST_IN_PROGRESS) && m_caster->IsNonMeleeSpellCasted(false, true, true) && m_cast_count)
    {
        SendCastResult(SPELL_FAILED_SPELL_IN_PROGRESS);
        finish(false);
        return;
    }

    if (DisableMgr::IsDisabledFor(DISABLE_TYPE_SPELL, m_spellInfo->Id, m_caster))
    {
        SendCastResult(SPELL_FAILED_SPELL_UNAVAILABLE);
        finish(false);
        return;
    }
    LoadScripts();

    if (m_caster->GetTypeId() == TYPEID_PLAYER)
        m_caster->ToPlayer()->SetSpellModTakingSpell(this, true);
    // Fill cost data (not use power for item casts
    m_powerCost = m_CastItem ? 0 : m_spellInfo->CalcPowerCost(m_caster, m_spellSchoolMask);
    if (m_caster->GetTypeId() == TYPEID_PLAYER)
        m_caster->ToPlayer()->SetSpellModTakingSpell(this, false);

    // Set combo point requirement
    if ((_triggeredCastFlags & TRIGGERED_IGNORE_COMBO_POINTS) || m_CastItem || !m_caster->m_movedPlayer)
        m_needComboPoints = false;

    SpellCastResult result = CheckCast(true);
    if (result != SPELL_CAST_OK && !IsAutoRepeat())          //always cast autorepeat dummy for triggering
    {
        // Periodic auras should be interrupted when aura triggers a spell which can't be cast
        // for example bladestorm aura should be removed on disarm as of patch 3.3.5
        // channeled periodic spells should be affected by this (arcane missiles, penance, etc)
        // a possible alternative sollution for those would be validating aura target on unit state change
        if (triggeredByAura && triggeredByAura->IsPeriodic() && !triggeredByAura->GetBase()->IsPassive())
        {
            SendChannelUpdate(0);
            triggeredByAura->GetBase()->SetDuration(0);
        }

        SendCastResult(result);

        finish(false);
        return;
    }

    // Prepare data for triggers
    prepareDataForTriggerSystem(triggeredByAura);

    if (m_caster->GetTypeId() == TYPEID_PLAYER)
        m_caster->ToPlayer()->SetSpellModTakingSpell(this, true);
    // calculate cast time (calculated after first CheckCast check to prevent charge counting for first CheckCast fail)
    m_casttime = m_spellInfo->CalcCastTime(m_caster, this);
    if (m_caster->GetTypeId() == TYPEID_PLAYER)
    {
        m_caster->ToPlayer()->SetSpellModTakingSpell(this, false);

        // Set casttime to 0 if .cheat casttime is enabled.
        if (m_caster->ToPlayer()->GetCommandStatus(CHEAT_CASTTIME))
            m_casttime = 0;
    }

    // don't allow channeled spells / spells with cast time to be casted while moving
    // (even if they are interrupted on moving, spells with almost immediate effect get to have their effect processed before movement interrupter kicks in)
    // don't cancel spells which are affected by a SPELL_AURA_CAST_WHILE_WALKING effect
    if (((m_spellInfo->IsChanneled() || m_casttime) && m_caster->GetTypeId() == TYPEID_PLAYER && m_caster->isMoving() &&
        m_spellInfo->InterruptFlags & SPELL_INTERRUPT_FLAG_MOVEMENT) && !m_caster->HasAuraTypeWithAffectMask(SPELL_AURA_CAST_WHILE_WALKING, m_spellInfo))
    {
        SendCastResult(SPELL_FAILED_MOVING);
        finish(false);
        return;
    }

    // set timer base at cast time
    ReSetTimer();

    sLog->outDebug(LOG_FILTER_SPELLS_AURAS, "Spell::prepare: spell id %u source %u caster %d customCastFlags %u mask %u", m_spellInfo->Id, m_caster->GetEntry(), m_originalCaster ? m_originalCaster->GetEntry() : -1, _triggeredCastFlags, m_targets.GetTargetMask());

    //Containers for channeled spells have to be set
    //TODO:Apply this to all casted spells if needed
    // Why check duration? 29350: channelled triggers channelled
    if ((_triggeredCastFlags & TRIGGERED_CAST_DIRECTLY) && (!m_spellInfo->IsChanneled() || !m_spellInfo->GetMaxDuration()))
        cast(true);
    else
    {
        // stealth must be removed at cast starting (at show channel bar)
        // skip triggered spell (item equip spell casting and other not explicit character casts/item uses)
        if (!(_triggeredCastFlags & TRIGGERED_IGNORE_AURA_INTERRUPT_FLAGS) && m_spellInfo->IsBreakingStealth())
        {
            m_caster->RemoveAurasWithInterruptFlags(AURA_INTERRUPT_FLAG_CAST);
            for (uint32 i = 0; i < MAX_SPELL_EFFECTS; ++i)
                if (m_spellInfo->Effects[i].GetUsedTargetObjectType() == TARGET_OBJECT_TYPE_UNIT)
                {
                    m_caster->RemoveAurasWithInterruptFlags(AURA_INTERRUPT_FLAG_SPELL_ATTACK);
                    break;
                }
        }

        m_caster->SetCurrentCastedSpell(this);
        SendSpellStart();

        // set target for proper facing
        if ((m_casttime || m_spellInfo->IsChanneled()) && !(_triggeredCastFlags & TRIGGERED_IGNORE_SET_FACING))
            if (m_caster->GetGUID() != m_targets.GetObjectTargetGUID() && m_caster->GetTypeId() == TYPEID_UNIT)
                    m_caster->FocusTarget(this, m_targets.GetObjectTargetGUID());

        if (!(_triggeredCastFlags & TRIGGERED_IGNORE_GCD))
            TriggerGlobalCooldown();

        //item: first cast may destroy item and second cast causes crash
        if (!m_casttime && !m_spellInfo->StartRecoveryTime && !m_castItemGUID && GetCurrentContainer() == CURRENT_GENERIC_SPELL)
            cast(true);
    }
}

void Spell::cancel()
{
    if (m_spellState == SPELL_STATE_FINISHED)
        return;

    uint32 oldState = m_spellState;
    m_spellState = SPELL_STATE_FINISHED;

    m_autoRepeat = false;
    switch (oldState)
    {
        case SPELL_STATE_PREPARING:
            CancelGlobalCooldown();
            if (m_caster->GetTypeId() == TYPEID_PLAYER)
                m_caster->ToPlayer()->RestoreSpellMods(this);
        case SPELL_STATE_DELAYED:
            SendInterrupted(0);
            SendCastResult(SPELL_FAILED_INTERRUPTED);
            break;

        case SPELL_STATE_CASTING:
            for (std::list<TargetInfo>::const_iterator ihit = m_UniqueTargetInfo.begin(); ihit != m_UniqueTargetInfo.end(); ++ihit)
                if ((*ihit).missCondition == SPELL_MISS_NONE)
                    if (Unit* unit = m_caster->GetGUID() == ihit->targetGUID ? m_caster : ObjectAccessor::GetUnit(*m_caster, ihit->targetGUID))
                        unit->RemoveOwnedAura(m_spellInfo->Id, m_originalCasterGUID, 0, AURA_REMOVE_BY_CANCEL);

            SendChannelUpdate(0);
            SendInterrupted(0);
            SendCastResult(SPELL_FAILED_INTERRUPTED);

            // spell is canceled-take mods and clear list
            if (m_caster->GetTypeId() == TYPEID_PLAYER)
                m_caster->ToPlayer()->RemoveSpellMods(this);

            m_appliedMods.clear();
            break;

        default:
            break;
    }

    SetReferencedFromCurrent(false);
    if (m_selfContainer && *m_selfContainer == this)
        *m_selfContainer = NULL;

    m_caster->RemoveDynObject(m_spellInfo->Id);
    if (m_spellInfo->IsChanneled()) // if not channeled then the object for the current cast wasn't summoned yet
        m_caster->RemoveGameObject(m_spellInfo->Id, true);

    //set state back so finish will be processed
    m_spellState = oldState;

    finish(false);
}

void Spell::cast(bool skipCheck)
{
    // update pointers base at GUIDs to prevent access to non-existed already object
    UpdatePointers();

    // cancel at lost explicit target during cast
    if (m_targets.GetObjectTargetGUID() && !m_targets.GetObjectTarget())
    {
        cancel();
        return;
    }

    if (Player* playerCaster = m_caster->ToPlayer())
    {
        // now that we've done the basic check, now run the scripts
        // should be done before the spell is actually executed
        sScriptMgr->OnPlayerSpellCast(playerCaster, this, skipCheck);

        // As of 3.0.2 pets begin attacking their owner's target immediately
        // Let any pets know we've attacked something. Check DmgClass for harmful spells only
        // This prevents spells such as Hunter's Mark from triggering pet attack
        if (this->GetSpellInfo()->DmgClass != SPELL_DAMAGE_CLASS_NONE)
            if (Pet* playerPet = playerCaster->GetPet())
                if (playerPet->isAlive() && playerPet->isControlled() && (m_targets.GetTargetMask() & TARGET_FLAG_UNIT))
                    playerPet->AI()->OwnerAttacked(m_targets.GetObjectTarget()->ToUnit());
    }
    SetExecutedCurrently(true);

    if (m_caster->GetTypeId() != TYPEID_PLAYER && m_targets.GetUnitTarget() && m_targets.GetUnitTarget() != m_caster)
        m_caster->SetInFront(m_targets.GetUnitTarget());

    // Should this be done for original caster?
    if (m_caster->GetTypeId() == TYPEID_PLAYER)
    {
        // Set spell which will drop charges for triggered cast spells
        // if not successfully casted, will be remove in finish(false)
        m_caster->ToPlayer()->SetSpellModTakingSpell(this, true);
    }

    CallScriptBeforeCastHandlers();

    // skip check if done already (for instant cast spells for example)
    if (!skipCheck)
    {
        SpellCastResult castResult = CheckCast(false);
        if (castResult != SPELL_CAST_OK)
        {
            SendCastResult(castResult);
            SendInterrupted(0);
            //restore spell mods
            if (m_caster->GetTypeId() == TYPEID_PLAYER)
            {
                m_caster->ToPlayer()->RestoreSpellMods(this);
                // cleanup after mod system
                // triggered spell pointer can be not removed in some cases
                m_caster->ToPlayer()->SetSpellModTakingSpell(this, false);
            }
            finish(false);
            SetExecutedCurrently(false);
            return;
        }

        // additional check after cast bar completes (must not be in CheckCast)
        // if trade not complete then remember it in trade data
        if (m_targets.GetTargetMask() & TARGET_FLAG_TRADE_ITEM)
        {
            if (m_caster->GetTypeId() == TYPEID_PLAYER)
            {
                if (TradeData* my_trade = m_caster->ToPlayer()->GetTradeData())
                {
                    if (!my_trade->IsInAcceptProcess())
                    {
                        // Spell will be casted at completing the trade. Silently ignore at this place
                        my_trade->SetSpell(m_spellInfo->Id, m_CastItem);
                        SendCastResult(SPELL_FAILED_DONT_REPORT);
                        SendInterrupted(0);
                        m_caster->ToPlayer()->RestoreSpellMods(this);
                        // cleanup after mod system
                        // triggered spell pointer can be not removed in some cases
                        m_caster->ToPlayer()->SetSpellModTakingSpell(this, false);
                        finish(false);
                        SetExecutedCurrently(false);
                        return;
                    }
                }
            }
        }
    }

    SelectSpellTargets();

    // Spell may be finished after target map check
    if (m_spellState == SPELL_STATE_FINISHED)
    {
        SendInterrupted(0);
        //restore spell mods
        if (m_caster->GetTypeId() == TYPEID_PLAYER)
        {
            m_caster->ToPlayer()->RestoreSpellMods(this);
            // cleanup after mod system
            // triggered spell pointer can be not removed in some cases
            m_caster->ToPlayer()->SetSpellModTakingSpell(this, false);
        }
        finish(false);
        SetExecutedCurrently(false);
        return;
    }

    PrepareTriggersExecutedOnHit();

    CallScriptOnCastHandlers();

    // traded items have trade slot instead of guid in m_itemTargetGUID
    // set to real guid to be sent later to the client
    m_targets.UpdateTradeSlotItem();

    if (Player* player = m_caster->ToPlayer())
    {
        if (!(_triggeredCastFlags & TRIGGERED_IGNORE_CAST_ITEM) && m_CastItem)
        {
            player->StartTimedAchievement(ACHIEVEMENT_TIMED_TYPE_ITEM, m_CastItem->GetEntry());
            player->UpdateAchievementCriteria(ACHIEVEMENT_CRITERIA_TYPE_USE_ITEM, m_CastItem->GetEntry());
        }

        player->UpdateAchievementCriteria(ACHIEVEMENT_CRITERIA_TYPE_CAST_SPELL, m_spellInfo->Id);
    }

    if (!(_triggeredCastFlags & TRIGGERED_IGNORE_POWER_AND_REAGENT_COST))
    {
        // Powers have to be taken before SendSpellGo
        TakePower();
        TakeReagents();                                         // we must remove reagents before HandleEffects to allow place crafted item in same slot
    }
    else if (Item* targetItem = m_targets.GetItemTarget())
    {
        /// Not own traded item (in trader trade slot) req. reagents including triggered spell case
        if (targetItem->GetOwnerGUID() != m_caster->GetGUID())
            TakeReagents();
    }

    // CAST SPELL
    SendSpellCooldown();

    PrepareScriptHitHandlers();

    HandleLaunchPhase();

    // we must send smsg_spell_go packet before m_castItem delete in TakeCastItem()...
    SendSpellGo();

    // Okay, everything is prepared. Now we need to distinguish between immediate and evented delayed spells
    if ((m_spellInfo->Speed > 0.0f && !m_spellInfo->IsChanneled()) || m_spellInfo->Id == 14157)
    {
        // Remove used for cast item if need (it can be already NULL after TakeReagents call
        // in case delayed spell remove item at cast delay start
        TakeCastItem();

        // Okay, maps created, now prepare flags
        m_immediateHandled = false;
        m_spellState = SPELL_STATE_DELAYED;
        SetDelayStart(0);

        if (m_caster->HasUnitState(UNIT_STATE_CASTING) && !m_caster->IsNonMeleeSpellCasted(false, false, true))
            m_caster->ClearUnitState(UNIT_STATE_CASTING);
    }
    else
    {
        // Immediate spell, no big deal
        handle_immediate();
    }

    CallScriptAfterCastHandlers();

    if (const std::vector<int32> *spell_triggered = sSpellMgr->GetSpellLinked(m_spellInfo->Id))
    {
        for (std::vector<int32>::const_iterator i = spell_triggered->begin(); i != spell_triggered->end(); ++i)
            if (*i < 0)
                m_caster->RemoveAurasDueToSpell(-(*i));
            else
                m_caster->CastSpell(m_targets.GetUnitTarget() ? m_targets.GetUnitTarget() : m_caster, *i, true);
    }

    if (m_caster->GetTypeId() == TYPEID_PLAYER)
    {
        m_caster->ToPlayer()->SetSpellModTakingSpell(this, false);

        //Clear spell cooldowns after every spell is cast if .cheat cooldown is enabled.
        if (m_caster->ToPlayer()->GetCommandStatus(CHEAT_COOLDOWN))
            m_caster->ToPlayer()->RemoveSpellCooldown(m_spellInfo->Id, true);
    }

    SetExecutedCurrently(false);
}

void Spell::handle_immediate()
{
    // start channeling if applicable
    if (m_spellInfo->IsChanneled())
    {
        int32 duration = m_spellInfo->GetDuration();
        if (duration)
        {
            // First mod_duration then haste - see Missile Barrage
            // Apply duration mod
            if (Player* modOwner = m_caster->GetSpellModOwner())
                modOwner->ApplySpellMod(m_spellInfo->Id, SPELLMOD_DURATION, duration);
            // Apply haste mods
            if (m_spellInfo->AttributesEx5 & SPELL_ATTR5_HASTE_AFFECT_DURATION)
                m_caster->ModSpellCastTime(m_spellInfo, duration, this);

            m_spellState = SPELL_STATE_CASTING;
            m_caster->AddInterruptMask(m_spellInfo->ChannelInterruptFlags);
            SendChannelStart(duration);
        }
        else if (duration == -1)
        {
            m_spellState = SPELL_STATE_CASTING;
            m_caster->AddInterruptMask(m_spellInfo->ChannelInterruptFlags);
            SendChannelStart(duration);
        }
    }

    PrepareTargetProcessing();

    // process immediate effects (items, ground, etc.) also initialize some variables
    _handle_immediate_phase();

    for (std::list<TargetInfo>::iterator ihit= m_UniqueTargetInfo.begin(); ihit != m_UniqueTargetInfo.end(); ++ihit)
        DoAllEffectOnTarget(&(*ihit));

    for (std::list<GOTargetInfo>::iterator ihit= m_UniqueGOTargetInfo.begin(); ihit != m_UniqueGOTargetInfo.end(); ++ihit)
        DoAllEffectOnTarget(&(*ihit));

    FinishTargetProcessing();

    // spell is finished, perform some last features of the spell here
    _handle_finish_phase();

    // Remove used for cast item if need (it can be already NULL after TakeReagents call
    TakeCastItem();

    // handle ammo consumption for thrown weapons
    if (m_spellInfo->IsRangedWeaponSpell() && m_spellInfo->IsChanneled())
        TakeAmmo();

    if (m_spellState != SPELL_STATE_CASTING)
        finish(true);                                       // successfully finish spell cast (not last in case autorepeat or channel spell)
}

uint64 Spell::handle_delayed(uint64 t_offset)
{
    UpdatePointers();

    if (m_caster->GetTypeId() == TYPEID_PLAYER)
        m_caster->ToPlayer()->SetSpellModTakingSpell(this, true);

    uint64 next_time = 0;

    PrepareTargetProcessing();

    if (!m_immediateHandled)
    {
        _handle_immediate_phase();
        m_immediateHandled = true;
    }

    bool single_missile = (m_targets.HasDst());

    // now recheck units targeting correctness (need before any effects apply to prevent adding immunity at first effect not allow apply second spell effect and similar cases)
    for (std::list<TargetInfo>::iterator ihit= m_UniqueTargetInfo.begin(); ihit != m_UniqueTargetInfo.end(); ++ihit)
    {
        if (ihit->processed == false)
        {
            if (single_missile || ihit->timeDelay <= t_offset)
            {
                ihit->timeDelay = t_offset;
                DoAllEffectOnTarget(&(*ihit));
            }
            else if (next_time == 0 || ihit->timeDelay < next_time)
                next_time = ihit->timeDelay;
        }
    }

    // now recheck gameobject targeting correctness
    for (std::list<GOTargetInfo>::iterator ighit= m_UniqueGOTargetInfo.begin(); ighit != m_UniqueGOTargetInfo.end(); ++ighit)
    {
        if (ighit->processed == false)
        {
            if (single_missile || ighit->timeDelay <= t_offset)
                DoAllEffectOnTarget(&(*ighit));
            else if (next_time == 0 || ighit->timeDelay < next_time)
                next_time = ighit->timeDelay;
        }
    }

    FinishTargetProcessing();

    if (m_caster->GetTypeId() == TYPEID_PLAYER)
        m_caster->ToPlayer()->SetSpellModTakingSpell(this, false);

    // All targets passed - need finish phase
    if (next_time == 0)
    {
        // spell is finished, perform some last features of the spell here
        _handle_finish_phase();

        finish(true);                                       // successfully finish spell cast

        // return zero, spell is finished now
        return 0;
    }
    else
    {
        // spell is unfinished, return next execution time
        return next_time;
    }
}

void Spell::_handle_immediate_phase()
{
    m_spellAura = NULL;
    // initialize Diminishing Returns Data
    m_diminishLevel = DIMINISHING_LEVEL_1;
    m_diminishGroup = DIMINISHING_NONE;

    // handle some immediate features of the spell here
    HandleThreatSpells();

    PrepareScriptHitHandlers();

    // handle effects with SPELL_EFFECT_HANDLE_HIT mode
    for (uint32 j = 0; j < MAX_SPELL_EFFECTS; ++j)
    {
        // don't do anything for empty effect
        if (!m_spellInfo->Effects[j].IsEffect())
            continue;

        // call effect handlers to handle destination hit
        HandleEffects(NULL, NULL, NULL, j, SPELL_EFFECT_HANDLE_HIT);
    }

    // process items
    for (std::list<ItemTargetInfo>::iterator ihit= m_UniqueItemInfo.begin(); ihit != m_UniqueItemInfo.end(); ++ihit)
        DoAllEffectOnTarget(&(*ihit));

    if (!m_originalCaster)
        return;
    // Handle procs on cast
    // TODO: finish new proc system:P
    if (m_UniqueTargetInfo.empty() && m_targets.HasDst())
    {
        uint32 procAttacker = m_procAttacker;
        if (!procAttacker)
            procAttacker |= PROC_FLAG_DONE_SPELL_MAGIC_DMG_CLASS_POS;

        // Proc the spells that have DEST target
        m_originalCaster->ProcDamageAndSpell(NULL, procAttacker, 0, m_procEx | PROC_EX_NORMAL_HIT, 0, BASE_ATTACK, m_spellInfo, m_triggeredByAuraSpell);
    }
}

void Spell::_handle_finish_phase()
{
    if (m_caster->m_movedPlayer)
    {
        // Take for real after all targets are processed
        if (m_needComboPoints)
            m_caster->m_movedPlayer->ClearComboPoints();

        // Real add combo points from effects
        if (m_comboPointGain)
            m_caster->m_movedPlayer->GainSpellComboPoints(m_comboPointGain);

        if (m_spellInfo->PowerType == POWER_HOLY_POWER && m_caster->m_movedPlayer->getClass() == CLASS_PALADIN)
           HandleHolyPower(m_caster->m_movedPlayer);
    }

    if (m_caster->m_extraAttacks && GetSpellInfo()->HasEffect(SPELL_EFFECT_ADD_EXTRA_ATTACKS))
        m_caster->HandleProcExtraAttackFor(m_caster->getVictim());

    // TODO: trigger proc phase finish here
}

void Spell::SendSpellCooldown()
{
    if (m_caster->GetTypeId() != TYPEID_PLAYER)
        return;

    Player* _player = (Player*)m_caster;

    // mana/health/etc potions, disabled by client (until combat out as declarate)
    if (m_CastItem && m_CastItem->IsPotion())
    {
        // need in some way provided data for Spell::finish SendCooldownEvent
        _player->SetLastPotionId(m_CastItem->GetEntry());
        return;
    }

    // have infinity cooldown but set at aura apply                  // do not set cooldown for triggered spells (needed by reincarnation)
    if (m_spellInfo->Attributes & (SPELL_ATTR0_DISABLED_WHILE_ACTIVE | SPELL_ATTR0_PASSIVE) || (_triggeredCastFlags & TRIGGERED_IGNORE_SPELL_AND_CATEGORY_CD))
        return;

    _player->AddSpellAndCategoryCooldowns(m_spellInfo, m_CastItem ? m_CastItem->GetEntry() : 0, this);
}

void Spell::update(uint32 difftime)
{
    // update pointers based at it's GUIDs
    UpdatePointers();

    if (m_targets.GetUnitTargetGUID() && !m_targets.GetUnitTarget())
    {
        sLog->outDebug(LOG_FILTER_SPELLS_AURAS, "Spell %u is cancelled due to removal of target.", m_spellInfo->Id);
        cancel();
        return;
    }

    // check if the player caster has moved before the spell finished
    // with the exception of spells affected with SPELL_AURA_CAST_WHILE_WALKING effect
    if ((m_caster->GetTypeId() == TYPEID_PLAYER && m_timer != 0) &&
        m_caster->isMoving() && (m_spellInfo->InterruptFlags & SPELL_INTERRUPT_FLAG_MOVEMENT) &&
        (m_spellInfo->Effects[0].Effect != SPELL_EFFECT_STUCK || !m_caster->HasUnitMovementFlag(MOVEMENTFLAG_FALLING_FAR)) &&
        !m_caster->HasAuraTypeWithAffectMask(SPELL_AURA_CAST_WHILE_WALKING, m_spellInfo))
    {
        // don't cancel for melee, autorepeat, triggered and instant spells
        if (!IsNextMeleeSwingSpell() && !IsAutoRepeat() && !IsTriggered())
            cancel();
    }

    switch (m_spellState)
    {
        case SPELL_STATE_PREPARING:
        {
            if (m_timer > 0)
            {
                if (difftime >= (uint32)m_timer)
                    m_timer = 0;
                else
                    m_timer -= difftime;
            }

            if (m_timer == 0 && !IsNextMeleeSwingSpell() && !IsAutoRepeat())
                // don't CheckCast for instant spells - done in spell::prepare, skip duplicate checks, needed for range checks for example
                cast(!m_casttime);
            break;
        }
        case SPELL_STATE_CASTING:
        {
            if (m_timer)
            {
                // check if there are alive targets left
                if (!UpdateChanneledTargetList())
                {
                    sLog->outDebug(LOG_FILTER_SPELLS_AURAS, "Channeled spell %d is removed due to lack of targets", m_spellInfo->Id);
                    SendChannelUpdate(0);
                    finish();
                }

                if (m_timer > 0)
                {
                    if (difftime >= (uint32)m_timer)
                        m_timer = 0;
                    else
                        m_timer -= difftime;
                }
            }

            if (m_timer == 0)
            {
                SendChannelUpdate(0);

                // channeled spell processed independently for quest targeting
                // cast at creature (or GO) quest objectives update at successful cast channel finished
                // ignore autorepeat/melee casts for speed (not exist quest for spells (hm...)
                if (!IsAutoRepeat() && !IsNextMeleeSwingSpell())
                {
                    if (Player* p = m_caster->GetCharmerOrOwnerPlayerOrPlayerItself())
                    {
                        for (std::list<TargetInfo>::iterator ihit = m_UniqueTargetInfo.begin(); ihit != m_UniqueTargetInfo.end(); ++ihit)
                        {
                            TargetInfo* target = &*ihit;
                            if (!IS_CRE_OR_VEH_GUID(target->targetGUID))
                                continue;

                            Unit* unit = m_caster->GetGUID() == target->targetGUID ? m_caster : ObjectAccessor::GetUnit(*m_caster, target->targetGUID);
                            if (unit == NULL)
                                continue;

                            p->CastedCreatureOrGO(unit->GetEntry(), unit->GetGUID(), m_spellInfo->Id);
                        }

                        for (std::list<GOTargetInfo>::iterator ihit = m_UniqueGOTargetInfo.begin(); ihit != m_UniqueGOTargetInfo.end(); ++ihit)
                        {
                            GOTargetInfo* target = &*ihit;

                            GameObject* go = m_caster->GetMap()->GetGameObject(target->targetGUID);
                            if (!go)
                                continue;

                            p->CastedCreatureOrGO(go->GetEntry(), go->GetGUID(), m_spellInfo->Id);
                        }
                    }
                }

                finish();
            }
            break;
        }
        default:
            break;
    }
}

void Spell::finish(bool ok)
{
    if (!m_caster)
        return;

    if (m_spellState == SPELL_STATE_FINISHED)
        return;
    m_spellState = SPELL_STATE_FINISHED;

    if (m_spellInfo->IsChanneled())
        m_caster->UpdateInterruptMask();

    if (m_caster->HasUnitState(UNIT_STATE_CASTING) && !m_caster->IsNonMeleeSpellCasted(false, false, true))
        m_caster->ClearUnitState(UNIT_STATE_CASTING);

    // Unsummon summon as possessed creatures on spell cancel
    if (m_spellInfo->IsChanneled() && m_caster->GetTypeId() == TYPEID_PLAYER)
    {
        if (Unit* charm = m_caster->GetCharm())
            if (charm->GetTypeId() == TYPEID_UNIT
                && charm->ToCreature()->HasUnitTypeMask(UNIT_MASK_PUPPET)
                && charm->GetUInt32Value(UNIT_CREATED_BY_SPELL) == m_spellInfo->Id)
                ((Puppet*)charm)->UnSummon();
    }

    if (m_caster->GetTypeId() == TYPEID_UNIT)
        m_caster->ReleaseFocus(this);

    if (!ok)
        return;

    if (m_caster->GetTypeId() == TYPEID_UNIT && m_caster->ToCreature()->isSummon())
    {
        // Unsummon statue
        uint32 spell = m_caster->GetUInt32Value(UNIT_CREATED_BY_SPELL);
        SpellInfo const* spellInfo = sSpellMgr->GetSpellInfo(spell);
        if (spellInfo && spellInfo->SpellIconID == 2056)
        {
            sLog->outDebug(LOG_FILTER_SPELLS_AURAS, "Statue %d is unsummoned in spell %d finish", m_caster->GetGUIDLow(), m_spellInfo->Id);
            m_caster->setDeathState(JUST_DIED);
            return;
        }
    }

    if (IsAutoActionResetSpell())
    {
        bool found = false;
        Unit::AuraEffectList const& vIgnoreReset = m_caster->GetAuraEffectsByType(SPELL_AURA_IGNORE_MELEE_RESET);
        for (Unit::AuraEffectList::const_iterator i = vIgnoreReset.begin(); i != vIgnoreReset.end(); ++i)
        {
            if ((*i)->IsAffectingSpell(m_spellInfo))
            {
                found = true;
                break;
            }
        }
        if (!found && !(m_spellInfo->AttributesEx2 & SPELL_ATTR2_NOT_RESET_AUTO_ACTIONS))
        {
            m_caster->resetAttackTimer(BASE_ATTACK);
            if (m_caster->haveOffhandWeapon())
                m_caster->resetAttackTimer(OFF_ATTACK);
            m_caster->resetAttackTimer(RANGED_ATTACK);
        }
    }

    // potions disabled by client, send event "not in combat" if need
    if (m_caster->GetTypeId() == TYPEID_PLAYER)
    {
        if (!m_triggeredByAuraSpell)
            m_caster->ToPlayer()->UpdatePotionCooldown(this);

        // triggered spell pointer can be not set in some cases
        // this is needed for proper apply of triggered spell mods
        m_caster->ToPlayer()->SetSpellModTakingSpell(this, true);

        // Take mods after trigger spell (needed for 14177 to affect 48664)
        // mods are taken only on succesfull cast and independantly from targets of the spell
        m_caster->ToPlayer()->RemoveSpellMods(this);
        m_caster->ToPlayer()->SetSpellModTakingSpell(this, false);
    }

    // Stop Attack for some spells
    if (m_spellInfo->Attributes & SPELL_ATTR0_STOP_ATTACK_TARGET)
        m_caster->AttackStop();
}

void Spell::SendCastResult(SpellCastResult result)
{
    if (result == SPELL_CAST_OK)
        return;

    if (m_caster->GetTypeId() != TYPEID_PLAYER)
        return;

    if (m_caster->ToPlayer()->GetSession()->PlayerLoading())  // don't send cast results at loading time
        return;

    SendCastResult(m_caster->ToPlayer(), m_spellInfo, m_cast_count, result, m_customError);
}

void Spell::SendCastResult(Player* caster, SpellInfo const* spellInfo, uint8 cast_count, SpellCastResult result, SpellCustomErrors customError /*= SPELL_CUSTOM_ERROR_NONE*/)
{
    if (result == SPELL_CAST_OK)
        return;

    WorldPacket data(SMSG_CAST_FAILED, (4+1+1));
    data << uint8(cast_count);                              // single cast or multi 2.3 (0/1)
    data << uint32(spellInfo->Id);
    data << uint8(result);                                  // problem
    switch (result)
    {
        case SPELL_FAILED_NOT_READY:
            data << uint32(0);                              // unknown (value 1 update cooldowns on client flag)
            break;
        case SPELL_FAILED_REQUIRES_SPELL_FOCUS:
            data << uint32(spellInfo->RequiresSpellFocus);  // SpellFocusObject.dbc id
            break;
        case SPELL_FAILED_REQUIRES_AREA:                    // AreaTable.dbc id
            // hardcode areas limitation case
            switch (spellInfo->Id)
            {
                case 41617:                                 // Cenarion Mana Salve
                case 41619:                                 // Cenarion Healing Salve
                    data << uint32(3905);
                    break;
                case 41618:                                 // Bottled Nethergon Energy
                case 41620:                                 // Bottled Nethergon Vapor
                    data << uint32(3842);
                    break;
                case 45373:                                 // Bloodberry Elixir
                    data << uint32(4075);
                    break;
                default:                                    // default case (don't must be)
                    data << uint32(0);
                    break;
            }
            break;
        case SPELL_FAILED_TOTEMS:
            if (spellInfo->Totem[0])
                data << uint32(spellInfo->Totem[0]);
            if (spellInfo->Totem[1])
                data << uint32(spellInfo->Totem[1]);
            break;
        case SPELL_FAILED_TOTEM_CATEGORY:
            if (spellInfo->TotemCategory[0])
                data << uint32(spellInfo->TotemCategory[0]);
            if (spellInfo->TotemCategory[1])
                data << uint32(spellInfo->TotemCategory[1]);
            break;
        case SPELL_FAILED_EQUIPPED_ITEM_CLASS:
        case SPELL_FAILED_EQUIPPED_ITEM_CLASS_MAINHAND:
        case SPELL_FAILED_EQUIPPED_ITEM_CLASS_OFFHAND:
            data << uint32(spellInfo->EquippedItemClass);
            data << uint32(spellInfo->EquippedItemSubClassMask);
            break;
        case SPELL_FAILED_TOO_MANY_OF_ITEM:
        {
             uint32 item = 0;
             for (int8 eff = 0; eff < MAX_SPELL_EFFECTS; eff++)
                 if (spellInfo->Effects[eff].ItemType)
                     item = spellInfo->Effects[eff].ItemType;
             ItemTemplate const* proto = sObjectMgr->GetItemTemplate(item);
             if (proto && proto->ItemLimitCategory)
                 data << uint32(proto->ItemLimitCategory);
             break;
        }
        case SPELL_FAILED_PREVENTED_BY_MECHANIC:
            data << uint32(spellInfo->GetAllEffectsMechanicMask());  // SpellMechanic.dbc id
            break;
        case SPELL_FAILED_NEED_EXOTIC_AMMO:
            data << uint32(spellInfo->EquippedItemSubClassMask); // seems correct...
            break;
        case SPELL_FAILED_NEED_MORE_ITEMS:
            data << uint32(0);                              // Item id
            data << uint32(0);                              // Item count?
            break;
        case SPELL_FAILED_MIN_SKILL:
            data << uint32(0);                              // SkillLine.dbc id
            data << uint32(0);                              // required skill value
            break;
        case SPELL_FAILED_FISHING_TOO_LOW:
            data << uint32(0);                              // required fishing skill
            break;
        case SPELL_FAILED_CUSTOM_ERROR:
            data << uint32(customError);
            break;
        case SPELL_FAILED_SILENCED:
            data << uint32(0);                              // Unknown
            break;
        case SPELL_FAILED_REAGENTS:
        {
            uint32 missingItem = 0;
            for (uint32 i = 0; i < MAX_SPELL_REAGENTS; i++)
            {
                if (spellInfo->Reagent[i] <= 0)
                    continue;

                uint32 itemid    = spellInfo->Reagent[i];
                uint32 itemcount = spellInfo->ReagentCount[i];

                if (!caster->HasItemCount(itemid, itemcount))
                {
                    missingItem = itemid;
                    break;
                }
            }

            data << uint32(missingItem);  // first missing item
            break;
        }
        // TODO: SPELL_FAILED_NOT_STANDING
        default:
            break;
    }
    caster->GetSession()->SendPacket(&data);
}

void Spell::SendSpellStart()
{
    if (!IsNeedSendToClient())
        return;

    //sLog->outDebug(LOG_FILTER_SPELLS_AURAS, "Sending SMSG_SPELL_START id=%u", m_spellInfo->Id);

    uint32 castFlags = CAST_FLAG_HAS_TRAJECTORY;

    if ((IsTriggered() && !m_spellInfo->IsAutoRepeatRangedSpell()) || m_triggeredByAuraSpell)
        castFlags |= CAST_FLAG_PENDING;

    if ((m_caster->GetTypeId() == TYPEID_PLAYER ||
        (m_caster->GetTypeId() == TYPEID_UNIT && m_caster->ToCreature()->isPet()))
         && m_spellInfo->PowerType != POWER_HEALTH)
        castFlags |= CAST_FLAG_POWER_LEFT_SELF;

    if (m_spellInfo->RuneCostID && m_spellInfo->PowerType == POWER_RUNES)
        castFlags |= CAST_FLAG_UNKNOWN_19;

    WorldPacket data(SMSG_SPELL_START, (8+8+4+4+2));
    if (m_CastItem)
        data.append(m_CastItem->GetPackGUID());
    else
        data.append(m_caster->GetPackGUID());

    data.append(m_caster->GetPackGUID());
    data << uint8(m_cast_count);                            // pending spell cast?
    data << uint32(m_spellInfo->Id);                        // spellId
    data << uint32(castFlags);                              // cast flags
    data << uint32(m_timer);                                // delay?
    data << uint32(m_casttime);

    m_targets.Write(data);

    if (castFlags & CAST_FLAG_POWER_LEFT_SELF)
        data << uint32(m_caster->GetPower((Powers)m_spellInfo->PowerType));

    if (castFlags & CAST_FLAG_RUNE_LIST)                   // rune cooldowns list
    {
        //TODO: There is a crash caused by a spell with CAST_FLAG_RUNE_LIST casted by a creature
        //The creature is the mover of a player, so HandleCastSpellOpcode uses it as the caster
        if (Player* player = m_caster->ToPlayer())
        {
            data << uint8(m_runesState);                     // runes state before
            data << uint8(player->GetRunesState());          // runes state after
            for (uint8 i = 0; i < MAX_RUNES; ++i)
            {
                // float casts ensure the division is performed on floats as we need float result
                float baseCd = float(player->GetRuneBaseCooldown(i));
                data << uint8((baseCd - float(player->GetRuneCooldown(i))) / baseCd * 255); // rune cooldown passed
            }
        }
        else
        {
            data << uint8(0);
            data << uint8(0);
            for (uint8 i = 0; i < MAX_RUNES; ++i)
                data << uint8(0);
        }
    }

    if (castFlags & CAST_FLAG_PROJECTILE)
    {
        data << uint32(0); // Ammo display ID
        data << uint32(0); // Inventory Type
    }

    if (castFlags & CAST_FLAG_IMMUNITY)
    {
        data << uint32(0);
        data << uint32(0);
    }

    if (castFlags & CAST_FLAG_HEAL_PREDICTION)
    {
        data << uint32(0);
        data << uint8(0); // unkByte
        // if (unkByte == 2)
            // data.append(0);
    }

    m_caster->SendMessageToSet(&data, true);
}

void Spell::SendSpellGo()
{
    // not send invisible spell casting
    if (!IsNeedSendToClient())
        return;

    //sLog->outDebug(LOG_FILTER_SPELLS_AURAS, "Sending SMSG_SPELL_GO id=%u", m_spellInfo->Id);

    uint32 castFlags = CAST_FLAG_UNKNOWN_9;

    // triggered spells with spell visual != 0
    if ((IsTriggered() && !m_spellInfo->IsAutoRepeatRangedSpell()) || m_triggeredByAuraSpell)
        castFlags |= CAST_FLAG_PENDING;

    if ((m_caster->GetTypeId() == TYPEID_PLAYER ||
        (m_caster->GetTypeId() == TYPEID_UNIT && m_caster->ToCreature()->isPet()))
        && m_spellInfo->PowerType != POWER_HEALTH)
        castFlags |= CAST_FLAG_POWER_LEFT_SELF; // should only be sent to self, but the current messaging doesn't make that possible

    if ((m_caster->GetTypeId() == TYPEID_PLAYER)
        && (m_caster->getClass() == CLASS_DEATH_KNIGHT)
        && m_spellInfo->RuneCostID
        && m_spellInfo->PowerType == POWER_RUNES)
    {
        castFlags |= CAST_FLAG_UNKNOWN_19;                   // same as in SMSG_SPELL_START
        castFlags |= CAST_FLAG_RUNE_LIST;                    // rune cooldowns list
    }

    if (m_spellInfo->HasEffect(SPELL_EFFECT_ACTIVATE_RUNE))
    {
        castFlags |= CAST_FLAG_RUNE_LIST;                    // rune cooldowns list
        castFlags |= CAST_FLAG_UNKNOWN_19;                   // same as in SMSG_SPELL_START
    }

    if (m_targets.HasTraj())
        castFlags |= CAST_FLAG_ADJUST_MISSILE;

    WorldPacket data(SMSG_SPELL_GO, 50);                    // guess size

    if (m_CastItem)
        data.append(m_CastItem->GetPackGUID());
    else
        data.append(m_caster->GetPackGUID());

    data.append(m_caster->GetPackGUID());
    data << uint8(m_cast_count);                            // pending spell cast?
    data << uint32(m_spellInfo->Id);                        // spellId
    data << uint32(castFlags);                              // cast flags
    data << uint32(m_timer);
    data << uint32(getMSTime());                            // timestamp

    WriteSpellGoTargets(&data);

    m_targets.Write(data);

    if (castFlags & CAST_FLAG_POWER_LEFT_SELF)
        data << uint32(m_caster->GetPower((Powers)m_spellInfo->PowerType));

    if (castFlags & CAST_FLAG_RUNE_LIST)                   // rune cooldowns list
    {
        //TODO: There is a crash caused by a spell with CAST_FLAG_RUNE_LIST casted by a creature
        //The creature is the mover of a player, so HandleCastSpellOpcode uses it as the caster
        if (Player* player = m_caster->ToPlayer())
        {
            data << uint8(m_runesState);                     // runes state before
            data << uint8(player->GetRunesState());          // runes state after
            for (uint8 i = 0; i < MAX_RUNES; ++i)
            {
                // float casts ensure the division is performed on floats as we need float result
                float baseCd = float(player->GetRuneBaseCooldown(i));
                data << uint8((baseCd - float(player->GetRuneCooldown(i))) / baseCd * 255); // rune cooldown passed
            }
        }
    }

    if (castFlags & CAST_FLAG_ADJUST_MISSILE)
    {
        data << m_targets.GetElevation();
        data << uint32(m_delayMoment);
    }

    if (castFlags & CAST_FLAG_PROJECTILE)
    {
        data << uint32(0); // Ammo display ID
        data << uint32(0); // Inventory Type
    }

    if (castFlags & CAST_FLAG_VISUAL_CHAIN)
    {
        data << uint32(0);
        data << uint32(0);
    }

    if (m_targets.GetTargetMask() & TARGET_FLAG_DEST_LOCATION)
    {
        data << uint8(0);
    }

    if (m_targets.GetTargetMask() & TARGET_FLAG_EXTRA_TARGETS)
    {
        data << uint32(0); // Extra targets count
        /*
        for (uint8 i = 0; i < count; ++i)
        {
            data << float(0);   // Target Position X
            data << float(0);   // Target Position Y
            data << float(0);   // Target Position Z
            data << uint64(0);  // Target Guid
        }
        */
    }

    m_caster->SendMessageToSet(&data, true);
}

/// Writes miss and hit targets for a SMSG_SPELL_GO packet
void Spell::WriteSpellGoTargets(WorldPacket* data)
{
    // This function also fill data for channeled spells:
    // m_needAliveTargetMask req for stop channelig if one target die
    for (std::list<TargetInfo>::iterator ihit = m_UniqueTargetInfo.begin(); ihit != m_UniqueTargetInfo.end(); ++ihit)
    {
        if ((*ihit).effectMask == 0)                  // No effect apply - all immuned add state
            // possibly SPELL_MISS_IMMUNE2 for this??
            ihit->missCondition = SPELL_MISS_IMMUNE2;
    }

    // Hit and miss target counts are both uint8, that limits us to 255 targets for each
    // sending more than 255 targets crashes the client (since count sent would be wrong)
    // Spells like 40647 (with a huge radius) can easily reach this limit (spell might need
    // target conditions but we still need to limit the number of targets sent and keeping
    // correct count for both hit and miss).

    uint32 hit = 0;
    size_t hitPos = data->wpos();
    *data << (uint8)0; // placeholder
    for (std::list<TargetInfo>::const_iterator ihit = m_UniqueTargetInfo.begin(); ihit != m_UniqueTargetInfo.end() && hit <= 255; ++ihit)
    {
        if ((*ihit).missCondition == SPELL_MISS_NONE)       // Add only hits
        {
            *data << uint64(ihit->targetGUID);
            m_channelTargetEffectMask |=ihit->effectMask;
            ++hit;
        }
    }

    for (std::list<GOTargetInfo>::const_iterator ighit = m_UniqueGOTargetInfo.begin(); ighit != m_UniqueGOTargetInfo.end() && hit <= 255; ++ighit)
    {
        *data << uint64(ighit->targetGUID);                 // Always hits
        ++hit;
    }

    uint32 miss = 0;
    size_t missPos = data->wpos();
    *data << (uint8)0; // placeholder
    for (std::list<TargetInfo>::const_iterator ihit = m_UniqueTargetInfo.begin(); ihit != m_UniqueTargetInfo.end() && miss <= 255; ++ihit)
    {
        if (ihit->missCondition != SPELL_MISS_NONE)        // Add only miss
        {
            *data << uint64(ihit->targetGUID);
            *data << uint8(ihit->missCondition);
            if (ihit->missCondition == SPELL_MISS_REFLECT)
                *data << uint8(ihit->reflectResult);
            ++miss;
        }
    }
    // Reset m_needAliveTargetMask for non channeled spell
    if (!m_spellInfo->IsChanneled())
        m_channelTargetEffectMask = 0;

    data->put<uint8>(hitPos, (uint8)hit);
    data->put<uint8>(missPos, (uint8)miss);
}

void Spell::SendLogExecute()
{
    WorldPacket data(SMSG_SPELLLOGEXECUTE, (8+4+4+4+4+8));

    data.append(m_caster->GetPackGUID());

    data << uint32(m_spellInfo->Id);

    uint8 effCount = 0;
    for (uint8 i = 0; i < MAX_SPELL_EFFECTS; ++i)
    {
        if (m_effectExecuteData[i])
            ++effCount;
    }

    if (!effCount)
        return;

    data << uint32(effCount);
    for (uint8 i = 0; i < MAX_SPELL_EFFECTS; ++i)
    {
        if (!m_effectExecuteData[i])
            continue;

        data << uint32(m_spellInfo->Effects[i].Effect);             // spell effect

        data.append(*m_effectExecuteData[i]);

        delete m_effectExecuteData[i];
        m_effectExecuteData[i] = NULL;
    }
    m_caster->SendMessageToSet(&data, true);
}

void Spell::ExecuteLogEffectTakeTargetPower(uint8 effIndex, Unit* target, uint32 powerType, uint32 powerTaken, float gainMultiplier)
{
    InitEffectExecuteData(effIndex);
    m_effectExecuteData[effIndex]->append(target->GetPackGUID());
    *m_effectExecuteData[effIndex] << uint32(powerTaken);
    *m_effectExecuteData[effIndex] << uint32(powerType);
    *m_effectExecuteData[effIndex] << float(gainMultiplier);
}

void Spell::ExecuteLogEffectExtraAttacks(uint8 effIndex, Unit* victim, uint32 attCount)
{
    InitEffectExecuteData(effIndex);
    m_effectExecuteData[effIndex]->append(victim->GetPackGUID());
    *m_effectExecuteData[effIndex] << uint32(attCount);
}

void Spell::ExecuteLogEffectInterruptCast(uint8 effIndex, Unit* victim, uint32 spellId)
{
    InitEffectExecuteData(effIndex);
    m_effectExecuteData[effIndex]->append(victim->GetPackGUID());
    *m_effectExecuteData[effIndex] << uint32(spellId);
}

void Spell::ExecuteLogEffectDurabilityDamage(uint8 effIndex, Unit* victim, int32 itemId, int32 slot)
{
    InitEffectExecuteData(effIndex);
    m_effectExecuteData[effIndex]->append(victim->GetPackGUID());
    *m_effectExecuteData[effIndex] << int32(itemId);
    *m_effectExecuteData[effIndex] << int32(slot);
}

void Spell::ExecuteLogEffectOpenLock(uint8 effIndex, Object* obj)
{
    InitEffectExecuteData(effIndex);
    m_effectExecuteData[effIndex]->append(obj->GetPackGUID());
}

void Spell::ExecuteLogEffectCreateItem(uint8 effIndex, uint32 entry)
{
    InitEffectExecuteData(effIndex);
    *m_effectExecuteData[effIndex] << uint32(entry);
}

void Spell::ExecuteLogEffectDestroyItem(uint8 effIndex, uint32 entry)
{
    InitEffectExecuteData(effIndex);
    *m_effectExecuteData[effIndex] << uint32(entry);
}

void Spell::ExecuteLogEffectSummonObject(uint8 effIndex, WorldObject* obj)
{
    InitEffectExecuteData(effIndex);
    m_effectExecuteData[effIndex]->append(obj->GetPackGUID());
}

void Spell::ExecuteLogEffectUnsummonObject(uint8 effIndex, WorldObject* obj)
{
    InitEffectExecuteData(effIndex);
    m_effectExecuteData[effIndex]->append(obj->GetPackGUID());
}

void Spell::ExecuteLogEffectResurrect(uint8 effIndex, Unit* target)
{
    InitEffectExecuteData(effIndex);
    m_effectExecuteData[effIndex]->append(target->GetPackGUID());
}

void Spell::SendInterrupted(uint8 result)
{
    WorldPacket data(SMSG_SPELL_FAILURE, (8+4+1));
    data.append(m_caster->GetPackGUID());
    data << uint8(m_cast_count);
    data << uint32(m_spellInfo->Id);
    data << uint8(result);
    m_caster->SendMessageToSet(&data, true);

    data.Initialize(SMSG_SPELL_FAILED_OTHER, (8+4));
    data.append(m_caster->GetPackGUID());
    data << uint8(m_cast_count);
    data << uint32(m_spellInfo->Id);
    data << uint8(result);
    m_caster->SendMessageToSet(&data, true);
}

void Spell::SendChannelUpdate(uint32 time)
{
    if (time == 0)
    {
        m_caster->SetUInt64Value(UNIT_FIELD_CHANNEL_OBJECT, 0);
        m_caster->SetUInt32Value(UNIT_CHANNEL_SPELL, 0);
    }

    WorldPacket data(MSG_CHANNEL_UPDATE, 8+4);
    data.append(m_caster->GetPackGUID());
    data << uint32(time);

    m_caster->SendMessageToSet(&data, true);
}

void Spell::SendChannelStart(uint32 duration)
{
    uint64 channelTarget = m_targets.GetObjectTargetGUID();
    if (!channelTarget && !m_spellInfo->NeedsExplicitUnitTarget())
        if (m_UniqueTargetInfo.size() + m_UniqueGOTargetInfo.size() == 1)   // this is for TARGET_SELECT_CATEGORY_NEARBY
            channelTarget = !m_UniqueTargetInfo.empty() ? m_UniqueTargetInfo.front().targetGUID : m_UniqueGOTargetInfo.front().targetGUID;

    WorldPacket data(MSG_CHANNEL_START, (8+4+4));
    data.append(m_caster->GetPackGUID());
    data << uint32(m_spellInfo->Id);
    data << uint32(duration);
    data << uint8(0);                           // immunity (castflag & 0x04000000)
    /*
    if (immunity)
    {
        data << uint32();                       // CastSchoolImmunities
        data << uint32();                       // CastImmunities
    }
    */
    data << uint8(0);                           // healPrediction (castflag & 0x40000000)
    /*
    if (healPrediction)
    {
        data.appendPackGUID(channelTarget);     // target packguid
        data << uint32();                       // spellid
        data << uint8(0);                       // unk3
        if (unk3 == 2)
            data.append();                      // unk packed guid (unused ?)
    }
    */
    m_caster->SendMessageToSet(&data, true);

    m_timer = duration;
    if (channelTarget)
        m_caster->SetUInt64Value(UNIT_FIELD_CHANNEL_OBJECT, channelTarget);

    m_caster->SetUInt32Value(UNIT_CHANNEL_SPELL, m_spellInfo->Id);
}

void Spell::SendResurrectRequest(Player* target)
{
    // get ressurector name for creature resurrections, otherwise packet will be not accepted
    // for player resurrections the name is looked up by guid
    std::string const sentName(m_caster->GetTypeId() == TYPEID_PLAYER
                               ? ""
                               : m_caster->GetNameForLocaleIdx(target->GetSession()->GetSessionDbLocaleIndex()));

    WorldPacket data(SMSG_RESURRECT_REQUEST, (8+4+sentName.size()+1+1+1+4));
    data << uint64(m_caster->GetGUID());
    data << uint32(sentName.size() + 1);

    data << sentName;
    data << uint8(0); // null terminator

    data << uint8(m_caster->GetTypeId() == TYPEID_PLAYER ? 0 : 1); // "you'll be afflicted with resurrection sickness"
    // override delay sent with SMSG_CORPSE_RECLAIM_DELAY, set instant resurrection for spells with this attribute
    // 4.2.2 edit : id of the spell used to resurect. (used client-side for Mass Resurect)
    data << uint32(m_spellInfo->Id);
    target->GetSession()->SendPacket(&data);
}

void Spell::TakeCastItem()
{
    if (!m_CastItem || m_caster->GetTypeId() != TYPEID_PLAYER)
        return;

    // not remove cast item at triggered spell (equipping, weapon damage, etc)
    if (_triggeredCastFlags & TRIGGERED_IGNORE_CAST_ITEM)
        return;

    ItemTemplate const* proto = m_CastItem->GetTemplate();

    if (!proto)
    {
        // This code is to avoid a crash
        // I'm not sure, if this is really an error, but I guess every item needs a prototype
        sLog->outError(LOG_FILTER_SPELLS_AURAS, "Cast item has no item prototype highId=%d, lowId=%d", m_CastItem->GetGUIDHigh(), m_CastItem->GetGUIDLow());
        return;
    }

    bool expendable = false;
    bool withoutCharges = false;

    for (int i = 0; i < MAX_ITEM_PROTO_SPELLS; ++i)
    {
        if (proto->Spells[i].SpellId)
        {
            // item has limited charges
            if (proto->Spells[i].SpellCharges)
            {
                if (proto->Spells[i].SpellCharges < 0)
                    expendable = true;

                int32 charges = m_CastItem->GetSpellCharges(i);

                // item has charges left
                if (charges)
                {
                    (charges > 0) ? --charges : ++charges;  // abs(charges) less at 1 after use
                    if (proto->Stackable == 1)
                        m_CastItem->SetSpellCharges(i, charges);
                    m_CastItem->SetState(ITEM_CHANGED, (Player*)m_caster);
                }

                // all charges used
                withoutCharges = (charges == 0);
            }
        }
    }

    if (expendable && withoutCharges)
    {
        uint32 count = 1;
        m_caster->ToPlayer()->DestroyItemCount(m_CastItem, count, true);

        // prevent crash at access to deleted m_targets.GetItemTarget
        if (m_CastItem == m_targets.GetItemTarget())
            m_targets.SetItemTarget(NULL);

        m_CastItem = NULL;
    }
}

void Spell::TakePower()
{
    if (m_CastItem || m_triggeredByAuraSpell)
        return;

    //Don't take power if the spell is cast while .cheat power is enabled.
    if (m_caster->GetTypeId() == TYPEID_PLAYER)
    {
        if (m_caster->ToPlayer()->GetCommandStatus(CHEAT_POWER))
            return;
    }

    Powers powerType = Powers(m_spellInfo->PowerType);
    bool hit = true;
    if (m_caster->GetTypeId() == TYPEID_PLAYER)
    {
        if (powerType == POWER_RAGE || powerType == POWER_ENERGY || powerType == POWER_RUNES)
            if (uint64 targetGUID = m_targets.GetUnitTargetGUID())
                for (std::list<TargetInfo>::iterator ihit= m_UniqueTargetInfo.begin(); ihit != m_UniqueTargetInfo.end(); ++ihit)
                    if (ihit->targetGUID == targetGUID)
                    {
                        if (ihit->missCondition != SPELL_MISS_NONE)
                        {
                            hit = false;
                            //lower spell cost on fail (by talent aura)
                            if (Player* modOwner = m_caster->ToPlayer()->GetSpellModOwner())
                                modOwner->ApplySpellMod(m_spellInfo->Id, SPELLMOD_SPELL_COST_REFUND_ON_FAIL, m_powerCost);
                        }
                        break;
                    }
    }

    if (powerType == POWER_RUNES)
    {
        TakeRunePower(hit);
        return;
    }

    if (!m_powerCost)
        return;

    // health as power used
    if (powerType == POWER_HEALTH)
    {
        m_caster->ModifyHealth(-(int32)m_powerCost);
        return;
    }

    if (powerType >= MAX_POWERS)
    {
        sLog->outError(LOG_FILTER_SPELLS_AURAS, "Spell::TakePower: Unknown power type '%d'", powerType);
        return;
    }

    if (hit)
        m_caster->ModifyPower(powerType, -m_powerCost);
    else
        m_caster->ModifyPower(powerType, -irand(0, m_powerCost/4));
}

void Spell::TakeAmmo()
{
    if (m_attackType == RANGED_ATTACK && m_caster->GetTypeId() == TYPEID_PLAYER)
    {
        Item* pItem = m_caster->ToPlayer()->GetWeaponForAttack(RANGED_ATTACK);

        // wands don't have ammo
        if (!pItem  || pItem->IsBroken() || pItem->GetTemplate()->SubClass == ITEM_SUBCLASS_WEAPON_WAND)
            return;

        if (pItem->GetTemplate()->InventoryType == INVTYPE_THROWN)
        {
            if (pItem->GetMaxStackCount() == 1)
            {
                // decrease durability for non-stackable throw weapon
                m_caster->ToPlayer()->DurabilityPointLossForEquipSlot(EQUIPMENT_SLOT_RANGED);
            }
            else
            {
                // decrease items amount for stackable throw weapon
                uint32 count = 1;
                m_caster->ToPlayer()->DestroyItemCount(pItem, count, true);
            }
        }
    }
}

SpellCastResult Spell::CheckRuneCost(uint32 runeCostID)
{
    if (m_spellInfo->PowerType != POWER_RUNES || !runeCostID)
        return SPELL_CAST_OK;

    if (m_caster->GetTypeId() != TYPEID_PLAYER)
        return SPELL_CAST_OK;

    Player* player = (Player*)m_caster;

    if (player->getClass() != CLASS_DEATH_KNIGHT)
        return SPELL_CAST_OK;

    SpellRuneCostEntry const* src = sSpellRuneCostStore.LookupEntry(runeCostID);

    if (!src)
        return SPELL_CAST_OK;

    if (src->NoRuneCost())
        return SPELL_CAST_OK;

    int32 runeCost[NUM_RUNE_TYPES];                         // blood, frost, unholy, death

    for (uint32 i = 0; i < RUNE_DEATH; ++i)
    {
        runeCost[i] = src->RuneCost[i];
        if (Player* modOwner = m_caster->GetSpellModOwner())
            modOwner->ApplySpellMod(m_spellInfo->Id, SPELLMOD_COST, runeCost[i], this);
    }

    runeCost[RUNE_DEATH] = MAX_RUNES;                       // calculated later

    for (uint32 i = 0; i < MAX_RUNES; ++i)
    {
        RuneType rune = player->GetCurrentRune(i);
        if ((player->GetRuneCooldown(i) == 0) && (runeCost[rune] > 0))
            runeCost[rune]--;
    }

    for (uint32 i = 0; i < RUNE_DEATH; ++i)
        if (runeCost[i] > 0)
            runeCost[RUNE_DEATH] += runeCost[i];

    if (runeCost[RUNE_DEATH] > MAX_RUNES)
        return SPELL_FAILED_NO_POWER;                       // not sure if result code is correct

    return SPELL_CAST_OK;
}

void Spell::TakeRunePower(bool didHit)
{
    if (m_caster->GetTypeId() != TYPEID_PLAYER || m_caster->getClass() != CLASS_DEATH_KNIGHT)
        return;

    SpellRuneCostEntry const* runeCostData = sSpellRuneCostStore.LookupEntry(m_spellInfo->RuneCostID);
    if (!runeCostData || (runeCostData->NoRuneCost() && runeCostData->NoRunicPowerGain()))
        return;

    Player* player = m_caster->ToPlayer();
    m_runesState = player->GetRunesState();                 // store previous state

    int32 runeCost[NUM_RUNE_TYPES];                         // blood, frost, unholy, death

    for (uint32 i = 0; i < RUNE_DEATH; ++i)
    {
        runeCost[i] = runeCostData->RuneCost[i];
        if (Player* modOwner = m_caster->GetSpellModOwner())
            modOwner->ApplySpellMod(m_spellInfo->Id, SPELLMOD_COST, runeCost[i], this);
    }

    runeCost[RUNE_DEATH] = 0;                               // calculated later

    for (uint32 i = 0; i < MAX_RUNES; ++i)
    {
        RuneType rune = player->GetCurrentRune(i);
        if (!player->GetRuneCooldown(i) && runeCost[rune] > 0)
        {
            player->SetRuneCooldown(i, didHit ? player->GetRuneBaseCooldown(i) : uint32(RUNE_MISS_COOLDOWN));
            player->SetLastUsedRune(rune);
            runeCost[rune]--;
        }
    }

    runeCost[RUNE_DEATH] = runeCost[RUNE_BLOOD] + runeCost[RUNE_UNHOLY] + runeCost[RUNE_FROST];

    if (runeCost[RUNE_DEATH] > 0)
    {
        for (uint32 i = 0; i < MAX_RUNES; ++i)
        {
            RuneType rune = player->GetCurrentRune(i);
            if (!player->GetRuneCooldown(i) && rune == RUNE_DEATH)
            {
                player->SetRuneCooldown(i, didHit ? player->GetRuneBaseCooldown(i) : uint32(RUNE_MISS_COOLDOWN));
                player->SetLastUsedRune(rune);
                runeCost[rune]--;

                // keep Death Rune type if missed
                if (didHit)
                    player->RestoreBaseRune(i);

                if (runeCost[RUNE_DEATH] == 0)
                    break;
            }
        }
    }

    // you can gain some runic power when use runes
    if (didHit)
        if (int32 rp = int32(runeCostData->runePowerGain * sWorld->getRate(RATE_POWER_RUNICPOWER_INCOME)))
            player->ModifyPower(POWER_RUNIC_POWER, int32(rp));
}

void Spell::TakeReagents()
{
    if (m_caster->GetTypeId() != TYPEID_PLAYER)
        return;

    ItemTemplate const* castItemTemplate = m_CastItem ? m_CastItem->GetTemplate() : NULL;

    // do not take reagents for these item casts
    if (castItemTemplate && castItemTemplate->Flags & ITEM_PROTO_FLAG_TRIGGERED_CAST)
        return;

    Player* p_caster = m_caster->ToPlayer();
    if (p_caster->CanNoReagentCast(m_spellInfo))
        return;

    for (uint32 x = 0; x < MAX_SPELL_REAGENTS; ++x)
    {
        if (m_spellInfo->Reagent[x] <= 0)
            continue;

        uint32 itemid = m_spellInfo->Reagent[x];
        uint32 itemcount = m_spellInfo->ReagentCount[x];

        // if CastItem is also spell reagent
        if (castItemTemplate && castItemTemplate->ItemId == itemid)
        {
            for (int s = 0; s < MAX_ITEM_PROTO_SPELLS; ++s)
            {
                // CastItem will be used up and does not count as reagent
                int32 charges = m_CastItem->GetSpellCharges(s);
                if (castItemTemplate->Spells[s].SpellCharges < 0 && abs(charges) < 2)
                {
                    ++itemcount;
                    break;
                }
            }

            m_CastItem = NULL;
        }

        // if GetItemTarget is also spell reagent
        if (m_targets.GetItemTargetEntry() == itemid)
            m_targets.SetItemTarget(NULL);

        p_caster->DestroyItemCount(itemid, itemcount, true);
    }
}

void Spell::HandleThreatSpells()
{
    if (m_UniqueTargetInfo.empty())
        return;

    if ((m_spellInfo->AttributesEx  & SPELL_ATTR1_NO_THREAT) ||
        (m_spellInfo->AttributesEx3 & SPELL_ATTR3_NO_INITIAL_AGGRO))
        return;

    float threat = 0.0f;
    if (SpellThreatEntry const* threatEntry = sSpellMgr->GetSpellThreatEntry(m_spellInfo->Id))
    {
        if (threatEntry->apPctMod != 0.0f)
            threat += threatEntry->apPctMod * m_caster->GetTotalAttackPowerValue(BASE_ATTACK);

        threat += threatEntry->flatMod;
    }
    else if ((m_spellInfo->AttributesCu & SPELL_ATTR0_CU_NO_INITIAL_THREAT) == 0)
        threat += m_spellInfo->SpellLevel;

    // past this point only multiplicative effects occur
    if (threat == 0.0f)
        return;

    // since 2.0.1 threat from positive effects also is distributed among all targets, so the overall caused threat is at most the defined bonus
    threat /= m_UniqueTargetInfo.size();

    for (std::list<TargetInfo>::iterator ihit = m_UniqueTargetInfo.begin(); ihit != m_UniqueTargetInfo.end(); ++ihit)
    {
        if (ihit->missCondition != SPELL_MISS_NONE)
            continue;

        Unit* target = ObjectAccessor::GetUnit(*m_caster, ihit->targetGUID);
        if (!target)
            continue;

        // positive spells distribute threat among all units that are in combat with target, like healing
        if (m_spellInfo->_IsPositiveSpell())
            target->getHostileRefManager().threatAssist(m_caster, threat, m_spellInfo);
        // for negative spells threat gets distributed among affected targets
        else
        {
            if (!target->CanHaveThreatList())
                continue;

            target->AddThreat(m_caster, threat, m_spellInfo->GetSchoolMask(), m_spellInfo);
        }
    }
    sLog->outDebug(LOG_FILTER_SPELLS_AURAS, "Spell %u, added an additional %f threat for %s %u target(s)", m_spellInfo->Id, threat, m_spellInfo->_IsPositiveSpell() ? "assisting" : "harming", uint32(m_UniqueTargetInfo.size()));
}

void Spell::HandleHolyPower(Player* caster)
{
    if (!caster)
        return;

    bool hit = true;
    Player* modOwner = caster->GetSpellModOwner();

    m_powerCost = caster->GetPower(POWER_HOLY_POWER); // Always use all the holy power we have

    if (!m_powerCost || !modOwner)
        return;

    if (uint64 targetGUID = m_targets.GetUnitTargetGUID())
    {
        for (std::list<TargetInfo>::iterator ihit = m_UniqueTargetInfo.begin(); ihit != m_UniqueTargetInfo.end(); ++ihit)
        {
            if (ihit->targetGUID == targetGUID)
            {
                if (ihit->missCondition != SPELL_MISS_NONE && ihit->missCondition != SPELL_MISS_MISS)
                    hit = false;

                break;
            }
        }

        // The spell did hit the target, apply aura cost mods if there are any.
        if (hit)
        {
            modOwner->ApplySpellMod(m_spellInfo->Id, SPELLMOD_COST, m_powerCost);
            m_caster->ModifyPower(POWER_HOLY_POWER, -m_powerCost);
        }
    }
}

void Spell::HandleEffects(Unit* pUnitTarget, Item* pItemTarget, GameObject* pGOTarget, uint32 i, SpellEffectHandleMode mode)
{
    effectHandleMode = mode;
    unitTarget = pUnitTarget;
    itemTarget = pItemTarget;
    gameObjTarget = pGOTarget;
    destTarget = &m_destTargets[i]._position;

    uint8 eff = m_spellInfo->Effects[i].Effect;

    sLog->outDebug(LOG_FILTER_SPELLS_AURAS, "Spell: %u Effect : %u", m_spellInfo->Id, eff);

    damage = CalculateDamage(i, unitTarget);

    bool preventDefault = CallScriptEffectHandlers((SpellEffIndex)i, mode);

    if (!preventDefault && eff < TOTAL_SPELL_EFFECTS)
    {
        (this->*SpellEffects[eff])((SpellEffIndex)i);
    }
}

SpellCastResult Spell::CheckCast(bool strict)
{
    // check death state
    if (!m_caster->isAlive() && !(m_spellInfo->Attributes & SPELL_ATTR0_PASSIVE) && !((m_spellInfo->Attributes & SPELL_ATTR0_CASTABLE_WHILE_DEAD) || (IsTriggered() && !m_triggeredByAuraSpell)))
        return SPELL_FAILED_CASTER_DEAD;

    // check cooldowns to prevent cheating
    if (m_caster->GetTypeId() == TYPEID_PLAYER && !(m_spellInfo->Attributes & SPELL_ATTR0_PASSIVE))
    {
        //can cast triggered (by aura only?) spells while have this flag
        if (!(_triggeredCastFlags & TRIGGERED_IGNORE_CASTER_AURASTATE) && m_caster->ToPlayer()->HasFlag(PLAYER_FLAGS, PLAYER_ALLOW_ONLY_ABILITY))
            return SPELL_FAILED_SPELL_IN_PROGRESS;

        if (m_caster->ToPlayer()->HasSpellCooldown(m_spellInfo->Id))
        {
            if (m_triggeredByAuraSpell)
                return SPELL_FAILED_DONT_REPORT;
            else
                return SPELL_FAILED_NOT_READY;
        }
    }

    if (m_spellInfo->AttributesEx7 & SPELL_ATTR7_IS_CHEAT_SPELL && !m_caster->HasFlag(UNIT_FIELD_FLAGS_2, UNIT_FLAG2_ALLOW_CHEAT_SPELLS))
    {
        m_customError = SPELL_CUSTOM_ERROR_GM_ONLY;
        return SPELL_FAILED_CUSTOM_ERROR;
    }

    // Check global cooldown
    if (strict && !(_triggeredCastFlags & TRIGGERED_IGNORE_GCD) && HasGlobalCooldown())
        return SPELL_FAILED_NOT_READY;

    // only triggered spells can be processed an ended battleground
    if (!IsTriggered() && m_caster->GetTypeId() == TYPEID_PLAYER)
        if (Battleground* bg = m_caster->ToPlayer()->GetBattleground())
            if (bg->GetStatus() == STATUS_WAIT_LEAVE)
                return SPELL_FAILED_DONT_REPORT;

    if (m_caster->GetTypeId() == TYPEID_PLAYER && VMAP::VMapFactory::createOrGetVMapManager()->isLineOfSightCalcEnabled())
    {
        if (m_spellInfo->Attributes & SPELL_ATTR0_OUTDOORS_ONLY &&
                !m_caster->GetMap()->IsOutdoors(m_caster->GetPositionX(), m_caster->GetPositionY(), m_caster->GetPositionZ()))
            return SPELL_FAILED_ONLY_OUTDOORS;

        if (m_spellInfo->Attributes & SPELL_ATTR0_INDOORS_ONLY &&
                m_caster->GetMap()->IsOutdoors(m_caster->GetPositionX(), m_caster->GetPositionY(), m_caster->GetPositionZ()))
            return SPELL_FAILED_ONLY_INDOORS;
    }

    // only check at first call, Stealth auras are already removed at second call
    // for now, ignore triggered spells
    if (strict && !(_triggeredCastFlags & TRIGGERED_IGNORE_SHAPESHIFT))
    {
        bool checkForm = true;
        // Ignore form req aura
        Unit::AuraEffectList const& ignore = m_caster->GetAuraEffectsByType(SPELL_AURA_MOD_IGNORE_SHAPESHIFT);
        for (Unit::AuraEffectList::const_iterator i = ignore.begin(); i != ignore.end(); ++i)
        {
            if (!(*i)->IsAffectingSpell(m_spellInfo))
                continue;
            checkForm = false;
            break;
        }
        if (checkForm)
        {
            // Cannot be used in this stance/form
            SpellCastResult shapeError = m_spellInfo->CheckShapeshift(m_caster->GetShapeshiftForm());
            if (shapeError != SPELL_CAST_OK)
                return shapeError;

            if ((m_spellInfo->Attributes & SPELL_ATTR0_ONLY_STEALTHED) && !(m_caster->HasStealthAura()))
                return SPELL_FAILED_ONLY_STEALTHED;
        }
    }

    Unit::AuraEffectList const& blockSpells = m_caster->GetAuraEffectsByType(SPELL_AURA_BLOCK_SPELL_FAMILY);
    for (Unit::AuraEffectList::const_iterator blockItr = blockSpells.begin(); blockItr != blockSpells.end(); ++blockItr)
        if (uint32((*blockItr)->GetMiscValue()) == m_spellInfo->SpellFamilyName)
            return SPELL_FAILED_SPELL_UNAVAILABLE;

    bool reqCombat = true;
    Unit::AuraEffectList const& stateAuras = m_caster->GetAuraEffectsByType(SPELL_AURA_ABILITY_IGNORE_AURASTATE);
    for (Unit::AuraEffectList::const_iterator j = stateAuras.begin(); j != stateAuras.end(); ++j)
    {
        if ((*j)->IsAffectingSpell(m_spellInfo))
        {
            m_needComboPoints = false;
            if ((*j)->GetMiscValue() == 1)
            {
                reqCombat=false;
                break;
            }
        }
    }

    // caster state requirements
    // not for triggered spells (needed by execute)
    if (!(_triggeredCastFlags & TRIGGERED_IGNORE_CASTER_AURASTATE))
    {
        if (m_spellInfo->CasterAuraState && !m_caster->HasAuraState(AuraStateType(m_spellInfo->CasterAuraState), m_spellInfo, m_caster))
            return SPELL_FAILED_CASTER_AURASTATE;
        if (m_spellInfo->CasterAuraStateNot && m_caster->HasAuraState(AuraStateType(m_spellInfo->CasterAuraStateNot), m_spellInfo, m_caster))
            return SPELL_FAILED_CASTER_AURASTATE;

        // Note: spell 62473 requres casterAuraSpell = triggering spell
        if (m_spellInfo->CasterAuraSpell && !m_caster->HasAura(sSpellMgr->GetSpellIdForDifficulty(m_spellInfo->CasterAuraSpell, m_caster)))
            return SPELL_FAILED_CASTER_AURASTATE;
        if (m_spellInfo->ExcludeCasterAuraSpell && m_caster->HasAura(sSpellMgr->GetSpellIdForDifficulty(m_spellInfo->ExcludeCasterAuraSpell, m_caster)))
            return SPELL_FAILED_CASTER_AURASTATE;

        if (reqCombat && m_caster->isInCombat() && !m_spellInfo->CanBeUsedInCombat())
            return SPELL_FAILED_AFFECTING_COMBAT;
    }

    // cancel autorepeat spells if cast start when moving
    // (not wand currently autorepeat cast delayed to moving stop anyway in spell update code)
    // Do not cancel spells which are affected by a SPELL_AURA_CAST_WHILE_WALKING effect
    if (m_caster->GetTypeId() == TYPEID_PLAYER && m_caster->ToPlayer()->isMoving() && !m_caster->HasAuraTypeWithAffectMask(SPELL_AURA_CAST_WHILE_WALKING, m_spellInfo))
    {
        // skip stuck spell to allow use it in falling case and apply spell limitations at movement
        if ((!m_caster->HasUnitMovementFlag(MOVEMENTFLAG_FALLING_FAR) || m_spellInfo->Effects[0].Effect != SPELL_EFFECT_STUCK) &&
            (IsAutoRepeat() || (m_spellInfo->AuraInterruptFlags & AURA_INTERRUPT_FLAG_NOT_SEATED) != 0))
            return SPELL_FAILED_MOVING;
    }


    Vehicle* vehicle = m_caster->GetVehicle();
    if (vehicle && !(_triggeredCastFlags & TRIGGERED_IGNORE_CASTER_MOUNTED_OR_ON_VEHICLE))
    {
        uint16 checkMask = 0;
        for (uint8 effIndex = EFFECT_0; effIndex < MAX_SPELL_EFFECTS; ++effIndex)
        {
            SpellEffectInfo const* effInfo = &m_spellInfo->Effects[effIndex];
            if (effInfo->ApplyAuraName == SPELL_AURA_MOD_SHAPESHIFT)
            {
                SpellShapeshiftFormEntry const* shapeShiftEntry = sSpellShapeshiftFormStore.LookupEntry(effInfo->MiscValue);
                if (shapeShiftEntry && (shapeShiftEntry->flags1 & 1) == 0)  // unk flag
                    checkMask |= VEHICLE_SEAT_FLAG_UNCONTROLLED;
                break;
            }
        }

        if (m_spellInfo->HasAura(SPELL_AURA_MOUNTED))
            checkMask |= VEHICLE_SEAT_FLAG_CAN_CAST_MOUNT_SPELL;

        if (!checkMask)
            checkMask = VEHICLE_SEAT_FLAG_CAN_ATTACK;

        // All creatures should be able to cast as passengers freely, restriction and attribute are only for players
        VehicleSeatEntry const* vehicleSeat = vehicle->GetSeatForPassenger(m_caster);
        if (!(m_spellInfo->AttributesEx6 & SPELL_ATTR6_CASTABLE_WHILE_ON_VEHICLE) && !(m_spellInfo->Attributes & SPELL_ATTR0_CASTABLE_WHILE_MOUNTED)
            && (vehicleSeat->m_flags & checkMask) != checkMask && m_caster->GetTypeId() == TYPEID_PLAYER)
            return SPELL_FAILED_DONT_REPORT;
    }

    // check spell cast conditions from database
    {
        ConditionSourceInfo condInfo = ConditionSourceInfo(m_caster);
        condInfo.mConditionTargets[1] = m_targets.GetObjectTarget();
        ConditionList conditions = sConditionMgr->GetConditionsForNotGroupedEntry(CONDITION_SOURCE_TYPE_SPELL, m_spellInfo->Id);
        if (!conditions.empty() && !sConditionMgr->IsObjectMeetToConditions(condInfo, conditions))
        {
            // mLastFailedCondition can be NULL if there was an error processing the condition in Condition::Meets (i.e. wrong data for ConditionTarget or others)
            if (condInfo.mLastFailedCondition && condInfo.mLastFailedCondition->ErrorType)
            {
                if (condInfo.mLastFailedCondition->ErrorType == SPELL_FAILED_CUSTOM_ERROR)
                    m_customError = SpellCustomErrors(condInfo.mLastFailedCondition->ErrorTextId);
                return SpellCastResult(condInfo.mLastFailedCondition->ErrorType);
            }
            if (!condInfo.mLastFailedCondition || !condInfo.mLastFailedCondition->ConditionTarget)
                return SPELL_FAILED_CASTER_AURASTATE;
            return SPELL_FAILED_BAD_TARGETS;
        }
    }

    // Don't check explicit target for passive spells (workaround) (check should be skipped only for learn case)
    // those spells may have incorrect target entries or not filled at all (for example 15332)
    // such spells when learned are not targeting anyone using targeting system, they should apply directly to caster instead
    // also, such casts shouldn't be sent to client
    if (!((m_spellInfo->Attributes & SPELL_ATTR0_PASSIVE) && (!m_targets.GetUnitTarget() || m_targets.GetUnitTarget() == m_caster)))
    {
        // Check explicit target for m_originalCaster - todo: get rid of such workarounds
        SpellCastResult castResult = m_spellInfo->CheckExplicitTarget(m_originalCaster ? m_originalCaster : m_caster, m_targets.GetObjectTarget(), m_targets.GetItemTarget());
        if (castResult != SPELL_CAST_OK)
            return castResult;
    }

    if (Unit* target = m_targets.GetUnitTarget())
    {
        SpellCastResult castResult = m_spellInfo->CheckTarget(m_caster, target, false);
        if (castResult != SPELL_CAST_OK)
            return castResult;

        if (target != m_caster)
        {
            // Must be behind the target
            if ((m_spellInfo->AttributesCu & SPELL_ATTR0_CU_REQ_CASTER_BEHIND_TARGET) && target->HasInArc(static_cast<float>(M_PI), m_caster))
                return SPELL_FAILED_NOT_BEHIND;

            // Target must be facing you
            if ((m_spellInfo->AttributesCu & SPELL_ATTR0_CU_REQ_TARGET_FACING_CASTER) && !target->HasInArc(static_cast<float>(M_PI), m_caster))
                return SPELL_FAILED_NOT_INFRONT;

            if (m_caster->GetEntry() != WORLD_TRIGGER) // Ignore LOS for gameobjects casts (wrongly casted by a trigger)
                if (!(m_spellInfo->AttributesEx2 & SPELL_ATTR2_CAN_TARGET_NOT_IN_LOS) && !DisableMgr::IsDisabledFor(DISABLE_TYPE_SPELL, m_spellInfo->Id, NULL, SPELL_DISABLE_LOS) && !m_caster->IsWithinLOSInMap(target))
                    return SPELL_FAILED_LINE_OF_SIGHT;
        }
    }

    // Check for line of sight for spells with dest
    if (m_targets.HasDst())
    {
        float x, y, z;
        m_targets.GetDstPos()->GetPosition(x, y, z);

        if (!(m_spellInfo->AttributesEx2 & SPELL_ATTR2_CAN_TARGET_NOT_IN_LOS) && !DisableMgr::IsDisabledFor(DISABLE_TYPE_SPELL, m_spellInfo->Id, NULL, SPELL_DISABLE_LOS) && !m_caster->IsWithinLOS(x, y, z))
            return SPELL_FAILED_LINE_OF_SIGHT;
    }

    // check pet presence
    for (int j = 0; j < MAX_SPELL_EFFECTS; ++j)
    {
        if (m_spellInfo->Effects[j].TargetA.GetTarget() == TARGET_UNIT_PET)
        {
            if (!m_caster->GetGuardianPet())
            {
                if (m_triggeredByAuraSpell)              // not report pet not existence for triggered spells
                    return SPELL_FAILED_DONT_REPORT;
                else
                    return SPELL_FAILED_NO_PET;
            }
            break;
        }
    }

    // Spell casted only on battleground
    if ((m_spellInfo->AttributesEx3 & SPELL_ATTR3_BATTLEGROUND) &&  m_caster->GetTypeId() == TYPEID_PLAYER)
        if (!m_caster->ToPlayer()->InBattleground())
            return SPELL_FAILED_ONLY_BATTLEGROUNDS;

    // do not allow spells to be cast in arenas or rated battlegrounds
    if (Player * player = m_caster->ToPlayer())
        if (player->InArena()/* || player->InRatedBattleGround() NYI*/)
        {
            SpellCastResult castResult = CheckArenaAndRatedBattlegroundCastRules();
            if (castResult != SPELL_CAST_OK)
                return castResult;
        }

    // zone check
    if (m_caster->GetTypeId() == TYPEID_UNIT || !m_caster->ToPlayer()->isGameMaster())
    {
        uint32 zone, area;
        m_caster->GetZoneAndAreaId(zone, area);

        SpellCastResult locRes= m_spellInfo->CheckLocation(m_caster->GetMapId(), zone, area,
            m_caster->GetTypeId() == TYPEID_PLAYER ? m_caster->ToPlayer() : NULL);
        if (locRes != SPELL_CAST_OK)
            return locRes;
    }

    // not let players cast spells at mount (and let do it to creatures)
    if (m_caster->IsMounted() && m_caster->GetTypeId() == TYPEID_PLAYER && !(_triggeredCastFlags & TRIGGERED_IGNORE_CASTER_MOUNTED_OR_ON_VEHICLE) &&
        !m_spellInfo->IsPassive() && !(m_spellInfo->Attributes & SPELL_ATTR0_CASTABLE_WHILE_MOUNTED))
    {
        if (m_caster->isInFlight())
            return SPELL_FAILED_NOT_ON_TAXI;
        else
            return SPELL_FAILED_NOT_MOUNTED;
    }

    SpellCastResult castResult = SPELL_CAST_OK;

    // always (except passive spells) check items (focus object can be required for any type casts)
    if (!m_spellInfo->IsPassive())
    {
        castResult = CheckItems();
        if (castResult != SPELL_CAST_OK)
            return castResult;
    }

    // Triggered spells also have range check
    // TODO: determine if there is some flag to enable/disable the check
    castResult = CheckRange(strict);
    if (castResult != SPELL_CAST_OK)
        return castResult;

    if (!(_triggeredCastFlags & TRIGGERED_IGNORE_POWER_AND_REAGENT_COST))
    {
        castResult = CheckPower();
        if (castResult != SPELL_CAST_OK)
            return castResult;
    }

    if (!(_triggeredCastFlags & TRIGGERED_IGNORE_CASTER_AURAS))
    {
        castResult = CheckCasterAuras();
        if (castResult != SPELL_CAST_OK)
            return castResult;
    }

    // script hook
    castResult = CallScriptCheckCastHandlers();
    if (castResult != SPELL_CAST_OK)
        return castResult;

    bool hasDispellableAura = false;
    bool hasNonDispelEffect = false;
    uint32 dispelMask = 0;
    for (uint8 i = 0; i < MAX_SPELL_EFFECTS; ++i)
    {
        if (m_spellInfo->Effects[i].Effect == SPELL_EFFECT_DISPEL)
        {
            if (m_spellInfo->Effects[i].IsTargetingArea() || m_spellInfo->AttributesEx & SPELL_ATTR1_MELEE_COMBAT_START)
            {
                hasDispellableAura = true;
                break;
            }

            dispelMask |= SpellInfo::GetDispelMask(DispelType(m_spellInfo->Effects[i].MiscValue));
        }
        else if (m_spellInfo->Effects[i].IsEffect())
        {
            hasNonDispelEffect = true;
            break;
        }
    }

    if (!hasNonDispelEffect && !hasDispellableAura && dispelMask && !IsTriggered())
    {
        if (Unit* target = m_targets.GetUnitTarget())
        {
            DispelChargesList dispelList;
            target->GetDispellableAuraList(m_caster, dispelMask, dispelList);
            if (dispelList.empty())
                return SPELL_FAILED_NOTHING_TO_DISPEL;
        }
    }

    for (uint8 i = 0; i < MAX_SPELL_EFFECTS; ++i)
    {
        // for effects of spells that have only one target
        switch (m_spellInfo->Effects[i].Effect)
        {
            case SPELL_EFFECT_DUMMY:
            {
                if (m_spellInfo->Id == 19938)          // Awaken Peon
                {
                    Unit* unit = m_targets.GetUnitTarget();
                    if (!unit || !unit->HasAura(17743))
                        return SPELL_FAILED_BAD_TARGETS;
                }
                else if (m_spellInfo->Id == 31789)          // Righteous Defense
                {
                    if (m_caster->GetTypeId() != TYPEID_PLAYER)
                        return SPELL_FAILED_DONT_REPORT;

                    Unit* target = m_targets.GetUnitTarget();
                    if (!target || !target->IsFriendlyTo(m_caster) || target->getAttackers().empty())
                        return SPELL_FAILED_BAD_TARGETS;

                }
                break;
            }
            case SPELL_EFFECT_LEARN_SPELL:
            {
                if (m_caster->GetTypeId() != TYPEID_PLAYER)
                    return SPELL_FAILED_BAD_TARGETS;

                if (m_spellInfo->Effects[i].TargetA.GetTarget() != TARGET_UNIT_PET)
                    break;

                Pet* pet = m_caster->ToPlayer()->GetPet();

                if (!pet)
                    return SPELL_FAILED_NO_PET;

                SpellInfo const* learn_spellproto = sSpellMgr->GetSpellInfo(m_spellInfo->Effects[i].TriggerSpell);

                if (!learn_spellproto)
                    return SPELL_FAILED_NOT_KNOWN;

                if (m_spellInfo->SpellLevel > pet->getLevel())
                    return SPELL_FAILED_LOWLEVEL;

                break;
            }
            case SPELL_EFFECT_LEARN_PET_SPELL:
            {
                // check target only for unit target case
                if (Unit* unitTarget = m_targets.GetUnitTarget())
                {
                    if (m_caster->GetTypeId() != TYPEID_PLAYER)
                        return SPELL_FAILED_BAD_TARGETS;

                    Pet* pet = unitTarget->ToPet();
                    if (!pet || pet->GetOwner() != m_caster)
                        return SPELL_FAILED_BAD_TARGETS;

                    SpellInfo const* learn_spellproto = sSpellMgr->GetSpellInfo(m_spellInfo->Effects[i].TriggerSpell);

                    if (!learn_spellproto)
                        return SPELL_FAILED_NOT_KNOWN;

                    if (m_spellInfo->SpellLevel > pet->getLevel())
                        return SPELL_FAILED_LOWLEVEL;
                }
                break;
            }
            case SPELL_EFFECT_APPLY_GLYPH:
            {
                uint32 glyphId = m_spellInfo->Effects[i].MiscValue;
                if (GlyphPropertiesEntry const* gp = sGlyphPropertiesStore.LookupEntry(glyphId))
                    if (m_caster->HasAura(gp->SpellId))
                        return SPELL_FAILED_UNIQUE_GLYPH;
                break;
            }
            case SPELL_EFFECT_FEED_PET:
            {
                if (m_caster->GetTypeId() != TYPEID_PLAYER)
                    return SPELL_FAILED_BAD_TARGETS;

                Item* foodItem = m_targets.GetItemTarget();
                if (!foodItem)
                    return SPELL_FAILED_BAD_TARGETS;

                Pet* pet = m_caster->ToPlayer()->GetPet();

                if (!pet)
                    return SPELL_FAILED_NO_PET;

                if (!pet->HaveInDiet(foodItem->GetTemplate()))
                    return SPELL_FAILED_WRONG_PET_FOOD;

                if (!pet->GetCurrentFoodBenefitLevel(foodItem->GetTemplate()->ItemLevel))
                    return SPELL_FAILED_FOOD_LOWLEVEL;

                if (m_caster->isInCombat() || pet->isInCombat())
                    return SPELL_FAILED_AFFECTING_COMBAT;

                break;
            }
            case SPELL_EFFECT_POWER_BURN:
            case SPELL_EFFECT_POWER_DRAIN:
            {
                // Can be area effect, Check only for players and not check if target - caster (spell can have multiply drain/burn effects)
                if (m_caster->GetTypeId() == TYPEID_PLAYER)
                    if (Unit* target = m_targets.GetUnitTarget())
                        if (target != m_caster && target->getPowerType() != Powers(m_spellInfo->Effects[i].MiscValue))
                            return SPELL_FAILED_BAD_TARGETS;
                break;
            }
            case SPELL_EFFECT_CHARGE:
            {
                if (m_spellInfo->SpellFamilyName == SPELLFAMILY_WARRIOR)
                {
                    // Warbringer - can't be handled in proc system - should be done before checkcast root check and charge effect process
                    if (strict && m_caster->IsScriptOverriden(m_spellInfo, 6953))
                        m_caster->RemoveMovementImpairingAuras();
                }
                if (m_caster->HasUnitState(UNIT_STATE_ROOT))
                    return SPELL_FAILED_ROOTED;
                if (m_caster->GetTypeId() == TYPEID_PLAYER)
                    if (Unit* target = m_targets.GetUnitTarget())
                        if (!target->isAlive())
                            return SPELL_FAILED_BAD_TARGETS;
                break;
            }
            case SPELL_EFFECT_SKINNING:
            {
                if (m_caster->GetTypeId() != TYPEID_PLAYER || !m_targets.GetUnitTarget() || m_targets.GetUnitTarget()->GetTypeId() != TYPEID_UNIT)
                    return SPELL_FAILED_BAD_TARGETS;

                if (!(m_targets.GetUnitTarget()->GetUInt32Value(UNIT_FIELD_FLAGS) & UNIT_FLAG_SKINNABLE))
                    return SPELL_FAILED_TARGET_UNSKINNABLE;

                Creature* creature = m_targets.GetUnitTarget()->ToCreature();
                if (creature->GetCreatureType() != CREATURE_TYPE_CRITTER && !creature->loot.isLooted())
                    return SPELL_FAILED_TARGET_NOT_LOOTED;

                uint32 skill = creature->GetCreatureTemplate()->GetRequiredLootSkill();

                int32 skillValue = m_caster->ToPlayer()->GetSkillValue(skill);
                int32 TargetLevel = m_targets.GetUnitTarget()->getLevel();
                int32 ReqValue = (skillValue < 100 ? (TargetLevel-10) * 10 : TargetLevel * 5);
                if (ReqValue > skillValue)
                    return SPELL_FAILED_LOW_CASTLEVEL;

                // chance for fail at orange skinning attempt
                if ((m_selfContainer && (*m_selfContainer) == this) &&
                    skillValue < sWorld->GetConfigMaxSkillValue() &&
                    (ReqValue < 0 ? 0 : ReqValue) > irand(skillValue - 25, skillValue + 37))
                    return SPELL_FAILED_TRY_AGAIN;

                break;
            }
            case SPELL_EFFECT_OPEN_LOCK:
            {
                if (m_spellInfo->Effects[i].TargetA.GetTarget() != TARGET_GAMEOBJECT_TARGET &&
                    m_spellInfo->Effects[i].TargetA.GetTarget() != TARGET_GAMEOBJECT_ITEM_TARGET)
                    break;

                if (m_caster->GetTypeId() != TYPEID_PLAYER  // only players can open locks, gather etc.
                    // we need a go target in case of TARGET_GAMEOBJECT_TARGET
                    || (m_spellInfo->Effects[i].TargetA.GetTarget() == TARGET_GAMEOBJECT_TARGET && !m_targets.GetGOTarget()))
                    return SPELL_FAILED_BAD_TARGETS;

                Item* pTempItem = NULL;
                if (m_targets.GetTargetMask() & TARGET_FLAG_TRADE_ITEM)
                {
                    if (TradeData* pTrade = m_caster->ToPlayer()->GetTradeData())
                        pTempItem = pTrade->GetTraderData()->GetItem(TradeSlots(m_targets.GetItemTargetGUID()));
                }
                else if (m_targets.GetTargetMask() & TARGET_FLAG_ITEM)
                    pTempItem = m_caster->ToPlayer()->GetItemByGuid(m_targets.GetItemTargetGUID());

                // we need a go target, or an openable item target in case of TARGET_GAMEOBJECT_ITEM_TARGET
                if (m_spellInfo->Effects[i].TargetA.GetTarget() == TARGET_GAMEOBJECT_ITEM_TARGET &&
                    !m_targets.GetGOTarget() &&
                    (!pTempItem || !pTempItem->GetTemplate()->LockID || !pTempItem->IsLocked()))
                    return SPELL_FAILED_BAD_TARGETS;

                if (m_spellInfo->Id != 1842 || (m_targets.GetGOTarget() &&
                    m_targets.GetGOTarget()->GetGOInfo()->type != GAMEOBJECT_TYPE_TRAP))
                    if (m_caster->ToPlayer()->InBattleground() && // In Battleground players can use only flags and banners
                        !m_caster->ToPlayer()->CanUseBattlegroundObject(m_targets.GetGOTarget()))
                        return SPELL_FAILED_TRY_AGAIN;

                // get the lock entry
                uint32 lockId = 0;
                if (GameObject* go = m_targets.GetGOTarget())
                {
                    lockId = go->GetGOInfo()->GetLockId();
                    if (!lockId)
                        return SPELL_FAILED_BAD_TARGETS;
                }
                else if (Item* itm = m_targets.GetItemTarget())
                    lockId = itm->GetTemplate()->LockID;

                SkillType skillId = SKILL_NONE;
                int32 reqSkillValue = 0;
                int32 skillValue = 0;

                // check lock compatibility
                SpellCastResult res = CanOpenLock(i, lockId, skillId, reqSkillValue, skillValue);
                if (res != SPELL_CAST_OK)
                    return res;

                // chance for fail at orange mining/herb/LockPicking gathering attempt
                // second check prevent fail at rechecks
                if (skillId != SKILL_NONE && (!m_selfContainer || ((*m_selfContainer) != this)))
                {
                    bool canFailAtMax = skillId != SKILL_HERBALISM && skillId != SKILL_MINING;

                    // chance for failure in orange gather / lockpick (gathering skill can't fail at maxskill)
                    if ((canFailAtMax || skillValue < sWorld->GetConfigMaxSkillValue()) && reqSkillValue > irand(skillValue - 25, skillValue + 37))
                        return SPELL_FAILED_TRY_AGAIN;
                }
                break;
            }
            case SPELL_EFFECT_RESURRECT_PET:
            {
                Creature* pet = m_caster->GetGuardianPet();

                if (pet && pet->isAlive())
                    return SPELL_FAILED_ALREADY_HAVE_SUMMON;

                break;
            }
            // This is generic summon effect
            case SPELL_EFFECT_SUMMON:
            {
                SummonPropertiesEntry const* SummonProperties = sSummonPropertiesStore.LookupEntry(m_spellInfo->Effects[i].MiscValueB);
                if (!SummonProperties)
                    break;
                switch (SummonProperties->Category)
                {
                    case SUMMON_CATEGORY_PET:
                        if (m_caster->GetPetGUID())
                            return SPELL_FAILED_ALREADY_HAVE_SUMMON;
                    case SUMMON_CATEGORY_PUPPET:
                        if (m_caster->GetCharmGUID())
                            return SPELL_FAILED_ALREADY_HAVE_CHARM;
                        break;
                }
                break;
            }
            case SPELL_EFFECT_CREATE_TAMED_PET:
            {
                if (m_targets.GetUnitTarget())
                {
                    if (m_targets.GetUnitTarget()->GetTypeId() != TYPEID_PLAYER)
                        return SPELL_FAILED_BAD_TARGETS;
                    if (m_targets.GetUnitTarget()->GetPetGUID())
                        return SPELL_FAILED_ALREADY_HAVE_SUMMON;
                }
                break;
            }
            case SPELL_EFFECT_SUMMON_PET:
            {
                if (m_caster->GetPetGUID())                  //let warlock do a replacement summon
                {
                    if (m_caster->GetTypeId() == TYPEID_PLAYER && m_caster->getClass() == CLASS_WARLOCK)
                    {
                        if (strict)                         //starting cast, trigger pet stun (cast by pet so it doesn't attack player)
                            if (Pet* pet = m_caster->ToPlayer()->GetPet())
                                pet->CastSpell(pet, 32752, true, NULL, NULL, pet->GetGUID());
                    }
                    else
                        return SPELL_FAILED_ALREADY_HAVE_SUMMON;
                }

                if (m_caster->GetCharmGUID())
                    return SPELL_FAILED_ALREADY_HAVE_CHARM;
                break;
            }
            case SPELL_EFFECT_SUMMON_PLAYER:
            {
                if (m_caster->GetTypeId() != TYPEID_PLAYER)
                    return SPELL_FAILED_BAD_TARGETS;
                if (!m_caster->ToPlayer()->GetSelection())
                    return SPELL_FAILED_BAD_TARGETS;

                Player* target = ObjectAccessor::FindPlayer(m_caster->ToPlayer()->GetSelection());
                if (!target || m_caster->ToPlayer() == target || (!target->IsInSameRaidWith(m_caster->ToPlayer()) && m_spellInfo->Id != 48955)) // refer-a-friend spell
                    return SPELL_FAILED_BAD_TARGETS;

                // check if our map is dungeon
                MapEntry const* map = sMapStore.LookupEntry(m_caster->GetMapId());
                if (map->IsDungeon())
                {
                    uint32 mapId = m_caster->GetMap()->GetId();
                    Difficulty difficulty = m_caster->GetMap()->GetDifficulty();
                    if (map->IsRaid())
                        if (InstancePlayerBind* targetBind = target->GetBoundInstance(mapId, difficulty))
                            if (InstancePlayerBind* casterBind = m_caster->ToPlayer()->GetBoundInstance(mapId, difficulty))
                                if (targetBind->perm && targetBind->save != casterBind->save)
                                    return SPELL_FAILED_TARGET_LOCKED_TO_RAID_INSTANCE;

                    InstanceTemplate const* instance = sObjectMgr->GetInstanceTemplate(mapId);
                    if (!instance)
                        return SPELL_FAILED_TARGET_NOT_IN_INSTANCE;
                    if (!target->Satisfy(sObjectMgr->GetAccessRequirement(mapId, difficulty), mapId))
                        return SPELL_FAILED_BAD_TARGETS;
                }
                break;
            }
            // RETURN HERE
            case SPELL_EFFECT_SUMMON_RAF_FRIEND:
            {
                if (m_caster->GetTypeId() != TYPEID_PLAYER)
                    return SPELL_FAILED_BAD_TARGETS;

                Player* playerCaster = m_caster->ToPlayer();
                    //
                if (!(playerCaster->GetSelection()))
                    return SPELL_FAILED_BAD_TARGETS;

                Player* target = ObjectAccessor::FindPlayer(playerCaster->GetSelection());

                if (!target ||
                    !(target->GetSession()->GetRecruiterId() == playerCaster->GetSession()->GetAccountId() || target->GetSession()->GetAccountId() == playerCaster->GetSession()->GetRecruiterId()))
                    return SPELL_FAILED_BAD_TARGETS;

                break;
            }
            case SPELL_EFFECT_LEAP:
            case SPELL_EFFECT_TELEPORT_UNITS_FACE_CASTER:
            {
              //Do not allow to cast it before BG starts.
                if (m_caster->GetTypeId() == TYPEID_PLAYER)
                    if (Battleground const* bg = m_caster->ToPlayer()->GetBattleground())
                        if (bg->GetStatus() != STATUS_IN_PROGRESS)
                            return SPELL_FAILED_TRY_AGAIN;
                break;
            }
            case SPELL_EFFECT_STEAL_BENEFICIAL_BUFF:
            {
                if (m_targets.GetUnitTarget() == m_caster)
                    return SPELL_FAILED_BAD_TARGETS;
                break;
            }
            case SPELL_EFFECT_LEAP_BACK:
            {
                if (m_caster->HasUnitState(UNIT_STATE_ROOT))
                {
                    if (m_caster->GetTypeId() == TYPEID_PLAYER)
                        return SPELL_FAILED_ROOTED;
                    else
                        return SPELL_FAILED_DONT_REPORT;
                }
                break;
            }
            case SPELL_EFFECT_TALENT_SPEC_SELECT:
                // can't change during already started arena/battleground
                if (m_caster->GetTypeId() == TYPEID_PLAYER)
                    if (Battleground const* bg = m_caster->ToPlayer()->GetBattleground())
                        if (bg->GetStatus() == STATUS_IN_PROGRESS)
                            return SPELL_FAILED_NOT_IN_BATTLEGROUND;
                break;
            default:
                break;
        }
    }

    for (uint8 i = 0; i < MAX_SPELL_EFFECTS; ++i)
    {
        switch (m_spellInfo->Effects[i].ApplyAuraName)
        {
            case SPELL_AURA_MOD_POSSESS_PET:
            {
                if (m_caster->GetTypeId() != TYPEID_PLAYER)
                    return SPELL_FAILED_NO_PET;

                Pet* pet = m_caster->ToPlayer()->GetPet();
                if (!pet)
                    return SPELL_FAILED_NO_PET;

                if (pet->GetCharmerGUID())
                    return SPELL_FAILED_CHARMED;
                break;
            }
            case SPELL_AURA_MOD_POSSESS:
            case SPELL_AURA_MOD_CHARM:
            case SPELL_AURA_AOE_CHARM:
            {
                if (m_caster->GetCharmerGUID())
                    return SPELL_FAILED_CHARMED;

                if (m_spellInfo->Effects[i].ApplyAuraName == SPELL_AURA_MOD_CHARM
                    || m_spellInfo->Effects[i].ApplyAuraName == SPELL_AURA_MOD_POSSESS)
                {
                    if (m_caster->GetPetGUID())
                        return SPELL_FAILED_ALREADY_HAVE_SUMMON;

                    if (m_caster->GetCharmGUID())
                        return SPELL_FAILED_ALREADY_HAVE_CHARM;
                }

                if (Unit* target = m_targets.GetUnitTarget())
                {
                    if (target->GetTypeId() == TYPEID_UNIT && target->ToCreature()->IsVehicle())
                        return SPELL_FAILED_BAD_IMPLICIT_TARGETS;

                    if (target->IsMounted())
                        return SPELL_FAILED_CANT_BE_CHARMED;

                    if (target->GetCharmerGUID())
                        return SPELL_FAILED_CHARMED;

                    if (target->GetOwner() && target->GetOwner()->GetTypeId() == TYPEID_PLAYER)
                        return SPELL_FAILED_TARGET_IS_PLAYER_CONTROLLED;

                    int32 damage = CalculateDamage(i, target);
                    if (damage && int32(target->getLevel()) > damage)
                        return SPELL_FAILED_HIGHLEVEL;
                }

                break;
            }
            case SPELL_AURA_MOUNTED:
            {
                if (m_caster->IsInWater())
                    return SPELL_FAILED_ONLY_ABOVEWATER;

                // Ignore map check if spell have AreaId. AreaId already checked and this prevent special mount spells
                bool allowMount = !m_caster->GetMap()->IsDungeon() || m_caster->GetMap()->IsBattlegroundOrArena();
                InstanceTemplate const* it = sObjectMgr->GetInstanceTemplate(m_caster->GetMapId());
                if (it)
                    allowMount = it->AllowMount;
                if (m_caster->GetTypeId() == TYPEID_PLAYER && !allowMount && !m_spellInfo->AreaGroupId)
                    return SPELL_FAILED_NO_MOUNTS_ALLOWED;

                if (m_caster->IsInDisallowedMountForm())
                    return SPELL_FAILED_NOT_SHAPESHIFT;

                break;
            }
            case SPELL_AURA_RANGED_ATTACK_POWER_ATTACKER_BONUS:
            {
                if (!m_targets.GetUnitTarget())
                    return SPELL_FAILED_BAD_IMPLICIT_TARGETS;

                // can be casted at non-friendly unit or own pet/charm
                if (m_caster->IsFriendlyTo(m_targets.GetUnitTarget()))
                    return SPELL_FAILED_TARGET_FRIENDLY;

                break;
            }
            case SPELL_AURA_FLY:
            case SPELL_AURA_MOD_INCREASE_MOUNTED_FLIGHT_SPEED:
            {
                // not allow cast fly spells if not have req. skills  (all spells is self target)
                // allow always ghost flight spells
                if (m_originalCaster && m_originalCaster->GetTypeId() == TYPEID_PLAYER && m_originalCaster->isAlive())
                {
                    Battlefield* Bf = sBattlefieldMgr->GetBattlefieldToZoneId(m_originalCaster->GetZoneId());
                    if (AreaTableEntry const* area = GetAreaEntryByAreaID(m_originalCaster->GetAreaId()))
                        if (area->flags & AREA_FLAG_NO_FLY_ZONE  || (Bf && !Bf->CanFlyIn()))
                            return (_triggeredCastFlags & TRIGGERED_DONT_REPORT_CAST_ERROR) ? SPELL_FAILED_DONT_REPORT : SPELL_FAILED_NOT_HERE;
                }
                break;
            }
            case SPELL_AURA_PERIODIC_MANA_LEECH:
            {
                if (m_spellInfo->Effects[i].IsTargetingArea())
                    break;

                if (!m_targets.GetUnitTarget())
                    return SPELL_FAILED_BAD_IMPLICIT_TARGETS;

                if (m_caster->GetTypeId() != TYPEID_PLAYER || m_CastItem)
                    break;

                if (m_targets.GetUnitTarget()->getPowerType() != POWER_MANA)
                    return SPELL_FAILED_BAD_TARGETS;

                break;
            }
            default:
                break;
        }
    }

    // check trade slot case (last, for allow catch any another cast problems)
    if (m_targets.GetTargetMask() & TARGET_FLAG_TRADE_ITEM)
    {
        if (m_CastItem)
            return SPELL_FAILED_ITEM_ENCHANT_TRADE_WINDOW;

        if (m_caster->GetTypeId() != TYPEID_PLAYER)
            return SPELL_FAILED_NOT_TRADING;

        TradeData* my_trade = m_caster->ToPlayer()->GetTradeData();

        if (!my_trade)
            return SPELL_FAILED_NOT_TRADING;

        TradeSlots slot = TradeSlots(m_targets.GetItemTargetGUID());
        if (slot != TRADE_SLOT_NONTRADED)
            return SPELL_FAILED_BAD_TARGETS;

        if (!IsTriggered())
            if (my_trade->GetSpell())
                return SPELL_FAILED_ITEM_ALREADY_ENCHANTED;
    }

    // check if caster has at least 1 combo point for spells that require combo points
    if (m_needComboPoints)
        if (Player* plrCaster = m_caster->ToPlayer())
            if (!plrCaster->GetComboPoints())
                return SPELL_FAILED_NO_COMBO_POINTS;

    // all ok
    return SPELL_CAST_OK;
}

SpellCastResult Spell::CheckPetCast(Unit* target)
{
    if (m_caster->HasUnitState(UNIT_STATE_CASTING) && !(_triggeredCastFlags & TRIGGERED_IGNORE_CAST_IN_PROGRESS))              //prevent spellcast interruption by another spellcast
        return SPELL_FAILED_SPELL_IN_PROGRESS;

    // dead owner (pets still alive when owners ressed?)
    if (Unit* owner = m_caster->GetCharmerOrOwner())
        if (!owner->isAlive())
            return SPELL_FAILED_CASTER_DEAD;

    if (!target && m_targets.GetUnitTarget())
        target = m_targets.GetUnitTarget();

    if (m_spellInfo->NeedsExplicitUnitTarget())
    {
        if (!target)
            return SPELL_FAILED_BAD_IMPLICIT_TARGETS;
        m_targets.SetUnitTarget(target);
    }

    // cooldown
    if (Creature const* creatureCaster = m_caster->ToCreature())
        if (creatureCaster->HasSpellCooldown(m_spellInfo->Id))
            return SPELL_FAILED_NOT_READY;

    return CheckCast(true);
}

SpellCastResult Spell::CheckCasterAuras() const
{
    // spells totally immuned to caster auras (wsg flag drop, give marks etc)
    if (m_spellInfo->AttributesEx6 & SPELL_ATTR6_IGNORE_CASTER_AURAS)
        return SPELL_CAST_OK;

    uint8 school_immune = 0;
    uint32 mechanic_immune = 0;
    uint32 dispel_immune = 0;

    // Check if the spell grants school or mechanic immunity.
    // We use bitmasks so the loop is done only once and not on every aura check below.
    if (m_spellInfo->AttributesEx & SPELL_ATTR1_DISPEL_AURAS_ON_IMMUNITY)
    {
        for (uint8 i = 0; i < MAX_SPELL_EFFECTS; ++i)
        {
            if (m_spellInfo->Effects[i].ApplyAuraName == SPELL_AURA_SCHOOL_IMMUNITY)
                school_immune |= uint32(m_spellInfo->Effects[i].MiscValue);
            else if (m_spellInfo->Effects[i].ApplyAuraName == SPELL_AURA_MECHANIC_IMMUNITY)
                mechanic_immune |= 1 << uint32(m_spellInfo->Effects[i].MiscValue);
            else if (m_spellInfo->Effects[i].ApplyAuraName == SPELL_AURA_DISPEL_IMMUNITY)
                dispel_immune |= SpellInfo::GetDispelMask(DispelType(m_spellInfo->Effects[i].MiscValue));
        }
        // immune movement impairment and loss of control
        if (m_spellInfo->Id == 42292 || m_spellInfo->Id == 59752 || m_spellInfo->Id == 19574)
            mechanic_immune = IMMUNE_TO_MOVEMENT_IMPAIRMENT_AND_LOSS_CONTROL_MASK;
    }

    bool usableInStun = m_spellInfo->AttributesEx5 & SPELL_ATTR5_USABLE_WHILE_STUNNED;

    // Glyph of Pain Suppression
    // Allow Pain Suppression and Guardian Spirit to be cast while stunned
    // there is no other way to handle it
    if ((m_spellInfo->Id == 33206 || m_spellInfo->Id == 47788) && !m_caster->HasAura(63248))
        usableInStun = false;

    // Check whether the cast should be prevented by any state you might have.
    SpellCastResult prevented_reason = SPELL_CAST_OK;
    // Have to check if there is a stun aura. Otherwise will have problems with ghost aura apply while logging out
    uint32 unitflag = m_caster->GetUInt32Value(UNIT_FIELD_FLAGS);     // Get unit state
    if (unitflag & UNIT_FLAG_STUNNED)
    {
        // spell is usable while stunned, check if caster has only mechanic stun auras, another stun types must prevent cast spell
        if (usableInStun)
        {
            bool foundNotStun = false;
            Unit::AuraEffectList const& stunAuras = m_caster->GetAuraEffectsByType(SPELL_AURA_MOD_STUN);
            for (Unit::AuraEffectList::const_iterator i = stunAuras.begin(); i != stunAuras.end(); ++i)
            {
                if ((*i)->GetSpellInfo()->GetAllEffectsMechanicMask() && !((*i)->GetSpellInfo()->GetAllEffectsMechanicMask() & (1<<MECHANIC_STUN)))
                {
                    foundNotStun = true;
                    break;
                }
            }
            if (foundNotStun && m_spellInfo->Id != 22812)
                prevented_reason = SPELL_FAILED_STUNNED;
        }
        else
            prevented_reason = SPELL_FAILED_STUNNED;
    }
    else if (unitflag & UNIT_FLAG_CONFUSED && !(m_spellInfo->AttributesEx5 & SPELL_ATTR5_USABLE_WHILE_CONFUSED))
        prevented_reason = SPELL_FAILED_CONFUSED;
    else if (unitflag & UNIT_FLAG_FLEEING && !(m_spellInfo->AttributesEx5 & SPELL_ATTR5_USABLE_WHILE_FEARED))
        prevented_reason = SPELL_FAILED_FLEEING;
    else if (unitflag & UNIT_FLAG_SILENCED && m_spellInfo->PreventionType == SPELL_PREVENTION_TYPE_SILENCE)
        prevented_reason = SPELL_FAILED_SILENCED;
    else if (unitflag & UNIT_FLAG_PACIFIED && m_spellInfo->PreventionType == SPELL_PREVENTION_TYPE_PACIFY)
        prevented_reason = SPELL_FAILED_PACIFIED;

    // Attr must make flag drop spell totally immune from all effects
    if (prevented_reason != SPELL_CAST_OK)
    {
        if (school_immune || mechanic_immune || dispel_immune)
        {
            //Checking auras is needed now, because you are prevented by some state but the spell grants immunity.
            Unit::AuraApplicationMap const& auras = m_caster->GetAppliedAuras();
            for (Unit::AuraApplicationMap::const_iterator itr = auras.begin(); itr != auras.end(); ++itr)
            {
                Aura const* aura = itr->second->GetBase();
                SpellInfo const* auraInfo = aura->GetSpellInfo();
                if (auraInfo->GetAllEffectsMechanicMask() & mechanic_immune)
                    continue;
                if (auraInfo->GetSchoolMask() & school_immune && !(auraInfo->AttributesEx & SPELL_ATTR1_UNAFFECTED_BY_SCHOOL_IMMUNE))
                    continue;
                if (auraInfo->GetDispelMask() & dispel_immune)
                    continue;

                //Make a second check for spell failed so the right SPELL_FAILED message is returned.
                //That is needed when your casting is prevented by multiple states and you are only immune to some of them.
                for (uint8 i = 0; i < MAX_SPELL_EFFECTS; ++i)
                {
                    if (AuraEffect* part = aura->GetEffect(i))
                    {
                        switch (part->GetAuraType())
                        {
                            case SPELL_AURA_MOD_STUN:
                                if (!usableInStun || !(auraInfo->GetAllEffectsMechanicMask() & (1<<MECHANIC_STUN)))
                                    return SPELL_FAILED_STUNNED;
                                break;
                            case SPELL_AURA_MOD_CONFUSE:
                                if (!(m_spellInfo->AttributesEx5 & SPELL_ATTR5_USABLE_WHILE_CONFUSED))
                                    return SPELL_FAILED_CONFUSED;
                                break;
                            case SPELL_AURA_MOD_FEAR:
                                if (!(m_spellInfo->AttributesEx5 & SPELL_ATTR5_USABLE_WHILE_FEARED))
                                    return SPELL_FAILED_FLEEING;
                                break;
                            case SPELL_AURA_MOD_SILENCE:
                            case SPELL_AURA_MOD_PACIFY:
                            case SPELL_AURA_MOD_PACIFY_SILENCE:
                                if (m_spellInfo->PreventionType == SPELL_PREVENTION_TYPE_PACIFY)
                                    return SPELL_FAILED_PACIFIED;
                                else if (m_spellInfo->PreventionType == SPELL_PREVENTION_TYPE_SILENCE)
                                    return SPELL_FAILED_SILENCED;
                                break;
                            default: break;
                        }
                    }
                }
            }
        }
        // You are prevented from casting and the spell casted does not grant immunity. Return a failed error.
        else
            return prevented_reason;
    }
    return SPELL_CAST_OK;
}

SpellCastResult Spell::CheckArenaAndRatedBattlegroundCastRules()
{
    bool isRatedBattleground = false; // NYI
    bool isArena = !isRatedBattleground;

    // check USABLE attributes
    // USABLE takes precedence over NOT_USABLE
    if (isRatedBattleground && m_spellInfo->AttributesEx9 & SPELL_ATTR9_USABLE_IN_RATED_BATTLEGROUNDS)
        return SPELL_CAST_OK;

    if (isArena && m_spellInfo->AttributesEx4 & SPELL_ATTR4_USABLE_IN_ARENA)
        return SPELL_CAST_OK;

    // check NOT_USABLE attributes
    if (m_spellInfo->AttributesEx4 & SPELL_ATTR4_NOT_USABLE_IN_ARENA_OR_RATED_BG)
        return isArena ? SPELL_FAILED_NOT_IN_ARENA : SPELL_FAILED_NOT_IN_RATED_BATTLEGROUND;

    if (isArena && m_spellInfo->AttributesEx9 & SPELL_ATTR9_NOT_USABLE_IN_ARENA)
            return SPELL_FAILED_NOT_IN_ARENA;

    // check cooldowns
    uint32 spellCooldown = m_spellInfo->GetRecoveryTime();
    if (isArena && spellCooldown > 10 * MINUTE * IN_MILLISECONDS) // not sure if still needed
        return SPELL_FAILED_NOT_IN_ARENA;

    if (isRatedBattleground && spellCooldown > 15 * MINUTE * IN_MILLISECONDS)
        return SPELL_FAILED_NOT_IN_RATED_BATTLEGROUND;

    return SPELL_CAST_OK;
}

bool Spell::CanAutoCast(Unit* target)
{
    uint64 targetguid = target->GetGUID();

    for (uint32 j = 0; j < MAX_SPELL_EFFECTS; ++j)
    {
        if (m_spellInfo->Effects[j].Effect == SPELL_EFFECT_APPLY_AURA)
        {
            if (m_spellInfo->StackAmount <= 1)
            {
                if (target->HasAuraEffect(m_spellInfo->Id, j))
                    return false;
            }
            else
            {
                if (AuraEffect* aureff = target->GetAuraEffect(m_spellInfo->Id, j))
                    if (aureff->GetBase()->GetStackAmount() >= m_spellInfo->StackAmount)
                        return false;
            }
        }
        else if (m_spellInfo->Effects[j].IsAreaAuraEffect())
        {
            if (target->HasAuraEffect(m_spellInfo->Id, j))
                return false;
        }
    }

    SpellCastResult result = CheckPetCast(target);

    if (result == SPELL_CAST_OK || result == SPELL_FAILED_UNIT_NOT_INFRONT)
    {
        SelectSpellTargets();
        //check if among target units, our WANTED target is as well (->only self cast spells return false)
        for (std::list<TargetInfo>::iterator ihit= m_UniqueTargetInfo.begin(); ihit != m_UniqueTargetInfo.end(); ++ihit)
            if (ihit->targetGUID == targetguid)
                return true;
    }
    return false;                                           //target invalid
}

SpellCastResult Spell::CheckRange(bool strict)
{
    // Don't check for instant cast spells
    if (!strict && m_casttime == 0)
        return SPELL_CAST_OK;

    uint32 range_type = 0;

    if (m_spellInfo->RangeEntry)
    {
        // check needed by 68766 51693 - both spells are cast on enemies and have 0 max range
        // these are triggered by other spells - possibly we should omit range check in that case?
        if (m_spellInfo->RangeEntry->ID == 1)
            return SPELL_CAST_OK;

        range_type = m_spellInfo->RangeEntry->type;
    }

    Unit* target = m_targets.GetUnitTarget();
    float max_range = m_caster->GetSpellMaxRangeForTarget(target, m_spellInfo);
    float min_range = m_caster->GetSpellMinRangeForTarget(target, m_spellInfo);

    if (Player* modOwner = m_caster->GetSpellModOwner())
        modOwner->ApplySpellMod(m_spellInfo->Id, SPELLMOD_RANGE, max_range, this);

    if (target && target != m_caster)
    {
        if (range_type == SPELL_RANGE_MELEE)
        {
            // Because of lag, we can not check too strictly here.
            if (!m_caster->IsWithinMeleeRange(target, max_range))
                return !(_triggeredCastFlags & TRIGGERED_DONT_REPORT_CAST_ERROR) ? SPELL_FAILED_OUT_OF_RANGE : SPELL_FAILED_DONT_REPORT;
        }
        else if (!m_caster->IsWithinCombatRange(target, max_range))
            return !(_triggeredCastFlags & TRIGGERED_DONT_REPORT_CAST_ERROR) ? SPELL_FAILED_OUT_OF_RANGE : SPELL_FAILED_DONT_REPORT; //0x5A;

        if (range_type == SPELL_RANGE_RANGED)
        {
            if (m_caster->IsWithinMeleeRange(target))
                return !(_triggeredCastFlags & TRIGGERED_DONT_REPORT_CAST_ERROR) ? SPELL_FAILED_TOO_CLOSE : SPELL_FAILED_DONT_REPORT;
        }
        else if (min_range && m_caster->IsWithinCombatRange(target, min_range)) // skip this check if min_range = 0
            return !(_triggeredCastFlags & TRIGGERED_DONT_REPORT_CAST_ERROR) ? SPELL_FAILED_TOO_CLOSE : SPELL_FAILED_DONT_REPORT;

        if (m_caster->GetTypeId() == TYPEID_PLAYER &&
            (m_spellInfo->FacingCasterFlags & SPELL_FACING_FLAG_INFRONT) && !m_caster->HasInArc(static_cast<float>(M_PI), target))
            return !(_triggeredCastFlags & TRIGGERED_DONT_REPORT_CAST_ERROR) ? SPELL_FAILED_UNIT_NOT_INFRONT : SPELL_FAILED_DONT_REPORT;
    }

    if (m_targets.HasDst() && !m_targets.HasTraj())
    {
        if (!m_caster->IsWithinDist3d(m_targets.GetDstPos(), max_range))
            return SPELL_FAILED_OUT_OF_RANGE;
        if (min_range && m_caster->IsWithinDist3d(m_targets.GetDstPos(), min_range))
            return SPELL_FAILED_TOO_CLOSE;
    }

    return SPELL_CAST_OK;
}

SpellCastResult Spell::CheckPower()
{
    // item cast not used power
    if (m_CastItem)
        return SPELL_CAST_OK;

    // health as power used - need check health amount
    if (m_spellInfo->PowerType == POWER_HEALTH)
    {
        if (int32(m_caster->GetHealth()) <= m_powerCost)
            return SPELL_FAILED_CASTER_AURASTATE;
        return SPELL_CAST_OK;
    }
    // Check valid power type
    if (m_spellInfo->PowerType >= MAX_POWERS)
    {
        sLog->outError(LOG_FILTER_SPELLS_AURAS, "Spell::CheckPower: Unknown power type '%d'", m_spellInfo->PowerType);
        return SPELL_FAILED_UNKNOWN;
    }

    //check rune cost only if a spell has PowerType == POWER_RUNES
    if (m_spellInfo->PowerType == POWER_RUNES)
    {
        SpellCastResult failReason = CheckRuneCost(m_spellInfo->RuneCostID);
        if (failReason != SPELL_CAST_OK)
            return failReason;
    }

    // Check power amount
    Powers powerType = Powers(m_spellInfo->PowerType);
    if (int32(m_caster->GetPower(powerType)) < m_powerCost)
        return SPELL_FAILED_NO_POWER;
    else
        return SPELL_CAST_OK;
}

SpellCastResult Spell::CheckItems()
{
    if (m_caster->GetTypeId() != TYPEID_PLAYER)
        return SPELL_CAST_OK;

    Player* p_caster = (Player*)m_caster;

    if (!m_CastItem)
    {
        if (m_castItemGUID)
            return SPELL_FAILED_ITEM_NOT_READY;
    }
    else
    {
        uint32 itemid = m_CastItem->GetEntry();
        if (!p_caster->HasItemCount(itemid))
            return SPELL_FAILED_ITEM_NOT_READY;

        ItemTemplate const* proto = m_CastItem->GetTemplate();
        if (!proto)
            return SPELL_FAILED_ITEM_NOT_READY;

        for (int i = 0; i < MAX_ITEM_SPELLS; ++i)
            if (proto->Spells[i].SpellCharges)
                if (m_CastItem->GetSpellCharges(i) == 0)
                    return SPELL_FAILED_NO_CHARGES_REMAIN;

        // consumable cast item checks
        if (proto->Class == ITEM_CLASS_CONSUMABLE && m_targets.GetUnitTarget())
        {
            // such items should only fail if there is no suitable effect at all - see Rejuvenation Potions for example
            SpellCastResult failReason = SPELL_CAST_OK;
            for (int i = 0; i < MAX_SPELL_EFFECTS; i++)
            {
                    // skip check, pet not required like checks, and for TARGET_UNIT_PET m_targets.GetUnitTarget() is not the real target but the caster
                    if (m_spellInfo->Effects[i].TargetA.GetTarget() == TARGET_UNIT_PET)
                    continue;

                if (m_spellInfo->Effects[i].Effect == SPELL_EFFECT_HEAL)
                {
                    if (m_targets.GetUnitTarget()->IsFullHealth())
                    {
                        failReason = SPELL_FAILED_ALREADY_AT_FULL_HEALTH;
                        continue;
                    }
                    else
                    {
                        failReason = SPELL_CAST_OK;
                        break;
                    }
                }

                // Mana Potion, Rage Potion, Thistle Tea(Rogue), ...
                if (m_spellInfo->Effects[i].Effect == SPELL_EFFECT_ENERGIZE)
                {
                    if (m_spellInfo->Effects[i].MiscValue < 0 || m_spellInfo->Effects[i].MiscValue >= int8(MAX_POWERS))
                    {
                        failReason = SPELL_FAILED_ALREADY_AT_FULL_POWER;
                        continue;
                    }

                    Powers power = Powers(m_spellInfo->Effects[i].MiscValue);
                    if (m_targets.GetUnitTarget()->GetPower(power) == m_targets.GetUnitTarget()->GetMaxPower(power))
                    {
                        failReason = SPELL_FAILED_ALREADY_AT_FULL_POWER;
                        continue;
                    }
                    else
                    {
                        failReason = SPELL_CAST_OK;
                        break;
                    }
                }
            }
            if (failReason != SPELL_CAST_OK)
                return failReason;
        }
    }

    // check target item
    if (m_targets.GetItemTargetGUID())
    {
        if (m_caster->GetTypeId() != TYPEID_PLAYER)
            return SPELL_FAILED_BAD_TARGETS;

        if (!m_targets.GetItemTarget())
            return SPELL_FAILED_ITEM_GONE;

        if (!m_targets.GetItemTarget()->IsFitToSpellRequirements(m_spellInfo))
            return SPELL_FAILED_EQUIPPED_ITEM_CLASS;
    }
    // if not item target then required item must be equipped
    else
    {
        if (m_caster->GetTypeId() == TYPEID_PLAYER && !m_caster->ToPlayer()->HasItemFitToSpellRequirements(m_spellInfo))
            return SPELL_FAILED_EQUIPPED_ITEM_CLASS;
    }

    // check spell focus object
    if (m_spellInfo->RequiresSpellFocus)
    {
        CellCoord p(Trinity::ComputeCellCoord(m_caster->GetPositionX(), m_caster->GetPositionY()));
        Cell cell(p);

        GameObject* ok = NULL;
        Trinity::GameObjectFocusCheck go_check(m_caster, m_spellInfo->RequiresSpellFocus);
        Trinity::GameObjectSearcher<Trinity::GameObjectFocusCheck> checker(m_caster, ok, go_check);

        TypeContainerVisitor<Trinity::GameObjectSearcher<Trinity::GameObjectFocusCheck>, GridTypeMapContainer > object_checker(checker);
        Map& map = *m_caster->GetMap();
        cell.Visit(p, object_checker, map, *m_caster, m_caster->GetVisibilityRange());

        if (!ok)
            return SPELL_FAILED_REQUIRES_SPELL_FOCUS;

        focusObject = ok;                                   // game object found in range
    }

    // do not take reagents for these item casts
    if (!(m_CastItem && m_CastItem->GetTemplate()->Flags & ITEM_PROTO_FLAG_TRIGGERED_CAST))
    {
        bool checkReagents = !(_triggeredCastFlags & TRIGGERED_IGNORE_POWER_AND_REAGENT_COST) && !p_caster->CanNoReagentCast(m_spellInfo);
        // Not own traded item (in trader trade slot) requires reagents even if triggered spell
        if (!checkReagents)
            if (Item* targetItem = m_targets.GetItemTarget())
                if (targetItem->GetOwnerGUID() != m_caster->GetGUID())
                    checkReagents = true;

        // check reagents (ignore triggered spells with reagents processed by original spell) and special reagent ignore case.
        if (checkReagents)
        {
            for (uint32 i = 0; i < MAX_SPELL_REAGENTS; i++)
            {
                if (m_spellInfo->Reagent[i] <= 0)
                    continue;

                uint32 itemid    = m_spellInfo->Reagent[i];
                uint32 itemcount = m_spellInfo->ReagentCount[i];

                // if CastItem is also spell reagent
                if (m_CastItem && m_CastItem->GetEntry() == itemid)
                {
                    ItemTemplate const* proto = m_CastItem->GetTemplate();
                    if (!proto)
                        return SPELL_FAILED_ITEM_NOT_READY;
                    for (int s=0; s < MAX_ITEM_PROTO_SPELLS; ++s)
                    {
                        // CastItem will be used up and does not count as reagent
                        int32 charges = m_CastItem->GetSpellCharges(s);
                        if (proto->Spells[s].SpellCharges < 0 && abs(charges) < 2)
                        {
                            ++itemcount;
                            break;
                        }
                    }
                }
                if (!p_caster->HasItemCount(itemid, itemcount))
                    return SPELL_FAILED_REAGENTS;
            }
        }

        // check totem-item requirements (items presence in inventory)
        uint32 totems = 2;
        for (int i = 0; i < 2; ++i)
        {
            if (m_spellInfo->Totem[i] != 0)
            {
                if (p_caster->HasItemCount(m_spellInfo->Totem[i]))
                {
                    totems -= 1;
                    continue;
                }
            }else
            totems -= 1;
        }
        if (totems != 0)
            return SPELL_FAILED_TOTEMS;
    }

    // special checks for spell effects
    for (int i = 0; i < MAX_SPELL_EFFECTS; i++)
    {
        switch (m_spellInfo->Effects[i].Effect)
        {
            case SPELL_EFFECT_CREATE_ITEM:
            case SPELL_EFFECT_CREATE_ITEM_2:
            {
                if (!IsTriggered() && m_spellInfo->Effects[i].ItemType)
                {
                    ItemPosCountVec dest;
                    InventoryResult msg = p_caster->CanStoreNewItem(NULL_BAG, NULL_SLOT, dest, m_spellInfo->Effects[i].ItemType, 1);
                    if (msg != EQUIP_ERR_OK)
                    {
                        ItemTemplate const* pProto = sObjectMgr->GetItemTemplate(m_spellInfo->Effects[i].ItemType);
                        // TODO: Needs review
                        if (pProto && !(pProto->ItemLimitCategory))
                        {
                            p_caster->SendEquipError(msg, NULL, NULL, m_spellInfo->Effects[i].ItemType);
                            return SPELL_FAILED_DONT_REPORT;
                        }
                        else
                        {
                            if (!(m_spellInfo->SpellFamilyName == SPELLFAMILY_MAGE && (m_spellInfo->SpellFamilyFlags[0] & 0x40000000)))
                                return SPELL_FAILED_TOO_MANY_OF_ITEM;
                            else if (!(p_caster->HasItemCount(m_spellInfo->Effects[i].ItemType)))
                                return SPELL_FAILED_TOO_MANY_OF_ITEM;
                            else
                                p_caster->CastSpell(m_caster, m_spellInfo->Effects[EFFECT_1].CalcValue(), false);        // move this to anywhere
                            return SPELL_FAILED_DONT_REPORT;
                        }
                    }
                }
                break;
            }
            case SPELL_EFFECT_ENCHANT_ITEM:
                if (m_spellInfo->Effects[i].ItemType && m_targets.GetItemTarget()
                    && (m_targets.GetItemTarget()->IsVellum()))
                {
                    // cannot enchant vellum for other player
                    if (m_targets.GetItemTarget()->GetOwner() != m_caster)
                        return SPELL_FAILED_NOT_TRADEABLE;
                    // do not allow to enchant vellum from scroll made by vellum-prevent exploit
                    if (m_CastItem && m_CastItem->GetTemplate()->Flags & ITEM_PROTO_FLAG_TRIGGERED_CAST)
                        return SPELL_FAILED_TOTEM_CATEGORY;
                    ItemPosCountVec dest;
                    InventoryResult msg = p_caster->CanStoreNewItem(NULL_BAG, NULL_SLOT, dest, m_spellInfo->Effects[i].ItemType, 1);
                    if (msg != EQUIP_ERR_OK)
                    {
                        p_caster->SendEquipError(msg, NULL, NULL, m_spellInfo->Effects[i].ItemType);
                        return SPELL_FAILED_DONT_REPORT;
                    }
                }
            case SPELL_EFFECT_ENCHANT_ITEM_PRISMATIC:
            {
                Item* targetItem = m_targets.GetItemTarget();
                if (!targetItem)
                    return SPELL_FAILED_ITEM_NOT_FOUND;

                if (targetItem->GetTemplate()->ItemLevel < m_spellInfo->BaseLevel)
                    return SPELL_FAILED_LOWLEVEL;

                bool isItemUsable = false;
                for (uint8 e = 0; e < MAX_ITEM_PROTO_SPELLS; ++e)
                {
                    ItemTemplate const* proto = targetItem->GetTemplate();
                    if (proto->Spells[e].SpellId && (
                        proto->Spells[e].SpellTrigger == ITEM_SPELLTRIGGER_ON_USE ||
                        proto->Spells[e].SpellTrigger == ITEM_SPELLTRIGGER_ON_NO_DELAY_USE))
                    {
                        isItemUsable = true;
                        break;
                    }
                }

                SpellItemEnchantmentEntry const* pEnchant = sSpellItemEnchantmentStore.LookupEntry(m_spellInfo->Effects[i].MiscValue);
                // do not allow adding usable enchantments to items that have use effect already
                if (pEnchant && isItemUsable)
                    for (uint8 s = 0; s < MAX_ITEM_ENCHANTMENT_EFFECTS; ++s)
                        if (pEnchant->type[s] == ITEM_ENCHANTMENT_TYPE_USE_SPELL)
                            return SPELL_FAILED_ON_USE_ENCHANT;

                // Not allow enchant in trade slot for some enchant type
                if (targetItem->GetOwner() != m_caster)
                {
                    if (!pEnchant)
                        return SPELL_FAILED_ERROR;
                    if (pEnchant->slot & ENCHANTMENT_CAN_SOULBOUND)
                        return SPELL_FAILED_NOT_TRADEABLE;
                }
                break;
            }
            case SPELL_EFFECT_ENCHANT_ITEM_TEMPORARY:
            {
                Item* item = m_targets.GetItemTarget();
                if (!item)
                    return SPELL_FAILED_ITEM_NOT_FOUND;
                // Not allow enchant in trade slot for some enchant type
                if (item->GetOwner() != m_caster)
                {
                    uint32 enchant_id = m_spellInfo->Effects[i].MiscValue;
                    SpellItemEnchantmentEntry const* pEnchant = sSpellItemEnchantmentStore.LookupEntry(enchant_id);
                    if (!pEnchant)
                        return SPELL_FAILED_ERROR;
                    if (pEnchant->slot & ENCHANTMENT_CAN_SOULBOUND)
                        return SPELL_FAILED_NOT_TRADEABLE;
                }
                break;
            }
            case SPELL_EFFECT_ENCHANT_HELD_ITEM:
                // check item existence in effect code (not output errors at offhand hold item effect to main hand for example
                break;
            case SPELL_EFFECT_DISENCHANT:
            {
                if (!m_targets.GetItemTarget())
                    return SPELL_FAILED_CANT_BE_DISENCHANTED;

                // prevent disenchanting in trade slot
                if (m_targets.GetItemTarget()->GetOwnerGUID() != m_caster->GetGUID())
                    return SPELL_FAILED_CANT_BE_DISENCHANTED;

                ItemTemplate const* itemProto = m_targets.GetItemTarget()->GetTemplate();
                if (!itemProto)
                    return SPELL_FAILED_CANT_BE_DISENCHANTED;

                uint32 item_quality = itemProto->Quality;
                // 2.0.x addon: Check player enchanting level against the item disenchanting requirements
                uint32 item_disenchantskilllevel = itemProto->RequiredDisenchantSkill;
                if (item_disenchantskilllevel == uint32(-1))
                    return SPELL_FAILED_CANT_BE_DISENCHANTED;
                if (item_disenchantskilllevel > p_caster->GetSkillValue(SKILL_ENCHANTING))
                    return SPELL_FAILED_LOW_CASTLEVEL;
                if (item_quality > 4 || item_quality < 2)
                    return SPELL_FAILED_CANT_BE_DISENCHANTED;
                if (itemProto->Class != ITEM_CLASS_WEAPON && itemProto->Class != ITEM_CLASS_ARMOR)
                    return SPELL_FAILED_CANT_BE_DISENCHANTED;
                if (!itemProto->DisenchantID)
                    return SPELL_FAILED_CANT_BE_DISENCHANTED;
                break;
            }
            case SPELL_EFFECT_PROSPECTING:
            {
                if (!m_targets.GetItemTarget())
                    return SPELL_FAILED_CANT_BE_PROSPECTED;
                //ensure item is a prospectable ore
                if (!(m_targets.GetItemTarget()->GetTemplate()->Flags & ITEM_PROTO_FLAG_PROSPECTABLE))
                    return SPELL_FAILED_CANT_BE_PROSPECTED;
                //prevent prospecting in trade slot
                if (m_targets.GetItemTarget()->GetOwnerGUID() != m_caster->GetGUID())
                    return SPELL_FAILED_CANT_BE_PROSPECTED;
                //Check for enough skill in jewelcrafting
                uint32 item_prospectingskilllevel = m_targets.GetItemTarget()->GetTemplate()->RequiredSkillRank;
                if (item_prospectingskilllevel >p_caster->GetSkillValue(SKILL_JEWELCRAFTING))
                    return SPELL_FAILED_LOW_CASTLEVEL;
                //make sure the player has the required ores in inventory
                if (m_targets.GetItemTarget()->GetCount() < 5)
                    return SPELL_FAILED_NEED_MORE_ITEMS;

                if (!LootTemplates_Prospecting.HaveLootFor(m_targets.GetItemTargetEntry()))
                    return SPELL_FAILED_CANT_BE_PROSPECTED;

                break;
            }
            case SPELL_EFFECT_MILLING:
            {
                if (!m_targets.GetItemTarget())
                    return SPELL_FAILED_CANT_BE_MILLED;
                //ensure item is a millable herb
                if (!(m_targets.GetItemTarget()->GetTemplate()->Flags & ITEM_PROTO_FLAG_MILLABLE))
                    return SPELL_FAILED_CANT_BE_MILLED;
                //prevent milling in trade slot
                if (m_targets.GetItemTarget()->GetOwnerGUID() != m_caster->GetGUID())
                    return SPELL_FAILED_CANT_BE_MILLED;
                //Check for enough skill in inscription
                uint32 item_millingskilllevel = m_targets.GetItemTarget()->GetTemplate()->RequiredSkillRank;
                if (item_millingskilllevel >p_caster->GetSkillValue(SKILL_INSCRIPTION))
                    return SPELL_FAILED_LOW_CASTLEVEL;
                //make sure the player has the required herbs in inventory
                if (m_targets.GetItemTarget()->GetCount() < 5)
                    return SPELL_FAILED_NEED_MORE_ITEMS;

                if (!LootTemplates_Milling.HaveLootFor(m_targets.GetItemTargetEntry()))
                    return SPELL_FAILED_CANT_BE_MILLED;

                break;
            }
            case SPELL_EFFECT_WEAPON_DAMAGE:
            case SPELL_EFFECT_WEAPON_DAMAGE_NOSCHOOL:
            {
                if (m_caster->GetTypeId() != TYPEID_PLAYER)
                    return SPELL_FAILED_TARGET_NOT_PLAYER;

                if (m_attackType != RANGED_ATTACK)
                    break;

                Item* pItem = m_caster->ToPlayer()->GetWeaponForAttack(m_attackType);
                if (!pItem || pItem->IsBroken())
                    return SPELL_FAILED_EQUIPPED_ITEM;

                switch (pItem->GetTemplate()->SubClass)
                {
                    case ITEM_SUBCLASS_WEAPON_THROWN:
                    {
                        uint32 ammo = pItem->GetEntry();
                        if (!m_caster->ToPlayer()->HasItemCount(ammo))
                            return SPELL_FAILED_NO_AMMO;
                    };
                    break;
                    case ITEM_SUBCLASS_WEAPON_GUN:
                    case ITEM_SUBCLASS_WEAPON_BOW:
                    case ITEM_SUBCLASS_WEAPON_CROSSBOW:
                    case ITEM_SUBCLASS_WEAPON_WAND:
                        break;
                    default:
                        break;
                }
                break;
            }
            case SPELL_EFFECT_CREATE_MANA_GEM:
            {
                 uint32 item_id = m_spellInfo->Effects[i].ItemType;
                 ItemTemplate const* pProto = sObjectMgr->GetItemTemplate(item_id);

                 if (!pProto)
                     return SPELL_FAILED_ITEM_AT_MAX_CHARGES;

                 if (Item* pitem = p_caster->GetItemByEntry(item_id))
                 {
                     for (int x = 0; x < MAX_ITEM_PROTO_SPELLS; ++x)
                         if (pProto->Spells[x].SpellCharges != 0 && pitem->GetSpellCharges(x) == pProto->Spells[x].SpellCharges)
                             return SPELL_FAILED_ITEM_AT_MAX_CHARGES;
                 }
                 break;
            }
            default:
                break;
        }
    }

    // check weapon presence in slots for main/offhand weapons
    if (m_spellInfo->EquippedItemClass >=0)
    {
        // main hand weapon required
        if (m_spellInfo->AttributesEx3 & SPELL_ATTR3_MAIN_HAND)
        {
            Item* item = m_caster->ToPlayer()->GetWeaponForAttack(BASE_ATTACK);

            // skip spell if no weapon in slot or broken
            if (!item || item->IsBroken())
                return (_triggeredCastFlags & TRIGGERED_DONT_REPORT_CAST_ERROR) ? SPELL_FAILED_DONT_REPORT : SPELL_FAILED_EQUIPPED_ITEM_CLASS;

            // skip spell if weapon not fit to triggered spell
            if (!item->IsFitToSpellRequirements(m_spellInfo))
                return (_triggeredCastFlags & TRIGGERED_DONT_REPORT_CAST_ERROR) ? SPELL_FAILED_DONT_REPORT : SPELL_FAILED_EQUIPPED_ITEM_CLASS;
        }

        // offhand hand weapon required
        if (m_spellInfo->AttributesEx3 & SPELL_ATTR3_REQ_OFFHAND)
        {
            Item* item = m_caster->ToPlayer()->GetWeaponForAttack(OFF_ATTACK);

            // skip spell if no weapon in slot or broken
            if (!item || item->IsBroken())
                return (_triggeredCastFlags & TRIGGERED_DONT_REPORT_CAST_ERROR) ? SPELL_FAILED_DONT_REPORT : SPELL_FAILED_EQUIPPED_ITEM_CLASS;

            // skip spell if weapon not fit to triggered spell
            if (!item->IsFitToSpellRequirements(m_spellInfo))
                return (_triggeredCastFlags & TRIGGERED_DONT_REPORT_CAST_ERROR) ? SPELL_FAILED_DONT_REPORT : SPELL_FAILED_EQUIPPED_ITEM_CLASS;
        }
    }

    return SPELL_CAST_OK;
}

void Spell::Delayed() // only called in DealDamage()
{
    if (!m_caster)// || m_caster->GetTypeId() != TYPEID_PLAYER)
        return;

    //if (m_spellState == SPELL_STATE_DELAYED)
    //    return;                                             // spell is active and can't be time-backed

    if (isDelayableNoMore())                                 // Spells may only be delayed twice
        return;

    // spells not loosing casting time (slam, dynamites, bombs..)
    //if (!(m_spellInfo->InterruptFlags & SPELL_INTERRUPT_FLAG_DAMAGE))
    //    return;

    //check pushback reduce
    int32 delaytime = 500;                                  // spellcasting delay is normally 500ms
    int32 delayReduce = 100;                                // must be initialized to 100 for percent modifiers
    m_caster->ToPlayer()->ApplySpellMod(m_spellInfo->Id, SPELLMOD_NOT_LOSE_CASTING_TIME, delayReduce, this);
    delayReduce += m_caster->GetTotalAuraModifier(SPELL_AURA_REDUCE_PUSHBACK) - 100;
    if (delayReduce >= 100)
        return;

    AddPct(delaytime, -delayReduce);

    if (m_timer + delaytime > m_casttime)
    {
        delaytime = m_casttime - m_timer;
        m_timer = m_casttime;
    }
    else
        m_timer += delaytime;

    sLog->outInfo(LOG_FILTER_SPELLS_AURAS, "Spell %u partially interrupted for (%d) ms at damage", m_spellInfo->Id, delaytime);

    WorldPacket data(SMSG_SPELL_DELAYED, 8+4);
    data.append(m_caster->GetPackGUID());
    data << uint32(delaytime);

    m_caster->SendMessageToSet(&data, true);
}

void Spell::DelayedChannel()
{
    if (!m_caster || m_caster->GetTypeId() != TYPEID_PLAYER || getState() != SPELL_STATE_CASTING)
        return;

    if (isDelayableNoMore())                                    // Spells may only be delayed twice
        return;

    //check pushback reduce
    int32 delaytime = CalculatePct(m_spellInfo->GetDuration(), 25); // channeling delay is normally 25% of its time per hit
    int32 delayReduce = 100;                                    // must be initialized to 100 for percent modifiers
    m_caster->ToPlayer()->ApplySpellMod(m_spellInfo->Id, SPELLMOD_NOT_LOSE_CASTING_TIME, delayReduce, this);
    delayReduce += m_caster->GetTotalAuraModifier(SPELL_AURA_REDUCE_PUSHBACK) - 100;
    if (delayReduce >= 100)
        return;

    AddPct(delaytime, -delayReduce);

    if (m_timer <= delaytime)
    {
        delaytime = m_timer;
        m_timer = 0;
    }
    else
        m_timer -= delaytime;

    sLog->outDebug(LOG_FILTER_SPELLS_AURAS, "Spell %u partially interrupted for %i ms, new duration: %u ms", m_spellInfo->Id, delaytime, m_timer);

    for (std::list<TargetInfo>::const_iterator ihit = m_UniqueTargetInfo.begin(); ihit != m_UniqueTargetInfo.end(); ++ihit)
        if ((*ihit).missCondition == SPELL_MISS_NONE)
            if (Unit* unit = (m_caster->GetGUID() == ihit->targetGUID) ? m_caster : ObjectAccessor::GetUnit(*m_caster, ihit->targetGUID))
                unit->DelayOwnedAuras(m_spellInfo->Id, m_originalCasterGUID, delaytime);

    // partially interrupt persistent area auras
    if (DynamicObject* dynObj = m_caster->GetDynObject(m_spellInfo->Id))
        dynObj->Delay(delaytime);

    SendChannelUpdate(m_timer);
}

void Spell::UpdatePointers()
{
    if (m_originalCasterGUID == m_caster->GetGUID())
        m_originalCaster = m_caster;
    else
    {
        m_originalCaster = ObjectAccessor::GetUnit(*m_caster, m_originalCasterGUID);
        if (m_originalCaster && !m_originalCaster->IsInWorld())
            m_originalCaster = NULL;
    }

    if (m_castItemGUID && m_caster->GetTypeId() == TYPEID_PLAYER)
        m_CastItem = m_caster->ToPlayer()->GetItemByGuid(m_castItemGUID);

    m_targets.Update(m_caster);

    // further actions done only for dest targets
    if (!m_targets.HasDst())
        return;

    // cache last transport
    WorldObject* transport = NULL;

    // update effect destinations (in case of moved transport dest target)
    for (uint8 effIndex = 0; effIndex < MAX_SPELL_EFFECTS; ++effIndex)
    {
        SpellDestination& dest = m_destTargets[effIndex];
        if (!dest._transportGUID)
            continue;

        if (!transport || transport->GetGUID() != dest._transportGUID)
            transport = ObjectAccessor::GetWorldObject(*m_caster, dest._transportGUID);

        if (transport)
        {
            dest._position.Relocate(transport);
            dest._position.RelocateOffset(dest._transportOffset);
        }
    }
}

CurrentSpellTypes Spell::GetCurrentContainer() const
{
    if (IsNextMeleeSwingSpell())
        return(CURRENT_MELEE_SPELL);
    else if (IsAutoRepeat())
        return(CURRENT_AUTOREPEAT_SPELL);
    else if (m_spellInfo->IsChanneled())
        return(CURRENT_CHANNELED_SPELL);
    else
        return(CURRENT_GENERIC_SPELL);
}

bool Spell::CheckEffectTarget(Unit const* target, uint32 eff) const
{
    switch (m_spellInfo->Effects[eff].ApplyAuraName)
    {
        case SPELL_AURA_MOD_POSSESS:
        case SPELL_AURA_MOD_CHARM:
        case SPELL_AURA_MOD_POSSESS_PET:
        case SPELL_AURA_AOE_CHARM:
            if (target->GetTypeId() == TYPEID_UNIT && target->IsVehicle())
                return false;
            if (target->IsMounted())
                return false;
            if (target->GetCharmerGUID())
                return false;
            if (int32 damage = CalculateDamage(eff, target))
                if ((int32)target->getLevel() > damage)
                    return false;
            break;
        default:
            break;
    }

    if (IsTriggered() || m_spellInfo->AttributesEx2 & SPELL_ATTR2_CAN_TARGET_NOT_IN_LOS)
        return true;

    // todo: shit below shouldn't be here, but it's temporary
    //Check targets for LOS visibility (except spells without range limitations)
    switch (m_spellInfo->Effects[eff].Effect)
    {
        case SPELL_EFFECT_RESURRECT_NEW:
            // player far away, maybe his corpse near?
            if (target != m_caster && !target->IsWithinLOSInMap(m_caster))
            {
                if (!m_targets.GetCorpseTargetGUID())
                    return false;

                Corpse* corpse = ObjectAccessor::GetCorpse(*m_caster, m_targets.GetCorpseTargetGUID());
                if (!corpse)
                    return false;

                if (target->GetGUID() != corpse->GetOwnerGUID())
                    return false;

                if (!corpse->IsWithinLOSInMap(m_caster))
                    return false;
            }

            // all ok by some way or another, skip normal check
            break;
        default:                                            // normal case
            // Get GO cast coordinates if original caster -> GO
            WorldObject* caster = NULL;
            if (IS_GAMEOBJECT_GUID(m_originalCasterGUID))
                caster = m_caster->GetMap()->GetGameObject(m_originalCasterGUID);
            if (!caster)
                caster = m_caster;
            if (target != m_caster && !target->IsWithinLOSInMap(caster))
                return false;
            break;
    }

    return true;
}

bool Spell::IsNextMeleeSwingSpell() const
{
    return m_spellInfo->Attributes & SPELL_ATTR0_ON_NEXT_SWING;
}

bool Spell::IsAutoActionResetSpell() const
{
    // TODO: changed SPELL_INTERRUPT_FLAG_AUTOATTACK -> SPELL_INTERRUPT_FLAG_INTERRUPT to fix compile - is this check correct at all?
    return !IsTriggered() && (m_spellInfo->InterruptFlags & SPELL_INTERRUPT_FLAG_INTERRUPT);
}

bool Spell::IsNeedSendToClient() const
{
    return m_spellInfo->SpellVisual[0] || m_spellInfo->SpellVisual[1] || m_spellInfo->IsChanneled() ||
        (m_spellInfo->AttributesEx8 & SPELL_ATTR8_AURA_SEND_AMOUNT) || m_spellInfo->Speed > 0.0f || (!m_triggeredByAuraSpell && !IsTriggered());
}

bool Spell::HaveTargetsForEffect(uint8 effect) const
{
    for (std::list<TargetInfo>::const_iterator itr = m_UniqueTargetInfo.begin(); itr != m_UniqueTargetInfo.end(); ++itr)
        if (itr->effectMask & (1 << effect))
            return true;

    for (std::list<GOTargetInfo>::const_iterator itr = m_UniqueGOTargetInfo.begin(); itr != m_UniqueGOTargetInfo.end(); ++itr)
        if (itr->effectMask & (1 << effect))
            return true;

    for (std::list<ItemTargetInfo>::const_iterator itr = m_UniqueItemInfo.begin(); itr != m_UniqueItemInfo.end(); ++itr)
        if (itr->effectMask & (1 << effect))
            return true;

    return false;
}

SpellEvent::SpellEvent(Spell* spell) : BasicEvent()
{
    m_Spell = spell;
}

SpellEvent::~SpellEvent()
{
    if (m_Spell->getState() != SPELL_STATE_FINISHED)
        m_Spell->cancel();

    if (m_Spell->IsDeletable())
    {
        delete m_Spell;
    }
    else
    {
        sLog->outError(LOG_FILTER_SPELLS_AURAS, "~SpellEvent: %s %u tried to delete non-deletable spell %u. Was not deleted, causes memory leak.",
            (m_Spell->GetCaster()->GetTypeId() == TYPEID_PLAYER ? "Player" : "Creature"), m_Spell->GetCaster()->GetGUIDLow(), m_Spell->m_spellInfo->Id);
        ASSERT(false);
    }
}

bool SpellEvent::Execute(uint64 e_time, uint32 p_time)
{
    // update spell if it is not finished
    if (m_Spell->getState() != SPELL_STATE_FINISHED)
        m_Spell->update(p_time);

    // check spell state to process
    switch (m_Spell->getState())
    {
        case SPELL_STATE_FINISHED:
        {
            // spell was finished, check deletable state
            if (m_Spell->IsDeletable())
            {
                // check, if we do have unfinished triggered spells
                return true;                                // spell is deletable, finish event
            }
            // event will be re-added automatically at the end of routine)
        } break;

        case SPELL_STATE_DELAYED:
        {
            // first, check, if we have just started
            if (m_Spell->GetDelayStart() != 0)
            {
                // no, we aren't, do the typical update
                // check, if we have channeled spell on our hands
                /*
                if (m_Spell->m_spellInfo->IsChanneled())
                {
                    // evented channeled spell is processed separately, casted once after delay, and not destroyed till finish
                    // check, if we have casting anything else except this channeled spell and autorepeat
                    if (m_Spell->GetCaster()->IsNonMeleeSpellCasted(false, true, true))
                    {
                        // another non-melee non-delayed spell is casted now, abort
                        m_Spell->cancel();
                    }
                    else
                    {
                        // Set last not triggered spell for apply spellmods
                        ((Player*)m_Spell->GetCaster())->SetSpellModTakingSpell(m_Spell, true);
                        // do the action (pass spell to channeling state)
                        m_Spell->handle_immediate();

                        // And remove after effect handling
                        ((Player*)m_Spell->GetCaster())->SetSpellModTakingSpell(m_Spell, false);
                    }
                    // event will be re-added automatically at the end of routine)
                }
                else
                */
                {
                    // run the spell handler and think about what we can do next
                    uint64 t_offset = e_time - m_Spell->GetDelayStart();
                    uint64 n_offset = m_Spell->handle_delayed(t_offset);
                    if (n_offset)
                    {
                        // re-add us to the queue
                        m_Spell->GetCaster()->m_Events.AddEvent(this, m_Spell->GetDelayStart() + n_offset, false);
                        return false;                       // event not complete
                    }
                    // event complete
                    // finish update event will be re-added automatically at the end of routine)
                }
            }
            else
            {
                // delaying had just started, record the moment
                m_Spell->SetDelayStart(e_time);
                // re-plan the event for the delay moment
                m_Spell->GetCaster()->m_Events.AddEvent(this, e_time + m_Spell->GetDelayMoment(), false);
                return false;                               // event not complete
            }
        } break;

        default:
        {
            // all other states
            // event will be re-added automatically at the end of routine)
        } break;
    }

    // spell processing not complete, plan event on the next update interval
    m_Spell->GetCaster()->m_Events.AddEvent(this, e_time + 1, false);
    return false;                                           // event not complete
}

void SpellEvent::Abort(uint64 /*e_time*/)
{
    // oops, the spell we try to do is aborted
    if (m_Spell->getState() != SPELL_STATE_FINISHED)
        m_Spell->cancel();
}

bool SpellEvent::IsDeletable() const
{
    return m_Spell->IsDeletable();
}

bool Spell::IsValidDeadOrAliveTarget(Unit const* target) const
{
    if (target->isAlive())
        return !m_spellInfo->IsRequiringDeadTarget();
    if (m_spellInfo->IsAllowingDeadTarget())
        return true;
    return false;
}

void Spell::HandleLaunchPhase()
{
    // handle effects with SPELL_EFFECT_HANDLE_LAUNCH mode
    for (uint32 i = 0; i < MAX_SPELL_EFFECTS; ++i)
    {
        // don't do anything for empty effect
        if (!m_spellInfo->Effects[i].IsEffect())
            continue;

        HandleEffects(NULL, NULL, NULL, i, SPELL_EFFECT_HANDLE_LAUNCH);
    }

    float multiplier[MAX_SPELL_EFFECTS];
    for (uint8 i = 0; i < MAX_SPELL_EFFECTS; ++i)
        if (m_applyMultiplierMask & (1 << i))
            multiplier[i] = m_spellInfo->Effects[i].CalcDamageMultiplier(m_originalCaster, this);

    bool usesAmmo = m_spellInfo->AttributesCu & SPELL_ATTR0_CU_DIRECT_DAMAGE;

    for (std::list<TargetInfo>::iterator ihit= m_UniqueTargetInfo.begin(); ihit != m_UniqueTargetInfo.end(); ++ihit)
    {
        TargetInfo& target = *ihit;

        uint32 mask = target.effectMask;
        if (!mask)
            continue;

        // do not consume ammo anymore for Hunter's volley spell
        if (IsTriggered() && m_spellInfo->SpellFamilyName == SPELLFAMILY_HUNTER && m_spellInfo->IsTargetingArea())
            usesAmmo = false;

        if (usesAmmo)
        {
            bool ammoTaken = false;
            for (uint8 i = 0; i < MAX_SPELL_EFFECTS; i++)
            {
                if (!(mask & 1<<i))
                    continue;
                switch (m_spellInfo->Effects[i].Effect)
                {
                    case SPELL_EFFECT_SCHOOL_DAMAGE:
                    case SPELL_EFFECT_WEAPON_DAMAGE:
                    case SPELL_EFFECT_WEAPON_DAMAGE_NOSCHOOL:
                    case SPELL_EFFECT_NORMALIZED_WEAPON_DMG:
                    case SPELL_EFFECT_WEAPON_PERCENT_DAMAGE:
                    ammoTaken=true;
                    TakeAmmo();
                }
                if (ammoTaken)
                    break;
            }
        }
        DoAllEffectOnLaunchTarget(target, multiplier);
    }
}

void Spell::DoAllEffectOnLaunchTarget(TargetInfo& targetInfo, float* multiplier)
{
    Unit* unit = NULL;
    // In case spell hit target, do all effect on that target
    if (targetInfo.missCondition == SPELL_MISS_NONE)
        unit = m_caster->GetGUID() == targetInfo.targetGUID ? m_caster : ObjectAccessor::GetUnit(*m_caster, targetInfo.targetGUID);
    // In case spell reflect from target, do all effect on caster (if hit)
    else if (targetInfo.missCondition == SPELL_MISS_REFLECT && targetInfo.reflectResult == SPELL_MISS_NONE)
        unit = m_caster;
    if (!unit)
        return;

    for (uint32 i = 0; i < MAX_SPELL_EFFECTS; ++i)
    {
        if (targetInfo.effectMask & (1<<i))
        {
            m_damage = 0;
            m_healing = 0;

            HandleEffects(unit, NULL, NULL, i, SPELL_EFFECT_HANDLE_LAUNCH_TARGET);

            if (m_damage > 0)
            {
                if (m_spellInfo->Effects[i].IsTargetingArea())
                {
                    m_damage = int32(float(m_damage) * unit->GetTotalAuraMultiplierByMiscMask(SPELL_AURA_MOD_AOE_DAMAGE_AVOIDANCE, m_spellInfo->SchoolMask));
                    if (m_caster->GetTypeId() == TYPEID_UNIT)
                        m_damage = int32(float(m_damage) * unit->GetTotalAuraMultiplierByMiscMask(SPELL_AURA_MOD_CREATURE_AOE_DAMAGE_AVOIDANCE, m_spellInfo->SchoolMask));

                    if (m_caster->GetTypeId() == TYPEID_PLAYER)
                    {
                        uint32 targetAmount = m_UniqueTargetInfo.size();
                        if (targetAmount > 10)
                            m_damage = m_damage * 10/targetAmount;
                    }
                }
            }

            if (m_applyMultiplierMask & (1 << i))
            {
                m_damage = int32(m_damage * m_damageMultipliers[i]);
                m_damageMultipliers[i] *= multiplier[i];
            }
            targetInfo.damage += m_damage;
        }
    }

    targetInfo.crit = m_caster->isSpellCrit(unit, m_spellInfo, m_spellSchoolMask, m_attackType);
}

SpellCastResult Spell::CanOpenLock(uint32 effIndex, uint32 lockId, SkillType& skillId, int32& reqSkillValue, int32& skillValue)
{
    if (!lockId)                                             // possible case for GO and maybe for items.
        return SPELL_CAST_OK;

    // Get LockInfo
    LockEntry const* lockInfo = sLockStore.LookupEntry(lockId);

    if (!lockInfo)
        return SPELL_FAILED_BAD_TARGETS;

    bool reqKey = false;                                    // some locks not have reqs

    for (int j = 0; j < MAX_LOCK_CASE; ++j)
    {
        switch (lockInfo->Type[j])
        {
            // check key item (many fit cases can be)
            case LOCK_KEY_ITEM:
                if (lockInfo->Index[j] && m_CastItem && m_CastItem->GetEntry() == lockInfo->Index[j])
                    return SPELL_CAST_OK;
                reqKey = true;
                break;
                // check key skill (only single first fit case can be)
            case LOCK_KEY_SKILL:
            {
                reqKey = true;

                // wrong locktype, skip
                if (uint32(m_spellInfo->Effects[effIndex].MiscValue) != lockInfo->Index[j])
                    continue;

                skillId = SkillByLockType(LockType(lockInfo->Index[j]));

                if (skillId != SKILL_NONE)
                {
                    reqSkillValue = lockInfo->Skill[j];

                    // castitem check: rogue using skeleton keys. the skill values should not be added in this case.
                    skillValue = m_CastItem || m_caster->GetTypeId()!= TYPEID_PLAYER ?
                        0 : m_caster->ToPlayer()->GetSkillValue(skillId);

                    // skill bonus provided by casting spell (mostly item spells)
                    // add the effect base points modifier from the spell casted (cheat lock / skeleton key etc.)
                    if (m_spellInfo->Effects[effIndex].TargetA.GetTarget() == TARGET_GAMEOBJECT_ITEM_TARGET || m_spellInfo->Effects[effIndex].TargetB.GetTarget() == TARGET_GAMEOBJECT_ITEM_TARGET)
                        skillValue += m_spellInfo->Effects[effIndex].CalcValue();

                    if (skillValue < reqSkillValue)
                        return SPELL_FAILED_LOW_CASTLEVEL;
                }

                return SPELL_CAST_OK;
            }
        }
    }

    if (reqKey)
        return SPELL_FAILED_BAD_TARGETS;

    return SPELL_CAST_OK;
}

void Spell::SetSpellValue(SpellValueMod mod, int32 value)
{
    switch (mod)
    {
        case SPELLVALUE_BASE_POINT0:
            m_spellValue->EffectBasePoints[0] = m_spellInfo->Effects[EFFECT_0].CalcBaseValue(value);
            break;
        case SPELLVALUE_BASE_POINT1:
            m_spellValue->EffectBasePoints[1] = m_spellInfo->Effects[EFFECT_1].CalcBaseValue(value);
            break;
        case SPELLVALUE_BASE_POINT2:
            m_spellValue->EffectBasePoints[2] = m_spellInfo->Effects[EFFECT_2].CalcBaseValue(value);
            break;
        case SPELLVALUE_RADIUS_MOD:
            m_spellValue->RadiusMod = (float)value / 10000;
            break;
        case SPELLVALUE_MAX_TARGETS:
            m_spellValue->MaxAffectedTargets = (uint32)value;
            break;
        case SPELLVALUE_AURA_STACK:
            m_spellValue->AuraStackAmount = uint8(value);
            break;
    }
}

void Spell::PrepareTargetProcessing()
{
    CheckEffectExecuteData();
}

void Spell::FinishTargetProcessing()
{
    SendLogExecute();
}

void Spell::InitEffectExecuteData(uint8 effIndex)
{
    ASSERT(effIndex < MAX_SPELL_EFFECTS);
    if (!m_effectExecuteData[effIndex])
    {
        m_effectExecuteData[effIndex] = new ByteBuffer(0x20);
        // first dword - target counter
        *m_effectExecuteData[effIndex] << uint32(1);
    }
    else
    {
        // increase target counter by one
        uint32 count = (*m_effectExecuteData[effIndex]).read<uint32>(0);
        (*m_effectExecuteData[effIndex]).put<uint32>(0, ++count);
    }
}

void Spell::CheckEffectExecuteData()
{
    for (uint8 i = 0; i < MAX_SPELL_EFFECTS; ++i)
        ASSERT(!m_effectExecuteData[i]);
}

void Spell::LoadScripts()
{
    sScriptMgr->CreateSpellScripts(m_spellInfo->Id, m_loadedScripts);
    for (std::list<SpellScript*>::iterator itr = m_loadedScripts.begin(); itr != m_loadedScripts.end();)
    {
        if (!(*itr)->_Load(this))
        {
            std::list<SpellScript*>::iterator bitr = itr;
            ++itr;
            delete (*bitr);
            m_loadedScripts.erase(bitr);
            continue;
        }
        sLog->outDebug(LOG_FILTER_SPELLS_AURAS, "Spell::LoadScripts: Script `%s` for spell `%u` is loaded now", (*itr)->_GetScriptName()->c_str(), m_spellInfo->Id);
        (*itr)->Register();
        ++itr;
    }
}

void Spell::CallScriptBeforeCastHandlers()
{
    for (std::list<SpellScript*>::iterator scritr = m_loadedScripts.begin(); scritr != m_loadedScripts.end(); ++scritr)
    {
        (*scritr)->_PrepareScriptCall(SPELL_SCRIPT_HOOK_BEFORE_CAST);
        std::list<SpellScript::CastHandler>::iterator hookItrEnd = (*scritr)->BeforeCast.end(), hookItr = (*scritr)->BeforeCast.begin();
        for (; hookItr != hookItrEnd; ++hookItr)
            (*hookItr).Call(*scritr);

        (*scritr)->_FinishScriptCall();
    }
}

void Spell::CallScriptOnCastHandlers()
{
    for (std::list<SpellScript*>::iterator scritr = m_loadedScripts.begin(); scritr != m_loadedScripts.end(); ++scritr)
    {
        (*scritr)->_PrepareScriptCall(SPELL_SCRIPT_HOOK_ON_CAST);
        std::list<SpellScript::CastHandler>::iterator hookItrEnd = (*scritr)->OnCast.end(), hookItr = (*scritr)->OnCast.begin();
        for (; hookItr != hookItrEnd; ++hookItr)
            (*hookItr).Call(*scritr);

        (*scritr)->_FinishScriptCall();
    }
}

void Spell::CallScriptAfterCastHandlers()
{
    for (std::list<SpellScript*>::iterator scritr = m_loadedScripts.begin(); scritr != m_loadedScripts.end(); ++scritr)
    {
        (*scritr)->_PrepareScriptCall(SPELL_SCRIPT_HOOK_AFTER_CAST);
        std::list<SpellScript::CastHandler>::iterator hookItrEnd = (*scritr)->AfterCast.end(), hookItr = (*scritr)->AfterCast.begin();
        for (; hookItr != hookItrEnd; ++hookItr)
            (*hookItr).Call(*scritr);

        (*scritr)->_FinishScriptCall();
    }
}

SpellCastResult Spell::CallScriptCheckCastHandlers()
{
    SpellCastResult retVal = SPELL_CAST_OK;
    for (std::list<SpellScript*>::iterator scritr = m_loadedScripts.begin(); scritr != m_loadedScripts.end(); ++scritr)
    {
        (*scritr)->_PrepareScriptCall(SPELL_SCRIPT_HOOK_CHECK_CAST);
        std::list<SpellScript::CheckCastHandler>::iterator hookItrEnd = (*scritr)->OnCheckCast.end(), hookItr = (*scritr)->OnCheckCast.begin();
        for (; hookItr != hookItrEnd; ++hookItr)
        {
            SpellCastResult tempResult = (*hookItr).Call(*scritr);
            if (retVal == SPELL_CAST_OK)
                retVal = tempResult;
        }

        (*scritr)->_FinishScriptCall();
    }
    return retVal;
}

void Spell::PrepareScriptHitHandlers()
{
    for (std::list<SpellScript*>::iterator scritr = m_loadedScripts.begin(); scritr != m_loadedScripts.end(); ++scritr)
        (*scritr)->_InitHit();
}

bool Spell::CallScriptEffectHandlers(SpellEffIndex effIndex, SpellEffectHandleMode mode)
{
    // execute script effect handler hooks and check if effects was prevented
    bool preventDefault = false;
    for (std::list<SpellScript*>::iterator scritr = m_loadedScripts.begin(); scritr != m_loadedScripts.end(); ++scritr)
    {
        std::list<SpellScript::EffectHandler>::iterator effItr, effEndItr;
        SpellScriptHookType hookType;
        switch (mode)
        {
            case SPELL_EFFECT_HANDLE_LAUNCH:
                effItr = (*scritr)->OnEffectLaunch.begin();
                effEndItr = (*scritr)->OnEffectLaunch.end();
                hookType = SPELL_SCRIPT_HOOK_EFFECT_LAUNCH;
                break;
            case SPELL_EFFECT_HANDLE_LAUNCH_TARGET:
                effItr = (*scritr)->OnEffectLaunchTarget.begin();
                effEndItr = (*scritr)->OnEffectLaunchTarget.end();
                hookType = SPELL_SCRIPT_HOOK_EFFECT_LAUNCH_TARGET;
                break;
            case SPELL_EFFECT_HANDLE_HIT:
                effItr = (*scritr)->OnEffectHit.begin();
                effEndItr = (*scritr)->OnEffectHit.end();
                hookType = SPELL_SCRIPT_HOOK_EFFECT_HIT;
                break;
            case SPELL_EFFECT_HANDLE_HIT_TARGET:
                effItr = (*scritr)->OnEffectHitTarget.begin();
                effEndItr = (*scritr)->OnEffectHitTarget.end();
                hookType = SPELL_SCRIPT_HOOK_EFFECT_HIT_TARGET;
                break;
            default:
                ASSERT(false);
                return false;
        }
        (*scritr)->_PrepareScriptCall(hookType);
        for (; effItr != effEndItr; ++effItr)
            // effect execution can be prevented
            if (!(*scritr)->_IsEffectPrevented(effIndex) && (*effItr).IsEffectAffected(m_spellInfo, effIndex))
                (*effItr).Call(*scritr, effIndex);

        if (!preventDefault)
            preventDefault = (*scritr)->_IsDefaultEffectPrevented(effIndex);

        (*scritr)->_FinishScriptCall();
    }
    return preventDefault;
}

void Spell::CallScriptBeforeHitHandlers()
{
    for (std::list<SpellScript*>::iterator scritr = m_loadedScripts.begin(); scritr != m_loadedScripts.end(); ++scritr)
    {
        (*scritr)->_PrepareScriptCall(SPELL_SCRIPT_HOOK_BEFORE_HIT);
        std::list<SpellScript::HitHandler>::iterator hookItrEnd = (*scritr)->BeforeHit.end(), hookItr = (*scritr)->BeforeHit.begin();
        for (; hookItr != hookItrEnd; ++hookItr)
            (*hookItr).Call(*scritr);

        (*scritr)->_FinishScriptCall();
    }
}

void Spell::CallScriptOnHitHandlers()
{
    for (std::list<SpellScript*>::iterator scritr = m_loadedScripts.begin(); scritr != m_loadedScripts.end(); ++scritr)
    {
        (*scritr)->_PrepareScriptCall(SPELL_SCRIPT_HOOK_HIT);
        std::list<SpellScript::HitHandler>::iterator hookItrEnd = (*scritr)->OnHit.end(), hookItr = (*scritr)->OnHit.begin();
        for (; hookItr != hookItrEnd; ++hookItr)
            (*hookItr).Call(*scritr);

        (*scritr)->_FinishScriptCall();
    }
}

void Spell::CallScriptAfterHitHandlers()
{
    for (std::list<SpellScript*>::iterator scritr = m_loadedScripts.begin(); scritr != m_loadedScripts.end(); ++scritr)
    {
        (*scritr)->_PrepareScriptCall(SPELL_SCRIPT_HOOK_AFTER_HIT);
        std::list<SpellScript::HitHandler>::iterator hookItrEnd = (*scritr)->AfterHit.end(), hookItr = (*scritr)->AfterHit.begin();
        for (; hookItr != hookItrEnd; ++hookItr)
            (*hookItr).Call(*scritr);

        (*scritr)->_FinishScriptCall();
    }
}

void Spell::CallScriptObjectAreaTargetSelectHandlers(std::list<WorldObject*>& targets, SpellEffIndex effIndex)
{
    for (std::list<SpellScript*>::iterator scritr = m_loadedScripts.begin(); scritr != m_loadedScripts.end(); ++scritr)
    {
        (*scritr)->_PrepareScriptCall(SPELL_SCRIPT_HOOK_OBJECT_AREA_TARGET_SELECT);
        std::list<SpellScript::ObjectAreaTargetSelectHandler>::iterator hookItrEnd = (*scritr)->OnObjectAreaTargetSelect.end(), hookItr = (*scritr)->OnObjectAreaTargetSelect.begin();
        for (; hookItr != hookItrEnd; ++hookItr)
            if ((*hookItr).IsEffectAffected(m_spellInfo, effIndex))
                (*hookItr).Call(*scritr, targets);

        (*scritr)->_FinishScriptCall();
    }
}

void Spell::CallScriptObjectTargetSelectHandlers(WorldObject*& target, SpellEffIndex effIndex)
{
    for (std::list<SpellScript*>::iterator scritr = m_loadedScripts.begin(); scritr != m_loadedScripts.end(); ++scritr)
    {
        (*scritr)->_PrepareScriptCall(SPELL_SCRIPT_HOOK_OBJECT_TARGET_SELECT);
        std::list<SpellScript::ObjectTargetSelectHandler>::iterator hookItrEnd = (*scritr)->OnObjectTargetSelect.end(), hookItr = (*scritr)->OnObjectTargetSelect.begin();
        for (; hookItr != hookItrEnd; ++hookItr)
            if ((*hookItr).IsEffectAffected(m_spellInfo, effIndex))
                (*hookItr).Call(*scritr, target);

        (*scritr)->_FinishScriptCall();
    }
}

bool Spell::CanExecuteTriggersOnHit(uint8 effMask, SpellInfo const* triggeredByAura) const
{
    bool only_on_caster = (triggeredByAura && (triggeredByAura->AttributesEx4 & SPELL_ATTR4_PROC_ONLY_ON_CASTER));
    // If triggeredByAura has SPELL_ATTR4_PROC_ONLY_ON_CASTER then it can only proc on a casted spell with TARGET_UNIT_CASTER
    for (uint8 i = 0;i < MAX_SPELL_EFFECTS; ++i)
    {
        if ((effMask & (1 << i)) && (!only_on_caster || (m_spellInfo->Effects[i].TargetA.GetTarget() == TARGET_UNIT_CASTER)))
            return true;
    }
    return false;
}

void Spell::PrepareTriggersExecutedOnHit()
{
    // todo: move this to scripts
    if (m_spellInfo->SpellFamilyName)
    {
        SpellInfo const* excludeCasterSpellInfo = sSpellMgr->GetSpellInfo(m_spellInfo->ExcludeCasterAuraSpell);
        if (excludeCasterSpellInfo && !excludeCasterSpellInfo->IsPositive())
            m_preCastSpell = m_spellInfo->ExcludeCasterAuraSpell;
        SpellInfo const* excludeTargetSpellInfo = sSpellMgr->GetSpellInfo(m_spellInfo->ExcludeTargetAuraSpell);
        if (excludeTargetSpellInfo && !excludeTargetSpellInfo->IsPositive())
            m_preCastSpell = m_spellInfo->ExcludeTargetAuraSpell;
    }

    // todo: move this to scripts
    switch (m_spellInfo->SpellFamilyName)
    {
        case SPELLFAMILY_MAGE:
        {
             // Permafrost
             if (m_spellInfo->SpellFamilyFlags[1] & 0x00001000 ||  m_spellInfo->SpellFamilyFlags[0] & 0x00100220)
                 m_preCastSpell = 68391;
             break;
        }
    }

    // handle SPELL_AURA_ADD_TARGET_TRIGGER auras:
    // save auras which were present on spell caster on cast, to prevent triggered auras from affecting caster
    // and to correctly calculate proc chance when combopoints are present
    Unit::AuraEffectList const& targetTriggers = m_caster->GetAuraEffectsByType(SPELL_AURA_ADD_TARGET_TRIGGER);
    for (Unit::AuraEffectList::const_iterator i = targetTriggers.begin(); i != targetTriggers.end(); ++i)
    {
        if (!(*i)->IsAffectingSpell(m_spellInfo))
            continue;
        SpellInfo const* auraSpellInfo = (*i)->GetSpellInfo();
        uint32 auraSpellIdx = (*i)->GetEffIndex();
        if (SpellInfo const* spellInfo = sSpellMgr->GetSpellInfo(auraSpellInfo->Effects[auraSpellIdx].TriggerSpell))
        {
            // calculate the chance using spell base amount, because aura amount is not updated on combo-points change
            // this possibly needs fixing
            int32 auraBaseAmount = (*i)->GetBaseAmount();
            // proc chance is stored in effect amount
            int32 chance = m_caster->CalculateSpellDamage(NULL, auraSpellInfo, auraSpellIdx, &auraBaseAmount);
            // build trigger and add to the list
            HitTriggerSpell spellTriggerInfo;
            spellTriggerInfo.triggeredSpell = spellInfo;
            spellTriggerInfo.triggeredByAura = auraSpellInfo;
            spellTriggerInfo.chance = chance * (*i)->GetBase()->GetStackAmount();
            m_hitTriggerSpells.push_back(spellTriggerInfo);
        }
    }
}

// Global cooldowns management
enum GCDLimits
{
    MIN_GCD = 1000,
    MAX_GCD = 1500
};

bool Spell::HasGlobalCooldown() const
{
    // Only player or controlled units have global cooldown
    if (m_caster->GetCharmInfo())
        return m_caster->GetCharmInfo()->GetGlobalCooldownMgr().HasGlobalCooldown(m_spellInfo);
    else if (m_caster->GetTypeId() == TYPEID_PLAYER)
        return m_caster->ToPlayer()->GetGlobalCooldownMgr().HasGlobalCooldown(m_spellInfo);
    else
        return false;
}

void Spell::TriggerGlobalCooldown()
{
    int32 gcd = m_spellInfo->StartRecoveryTime;
    if (!gcd)
        return;

    if (m_caster->GetTypeId() == TYPEID_PLAYER)
        if (m_caster->ToPlayer()->GetCommandStatus(CHEAT_COOLDOWN))
            return;

    // Global cooldown can't leave range 1..1.5 secs
    // There are some spells (mostly not casted directly by player) that have < 1 sec and > 1.5 sec global cooldowns
    // but as tests show are not affected by any spell mods.
    if (m_spellInfo->StartRecoveryTime >= MIN_GCD && m_spellInfo->StartRecoveryTime <= MAX_GCD)
    {
        // gcd modifier auras are applied only to own spells and only players have such mods
        if (m_caster->GetTypeId() == TYPEID_PLAYER)
            m_caster->ToPlayer()->ApplySpellMod(m_spellInfo->Id, SPELLMOD_GLOBAL_COOLDOWN, gcd, this);

        // Apply haste rating
        gcd = int32(float(gcd) * m_caster->GetFloatValue(UNIT_MOD_CAST_SPEED));
        if (gcd < MIN_GCD)
            gcd = MIN_GCD;
        else if (gcd > MAX_GCD)
            gcd = MAX_GCD;
    }

    // Only players or controlled units have global cooldown
    if (m_caster->GetCharmInfo())
        m_caster->GetCharmInfo()->GetGlobalCooldownMgr().AddGlobalCooldown(m_spellInfo, gcd);
    else if (m_caster->GetTypeId() == TYPEID_PLAYER)
        m_caster->ToPlayer()->GetGlobalCooldownMgr().AddGlobalCooldown(m_spellInfo, gcd);
}

void Spell::CancelGlobalCooldown()
{
    if (!m_spellInfo->StartRecoveryTime)
        return;

    // Cancel global cooldown when interrupting current cast
    if (m_caster->GetCurrentSpell(CURRENT_GENERIC_SPELL) != this)
        return;

    // Only players or controlled units have global cooldown
    if (m_caster->GetCharmInfo())
        m_caster->GetCharmInfo()->GetGlobalCooldownMgr().CancelGlobalCooldown(m_spellInfo);
    else if (m_caster->GetTypeId() == TYPEID_PLAYER)
        m_caster->ToPlayer()->GetGlobalCooldownMgr().CancelGlobalCooldown(m_spellInfo);
}

namespace Trinity
{

WorldObjectSpellTargetCheck::WorldObjectSpellTargetCheck(Unit* caster, Unit* referer, SpellInfo const* spellInfo,
            SpellTargetCheckTypes selectionType, ConditionList* condList) : _caster(caster), _referer(referer), _spellInfo(spellInfo),
    _targetSelectionType(selectionType), _condList(condList)
{
    if (condList)
        _condSrcInfo = new ConditionSourceInfo(NULL, caster);
    else
        _condSrcInfo = NULL;
}

WorldObjectSpellTargetCheck::~WorldObjectSpellTargetCheck()
{
    if (_condSrcInfo)
        delete _condSrcInfo;
}

bool WorldObjectSpellTargetCheck::operator()(WorldObject* target)
{
    if (_spellInfo->CheckTarget(_caster, target, true) != SPELL_CAST_OK)
        return false;
    Unit* unitTarget = target->ToUnit();
    if (Corpse* corpseTarget = target->ToCorpse())
    {
        // use ofter for party/assistance checks
        if (Player* owner = ObjectAccessor::FindPlayer(corpseTarget->GetOwnerGUID()))
            unitTarget = owner;
        else
            return false;
    }
    if (unitTarget)
    {
        switch (_targetSelectionType)
        {
            case TARGET_CHECK_ENEMY:
                if (unitTarget->isTotem())
                    return false;
                if (!_caster->_IsValidAttackTarget(unitTarget, _spellInfo))
                    return false;
                break;
            case TARGET_CHECK_ALLY:
                if (unitTarget->isTotem())
                    return false;
                if (!_caster->_IsValidAssistTarget(unitTarget, _spellInfo))
                    return false;
                break;
            case TARGET_CHECK_PARTY:
                if (unitTarget->isTotem())
                    return false;
                if (!_caster->_IsValidAssistTarget(unitTarget, _spellInfo))
                    return false;
                if (!_referer->IsInPartyWith(unitTarget))
                    return false;
                break;
            case TARGET_CHECK_RAID_CLASS:
                if (_referer->getClass() != unitTarget->getClass())
                    return false;
                // nobreak;
            case TARGET_CHECK_RAID:
                if (unitTarget->isTotem())
                    return false;
                if (!_caster->_IsValidAssistTarget(unitTarget, _spellInfo))
                    return false;
                if (!_referer->IsInRaidWith(unitTarget))
                    return false;
                break;
            default:
                break;
        }
    }
    if (!_condSrcInfo)
        return true;
    _condSrcInfo->mConditionTargets[0] = target;
    return sConditionMgr->IsObjectMeetToConditions(*_condSrcInfo, *_condList);
}

WorldObjectSpellNearbyTargetCheck::WorldObjectSpellNearbyTargetCheck(float range, Unit* caster, SpellInfo const* spellInfo,
    SpellTargetCheckTypes selectionType, ConditionList* condList)
    : WorldObjectSpellTargetCheck(caster, caster, spellInfo, selectionType, condList), _range(range), _position(caster)
{
}

bool WorldObjectSpellNearbyTargetCheck::operator()(WorldObject* target)
{
    float dist = target->GetDistance(*_position);
    if (dist < _range && WorldObjectSpellTargetCheck::operator ()(target))
    {
        _range = dist;
        return true;
    }
    return false;
}

WorldObjectSpellAreaTargetCheck::WorldObjectSpellAreaTargetCheck(float range, Position const* position, Unit* caster,
    Unit* referer, SpellInfo const* spellInfo, SpellTargetCheckTypes selectionType, ConditionList* condList)
    : WorldObjectSpellTargetCheck(caster, referer, spellInfo, selectionType, condList), _range(range), _position(position)
{
}

bool WorldObjectSpellAreaTargetCheck::operator()(WorldObject* target)
{
    if (!target->IsWithinDist3d(_position, _range))
        return false;
    return WorldObjectSpellTargetCheck::operator ()(target);
}

WorldObjectSpellConeTargetCheck::WorldObjectSpellConeTargetCheck(float coneAngle, float range, Unit* caster,
    SpellInfo const* spellInfo, SpellTargetCheckTypes selectionType, ConditionList* condList)
    : WorldObjectSpellAreaTargetCheck(range, caster, caster, caster, spellInfo, selectionType, condList), _coneAngle(coneAngle)
{
}

bool WorldObjectSpellConeTargetCheck::operator()(WorldObject* target)
{
    if (_spellInfo->AttributesCu & SPELL_ATTR0_CU_CONE_BACK)
    {
        if (!_caster->isInBack(target, _coneAngle))
            return false;
    }
    else if (_spellInfo->AttributesCu & SPELL_ATTR0_CU_CONE_LINE)
    {
        if (!_caster->HasInLine(target, _caster->GetObjectSize()))
            return false;
    }
    else
    {
        if (!_caster->isInFront(target, _coneAngle))
            return false;
    }
    return WorldObjectSpellAreaTargetCheck::operator ()(target);
}

WorldObjectSpellTrajTargetCheck::WorldObjectSpellTrajTargetCheck(float range, Position const* position, Unit* caster, SpellInfo const* spellInfo)
    : WorldObjectSpellAreaTargetCheck(range, position, caster, caster, spellInfo, TARGET_CHECK_DEFAULT, NULL)
{
}

bool WorldObjectSpellTrajTargetCheck::operator()(WorldObject* target)
{
    // return all targets on missile trajectory (0 - size of a missile)
    if (!_caster->HasInLine(target, 0))
        return false;
    return WorldObjectSpellAreaTargetCheck::operator ()(target);
}

} //namespace Trinity<|MERGE_RESOLUTION|>--- conflicted
+++ resolved
@@ -2579,23 +2579,6 @@
         if (effectMask & (1 << effectNumber))
             if (unit->IsImmunedToSpellEffect(m_spellInfo, effectNumber))
                 effectMask &= ~(1 << effectNumber);
-<<<<<<< HEAD
-=======
-            else if (m_spellInfo->Effects[effectNumber].IsAura() && !m_spellInfo->IsPositiveEffect(effectNumber))
-            {
-                int32 debuff_resist_chance = unit->GetMaxPositiveAuraModifierByMiscValue(SPELL_AURA_MOD_DEBUFF_RESISTANCE, int32(m_spellInfo->Dispel));
-                debuff_resist_chance += unit->GetMaxNegativeAuraModifierByMiscValue(SPELL_AURA_MOD_DEBUFF_RESISTANCE, int32(m_spellInfo->Dispel));
-
-                if (debuff_resist_chance > 0)
-                    if (irand(0, 10000) <= (debuff_resist_chance * 100))
-                    {
-                        effectMask &= ~(1 << effectNumber);
-                        returnVal = SPELL_MISS_RESIST;
-                    }
-            }
-        }
-    }
->>>>>>> 80265725
 
     if (!effectMask)
         return returnVal;
