--- conflicted
+++ resolved
@@ -3212,15 +3212,13 @@
                 // add corruption to affected spells
                 spellInfo->Effects[EFFECT_1].SpellClassMask[0] |= 2;
                 break;
-<<<<<<< HEAD
             case 37408: // Oscillation Field
                 spellInfo->AttributesEx3 |= SPELL_ATTR3_STACK_FOR_DIFF_CASTERS;
-=======
+                break;
             case 57470: // Renewed Hope (Rank 1)
             case 57472: // Renewed Hope (Rank 2)
                 // should also affect Flash Heal
                 spellInfo->Effects[EFFECT_0].SpellClassMask[0] |= 0x800;
->>>>>>> 66bbdfb8
                 break;
             case 51852: // The Eye of Acherus (no spawn in phase 2 in db)
                 spellInfo->Effects[EFFECT_0].MiscValue |= 1;
@@ -3275,17 +3273,9 @@
                 spellInfo->Effects[EFFECT_0].TargetB = SpellImplicitTargetInfo(TARGET_UNIT_SRC_AREA_ALLY);
                 spellInfo->Effects[EFFECT_1].TargetB = SpellImplicitTargetInfo(TARGET_UNIT_SRC_AREA_ALLY);
                 break;
-<<<<<<< HEAD
-=======
-            case 57994: // Wind Shear - improper data for EFFECT_1 in 3.3.5 DBC, but is correct in 4.x
-                spellInfo->Effects[EFFECT_1].Effect = SPELL_EFFECT_MODIFY_THREAT_PERCENT;
-                spellInfo->Effects[EFFECT_1].BasePoints = -6; // -5%
-                break;
-            case 50526: // Wandering Plague
             case 15290: // Vampiric Embrace
                 spellInfo->AttributesEx3 |= SPELL_ATTR3_NO_INITIAL_AGGRO;
                 break;
->>>>>>> 66bbdfb8
             case 63675: // Improved Devouring Plague
                 spellInfo->AttributesEx3 |= SPELL_ATTR3_NO_DONE_BONUS;
                 break;
