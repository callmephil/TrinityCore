/*
 * Copyright (C) 2008-2013 TrinityCore <http://www.trinitycore.org/>
 * Copyright (C) 2005-2009 MaNGOS <http://getmangos.com/>
 *
 * This program is free software; you can redistribute it and/or modify it
 * under the terms of the GNU General Public License as published by the
 * Free Software Foundation; either version 2 of the License, or (at your
 * option) any later version.
 *
 * This program is distributed in the hope that it will be useful, but WITHOUT
 * ANY WARRANTY; without even the implied warranty of MERCHANTABILITY or
 * FITNESS FOR A PARTICULAR PURPOSE. See the GNU General Public License for
 * more details.
 *
 * You should have received a copy of the GNU General Public License along
 * with this program. If not, see <http://www.gnu.org/licenses/>.
 */

#include "SpellMgr.h"
#include "SpellInfo.h"
#include "ObjectMgr.h"
#include "SpellAuras.h"
#include "SpellAuraDefines.h"
#include "SharedDefines.h"
#include "DBCStores.h"
#include "World.h"
#include "Chat.h"
#include "Spell.h"
#include "BattlegroundMgr.h"
#include "CreatureAI.h"
#include "MapManager.h"
#include "BattlefieldWG.h"
#include "BattlefieldMgr.h"
#include "Player.h"

bool IsPrimaryProfessionSkill(uint32 skill)
{
    SkillLineEntry const* pSkill = sSkillLineStore.LookupEntry(skill);
    return pSkill && pSkill->categoryId == SKILL_CATEGORY_PROFESSION;
}

bool IsWeaponSkill(uint32 skill)
{
    SkillLineEntry const* pSkill = sSkillLineStore.LookupEntry(skill);
    return pSkill && pSkill->categoryId == SKILL_CATEGORY_WEAPON;
}

bool IsPartOfSkillLine(uint32 skillId, uint32 spellId)
{
    SkillLineAbilityMapBounds skillBounds = sSpellMgr->GetSkillLineAbilityMapBounds(spellId);
    for (SkillLineAbilityMap::const_iterator itr = skillBounds.first; itr != skillBounds.second; ++itr)
        if (itr->second->skillId == skillId)
            return true;

    return false;
}

DiminishingGroup GetDiminishingReturnsGroupForSpell(SpellInfo const* spellproto, bool triggered)
{
    if (spellproto->IsPositive())
        return DIMINISHING_NONE;

    for (uint8 i = 0; i < MAX_SPELL_EFFECTS; ++i)
    {
        if (spellproto->Effects[i].ApplyAuraName == SPELL_AURA_MOD_TAUNT)
            return DIMINISHING_TAUNT;
    }

    // Explicit Diminishing Groups
    switch (spellproto->SpellFamilyName)
    {
        case SPELLFAMILY_GENERIC:
        {
            // Pet charge effects (Infernal Awakening, Demon Charge)
            if (spellproto->SpellVisual[0] == 2816 && spellproto->SpellIconID == 15)
                return DIMINISHING_CONTROLLED_STUN;
            // Frost Tomb
            else if (spellproto->Id == 48400)
                return DIMINISHING_NONE;
            // Gnaw
            else if (spellproto->Id == 47481)
                return DIMINISHING_CONTROLLED_STUN;
            // ToC Icehowl Arctic Breath
            else if (spellproto->SpellVisual[0] == 14153)
                return DIMINISHING_NONE;
            // Black Plague
            else if (spellproto->Id == 64155)
                return DIMINISHING_NONE;
            break;
        }
        // Event spells
        case SPELLFAMILY_UNK1:
            return DIMINISHING_NONE;
        case SPELLFAMILY_MAGE:
        {
            // Frostbite
            if (spellproto->SpellFamilyFlags[1] & 0x80000000)
                return DIMINISHING_ROOT;
            // Shattered Barrier
            else if (spellproto->SpellVisual[0] == 12297)
                return DIMINISHING_ROOT;
            // Deep Freeze
            else if (spellproto->SpellIconID == 2939 && spellproto->SpellVisual[0] == 9963)
                return DIMINISHING_CONTROLLED_STUN;
            // Frost Nova / Freeze (Water Elemental)
            else if (spellproto->SpellIconID == 193)
                return DIMINISHING_CONTROLLED_ROOT;
            // Dragon's Breath
            else if (spellproto->SpellFamilyFlags[0] & 0x800000)
                return DIMINISHING_DRAGONS_BREATH;
            break;
        }
        case SPELLFAMILY_WARRIOR:
        {
            // Hamstring - limit duration to 10s in PvP
            if (spellproto->SpellFamilyFlags[0] & 0x2)
                return DIMINISHING_LIMITONLY;
            // Charge Stun (own diminishing)
            else if (spellproto->SpellFamilyFlags[0] & 0x01000000)
                return DIMINISHING_CHARGE;
            break;
        }
        case SPELLFAMILY_WARLOCK:
        {
            // Curses/etc
            if ((spellproto->SpellFamilyFlags[0] & 0x80000000) || (spellproto->SpellFamilyFlags[1] & 0x200))
                return DIMINISHING_LIMITONLY;
            // Seduction
            else if (spellproto->SpellFamilyFlags[1] & 0x10000000)
                return DIMINISHING_FEAR;
            break;
        }
        case SPELLFAMILY_DRUID:
        {
            // Pounce
            if (spellproto->SpellFamilyFlags[0] & 0x20000)
                return DIMINISHING_OPENING_STUN;
            // Cyclone
            else if (spellproto->SpellFamilyFlags[1] & 0x20)
                return DIMINISHING_CYCLONE;
            // Entangling Roots
            // Nature's Grasp
            else if (spellproto->SpellFamilyFlags[0] & 0x00000200)
                return DIMINISHING_CONTROLLED_ROOT;
            // Faerie Fire
            else if (spellproto->SpellFamilyFlags[0] & 0x400)
                return DIMINISHING_LIMITONLY;
            break;
        }
        case SPELLFAMILY_ROGUE:
        {
            // Gouge
            if (spellproto->SpellFamilyFlags[0] & 0x8)
                return DIMINISHING_DISORIENT;
            // Blind
            else if (spellproto->SpellFamilyFlags[0] & 0x1000000)
                return DIMINISHING_FEAR;
            // Cheap Shot
            else if (spellproto->SpellFamilyFlags[0] & 0x400)
                return DIMINISHING_OPENING_STUN;
            // Crippling poison - Limit to 10 seconds in PvP (No SpellFamilyFlags)
            else if (spellproto->SpellIconID == 163)
                return DIMINISHING_LIMITONLY;
            break;
        }
        case SPELLFAMILY_HUNTER:
        {
            // Hunter's Mark
            if ((spellproto->SpellFamilyFlags[0] & 0x400) && spellproto->SpellIconID == 538)
                return DIMINISHING_LIMITONLY;
            // Scatter Shot (own diminishing)
            else if ((spellproto->SpellFamilyFlags[0] & 0x40000) && spellproto->SpellIconID == 132)
                return DIMINISHING_SCATTER_SHOT;
            // Entrapment (own diminishing)
            else if (spellproto->SpellVisual[0] == 7484 && spellproto->SpellIconID == 20)
                return DIMINISHING_ENTRAPMENT;
            // Wyvern Sting mechanic is MECHANIC_SLEEP but the diminishing is DIMINISHING_DISORIENT
            else if ((spellproto->SpellFamilyFlags[1] & 0x1000) && spellproto->SpellIconID == 1721)
                return DIMINISHING_DISORIENT;
            // Freezing Arrow
            else if (spellproto->SpellFamilyFlags[0] & 0x8)
                return DIMINISHING_DISORIENT;
            break;
        }
        case SPELLFAMILY_PALADIN:
        {
            // Judgement of Justice - limit duration to 10s in PvP
            if (spellproto->SpellFamilyFlags[0] & 0x100000)
                return DIMINISHING_LIMITONLY;
            // Turn Evil
            else if ((spellproto->SpellFamilyFlags[1] & 0x804000) && spellproto->SpellIconID == 309)
                return DIMINISHING_FEAR;
            break;
        }
        case SPELLFAMILY_DEATHKNIGHT:
        {
            // Hungering Cold (no flags)
            if (spellproto->SpellIconID == 2797)
                return DIMINISHING_DISORIENT;
            // Mark of Blood
            else if ((spellproto->SpellFamilyFlags[0] & 0x10000000) && spellproto->SpellIconID == 2285)
                return DIMINISHING_LIMITONLY;
            break;
        }
        default:
            break;
    }

    // Lastly - Set diminishing depending on mechanic
    uint32 mechanic = spellproto->GetAllEffectsMechanicMask();
    if (mechanic & (1 << MECHANIC_CHARM))
        return DIMINISHING_MIND_CONTROL;
    if (mechanic & (1 << MECHANIC_SILENCE))
        return DIMINISHING_SILENCE;
    if (mechanic & (1 << MECHANIC_SLEEP))
        return DIMINISHING_SLEEP;
    if (mechanic & ((1 << MECHANIC_SAPPED) | (1 << MECHANIC_POLYMORPH) | (1 << MECHANIC_SHACKLE)))
        return DIMINISHING_DISORIENT;
    // Mechanic Knockout, except Blast Wave
    if (mechanic & (1 << MECHANIC_KNOCKOUT) && spellproto->SpellIconID != 292)
        return DIMINISHING_DISORIENT;
    if (mechanic & (1 << MECHANIC_DISARM))
        return DIMINISHING_DISARM;
    if (mechanic & (1 << MECHANIC_FEAR))
        return DIMINISHING_FEAR;
    if (mechanic & (1 << MECHANIC_STUN))
        return triggered ? DIMINISHING_STUN : DIMINISHING_CONTROLLED_STUN;
    if (mechanic & (1 << MECHANIC_BANISH))
        return DIMINISHING_BANISH;
    if (mechanic & (1 << MECHANIC_ROOT))
        return triggered ? DIMINISHING_ROOT : DIMINISHING_CONTROLLED_ROOT;
    if (mechanic & (1 << MECHANIC_HORROR))
        return DIMINISHING_HORROR;

    return DIMINISHING_NONE;
}

DiminishingReturnsType GetDiminishingReturnsGroupType(DiminishingGroup group)
{
    switch (group)
    {
        case DIMINISHING_TAUNT:
        case DIMINISHING_CONTROLLED_STUN:
        case DIMINISHING_STUN:
        case DIMINISHING_OPENING_STUN:
        case DIMINISHING_CYCLONE:
        case DIMINISHING_CHARGE:
            return DRTYPE_ALL;
        case DIMINISHING_LIMITONLY:
        case DIMINISHING_NONE:
            return DRTYPE_NONE;
        default:
            return DRTYPE_PLAYER;
    }
}

DiminishingLevels GetDiminishingReturnsMaxLevel(DiminishingGroup group)
{
    switch (group)
    {
        case DIMINISHING_TAUNT:
            return DIMINISHING_LEVEL_TAUNT_IMMUNE;
        default:
            return DIMINISHING_LEVEL_IMMUNE;
    }
}

int32 GetDiminishingReturnsLimitDuration(DiminishingGroup group, SpellInfo const* spellproto)
{
    if (!IsDiminishingReturnsGroupDurationLimited(group))
        return 0;

    // Explicit diminishing duration
    switch (spellproto->SpellFamilyName)
    {
        case SPELLFAMILY_DRUID:
        {
            // Faerie Fire - limit to 40 seconds in PvP (3.1)
            if (spellproto->SpellFamilyFlags[0] & 0x400)
                return 40 * IN_MILLISECONDS;
            break;
        }
        case SPELLFAMILY_HUNTER:
        {
            // Wyvern Sting
            if (spellproto->SpellFamilyFlags[1] & 0x1000)
                return 6 * IN_MILLISECONDS;
            // Hunter's Mark
            if (spellproto->SpellFamilyFlags[0] & 0x400)
                return 120 * IN_MILLISECONDS;
            break;
        }
        case SPELLFAMILY_PALADIN:
        {
            // Repentance - limit to 6 seconds in PvP
            if (spellproto->SpellFamilyFlags[0] & 0x4)
                return 6 * IN_MILLISECONDS;
            break;
        }
        case SPELLFAMILY_WARLOCK:
        {
            // Banish - limit to 6 seconds in PvP
            if (spellproto->SpellFamilyFlags[1] & 0x8000000)
                return 6 * IN_MILLISECONDS;
            // Curse of Tongues - limit to 12 seconds in PvP
            else if (spellproto->SpellFamilyFlags[2] & 0x800)
                return 12 * IN_MILLISECONDS;
            // Curse of Elements - limit to 120 seconds in PvP
            else if (spellproto->SpellFamilyFlags[1] & 0x200)
               return 120 * IN_MILLISECONDS;
            break;
        }
        default:
            break;
    }

    return 8 * IN_MILLISECONDS;
}

bool IsDiminishingReturnsGroupDurationLimited(DiminishingGroup group)
{
    switch (group)
    {
        case DIMINISHING_BANISH:
        case DIMINISHING_CONTROLLED_STUN:
        case DIMINISHING_CONTROLLED_ROOT:
        case DIMINISHING_CYCLONE:
        case DIMINISHING_DISORIENT:
        case DIMINISHING_ENTRAPMENT:
        case DIMINISHING_FEAR:
        case DIMINISHING_HORROR:
        case DIMINISHING_MIND_CONTROL:
        case DIMINISHING_OPENING_STUN:
        case DIMINISHING_ROOT:
        case DIMINISHING_STUN:
        case DIMINISHING_SLEEP:
        case DIMINISHING_LIMITONLY:
            return true;
        default:
            return false;
    }
}

SpellMgr::SpellMgr()
{
}

SpellMgr::~SpellMgr()
{
    UnloadSpellInfoStore();
}

/// Some checks for spells, to prevent adding deprecated/broken spells for trainers, spell book, etc
bool SpellMgr::IsSpellValid(SpellInfo const* spellInfo, Player* player, bool msg)
{
    // not exist
    if (!spellInfo)
        return false;

    bool needCheckReagents = false;

    // check effects
    for (uint8 i = 0; i < MAX_SPELL_EFFECTS; ++i)
    {
        switch (spellInfo->Effects[i].Effect)
        {
            case 0:
                continue;

            // craft spell for crafting non-existed item (break client recipes list show)
            case SPELL_EFFECT_CREATE_ITEM:
            case SPELL_EFFECT_CREATE_ITEM_2:
            {
                if (spellInfo->Effects[i].ItemType == 0)
                {
                    // skip auto-loot crafting spells, its not need explicit item info (but have special fake items sometime)
                    if (!spellInfo->IsLootCrafting())
                    {
                        if (msg)
                        {
                            if (player)
                                ChatHandler(player->GetSession()).PSendSysMessage("Craft spell %u not have create item entry.", spellInfo->Id);
                            else
                                TC_LOG_ERROR(LOG_FILTER_SQL, "Craft spell %u not have create item entry.", spellInfo->Id);
                        }
                        return false;
                    }

                }
                // also possible IsLootCrafting case but fake item must exist anyway
                else if (!sObjectMgr->GetItemTemplate(spellInfo->Effects[i].ItemType))
                {
                    if (msg)
                    {
                        if (player)
                            ChatHandler(player->GetSession()).PSendSysMessage("Craft spell %u create not-exist in DB item (Entry: %u) and then...", spellInfo->Id, spellInfo->Effects[i].ItemType);
                        else
                            TC_LOG_ERROR(LOG_FILTER_SQL, "Craft spell %u create not-exist in DB item (Entry: %u) and then...", spellInfo->Id, spellInfo->Effects[i].ItemType);
                    }
                    return false;
                }

                needCheckReagents = true;
                break;
            }
            case SPELL_EFFECT_LEARN_SPELL:
            {
                SpellInfo const* spellInfo2 = sSpellMgr->GetSpellInfo(spellInfo->Effects[i].TriggerSpell);
                if (!IsSpellValid(spellInfo2, player, msg))
                {
                    if (msg)
                    {
                        if (player)
                            ChatHandler(player->GetSession()).PSendSysMessage("Spell %u learn to broken spell %u, and then...", spellInfo->Id, spellInfo->Effects[i].TriggerSpell);
                        else
                            TC_LOG_ERROR(LOG_FILTER_SQL, "Spell %u learn to invalid spell %u, and then...", spellInfo->Id, spellInfo->Effects[i].TriggerSpell);
                    }
                    return false;
                }
                break;
            }
        }
    }

    if (needCheckReagents)
    {
        for (uint8 j = 0; j < MAX_SPELL_REAGENTS; ++j)
        {
            if (spellInfo->Reagent[j] > 0 && !sObjectMgr->GetItemTemplate(spellInfo->Reagent[j]))
            {
                if (msg)
                {
                    if (player)
                        ChatHandler(player->GetSession()).PSendSysMessage("Craft spell %u have not-exist reagent in DB item (Entry: %u) and then...", spellInfo->Id, spellInfo->Reagent[j]);
                    else
                        TC_LOG_ERROR(LOG_FILTER_SQL, "Craft spell %u have not-exist reagent in DB item (Entry: %u) and then...", spellInfo->Id, spellInfo->Reagent[j]);
                }
                return false;
            }
        }
    }

    return true;
}

uint32 SpellMgr::GetSpellDifficultyId(uint32 spellId) const
{
    SpellDifficultySearcherMap::const_iterator i = mSpellDifficultySearcherMap.find(spellId);
    return i == mSpellDifficultySearcherMap.end() ? 0 : i->second;
}

void SpellMgr::SetSpellDifficultyId(uint32 spellId, uint32 id)
{
    mSpellDifficultySearcherMap[spellId] = id;
}

uint32 SpellMgr::GetSpellIdForDifficulty(uint32 spellId, Unit const* caster) const
{
    if (!GetSpellInfo(spellId))
        return spellId;

    if (!caster || !caster->GetMap() || !caster->GetMap()->IsDungeon())
        return spellId;

    uint32 mode = uint32(caster->GetMap()->GetSpawnMode());
    if (mode >= MAX_DIFFICULTY)
    {
        TC_LOG_ERROR(LOG_FILTER_SPELLS_AURAS, "SpellMgr::GetSpellIdForDifficulty: Incorrect Difficulty for spell %u.", spellId);
        return spellId; //return source spell
    }

    uint32 difficultyId = GetSpellDifficultyId(spellId);
    if (!difficultyId)
        return spellId; //return source spell, it has only REGULAR_DIFFICULTY

    SpellDifficultyEntry const* difficultyEntry = sSpellDifficultyStore.LookupEntry(difficultyId);
    if (!difficultyEntry)
    {
        TC_LOG_DEBUG(LOG_FILTER_SPELLS_AURAS, "SpellMgr::GetSpellIdForDifficulty: SpellDifficultyEntry not found for spell %u. This should never happen.", spellId);
        return spellId; //return source spell
    }

    if (difficultyEntry->SpellID[mode] <= 0 && mode > DUNGEON_DIFFICULTY_HEROIC)
    {
        TC_LOG_DEBUG(LOG_FILTER_SPELLS_AURAS, "SpellMgr::GetSpellIdForDifficulty: spell %u mode %u spell is NULL, using mode %u", spellId, mode, mode - 2);
        mode -= 2;
    }

    if (difficultyEntry->SpellID[mode] <= 0)
    {
        TC_LOG_ERROR(LOG_FILTER_SQL, "SpellMgr::GetSpellIdForDifficulty: spell %u mode %u spell is 0. Check spelldifficulty_dbc!", spellId, mode);
        return spellId;
    }

    TC_LOG_DEBUG(LOG_FILTER_SPELLS_AURAS, "SpellMgr::GetSpellIdForDifficulty: spellid for spell %u in mode %u is %d", spellId, mode, difficultyEntry->SpellID[mode]);
    return uint32(difficultyEntry->SpellID[mode]);
}

SpellInfo const* SpellMgr::GetSpellForDifficultyFromSpell(SpellInfo const* spell, Unit const* caster) const
{
    if (!spell)
        return NULL;

    uint32 newSpellId = GetSpellIdForDifficulty(spell->Id, caster);
    SpellInfo const* newSpell = GetSpellInfo(newSpellId);
    if (!newSpell)
    {
        TC_LOG_DEBUG(LOG_FILTER_SPELLS_AURAS, "SpellMgr::GetSpellForDifficultyFromSpell: spell %u not found. Check spelldifficulty_dbc!", newSpellId);
        return spell;
    }

    TC_LOG_DEBUG(LOG_FILTER_SPELLS_AURAS, "SpellMgr::GetSpellForDifficultyFromSpell: Spell id for instance mode is %u (original %u)", newSpell->Id, spell->Id);
    return newSpell;
}

SpellChainNode const* SpellMgr::GetSpellChainNode(uint32 spell_id) const
{
    SpellChainMap::const_iterator itr = mSpellChains.find(spell_id);
    if (itr == mSpellChains.end())
        return NULL;

    return &itr->second;
}

uint32 SpellMgr::GetFirstSpellInChain(uint32 spell_id) const
{
    if (SpellChainNode const* node = GetSpellChainNode(spell_id))
        return node->first->Id;

    return spell_id;
}

uint32 SpellMgr::GetLastSpellInChain(uint32 spell_id) const
{
    if (SpellChainNode const* node = GetSpellChainNode(spell_id))
        return node->last->Id;

    return spell_id;
}

uint32 SpellMgr::GetNextSpellInChain(uint32 spell_id) const
{
    if (SpellChainNode const* node = GetSpellChainNode(spell_id))
        if (node->next)
            return node->next->Id;

    return 0;
}

uint32 SpellMgr::GetPrevSpellInChain(uint32 spell_id) const
{
    if (SpellChainNode const* node = GetSpellChainNode(spell_id))
        if (node->prev)
            return node->prev->Id;

    return 0;
}

uint8 SpellMgr::GetSpellRank(uint32 spell_id) const
{
    if (SpellChainNode const* node = GetSpellChainNode(spell_id))
        return node->rank;

    return 0;
}

uint32 SpellMgr::GetSpellWithRank(uint32 spell_id, uint32 rank, bool strict) const
{
    if (SpellChainNode const* node = GetSpellChainNode(spell_id))
    {
        if (rank != node->rank)
            return GetSpellWithRank(node->rank < rank ? node->next->Id : node->prev->Id, rank, strict);
    }
    else if (strict && rank > 1)
        return 0;
    return spell_id;
}

SpellRequiredMapBounds SpellMgr::GetSpellsRequiredForSpellBounds(uint32 spell_id) const
{
    return mSpellReq.equal_range(spell_id);
}

SpellsRequiringSpellMapBounds SpellMgr::GetSpellsRequiringSpellBounds(uint32 spell_id) const
{
    return mSpellsReqSpell.equal_range(spell_id);
}

bool SpellMgr::IsSpellRequiringSpell(uint32 spellid, uint32 req_spellid) const
{
    SpellsRequiringSpellMapBounds spellsRequiringSpell = GetSpellsRequiringSpellBounds(req_spellid);
    for (SpellsRequiringSpellMap::const_iterator itr = spellsRequiringSpell.first; itr != spellsRequiringSpell.second; ++itr)
    {
        if (itr->second == spellid)
            return true;
    }
    return false;
}

SpellLearnSkillNode const* SpellMgr::GetSpellLearnSkill(uint32 spell_id) const
{
    SpellLearnSkillMap::const_iterator itr = mSpellLearnSkills.find(spell_id);
    if (itr != mSpellLearnSkills.end())
        return &itr->second;
    else
        return NULL;
}

SpellLearnSpellMapBounds SpellMgr::GetSpellLearnSpellMapBounds(uint32 spell_id) const
{
    return mSpellLearnSpells.equal_range(spell_id);
}

bool SpellMgr::IsSpellLearnSpell(uint32 spell_id) const
{
    return mSpellLearnSpells.find(spell_id) != mSpellLearnSpells.end();
}

bool SpellMgr::IsSpellLearnToSpell(uint32 spell_id1, uint32 spell_id2) const
{
    SpellLearnSpellMapBounds bounds = GetSpellLearnSpellMapBounds(spell_id1);
    for (SpellLearnSpellMap::const_iterator i = bounds.first; i != bounds.second; ++i)
        if (i->second.spell == spell_id2)
            return true;
    return false;
}

SpellTargetPosition const* SpellMgr::GetSpellTargetPosition(uint32 spell_id, SpellEffIndex effIndex) const
{
    SpellTargetPositionMap::const_iterator itr = mSpellTargetPositions.find(std::make_pair(spell_id, effIndex));
    if (itr != mSpellTargetPositions.end())
        return &itr->second;
    return NULL;
}

SpellSpellGroupMapBounds SpellMgr::GetSpellSpellGroupMapBounds(uint32 spell_id) const
{
    spell_id = GetFirstSpellInChain(spell_id);
    return mSpellSpellGroup.equal_range(spell_id);
}

bool SpellMgr::IsSpellMemberOfSpellGroup(uint32 spellid, SpellGroup groupid) const
{
    SpellSpellGroupMapBounds spellGroup = GetSpellSpellGroupMapBounds(spellid);
    for (SpellSpellGroupMap::const_iterator itr = spellGroup.first; itr != spellGroup.second; ++itr)
    {
        if (itr->second == groupid)
            return true;
    }
    return false;
}

SpellGroupSpellMapBounds SpellMgr::GetSpellGroupSpellMapBounds(SpellGroup group_id) const
{
    return mSpellGroupSpell.equal_range(group_id);
}

void SpellMgr::GetSetOfSpellsInSpellGroup(SpellGroup group_id, std::set<uint32>& foundSpells) const
{
    std::set<SpellGroup> usedGroups;
    GetSetOfSpellsInSpellGroup(group_id, foundSpells, usedGroups);
}

void SpellMgr::GetSetOfSpellsInSpellGroup(SpellGroup group_id, std::set<uint32>& foundSpells, std::set<SpellGroup>& usedGroups) const
{
    if (usedGroups.find(group_id) != usedGroups.end())
        return;
    usedGroups.insert(group_id);

    SpellGroupSpellMapBounds groupSpell = GetSpellGroupSpellMapBounds(group_id);
    for (SpellGroupSpellMap::const_iterator itr = groupSpell.first; itr != groupSpell.second; ++itr)
    {
        if (itr->second < 0)
        {
            SpellGroup currGroup = (SpellGroup)abs(itr->second);
            GetSetOfSpellsInSpellGroup(currGroup, foundSpells, usedGroups);
        }
        else
        {
            foundSpells.insert(itr->second);
        }
    }
}

bool SpellMgr::AddSameEffectStackRuleSpellGroups(SpellInfo const* spellInfo, int32 amount, std::map<SpellGroup, int32>& groups) const
{
    uint32 spellId = spellInfo->GetFirstRankSpell()->Id;
    SpellSpellGroupMapBounds spellGroup = GetSpellSpellGroupMapBounds(spellId);
    // Find group with SPELL_GROUP_STACK_RULE_EXCLUSIVE_SAME_EFFECT if it belongs to one
    for (SpellSpellGroupMap::const_iterator itr = spellGroup.first; itr != spellGroup.second; ++itr)
    {
        SpellGroup group = itr->second;
        SpellGroupStackMap::const_iterator found = mSpellGroupStack.find(group);
        if (found != mSpellGroupStack.end())
        {
            if (found->second == SPELL_GROUP_STACK_RULE_EXCLUSIVE_SAME_EFFECT)
            {
                // Put the highest amount in the map
                if (groups.find(group) == groups.end())
                    groups[group] = amount;
                else
                {
                    int32 curr_amount = groups[group];
                    // Take absolute value because this also counts for the highest negative aura
                    if (abs(curr_amount) < abs(amount))
                        groups[group] = amount;
                }
                // return because a spell should be in only one SPELL_GROUP_STACK_RULE_EXCLUSIVE_SAME_EFFECT group
                return true;
            }
        }
    }
    // Not in a SPELL_GROUP_STACK_RULE_EXCLUSIVE_SAME_EFFECT group, so return false
    return false;
}

SpellGroupStackRule SpellMgr::CheckSpellGroupStackRules(SpellInfo const* spellInfo1, SpellInfo const* spellInfo2) const
{
    uint32 spellid_1 = spellInfo1->GetFirstRankSpell()->Id;
    uint32 spellid_2 = spellInfo2->GetFirstRankSpell()->Id;
    if (spellid_1 == spellid_2)
        return SPELL_GROUP_STACK_RULE_DEFAULT;
    // find SpellGroups which are common for both spells
    SpellSpellGroupMapBounds spellGroup1 = GetSpellSpellGroupMapBounds(spellid_1);
    std::set<SpellGroup> groups;
    for (SpellSpellGroupMap::const_iterator itr = spellGroup1.first; itr != spellGroup1.second; ++itr)
    {
        if (IsSpellMemberOfSpellGroup(spellid_2, itr->second))
        {
            bool add = true;
            SpellGroupSpellMapBounds groupSpell = GetSpellGroupSpellMapBounds(itr->second);
            for (SpellGroupSpellMap::const_iterator itr2 = groupSpell.first; itr2 != groupSpell.second; ++itr2)
            {
                if (itr2->second < 0)
                {
                    SpellGroup currGroup = (SpellGroup)abs(itr2->second);
                    if (IsSpellMemberOfSpellGroup(spellid_1, currGroup) && IsSpellMemberOfSpellGroup(spellid_2, currGroup))
                    {
                        add = false;
                        break;
                    }
                }
            }
            if (add)
                groups.insert(itr->second);
        }
    }

    SpellGroupStackRule rule = SPELL_GROUP_STACK_RULE_DEFAULT;

    for (std::set<SpellGroup>::iterator itr = groups.begin(); itr!= groups.end(); ++itr)
    {
        SpellGroupStackMap::const_iterator found = mSpellGroupStack.find(*itr);
        if (found != mSpellGroupStack.end())
            rule = found->second;
        if (rule)
            break;
    }
    return rule;
}

SpellProcEventEntry const* SpellMgr::GetSpellProcEvent(uint32 spellId) const
{
    SpellProcEventMap::const_iterator itr = mSpellProcEventMap.find(spellId);
    if (itr != mSpellProcEventMap.end())
        return &itr->second;
    return NULL;
}

bool SpellMgr::IsSpellProcEventCanTriggeredBy(SpellProcEventEntry const* spellProcEvent, uint32 EventProcFlag, SpellInfo const* procSpell, uint32 procFlags, uint32 procExtra, bool active) const
{
    // No extra req need
    uint32 procEvent_procEx = PROC_EX_NONE;

    // check prockFlags for condition
    if ((procFlags & EventProcFlag) == 0)
        return false;

    bool hasFamilyMask = false;

    /* Check Periodic Auras

    *Dots can trigger if spell has no PROC_FLAG_SUCCESSFUL_NEGATIVE_MAGIC_SPELL
        nor PROC_FLAG_TAKEN_POSITIVE_MAGIC_SPELL

    *Only Hots can trigger if spell has PROC_FLAG_TAKEN_POSITIVE_MAGIC_SPELL

    *Only dots can trigger if spell has both positivity flags or PROC_FLAG_SUCCESSFUL_NEGATIVE_MAGIC_SPELL

    *Aura has to have PROC_FLAG_TAKEN_POSITIVE_MAGIC_SPELL or spellfamily specified to trigger from Hot

    */

    if (procFlags & PROC_FLAG_DONE_PERIODIC)
    {
        if (EventProcFlag & PROC_FLAG_DONE_SPELL_MAGIC_DMG_CLASS_NEG)
        {
            if (!(procExtra & PROC_EX_INTERNAL_DOT))
                return false;
        }
        else if (procExtra & PROC_EX_INTERNAL_HOT)
            procExtra |= PROC_EX_INTERNAL_REQ_FAMILY;
        else if (EventProcFlag & PROC_FLAG_DONE_SPELL_MAGIC_DMG_CLASS_POS)
            return false;
    }

    if (procFlags & PROC_FLAG_TAKEN_PERIODIC)
    {
        if (EventProcFlag & PROC_FLAG_TAKEN_SPELL_MAGIC_DMG_CLASS_POS)
        {
            if (!(procExtra & PROC_EX_INTERNAL_DOT))
                return false;
        }
        else if (procExtra & PROC_EX_INTERNAL_HOT)
            procExtra |= PROC_EX_INTERNAL_REQ_FAMILY;
        else if (EventProcFlag & PROC_FLAG_TAKEN_SPELL_NONE_DMG_CLASS_POS)
            return false;
    }
    // Trap casts are active by default
    if (procFlags & PROC_FLAG_DONE_TRAP_ACTIVATION)
        active = true;

    // Always trigger for this
    if (procFlags & (PROC_FLAG_KILLED | PROC_FLAG_KILL | PROC_FLAG_DEATH))
        return true;

    if (spellProcEvent)     // Exist event data
    {
        // Store extra req
        procEvent_procEx = spellProcEvent->procEx;

        // For melee triggers
        if (procSpell == NULL)
        {
            // Check (if set) for school (melee attack have Normal school)
            if (spellProcEvent->schoolMask && (spellProcEvent->schoolMask & SPELL_SCHOOL_MASK_NORMAL) == 0)
                return false;
        }
        else // For spells need check school/spell family/family mask
        {
            // Check (if set) for school
            if (spellProcEvent->schoolMask && (spellProcEvent->schoolMask & procSpell->SchoolMask) == 0)
                return false;

            // Check (if set) for spellFamilyName
            if (spellProcEvent->spellFamilyName && (spellProcEvent->spellFamilyName != procSpell->SpellFamilyName))
                return false;

            // spellFamilyName is Ok need check for spellFamilyMask if present
            if (spellProcEvent->spellFamilyMask)
            {
                if (!(spellProcEvent->spellFamilyMask & procSpell->SpellFamilyFlags))
                    return false;
                hasFamilyMask = true;
                // Some spells are not considered as active even with have spellfamilyflags
                if (!(procEvent_procEx & PROC_EX_ONLY_ACTIVE_SPELL))
                    active = true;
            }
        }
    }

    if (procExtra & (PROC_EX_INTERNAL_REQ_FAMILY))
    {
        if (!hasFamilyMask)
            return false;
    }

    // Check for extra req (if none) and hit/crit
    if (procEvent_procEx == PROC_EX_NONE)
    {
        // No extra req, so can trigger only for hit/crit - spell has to be active
        if ((procExtra & (PROC_EX_NORMAL_HIT|PROC_EX_CRITICAL_HIT)) && active)
            return true;
    }
    else // Passive spells hits here only if resist/reflect/immune/evade
    {
        if (procExtra & AURA_SPELL_PROC_EX_MASK)
        {
            // if spell marked as procing only from not active spells
            if (active && procEvent_procEx & PROC_EX_NOT_ACTIVE_SPELL)
                return false;
            // if spell marked as procing only from active spells
            if (!active && procEvent_procEx & PROC_EX_ONLY_ACTIVE_SPELL)
                return false;
            // Exist req for PROC_EX_EX_TRIGGER_ALWAYS
            if (procEvent_procEx & PROC_EX_EX_TRIGGER_ALWAYS)
                return true;
            // PROC_EX_NOT_ACTIVE_SPELL and PROC_EX_ONLY_ACTIVE_SPELL flags handle: if passed checks before
            if ((procExtra & (PROC_EX_NORMAL_HIT|PROC_EX_CRITICAL_HIT)) && ((procEvent_procEx & (AURA_SPELL_PROC_EX_MASK)) == 0))
                return true;
        }
        // Check Extra Requirement like (hit/crit/miss/resist/parry/dodge/block/immune/reflect/absorb and other)
        if (procEvent_procEx & procExtra)
            return true;
    }
    return false;
}

SpellProcEntry const* SpellMgr::GetSpellProcEntry(uint32 spellId) const
{
    SpellProcMap::const_iterator itr = mSpellProcMap.find(spellId);
    if (itr != mSpellProcMap.end())
        return &itr->second;
    return NULL;
}

bool SpellMgr::CanSpellTriggerProcOnEvent(SpellProcEntry const& procEntry, ProcEventInfo& eventInfo) const
{
    // proc type doesn't match
    if (!(eventInfo.GetTypeMask() & procEntry.typeMask))
        return false;

    // check XP or honor target requirement
    if (procEntry.attributesMask & PROC_ATTR_REQ_EXP_OR_HONOR)
        if (Player* actor = eventInfo.GetActor()->ToPlayer())
            if (eventInfo.GetActionTarget() && !actor->isHonorOrXPTarget(eventInfo.GetActionTarget()))
                return false;

    // always trigger for these types
    if (eventInfo.GetTypeMask() & (PROC_FLAG_KILLED | PROC_FLAG_KILL | PROC_FLAG_DEATH))
        return true;

    // check school mask (if set) for other trigger types
    if (procEntry.schoolMask && !(eventInfo.GetSchoolMask() & procEntry.schoolMask))
        return false;

    // check spell family name/flags (if set) for spells
    if (eventInfo.GetTypeMask() & (PERIODIC_PROC_FLAG_MASK | SPELL_PROC_FLAG_MASK | PROC_FLAG_DONE_TRAP_ACTIVATION))
    {
        if (procEntry.spellFamilyName && (procEntry.spellFamilyName != eventInfo.GetSpellInfo()->SpellFamilyName))
            return false;

        if (procEntry.spellFamilyMask && !(procEntry.spellFamilyMask & eventInfo.GetSpellInfo()->SpellFamilyFlags))
            return false;
    }

    // check spell type mask (if set)
    if (eventInfo.GetTypeMask() & (SPELL_PROC_FLAG_MASK | PERIODIC_PROC_FLAG_MASK))
    {
        if (procEntry.spellTypeMask && !(eventInfo.GetSpellTypeMask() & procEntry.spellTypeMask))
            return false;
    }

    // check spell phase mask
    if (eventInfo.GetTypeMask() & REQ_SPELL_PHASE_PROC_FLAG_MASK)
    {
        if (!(eventInfo.GetSpellPhaseMask() & procEntry.spellPhaseMask))
            return false;
    }

    // check hit mask (on taken hit or on done hit, but not on spell cast phase)
    if ((eventInfo.GetTypeMask() & TAKEN_HIT_PROC_FLAG_MASK) || ((eventInfo.GetTypeMask() & DONE_HIT_PROC_FLAG_MASK) && !(eventInfo.GetSpellPhaseMask() & PROC_SPELL_PHASE_CAST)))
    {
        uint32 hitMask = procEntry.hitMask;
        // get default values if hit mask not set
        if (!hitMask)
        {
            // for taken procs allow normal + critical hits by default
            if (eventInfo.GetTypeMask() & TAKEN_HIT_PROC_FLAG_MASK)
                hitMask |= PROC_HIT_NORMAL | PROC_HIT_CRITICAL;
            // for done procs allow normal + critical + absorbs by default
            else
                hitMask |= PROC_HIT_NORMAL | PROC_HIT_CRITICAL | PROC_HIT_ABSORB;
        }
        if (!(eventInfo.GetHitMask() & hitMask))
            return false;
    }

    return true;
}

SpellBonusEntry const* SpellMgr::GetSpellBonusData(uint32 spellId) const
{
    // Lookup data
    SpellBonusMap::const_iterator itr = mSpellBonusMap.find(spellId);
    if (itr != mSpellBonusMap.end())
        return &itr->second;
    // Not found, try lookup for 1 spell rank if exist
    if (uint32 rank_1 = GetFirstSpellInChain(spellId))
    {
        SpellBonusMap::const_iterator itr2 = mSpellBonusMap.find(rank_1);
        if (itr2 != mSpellBonusMap.end())
            return &itr2->second;
    }
    return NULL;
}

SpellThreatEntry const* SpellMgr::GetSpellThreatEntry(uint32 spellID) const
{
    SpellThreatMap::const_iterator itr = mSpellThreatMap.find(spellID);
    if (itr != mSpellThreatMap.end())
        return &itr->second;
    else
    {
        uint32 firstSpell = GetFirstSpellInChain(spellID);
        itr = mSpellThreatMap.find(firstSpell);
        if (itr != mSpellThreatMap.end())
            return &itr->second;
    }
    return NULL;
}

SkillLineAbilityMapBounds SpellMgr::GetSkillLineAbilityMapBounds(uint32 spell_id) const
{
    return mSkillLineAbilityMap.equal_range(spell_id);
}

PetAura const* SpellMgr::GetPetAura(uint32 spell_id, uint8 eff) const
{
    SpellPetAuraMap::const_iterator itr = mSpellPetAuraMap.find((spell_id<<8) + eff);
    if (itr != mSpellPetAuraMap.end())
        return &itr->second;
    else
        return NULL;
}

SpellEnchantProcEntry const* SpellMgr::GetSpellEnchantProcEvent(uint32 enchId) const
{
    SpellEnchantProcEventMap::const_iterator itr = mSpellEnchantProcEventMap.find(enchId);
    if (itr != mSpellEnchantProcEventMap.end())
        return &itr->second;
    return NULL;
}

bool SpellMgr::IsArenaAllowedEnchancment(uint32 ench_id) const
{
    return mEnchantCustomAttr[ench_id];
}

const std::vector<int32>* SpellMgr::GetSpellLinked(int32 spell_id) const
{
    SpellLinkedMap::const_iterator itr = mSpellLinkedMap.find(spell_id);
    return itr != mSpellLinkedMap.end() ? &(itr->second) : NULL;
}

PetLevelupSpellSet const* SpellMgr::GetPetLevelupSpellList(uint32 petFamily) const
{
    PetLevelupSpellMap::const_iterator itr = mPetLevelupSpellMap.find(petFamily);
    if (itr != mPetLevelupSpellMap.end())
        return &itr->second;
    else
        return NULL;
}

PetDefaultSpellsEntry const* SpellMgr::GetPetDefaultSpellsEntry(int32 id) const
{
    PetDefaultSpellsMap::const_iterator itr = mPetDefaultSpellsMap.find(id);
    if (itr != mPetDefaultSpellsMap.end())
        return &itr->second;
    return NULL;
}

SpellAreaMapBounds SpellMgr::GetSpellAreaMapBounds(uint32 spell_id) const
{
    return mSpellAreaMap.equal_range(spell_id);
}

SpellAreaForQuestMapBounds SpellMgr::GetSpellAreaForQuestMapBounds(uint32 quest_id) const
{
    return mSpellAreaForQuestMap.equal_range(quest_id);
}

SpellAreaForQuestMapBounds SpellMgr::GetSpellAreaForQuestEndMapBounds(uint32 quest_id) const
{
    return mSpellAreaForQuestEndMap.equal_range(quest_id);
}

SpellAreaForAuraMapBounds SpellMgr::GetSpellAreaForAuraMapBounds(uint32 spell_id) const
{
    return mSpellAreaForAuraMap.equal_range(spell_id);
}

SpellAreaForAreaMapBounds SpellMgr::GetSpellAreaForAreaMapBounds(uint32 area_id) const
{
    return mSpellAreaForAreaMap.equal_range(area_id);
}

bool SpellArea::IsFitToRequirements(Player const* player, uint32 newZone, uint32 newArea) const
{
    if (gender != GENDER_NONE)                   // not in expected gender
        if (!player || gender != player->getGender())
            return false;

    if (raceMask)                                // not in expected race
        if (!player || !(raceMask & player->getRaceMask()))
            return false;

    if (areaId)                                  // not in expected zone
        if (newZone != areaId && newArea != areaId)
            return false;

    if (questStart)                              // not in expected required quest state
        if (!player || (((1 << player->GetQuestStatus(questStart)) & questStartStatus) == 0))
            return false;

    if (questEnd)                                // not in expected forbidden quest state
        if (!player || (((1 << player->GetQuestStatus(questEnd)) & questEndStatus) == 0))
            return false;

    if (auraSpell)                               // not have expected aura
        if (!player || (auraSpell > 0 && !player->HasAura(auraSpell)) || (auraSpell < 0 && player->HasAura(-auraSpell)))
            return false;

    if (player)
    {
        if (Battleground* bg = player->GetBattleground())
            return bg->IsSpellAllowed(spellId, player);
    }

    // Extra conditions
    switch (spellId)
    {
        case 91604: // No fly Zone - Wintergrasp
        {
            if (!player)
                return false;

            Battlefield* Bf = sBattlefieldMgr->GetBattlefieldToZoneId(player->GetZoneId());
            if (!Bf || Bf->CanFlyIn() || (!player->HasAuraType(SPELL_AURA_MOD_INCREASE_MOUNTED_FLIGHT_SPEED) && !player->HasAuraType(SPELL_AURA_FLY)))
                return false;
            break;
        }
        case 56618: // Horde Controls Factory Phase Shift
        case 56617: // Alliance Controls Factory Phase Shift
        {
            if (!player)
                return false;

            Battlefield* bf = sBattlefieldMgr->GetBattlefieldToZoneId(player->GetZoneId());

            if (!bf || bf->GetTypeId() != BATTLEFIELD_WG)
                return false;

            // team that controls the workshop in the specified area
            uint32 team = bf->GetData(newArea);

            if (team == TEAM_HORDE)
                return spellId == 56618;
            else if (team == TEAM_ALLIANCE)
                return spellId == 56617;
            break;
        }
        case 57940: // Essence of Wintergrasp - Northrend
        case 58045: // Essence of Wintergrasp - Wintergrasp
        {
            if (!player)
                return false;

            if (Battlefield* battlefieldWG = sBattlefieldMgr->GetBattlefieldByBattleId(BATTLEFIELD_BATTLEID_WG))
                return battlefieldWG->IsEnabled() && (player->GetTeamId() == battlefieldWG->GetDefenderTeam()) && !battlefieldWG->IsWarTime();
            break;
        }
        case 74411: // Battleground - Dampening
        {
            if (!player)
                return false;

            if (Battlefield* bf = sBattlefieldMgr->GetBattlefieldToZoneId(player->GetZoneId()))
                return bf->IsWarTime();
            break;
        }

    }

    return true;
}

void SpellMgr::UnloadSpellInfoChains()
{
    for (SpellChainMap::iterator itr = mSpellChains.begin(); itr != mSpellChains.end(); ++itr)
        mSpellInfoMap[itr->first]->ChainEntry = NULL;

    mSpellChains.clear();
}

void SpellMgr::LoadSpellTalentRanks()
{
    // cleanup core data before reload - remove reference to ChainNode from SpellInfo
    UnloadSpellInfoChains();

    for (uint32 i = 0; i < sTalentStore.GetNumRows(); ++i)
    {
        TalentEntry const* talentInfo = sTalentStore.LookupEntry(i);
        if (!talentInfo)
            continue;

        SpellInfo const* lastSpell = NULL;
        for (uint8 rank = MAX_TALENT_RANK - 1; rank > 0; --rank)
        {
            if (talentInfo->RankID[rank])
            {
                lastSpell = GetSpellInfo(talentInfo->RankID[rank]);
                break;
            }
        }

        if (!lastSpell)
            continue;

        SpellInfo const* firstSpell = GetSpellInfo(talentInfo->RankID[0]);
        if (!firstSpell)
        {
            TC_LOG_ERROR(LOG_FILTER_SPELLS_AURAS, "SpellMgr::LoadSpellTalentRanks: First Rank Spell %u for TalentEntry %u does not exist.", talentInfo->RankID[0], i);
            continue;
        }

        SpellInfo const* prevSpell = NULL;
        for (uint8 rank = 0; rank < MAX_TALENT_RANK; ++rank)
        {
            uint32 spellId = talentInfo->RankID[rank];
            if (!spellId)
                break;

            SpellInfo const* currentSpell = GetSpellInfo(spellId);
            if (!currentSpell)
            {
                TC_LOG_ERROR(LOG_FILTER_SPELLS_AURAS, "SpellMgr::LoadSpellTalentRanks: Spell %u (Rank: %u) for TalentEntry %u does not exist.", spellId, rank + 1, i);
                break;
            }

            SpellChainNode node;
            node.first = firstSpell;
            node.last  = lastSpell;
            node.rank  = rank + 1;

            node.prev = prevSpell;
            node.next = node.rank < MAX_TALENT_RANK ? GetSpellInfo(talentInfo->RankID[rank + 1]) : NULL;

            mSpellChains[spellId] = node;
            mSpellInfoMap[spellId]->ChainEntry = &mSpellChains[spellId];

            prevSpell = currentSpell;
        }
    }
}

void SpellMgr::LoadSpellRanks()
{
    // cleanup data and load spell ranks for talents from dbc
    LoadSpellTalentRanks();

    uint32 oldMSTime = getMSTime();

    //                                                     0             1      2
    QueryResult result = WorldDatabase.Query("SELECT first_spell_id, spell_id, rank from spell_ranks ORDER BY first_spell_id, rank");

    if (!result)
    {
        TC_LOG_INFO(LOG_FILTER_SERVER_LOADING, ">> Loaded 0 spell rank records. DB table `spell_ranks` is empty.");
        return;
    }

    uint32 count = 0;
    bool finished = false;

    do
    {
                        // spellid, rank
        std::list < std::pair < int32, int32 > > rankChain;
        int32 currentSpell = -1;
        int32 lastSpell = -1;

        // fill one chain
        while (currentSpell == lastSpell && !finished)
        {
            Field* fields = result->Fetch();

            currentSpell = fields[0].GetUInt32();
            if (lastSpell == -1)
                lastSpell = currentSpell;
            uint32 spell_id = fields[1].GetUInt32();
            uint32 rank = fields[2].GetUInt8();

            // don't drop the row if we're moving to the next rank
            if (currentSpell == lastSpell)
            {
                rankChain.push_back(std::make_pair(spell_id, rank));
                if (!result->NextRow())
                    finished = true;
            }
            else
                break;
        }
        // check if chain is made with valid first spell
        SpellInfo const* first = GetSpellInfo(lastSpell);
        if (!first)
        {
            TC_LOG_ERROR(LOG_FILTER_SQL, "Spell rank identifier(first_spell_id) %u listed in `spell_ranks` does not exist!", lastSpell);
            continue;
        }
        // check if chain is long enough
        if (rankChain.size() < 2)
        {
            TC_LOG_ERROR(LOG_FILTER_SQL, "There is only 1 spell rank for identifier(first_spell_id) %u in `spell_ranks`, entry is not needed!", lastSpell);
            continue;
        }
        int32 curRank = 0;
        bool valid = true;
        // check spells in chain
        for (std::list<std::pair<int32, int32> >::iterator itr = rankChain.begin(); itr!= rankChain.end(); ++itr)
        {
            SpellInfo const* spell = GetSpellInfo(itr->first);
            if (!spell)
            {
                TC_LOG_ERROR(LOG_FILTER_SQL, "Spell %u (rank %u) listed in `spell_ranks` for chain %u does not exist!", itr->first, itr->second, lastSpell);
                valid = false;
                break;
            }
            ++curRank;
            if (itr->second != curRank)
            {
                TC_LOG_ERROR(LOG_FILTER_SQL, "Spell %u (rank %u) listed in `spell_ranks` for chain %u does not have proper rank value(should be %u)!", itr->first, itr->second, lastSpell, curRank);
                valid = false;
                break;
            }
        }
        if (!valid)
            continue;
        int32 prevRank = 0;
        // insert the chain
        std::list<std::pair<int32, int32> >::iterator itr = rankChain.begin();
        do
        {
            ++count;
            int32 addedSpell = itr->first;

            if (mSpellInfoMap[addedSpell]->ChainEntry)
                TC_LOG_ERROR(LOG_FILTER_SQL, "Spell %u (rank: %u, first: %u) listed in `spell_ranks` has already ChainEntry from dbc.", addedSpell, itr->second, lastSpell);

            mSpellChains[addedSpell].first = GetSpellInfo(lastSpell);
            mSpellChains[addedSpell].last = GetSpellInfo(rankChain.back().first);
            mSpellChains[addedSpell].rank = itr->second;
            mSpellChains[addedSpell].prev = GetSpellInfo(prevRank);
            mSpellInfoMap[addedSpell]->ChainEntry = &mSpellChains[addedSpell];
            prevRank = addedSpell;
            ++itr;

            if (itr == rankChain.end())
            {
                mSpellChains[addedSpell].next = NULL;
                break;
            }
            else
                mSpellChains[addedSpell].next = GetSpellInfo(itr->first);
        }
        while (true);
    }
    while (!finished);

    TC_LOG_INFO(LOG_FILTER_SERVER_LOADING, ">> Loaded %u spell rank records in %u ms", count, GetMSTimeDiffToNow(oldMSTime));
}

void SpellMgr::LoadSpellRequired()
{
    uint32 oldMSTime = getMSTime();

    mSpellsReqSpell.clear();                                   // need for reload case
    mSpellReq.clear();                                         // need for reload case

    //                                                   0        1
    QueryResult result = WorldDatabase.Query("SELECT spell_id, req_spell from spell_required");

    if (!result)
    {
        TC_LOG_INFO(LOG_FILTER_SERVER_LOADING, ">> Loaded 0 spell required records. DB table `spell_required` is empty.");

        return;
    }

    uint32 count = 0;
    do
    {
        Field* fields = result->Fetch();

        uint32 spell_id = fields[0].GetUInt32();
        uint32 spell_req = fields[1].GetUInt32();

        // check if chain is made with valid first spell
        SpellInfo const* spell = GetSpellInfo(spell_id);
        if (!spell)
        {
            TC_LOG_ERROR(LOG_FILTER_SQL, "spell_id %u in `spell_required` table is not found in dbcs, skipped", spell_id);
            continue;
        }

        SpellInfo const* reqSpell = GetSpellInfo(spell_req);
        if (!reqSpell)
        {
            TC_LOG_ERROR(LOG_FILTER_SQL, "req_spell %u in `spell_required` table is not found in dbcs, skipped", spell_req);
            continue;
        }

        if (spell->IsRankOf(reqSpell))
        {
            TC_LOG_ERROR(LOG_FILTER_SQL, "req_spell %u and spell_id %u in `spell_required` table are ranks of the same spell, entry not needed, skipped", spell_req, spell_id);
            continue;
        }

        if (IsSpellRequiringSpell(spell_id, spell_req))
        {
            TC_LOG_ERROR(LOG_FILTER_SQL, "duplicated entry of req_spell %u and spell_id %u in `spell_required`, skipped", spell_req, spell_id);
            continue;
        }

        mSpellReq.insert (std::pair<uint32, uint32>(spell_id, spell_req));
        mSpellsReqSpell.insert (std::pair<uint32, uint32>(spell_req, spell_id));
        ++count;
    } while (result->NextRow());

    TC_LOG_INFO(LOG_FILTER_SERVER_LOADING, ">> Loaded %u spell required records in %u ms", count, GetMSTimeDiffToNow(oldMSTime));

}

void SpellMgr::LoadSpellLearnSkills()
{
    uint32 oldMSTime = getMSTime();

    mSpellLearnSkills.clear();                              // need for reload case

    // search auto-learned skills and add its to map also for use in unlearn spells/talents
    uint32 dbc_count = 0;
    for (uint32 spell = 0; spell < GetSpellInfoStoreSize(); ++spell)
    {
        SpellInfo const* entry = GetSpellInfo(spell);

        if (!entry)
            continue;

        for (uint8 i = 0; i < MAX_SPELL_EFFECTS; ++i)
        {
            if (entry->Effects[i].Effect == SPELL_EFFECT_SKILL)
            {
                SpellLearnSkillNode dbc_node;
                dbc_node.skill = entry->Effects[i].MiscValue;
                dbc_node.step  = entry->Effects[i].CalcValue();
                if (dbc_node.skill != SKILL_RIDING)
                    dbc_node.value = 1;
                else
                    dbc_node.value = dbc_node.step * 75;
                dbc_node.maxvalue = dbc_node.step * 75;
                mSpellLearnSkills[spell] = dbc_node;
                ++dbc_count;
                break;
            }
        }
    }

    TC_LOG_INFO(LOG_FILTER_SERVER_LOADING, ">> Loaded %u Spell Learn Skills from DBC in %u ms", dbc_count, GetMSTimeDiffToNow(oldMSTime));
}

void SpellMgr::LoadSpellLearnSpells()
{
    uint32 oldMSTime = getMSTime();

    mSpellLearnSpells.clear();                              // need for reload case

    //                                                  0      1        2
    QueryResult result = WorldDatabase.Query("SELECT entry, SpellID, Active FROM spell_learn_spell");
    if (!result)
    {
        TC_LOG_INFO(LOG_FILTER_SERVER_LOADING, ">> Loaded 0 spell learn spells. DB table `spell_learn_spell` is empty.");
        return;
    }

    uint32 count = 0;
    do
    {
        Field* fields = result->Fetch();

        uint32 spell_id = fields[0].GetUInt32();

        SpellLearnSpellNode node;
        node.spell       = fields[1].GetUInt32();
        node.active      = fields[2].GetBool();
        node.autoLearned = false;

        if (!GetSpellInfo(spell_id))
        {
            TC_LOG_ERROR(LOG_FILTER_SQL, "Spell %u listed in `spell_learn_spell` does not exist", spell_id);
            continue;
        }

        if (!GetSpellInfo(node.spell))
        {
            TC_LOG_ERROR(LOG_FILTER_SQL, "Spell %u listed in `spell_learn_spell` learning not existed spell %u", spell_id, node.spell);
            continue;
        }

        if (GetTalentSpellCost(node.spell))
        {
            TC_LOG_ERROR(LOG_FILTER_SQL, "Spell %u listed in `spell_learn_spell` attempt learning talent spell %u, skipped", spell_id, node.spell);
            continue;
        }

        mSpellLearnSpells.insert(SpellLearnSpellMap::value_type(spell_id, node));

        ++count;
    } while (result->NextRow());

    // copy state loaded from db
    SpellLearnSpellMap dbSpellLearnSpells = mSpellLearnSpells;

    // search auto-learned spells and add its to map also for use in unlearn spells/talents
    uint32 dbc_count = 0;
    for (uint32 spell = 0; spell < GetSpellInfoStoreSize(); ++spell)
    {
        SpellInfo const* entry = GetSpellInfo(spell);

        if (!entry)
            continue;

        for (uint8 i = 0; i < MAX_SPELL_EFFECTS; ++i)
        {
            if (entry->Effects[i].Effect == SPELL_EFFECT_LEARN_SPELL)
            {
                SpellLearnSpellNode dbc_node;
                dbc_node.spell = entry->Effects[i].TriggerSpell;
                dbc_node.active = true;                     // all dbc based learned spells is active (show in spell book or hide by client itself)

                // ignore learning not existed spells (broken/outdated/or generic learnig spell 483
                if (!GetSpellInfo(dbc_node.spell))
                    continue;

                // talent or passive spells or skill-step spells auto-casted and not need dependent learning,
                // pet teaching spells must not be dependent learning (casted)
                // other required explicit dependent learning
                dbc_node.autoLearned = entry->Effects[i].TargetA.GetTarget() == TARGET_UNIT_PET || GetTalentSpellCost(spell) > 0 || entry->IsPassive() || entry->HasEffect(SPELL_EFFECT_SKILL_STEP);

                SpellLearnSpellMapBounds db_node_bounds = dbSpellLearnSpells.equal_range(spell);

                bool found = false;
                for (SpellLearnSpellMap::const_iterator itr = db_node_bounds.first; itr != db_node_bounds.second; ++itr)
                {
                    if (itr->second.spell == dbc_node.spell)
                    {
                        TC_LOG_ERROR(LOG_FILTER_SQL, "Spell %u auto-learn spell %u in spell.dbc then the record in `spell_learn_spell` is redundant, please fix DB.",
                            spell, dbc_node.spell);
                        found = true;
                        break;
                    }
                }

                if (!found)                                  // add new spell-spell pair if not found
                {
                    mSpellLearnSpells.insert(SpellLearnSpellMap::value_type(spell, dbc_node));
                    ++dbc_count;
                }
            }
        }
    }

    uint32 mastery_count = 0;
    for (uint32 i = 0; i < sTalentTabStore.GetNumRows(); ++i)
    {
        TalentTabEntry const* talentTab = sTalentTabStore.LookupEntry(i);
        if (!talentTab)
            continue;

        for (uint32 c = CLASS_WARRIOR; c < MAX_CLASSES; ++c)
        {
            if (!(talentTab->ClassMask & (1 << (c - 1))))
                continue;

            uint32 masteryMainSpell = MasterySpells[c];

            for (uint32 m = 0; m < MAX_MASTERY_SPELLS; ++m)
            {
                uint32 mastery = talentTab->MasterySpellId[m];
                if (!mastery)
                    continue;

                SpellLearnSpellMapBounds db_node_bounds = dbSpellLearnSpells.equal_range(masteryMainSpell);
                bool found = false;
                for (SpellLearnSpellMap::const_iterator itr = db_node_bounds.first; itr != db_node_bounds.second; ++itr)
                {
                    if (itr->second.spell == mastery)
                    {
                        TC_LOG_ERROR(LOG_FILTER_SQL, "Found redundant record (entry: %u, SpellID: %u) in `spell_learn_spell`, spell added automatically as mastery learned spell from TalentTab.dbc", masteryMainSpell, mastery);
                        found = true;
                        break;
                    }
                }

                if (found)
                    continue;

                // Check if it is already found in Spell.dbc, ignore silently if yes
                SpellLearnSpellMapBounds dbc_node_bounds = GetSpellLearnSpellMapBounds(masteryMainSpell);
                found = false;
                for (SpellLearnSpellMap::const_iterator itr = dbc_node_bounds.first; itr != dbc_node_bounds.second; ++itr)
                {
                    if (itr->second.spell == mastery)
                    {
                        found = true;
                        break;
                    }
                }

                if (found)
                    continue;

                SpellLearnSpellNode masteryNode;
                masteryNode.spell       = mastery;
                masteryNode.active      = true;
                masteryNode.autoLearned = false;

                mSpellLearnSpells.insert(SpellLearnSpellMap::value_type(masteryMainSpell, masteryNode));
                ++mastery_count;
            }
        }
    }

    TC_LOG_INFO(LOG_FILTER_SERVER_LOADING, ">> Loaded %u spell learn spells, %u found in Spell.dbc and %u from TalentTab.dbc in %u ms", count, dbc_count, mastery_count, GetMSTimeDiffToNow(oldMSTime));
}

void SpellMgr::LoadSpellTargetPositions()
{
    uint32 oldMSTime = getMSTime();

    mSpellTargetPositions.clear();                                // need for reload case

    //                                                0      1          2             3                  4                  5                   6
    QueryResult result = WorldDatabase.Query("SELECT id, effIndex, target_map, target_position_x, target_position_y, target_position_z, target_orientation FROM spell_target_position");
    if (!result)
    {
        TC_LOG_INFO(LOG_FILTER_SERVER_LOADING, ">> Loaded 0 spell target coordinates. DB table `spell_target_position` is empty.");
        return;
    }

    uint32 count = 0;
    do
    {
        Field* fields = result->Fetch();

        uint32 Spell_ID = fields[0].GetUInt32();
        SpellEffIndex effIndex = SpellEffIndex(fields[1].GetUInt8());

        SpellTargetPosition st;

        st.target_mapId       = fields[2].GetUInt16();
        st.target_X           = fields[3].GetFloat();
        st.target_Y           = fields[4].GetFloat();
        st.target_Z           = fields[5].GetFloat();
        st.target_Orientation = fields[6].GetFloat();

        MapEntry const* mapEntry = sMapStore.LookupEntry(st.target_mapId);
        if (!mapEntry)
        {
            TC_LOG_ERROR(LOG_FILTER_SQL, "Spell (Id: %u, effIndex: %u) target map (ID: %u) does not exist in `Map.dbc`.", Spell_ID, effIndex, st.target_mapId);
            continue;
        }

        if (st.target_X==0 && st.target_Y==0 && st.target_Z==0)
        {
            TC_LOG_ERROR(LOG_FILTER_SQL, "Spell (Id: %u, effIndex: %u) target coordinates not provided.", Spell_ID, effIndex);
            continue;
        }

        SpellInfo const* spellInfo = GetSpellInfo(Spell_ID);
        if (!spellInfo)
        {
            TC_LOG_ERROR(LOG_FILTER_SQL, "Spell (Id: %u) listed in `spell_target_position` does not exist.", Spell_ID);
            continue;
        }

        if (spellInfo->Effects[effIndex].TargetA.GetTarget() == TARGET_DEST_DB || spellInfo->Effects[effIndex].TargetB.GetTarget() == TARGET_DEST_DB)
        {
            std::pair<uint32, SpellEffIndex> key = std::make_pair(Spell_ID, effIndex);
            mSpellTargetPositions[key] = st;
            ++count;
        }
        else
        {
            TC_LOG_ERROR(LOG_FILTER_SQL, "Spell (Id: %u, effIndex: %u) listed in `spell_target_position` does not have target TARGET_DEST_DB (17).", Spell_ID, effIndex);
            continue;
        }

    } while (result->NextRow());

    /*
    // Check all spells
    for (uint32 i = 1; i < GetSpellInfoStoreSize; ++i)
    {
        SpellInfo const* spellInfo = GetSpellInfo(i);
        if (!spellInfo)
            continue;

        bool found = false;
        for (int j = 0; j < MAX_SPELL_EFFECTS; ++j)
        {
            switch (spellInfo->Effects[j].TargetA)
            {
                case TARGET_DEST_DB:
                    found = true;
                    break;
            }
            if (found)
                break;
            switch (spellInfo->Effects[j].TargetB)
            {
                case TARGET_DEST_DB:
                    found = true;
                    break;
            }
            if (found)
                break;
        }
        if (found)
        {
            if (!sSpellMgr->GetSpellTargetPosition(i))
                TC_LOG_DEBUG(LOG_FILTER_SPELLS_AURAS, "Spell (ID: %u) does not have record in `spell_target_position`", i);
        }
    }*/

    TC_LOG_INFO(LOG_FILTER_SERVER_LOADING, ">> Loaded %u spell teleport coordinates in %u ms", count, GetMSTimeDiffToNow(oldMSTime));
}

void SpellMgr::LoadSpellGroups()
{
    uint32 oldMSTime = getMSTime();

    mSpellSpellGroup.clear();                                  // need for reload case
    mSpellGroupSpell.clear();

    //                                                0     1
    QueryResult result = WorldDatabase.Query("SELECT id, spell_id FROM spell_group");
    if (!result)
    {
        TC_LOG_INFO(LOG_FILTER_SERVER_LOADING, ">> Loaded 0 spell group definitions. DB table `spell_group` is empty.");
        return;
    }

    std::set<uint32> groups;
    uint32 count = 0;
    do
    {
        Field* fields = result->Fetch();

        uint32 group_id = fields[0].GetUInt32();
        if (group_id <= SPELL_GROUP_DB_RANGE_MIN && group_id >= SPELL_GROUP_CORE_RANGE_MAX)
        {
            TC_LOG_ERROR(LOG_FILTER_SQL, "SpellGroup id %u listed in `spell_group` is in core range, but is not defined in core!", group_id);
            continue;
        }
        int32 spell_id = fields[1].GetInt32();

        groups.insert(std::set<uint32>::value_type(group_id));
        mSpellGroupSpell.insert(SpellGroupSpellMap::value_type((SpellGroup)group_id, spell_id));

    } while (result->NextRow());

    for (SpellGroupSpellMap::iterator itr = mSpellGroupSpell.begin(); itr!= mSpellGroupSpell.end();)
    {
        if (itr->second < 0)
        {
            if (groups.find(abs(itr->second)) == groups.end())
            {
                TC_LOG_ERROR(LOG_FILTER_SQL, "SpellGroup id %u listed in `spell_group` does not exist", abs(itr->second));
                mSpellGroupSpell.erase(itr++);
            }
            else
                ++itr;
        }
        else
        {
            SpellInfo const* spellInfo = GetSpellInfo(itr->second);

            if (!spellInfo)
            {
                TC_LOG_ERROR(LOG_FILTER_SQL, "Spell %u listed in `spell_group` does not exist", itr->second);
                mSpellGroupSpell.erase(itr++);
            }
            else if (spellInfo->GetRank() > 1)
            {
                TC_LOG_ERROR(LOG_FILTER_SQL, "Spell %u listed in `spell_group` is not first rank of spell", itr->second);
                mSpellGroupSpell.erase(itr++);
            }
            else
                ++itr;
        }
    }

    for (std::set<uint32>::iterator groupItr = groups.begin(); groupItr != groups.end(); ++groupItr)
    {
        std::set<uint32> spells;
        GetSetOfSpellsInSpellGroup(SpellGroup(*groupItr), spells);

        for (std::set<uint32>::iterator spellItr = spells.begin(); spellItr != spells.end(); ++spellItr)
        {
            ++count;
            mSpellSpellGroup.insert(SpellSpellGroupMap::value_type(*spellItr, SpellGroup(*groupItr)));
        }
    }

    TC_LOG_INFO(LOG_FILTER_SERVER_LOADING, ">> Loaded %u spell group definitions in %u ms", count, GetMSTimeDiffToNow(oldMSTime));
}

void SpellMgr::LoadSpellGroupStackRules()
{
    uint32 oldMSTime = getMSTime();

    mSpellGroupStack.clear();                                  // need for reload case

    //                                                       0         1
    QueryResult result = WorldDatabase.Query("SELECT group_id, stack_rule FROM spell_group_stack_rules");
    if (!result)
    {
        TC_LOG_INFO(LOG_FILTER_SERVER_LOADING, ">> Loaded 0 spell group stack rules. DB table `spell_group_stack_rules` is empty.");
        return;
    }

    uint32 count = 0;
    do
    {
        Field* fields = result->Fetch();

        uint32 group_id = fields[0].GetUInt32();
        uint8 stack_rule = fields[1].GetInt8();
        if (stack_rule >= SPELL_GROUP_STACK_RULE_MAX)
        {
            TC_LOG_ERROR(LOG_FILTER_SQL, "SpellGroupStackRule %u listed in `spell_group_stack_rules` does not exist", stack_rule);
            continue;
        }

        SpellGroupSpellMapBounds spellGroup = GetSpellGroupSpellMapBounds((SpellGroup)group_id);

        if (spellGroup.first == spellGroup.second)
        {
            TC_LOG_ERROR(LOG_FILTER_SQL, "SpellGroup id %u listed in `spell_group_stack_rules` does not exist", group_id);
            continue;
        }

        mSpellGroupStack[(SpellGroup)group_id] = (SpellGroupStackRule)stack_rule;

        ++count;
    } while (result->NextRow());

    TC_LOG_INFO(LOG_FILTER_SERVER_LOADING, ">> Loaded %u spell group stack rules in %u ms", count, GetMSTimeDiffToNow(oldMSTime));
}

void SpellMgr::LoadSpellProcEvents()
{
    uint32 oldMSTime = getMSTime();

    mSpellProcEventMap.clear();                             // need for reload case

    //                                                0      1           2                3                 4                 5                 6          7       8        9             10
    QueryResult result = WorldDatabase.Query("SELECT entry, SchoolMask, SpellFamilyName, SpellFamilyMask0, SpellFamilyMask1, SpellFamilyMask2, procFlags, procEx, ppmRate, CustomChance, Cooldown FROM spell_proc_event");
    if (!result)
    {
        TC_LOG_INFO(LOG_FILTER_SERVER_LOADING, ">> Loaded 0 spell proc event conditions. DB table `spell_proc_event` is empty.");
        return;
    }

    uint32 count = 0;

    do
    {
        Field* fields = result->Fetch();

        int32 spellId = fields[0].GetInt32();

        bool allRanks = false;
        if (spellId < 0)
        {
            allRanks = true;
            spellId = -spellId;
        }

        SpellInfo const* spellInfo = GetSpellInfo(spellId);
        if (!spellInfo)
        {
            TC_LOG_ERROR(LOG_FILTER_SQL, "Spell %u listed in `spell_proc_event` does not exist", spellId);
            continue;
        }

        if (allRanks)
        {
            if (!spellInfo->IsRanked())
                TC_LOG_ERROR(LOG_FILTER_SQL, "Spell %u listed in `spell_proc_event` with all ranks, but spell has no ranks.", spellId);

            if (spellInfo->GetFirstRankSpell()->Id != uint32(spellId))
            {
                TC_LOG_ERROR(LOG_FILTER_SQL, "Spell %u listed in `spell_proc_event` is not first rank of spell.", spellId);
                continue;
            }
        }

        SpellProcEventEntry spellProcEvent;

        spellProcEvent.schoolMask         = fields[1].GetInt8();
        spellProcEvent.spellFamilyName    = fields[2].GetUInt16();
        spellProcEvent.spellFamilyMask[0] = fields[3].GetUInt32();
        spellProcEvent.spellFamilyMask[1] = fields[4].GetUInt32();
        spellProcEvent.spellFamilyMask[2] = fields[5].GetUInt32();
        spellProcEvent.procFlags          = fields[6].GetUInt32();
        spellProcEvent.procEx             = fields[7].GetUInt32();
        spellProcEvent.ppmRate            = fields[8].GetFloat();
        spellProcEvent.customChance       = fields[9].GetFloat();
        spellProcEvent.cooldown           = fields[10].GetUInt32();

        while (spellInfo)
        {
            if (mSpellProcEventMap.find(spellInfo->Id) != mSpellProcEventMap.end())
            {
                TC_LOG_ERROR(LOG_FILTER_SQL, "Spell %u listed in `spell_proc_event` already has its first rank in table.", spellInfo->Id);
                break;
            }

            if (!spellInfo->ProcFlags && !spellProcEvent.procFlags)
                TC_LOG_ERROR(LOG_FILTER_SQL, "Spell %u listed in `spell_proc_event` probally not triggered spell", spellInfo->Id);

            mSpellProcEventMap[spellInfo->Id] = spellProcEvent;

            if (allRanks)
                spellInfo = spellInfo->GetNextRankSpell();
            else
                break;
        }

        ++count;
    }
    while (result->NextRow());

    TC_LOG_INFO(LOG_FILTER_SERVER_LOADING, ">> Loaded %u extra spell proc event conditions in %u ms", count, GetMSTimeDiffToNow(oldMSTime));
}

void SpellMgr::LoadSpellProcs()
{
    uint32 oldMSTime = getMSTime();

    mSpellProcMap.clear();                             // need for reload case

    //                                                 0        1           2                3                 4                 5                 6         7              8               9        10              11             12      13        14
    QueryResult result = WorldDatabase.Query("SELECT spellId, schoolMask, spellFamilyName, spellFamilyMask0, spellFamilyMask1, spellFamilyMask2, typeMask, spellTypeMask, spellPhaseMask, hitMask, attributesMask, ratePerMinute, chance, cooldown, charges FROM spell_proc");
    if (!result)
    {
        TC_LOG_INFO(LOG_FILTER_SERVER_LOADING, ">> Loaded 0 spell proc conditions and data. DB table `spell_proc` is empty.");
        return;
    }

    uint32 count = 0;
    do
    {
        Field* fields = result->Fetch();

        int32 spellId = fields[0].GetInt32();

        bool allRanks = false;
        if (spellId < 0)
        {
            allRanks = true;
            spellId = -spellId;
        }

        SpellInfo const* spellInfo = GetSpellInfo(spellId);
        if (!spellInfo)
        {
            TC_LOG_ERROR(LOG_FILTER_SQL, "Spell %u listed in `spell_proc` does not exist", spellId);
            continue;
        }

        if (allRanks)
        {
            if (!spellInfo->IsRanked())
                TC_LOG_ERROR(LOG_FILTER_SQL, "Spell %u listed in `spell_proc` with all ranks, but spell has no ranks.", spellId);

            if (spellInfo->GetFirstRankSpell()->Id != uint32(spellId))
            {
                TC_LOG_ERROR(LOG_FILTER_SQL, "Spell %u listed in `spell_proc` is not first rank of spell.", spellId);
                continue;
            }
        }

        SpellProcEntry baseProcEntry;

        baseProcEntry.schoolMask      = fields[1].GetInt8();
        baseProcEntry.spellFamilyName = fields[2].GetUInt16();
        baseProcEntry.spellFamilyMask[0] = fields[3].GetUInt32();
        baseProcEntry.spellFamilyMask[1] = fields[4].GetUInt32();
        baseProcEntry.spellFamilyMask[2] = fields[5].GetUInt32();
        baseProcEntry.typeMask        = fields[6].GetUInt32();
        baseProcEntry.spellTypeMask   = fields[7].GetUInt32();
        baseProcEntry.spellPhaseMask  = fields[8].GetUInt32();
        baseProcEntry.hitMask         = fields[9].GetUInt32();
        baseProcEntry.attributesMask  = fields[10].GetUInt32();
        baseProcEntry.ratePerMinute   = fields[11].GetFloat();
        baseProcEntry.chance          = fields[12].GetFloat();
        float cooldown                = fields[13].GetFloat();
        baseProcEntry.cooldown        = uint32(cooldown);
        baseProcEntry.charges         = fields[14].GetUInt32();

        while (spellInfo)
        {
            if (mSpellProcMap.find(spellInfo->Id) != mSpellProcMap.end())
            {
                TC_LOG_ERROR(LOG_FILTER_SQL, "Spell %u listed in `spell_proc` already has its first rank in table.", spellInfo->Id);
                break;
            }

            SpellProcEntry procEntry = SpellProcEntry(baseProcEntry);

            // take defaults from dbcs
            if (!procEntry.typeMask)
                procEntry.typeMask = spellInfo->ProcFlags;
            if (!procEntry.charges)
                procEntry.charges = spellInfo->ProcCharges;
            if (!procEntry.chance && !procEntry.ratePerMinute)
                procEntry.chance = float(spellInfo->ProcChance);

            // validate data
            if (procEntry.schoolMask & ~SPELL_SCHOOL_MASK_ALL)
                TC_LOG_ERROR(LOG_FILTER_SQL, "`spell_proc` table entry for spellId %u has wrong `schoolMask` set: %u", spellInfo->Id, procEntry.schoolMask);
            if (procEntry.spellFamilyName && (procEntry.spellFamilyName < 3 || procEntry.spellFamilyName > 17 || procEntry.spellFamilyName == 14 || procEntry.spellFamilyName == 16))
                TC_LOG_ERROR(LOG_FILTER_SQL, "`spell_proc` table entry for spellId %u has wrong `spellFamilyName` set: %u", spellInfo->Id, procEntry.spellFamilyName);
            if (procEntry.chance < 0)
            {
                TC_LOG_ERROR(LOG_FILTER_SQL, "`spell_proc` table entry for spellId %u has negative value in `chance` field", spellInfo->Id);
                procEntry.chance = 0;
            }
            if (procEntry.ratePerMinute < 0)
            {
                TC_LOG_ERROR(LOG_FILTER_SQL, "`spell_proc` table entry for spellId %u has negative value in `ratePerMinute` field", spellInfo->Id);
                procEntry.ratePerMinute = 0;
            }
            if (cooldown < 0)
            {
                TC_LOG_ERROR(LOG_FILTER_SQL, "`spell_proc` table entry for spellId %u has negative value in `cooldown` field", spellInfo->Id);
                procEntry.cooldown = 0;
            }
            if (procEntry.chance == 0 && procEntry.ratePerMinute == 0)
                TC_LOG_ERROR(LOG_FILTER_SQL, "`spell_proc` table entry for spellId %u doesn't have `chance` and `ratePerMinute` values defined, proc will not be triggered", spellInfo->Id);
            if (procEntry.charges > 99)
            {
                TC_LOG_ERROR(LOG_FILTER_SQL, "`spell_proc` table entry for spellId %u has too big value in `charges` field", spellInfo->Id);
                procEntry.charges = 99;
            }
            if (!procEntry.typeMask)
                TC_LOG_ERROR(LOG_FILTER_SQL, "`spell_proc` table entry for spellId %u doesn't have `typeMask` value defined, proc will not be triggered", spellInfo->Id);
            if (procEntry.spellTypeMask & ~PROC_SPELL_TYPE_MASK_ALL)
                TC_LOG_ERROR(LOG_FILTER_SQL, "`spell_proc` table entry for spellId %u has wrong `spellTypeMask` set: %u", spellInfo->Id, procEntry.spellTypeMask);
            if (procEntry.spellTypeMask && !(procEntry.typeMask & (SPELL_PROC_FLAG_MASK | PERIODIC_PROC_FLAG_MASK)))
                TC_LOG_ERROR(LOG_FILTER_SQL, "`spell_proc` table entry for spellId %u has `spellTypeMask` value defined, but it won't be used for defined `typeMask` value", spellInfo->Id);
            if (!procEntry.spellPhaseMask && procEntry.typeMask & REQ_SPELL_PHASE_PROC_FLAG_MASK)
                TC_LOG_ERROR(LOG_FILTER_SQL, "`spell_proc` table entry for spellId %u doesn't have `spellPhaseMask` value defined, but it's required for defined `typeMask` value, proc will not be triggered", spellInfo->Id);
            if (procEntry.spellPhaseMask & ~PROC_SPELL_PHASE_MASK_ALL)
                TC_LOG_ERROR(LOG_FILTER_SQL, "`spell_proc` table entry for spellId %u has wrong `spellPhaseMask` set: %u", spellInfo->Id, procEntry.spellPhaseMask);
            if (procEntry.spellPhaseMask && !(procEntry.typeMask & REQ_SPELL_PHASE_PROC_FLAG_MASK))
                TC_LOG_ERROR(LOG_FILTER_SQL, "`spell_proc` table entry for spellId %u has `spellPhaseMask` value defined, but it won't be used for defined `typeMask` value", spellInfo->Id);
            if (procEntry.hitMask & ~PROC_HIT_MASK_ALL)
                TC_LOG_ERROR(LOG_FILTER_SQL, "`spell_proc` table entry for spellId %u has wrong `hitMask` set: %u", spellInfo->Id, procEntry.hitMask);
            if (procEntry.hitMask && !(procEntry.typeMask & TAKEN_HIT_PROC_FLAG_MASK || (procEntry.typeMask & DONE_HIT_PROC_FLAG_MASK && (!procEntry.spellPhaseMask || procEntry.spellPhaseMask & (PROC_SPELL_PHASE_HIT | PROC_SPELL_PHASE_FINISH)))))
                TC_LOG_ERROR(LOG_FILTER_SQL, "`spell_proc` table entry for spellId %u has `hitMask` value defined, but it won't be used for defined `typeMask` and `spellPhaseMask` values", spellInfo->Id);

            mSpellProcMap[spellInfo->Id] = procEntry;

            if (allRanks)
                spellInfo = spellInfo->GetNextRankSpell();
            else
                break;
        }
        ++count;
    }
    while (result->NextRow());

    TC_LOG_INFO(LOG_FILTER_SERVER_LOADING, ">> Loaded %u spell proc conditions and data in %u ms", count, GetMSTimeDiffToNow(oldMSTime));
}

void SpellMgr::LoadSpellBonusess()
{
    uint32 oldMSTime = getMSTime();

    mSpellBonusMap.clear();                             // need for reload case

    //                                                0      1             2          3         4
    QueryResult result = WorldDatabase.Query("SELECT entry, direct_bonus, dot_bonus, ap_bonus, ap_dot_bonus FROM spell_bonus_data");
    if (!result)
    {
        TC_LOG_INFO(LOG_FILTER_SERVER_LOADING, ">> Loaded 0 spell bonus data. DB table `spell_bonus_data` is empty.");
        return;
    }

    uint32 count = 0;
    do
    {
        Field* fields = result->Fetch();
        uint32 entry = fields[0].GetUInt32();

        SpellInfo const* spell = GetSpellInfo(entry);
        if (!spell)
        {
            TC_LOG_ERROR(LOG_FILTER_SQL, "Spell %u listed in `spell_bonus_data` does not exist", entry);
            continue;
        }

        SpellBonusEntry& sbe = mSpellBonusMap[entry];
        sbe.direct_damage = fields[1].GetFloat();
        sbe.dot_damage    = fields[2].GetFloat();
        sbe.ap_bonus      = fields[3].GetFloat();
        sbe.ap_dot_bonus   = fields[4].GetFloat();

        ++count;
    } while (result->NextRow());

    TC_LOG_INFO(LOG_FILTER_SERVER_LOADING, ">> Loaded %u extra spell bonus data in %u ms", count, GetMSTimeDiffToNow(oldMSTime));
}

void SpellMgr::LoadSpellThreats()
{
    uint32 oldMSTime = getMSTime();

    mSpellThreatMap.clear();                                // need for reload case

    //                                                0      1        2       3
    QueryResult result = WorldDatabase.Query("SELECT entry, flatMod, pctMod, apPctMod FROM spell_threat");
    if (!result)
    {
        TC_LOG_INFO(LOG_FILTER_SERVER_LOADING, ">> Loaded 0 aggro generating spells. DB table `spell_threat` is empty.");
        return;
    }

    uint32 count = 0;
    do
    {
        Field* fields = result->Fetch();

        uint32 entry = fields[0].GetUInt32();

        if (!GetSpellInfo(entry))
        {
            TC_LOG_ERROR(LOG_FILTER_SQL, "Spell %u listed in `spell_threat` does not exist", entry);
            continue;
        }

        SpellThreatEntry ste;
        ste.flatMod  = fields[1].GetInt32();
        ste.pctMod   = fields[2].GetFloat();
        ste.apPctMod = fields[3].GetFloat();

        mSpellThreatMap[entry] = ste;
        ++count;
    } while (result->NextRow());

    TC_LOG_INFO(LOG_FILTER_SERVER_LOADING, ">> Loaded %u SpellThreatEntries in %u ms", count, GetMSTimeDiffToNow(oldMSTime));
}

void SpellMgr::LoadSkillLineAbilityMap()
{
    uint32 oldMSTime = getMSTime();

    mSkillLineAbilityMap.clear();

    uint32 count = 0;

    for (uint32 i = 0; i < sSkillLineAbilityStore.GetNumRows(); ++i)
    {
        SkillLineAbilityEntry const* SkillInfo = sSkillLineAbilityStore.LookupEntry(i);
        if (!SkillInfo)
            continue;

        mSkillLineAbilityMap.insert(SkillLineAbilityMap::value_type(SkillInfo->spellId, SkillInfo));
        ++count;
    }

    TC_LOG_INFO(LOG_FILTER_SERVER_LOADING, ">> Loaded %u SkillLineAbility MultiMap Data in %u ms", count, GetMSTimeDiffToNow(oldMSTime));
}

void SpellMgr::LoadSpellPetAuras()
{
    uint32 oldMSTime = getMSTime();

    mSpellPetAuraMap.clear();                                  // need for reload case

    //                                                  0       1       2    3
    QueryResult result = WorldDatabase.Query("SELECT spell, effectId, pet, aura FROM spell_pet_auras");
    if (!result)
    {
        TC_LOG_INFO(LOG_FILTER_SERVER_LOADING, ">> Loaded 0 spell pet auras. DB table `spell_pet_auras` is empty.");
        return;
    }

    uint32 count = 0;
    do
    {
        Field* fields = result->Fetch();

        uint32 spell = fields[0].GetUInt32();
        uint8 eff = fields[1].GetUInt8();
        uint32 pet = fields[2].GetUInt32();
        uint32 aura = fields[3].GetUInt32();

        SpellPetAuraMap::iterator itr = mSpellPetAuraMap.find((spell<<8) + eff);
        if (itr != mSpellPetAuraMap.end())
            itr->second.AddAura(pet, aura);
        else
        {
            SpellInfo const* spellInfo = GetSpellInfo(spell);
            if (!spellInfo)
            {
                TC_LOG_ERROR(LOG_FILTER_SQL, "Spell %u listed in `spell_pet_auras` does not exist", spell);
                continue;
            }
            if (spellInfo->Effects[eff].Effect != SPELL_EFFECT_DUMMY &&
               (spellInfo->Effects[eff].Effect != SPELL_EFFECT_APPLY_AURA ||
                spellInfo->Effects[eff].ApplyAuraName != SPELL_AURA_DUMMY))
            {
                TC_LOG_ERROR(LOG_FILTER_SPELLS_AURAS, "Spell %u listed in `spell_pet_auras` does not have dummy aura or dummy effect", spell);
                continue;
            }

            SpellInfo const* spellInfo2 = GetSpellInfo(aura);
            if (!spellInfo2)
            {
                TC_LOG_ERROR(LOG_FILTER_SQL, "Aura %u listed in `spell_pet_auras` does not exist", aura);
                continue;
            }

            PetAura pa(pet, aura, spellInfo->Effects[eff].TargetA.GetTarget() == TARGET_UNIT_PET, spellInfo->Effects[eff].CalcValue());
            mSpellPetAuraMap[(spell<<8) + eff] = pa;
        }

        ++count;
    } while (result->NextRow());

    TC_LOG_INFO(LOG_FILTER_SERVER_LOADING, ">> Loaded %u spell pet auras in %u ms", count, GetMSTimeDiffToNow(oldMSTime));
}

// Fill custom data about enchancments
void SpellMgr::LoadEnchantCustomAttr()
{
    uint32 oldMSTime = getMSTime();

    uint32 size = sSpellItemEnchantmentStore.GetNumRows();
    mEnchantCustomAttr.resize(size);

    for (uint32 i = 0; i < size; ++i)
       mEnchantCustomAttr[i] = 0;

    uint32 count = 0;
    for (uint32 i = 0; i < GetSpellInfoStoreSize(); ++i)
    {
        SpellInfo const* spellInfo = GetSpellInfo(i);
        if (!spellInfo)
            continue;

        /// @todo find a better check
        if (!(spellInfo->AttributesEx2 & SPELL_ATTR2_PRESERVE_ENCHANT_IN_ARENA) || !(spellInfo->Attributes & SPELL_ATTR0_NOT_SHAPESHIFT))
            continue;

        for (uint32 j = 0; j < MAX_SPELL_EFFECTS; ++j)
        {
            if (spellInfo->Effects[j].Effect == SPELL_EFFECT_ENCHANT_ITEM_TEMPORARY)
            {
                uint32 enchId = spellInfo->Effects[j].MiscValue;
                SpellItemEnchantmentEntry const* ench = sSpellItemEnchantmentStore.LookupEntry(enchId);
                if (!ench)
                    continue;
                mEnchantCustomAttr[enchId] = true;
                ++count;
                break;
            }
        }
    }

    TC_LOG_INFO(LOG_FILTER_SERVER_LOADING, ">> Loaded %u custom enchant attributes in %u ms", count, GetMSTimeDiffToNow(oldMSTime));
}

void SpellMgr::LoadSpellEnchantProcData()
{
    uint32 oldMSTime = getMSTime();

    mSpellEnchantProcEventMap.clear();                             // need for reload case

    //                                                  0         1           2         3
    QueryResult result = WorldDatabase.Query("SELECT entry, customChance, PPMChance, procEx FROM spell_enchant_proc_data");
    if (!result)
    {
        TC_LOG_INFO(LOG_FILTER_SERVER_LOADING, ">> Loaded 0 spell enchant proc event conditions. DB table `spell_enchant_proc_data` is empty.");
        return;
    }

    uint32 count = 0;
    do
    {
        Field* fields = result->Fetch();

        uint32 enchantId = fields[0].GetUInt32();

        SpellItemEnchantmentEntry const* ench = sSpellItemEnchantmentStore.LookupEntry(enchantId);
        if (!ench)
        {
            TC_LOG_ERROR(LOG_FILTER_SQL, "Enchancment %u listed in `spell_enchant_proc_data` does not exist", enchantId);
            continue;
        }

        SpellEnchantProcEntry spe;

        spe.customChance = fields[1].GetUInt32();
        spe.PPMChance = fields[2].GetFloat();
        spe.procEx = fields[3].GetUInt32();

        mSpellEnchantProcEventMap[enchantId] = spe;

        ++count;
    } while (result->NextRow());

    TC_LOG_INFO(LOG_FILTER_SERVER_LOADING, ">> Loaded %u enchant proc data definitions in %u ms", count, GetMSTimeDiffToNow(oldMSTime));
}

void SpellMgr::LoadSpellLinked()
{
    uint32 oldMSTime = getMSTime();

    mSpellLinkedMap.clear();    // need for reload case

    //                                                0              1             2
    QueryResult result = WorldDatabase.Query("SELECT spell_trigger, spell_effect, type FROM spell_linked_spell");
    if (!result)
    {
        TC_LOG_INFO(LOG_FILTER_SERVER_LOADING, ">> Loaded 0 linked spells. DB table `spell_linked_spell` is empty.");
        return;
    }

    uint32 count = 0;
    do
    {
        Field* fields = result->Fetch();

        int32 trigger = fields[0].GetInt32();
        int32 effect = fields[1].GetInt32();
        int32 type = fields[2].GetUInt8();

        SpellInfo const* spellInfo = GetSpellInfo(abs(trigger));
        if (!spellInfo)
        {
            TC_LOG_ERROR(LOG_FILTER_SQL, "Spell %u listed in `spell_linked_spell` does not exist", abs(trigger));
            continue;
        }
        spellInfo = GetSpellInfo(abs(effect));
        if (!spellInfo)
        {
            TC_LOG_ERROR(LOG_FILTER_SQL, "Spell %u listed in `spell_linked_spell` does not exist", abs(effect));
            continue;
        }

        if (type) //we will find a better way when more types are needed
        {
            if (trigger > 0)
                trigger += SPELL_LINKED_MAX_SPELLS * type;
            else
                trigger -= SPELL_LINKED_MAX_SPELLS * type;
        }
        mSpellLinkedMap[trigger].push_back(effect);

        ++count;
    } while (result->NextRow());

    TC_LOG_INFO(LOG_FILTER_SERVER_LOADING, ">> Loaded %u linked spells in %u ms", count, GetMSTimeDiffToNow(oldMSTime));
}

void SpellMgr::LoadPetLevelupSpellMap()
{
    uint32 oldMSTime = getMSTime();

    mPetLevelupSpellMap.clear();                                   // need for reload case

    uint32 count = 0;
    uint32 family_count = 0;

    for (uint32 i = 0; i < sCreatureFamilyStore.GetNumRows(); ++i)
    {
        CreatureFamilyEntry const* creatureFamily = sCreatureFamilyStore.LookupEntry(i);
        if (!creatureFamily)                                     // not exist
            continue;

        for (uint8 j = 0; j < 2; ++j)
        {
            if (!creatureFamily->skillLine[j])
                continue;

            for (uint32 k = 0; k < sSkillLineAbilityStore.GetNumRows(); ++k)
            {
                SkillLineAbilityEntry const* skillLine = sSkillLineAbilityStore.LookupEntry(k);
                if (!skillLine)
                    continue;

                //if (skillLine->skillId != creatureFamily->skillLine[0] &&
                //    (!creatureFamily->skillLine[1] || skillLine->skillId != creatureFamily->skillLine[1]))
                //    continue;

                if (skillLine->skillId != creatureFamily->skillLine[j])
                    continue;

                if (skillLine->learnOnGetSkill != ABILITY_LEARNED_ON_GET_RACE_OR_CLASS_SKILL)
                    continue;

                SpellInfo const* spell = GetSpellInfo(skillLine->spellId);
                if (!spell) // not exist or triggered or talent
                    continue;

                if (!spell->SpellLevel)
                    continue;

                PetLevelupSpellSet& spellSet = mPetLevelupSpellMap[creatureFamily->ID];
                if (spellSet.empty())
                    ++family_count;

                spellSet.insert(PetLevelupSpellSet::value_type(spell->SpellLevel, spell->Id));
                ++count;
            }
        }
    }

    TC_LOG_INFO(LOG_FILTER_SERVER_LOADING, ">> Loaded %u pet levelup and default spells for %u families in %u ms", count, family_count, GetMSTimeDiffToNow(oldMSTime));
}

bool LoadPetDefaultSpells_helper(CreatureTemplate const* cInfo, PetDefaultSpellsEntry& petDefSpells)
{
    // skip empty list;
    bool have_spell = false;
    for (uint8 j = 0; j < MAX_CREATURE_SPELL_DATA_SLOT; ++j)
    {
        if (petDefSpells.spellid[j])
        {
            have_spell = true;
            break;
        }
    }
    if (!have_spell)
        return false;

    // remove duplicates with levelupSpells if any
    if (PetLevelupSpellSet const* levelupSpells = cInfo->family ? sSpellMgr->GetPetLevelupSpellList(cInfo->family) : NULL)
    {
        for (uint8 j = 0; j < MAX_CREATURE_SPELL_DATA_SLOT; ++j)
        {
            if (!petDefSpells.spellid[j])
                continue;

            for (PetLevelupSpellSet::const_iterator itr = levelupSpells->begin(); itr != levelupSpells->end(); ++itr)
            {
                if (itr->second == petDefSpells.spellid[j])
                {
                    petDefSpells.spellid[j] = 0;
                    break;
                }
            }
        }
    }

    // skip empty list;
    have_spell = false;
    for (uint8 j = 0; j < MAX_CREATURE_SPELL_DATA_SLOT; ++j)
    {
        if (petDefSpells.spellid[j])
        {
            have_spell = true;
            break;
        }
    }

    return have_spell;
}

void SpellMgr::LoadPetDefaultSpells()
{
    uint32 oldMSTime = getMSTime();

    mPetDefaultSpellsMap.clear();

    uint32 countCreature = 0;
    uint32 countData = 0;

    CreatureTemplateContainer const* ctc = sObjectMgr->GetCreatureTemplates();
    for (CreatureTemplateContainer::const_iterator itr = ctc->begin(); itr != ctc->end(); ++itr)
    {

        if (!itr->second.PetSpellDataId)
            continue;

        // for creature with PetSpellDataId get default pet spells from dbc
        CreatureSpellDataEntry const* spellDataEntry = sCreatureSpellDataStore.LookupEntry(itr->second.PetSpellDataId);
        if (!spellDataEntry)
            continue;

        int32 petSpellsId = -int32(itr->second.PetSpellDataId);
        PetDefaultSpellsEntry petDefSpells;
        for (uint8 j = 0; j < MAX_CREATURE_SPELL_DATA_SLOT; ++j)
            petDefSpells.spellid[j] = spellDataEntry->spellId[j];

        if (LoadPetDefaultSpells_helper(&itr->second, petDefSpells))
        {
            mPetDefaultSpellsMap[petSpellsId] = petDefSpells;
            ++countData;
        }
    }

    TC_LOG_INFO(LOG_FILTER_SERVER_LOADING, ">> Loaded addition spells for %u pet spell data entries in %u ms", countData, GetMSTimeDiffToNow(oldMSTime));

    TC_LOG_INFO(LOG_FILTER_SERVER_LOADING, "Loading summonable creature templates...");
    oldMSTime = getMSTime();

    // different summon spells
    for (uint32 i = 0; i < GetSpellInfoStoreSize(); ++i)
    {
        SpellInfo const* spellEntry = GetSpellInfo(i);
        if (!spellEntry)
            continue;

        for (uint8 k = 0; k < MAX_SPELL_EFFECTS; ++k)
        {
            if (spellEntry->Effects[k].Effect == SPELL_EFFECT_SUMMON || spellEntry->Effects[k].Effect == SPELL_EFFECT_SUMMON_PET)
            {
                uint32 creature_id = spellEntry->Effects[k].MiscValue;
                CreatureTemplate const* cInfo = sObjectMgr->GetCreatureTemplate(creature_id);
                if (!cInfo)
                    continue;

                // already loaded
                if (cInfo->PetSpellDataId)
                    continue;

                // for creature without PetSpellDataId get default pet spells from creature_template
                int32 petSpellsId = cInfo->Entry;
                if (mPetDefaultSpellsMap.find(cInfo->Entry) != mPetDefaultSpellsMap.end())
                    continue;

                PetDefaultSpellsEntry petDefSpells;
                for (uint8 j = 0; j < MAX_CREATURE_SPELL_DATA_SLOT; ++j)
                    petDefSpells.spellid[j] = cInfo->spells[j];

                if (LoadPetDefaultSpells_helper(cInfo, petDefSpells))
                {
                    mPetDefaultSpellsMap[petSpellsId] = petDefSpells;
                    ++countCreature;
                }
            }
        }
    }

    TC_LOG_INFO(LOG_FILTER_SERVER_LOADING, ">> Loaded %u summonable creature templates in %u ms", countCreature, GetMSTimeDiffToNow(oldMSTime));
}

void SpellMgr::LoadSpellAreas()
{
    uint32 oldMSTime = getMSTime();

    mSpellAreaMap.clear();                                  // need for reload case
    mSpellAreaForQuestMap.clear();
    mSpellAreaForQuestEndMap.clear();
    mSpellAreaForAuraMap.clear();

    //                                                  0     1         2              3               4                 5          6          7       8         9
    QueryResult result = WorldDatabase.Query("SELECT spell, area, quest_start, quest_start_status, quest_end_status, quest_end, aura_spell, racemask, gender, autocast FROM spell_area");
    if (!result)
    {
        TC_LOG_INFO(LOG_FILTER_SERVER_LOADING, ">> Loaded 0 spell area requirements. DB table `spell_area` is empty.");

        return;
    }

    uint32 count = 0;
    do
    {
        Field* fields = result->Fetch();

        uint32 spell = fields[0].GetUInt32();
        SpellArea spellArea;
        spellArea.spellId             = spell;
        spellArea.areaId              = fields[1].GetUInt32();
        spellArea.questStart          = fields[2].GetUInt32();
        spellArea.questStartStatus    = fields[3].GetUInt32();
        spellArea.questEndStatus      = fields[4].GetUInt32();
        spellArea.questEnd            = fields[5].GetUInt32();
        spellArea.auraSpell           = fields[6].GetInt32();
        spellArea.raceMask            = fields[7].GetUInt32();
        spellArea.gender              = Gender(fields[8].GetUInt8());
        spellArea.autocast            = fields[9].GetBool();

        if (SpellInfo const* spellInfo = GetSpellInfo(spell))
        {
            if (spellArea.autocast)
                const_cast<SpellInfo*>(spellInfo)->Attributes |= SPELL_ATTR0_CANT_CANCEL;
        }
        else
        {
            TC_LOG_ERROR(LOG_FILTER_SQL, "Spell %u listed in `spell_area` does not exist", spell);
            continue;
        }

        {
            bool ok = true;
            SpellAreaMapBounds sa_bounds = GetSpellAreaMapBounds(spellArea.spellId);
            for (SpellAreaMap::const_iterator itr = sa_bounds.first; itr != sa_bounds.second; ++itr)
            {
                if (spellArea.spellId != itr->second.spellId)
                    continue;
                if (spellArea.areaId != itr->second.areaId)
                    continue;
                if (spellArea.questStart != itr->second.questStart)
                    continue;
                if (spellArea.auraSpell != itr->second.auraSpell)
                    continue;
                if ((spellArea.raceMask & itr->second.raceMask) == 0)
                    continue;
                if (spellArea.gender != itr->second.gender)
                    continue;

                // duplicate by requirements
                ok = false;
                break;
            }

            if (!ok)
            {
                TC_LOG_ERROR(LOG_FILTER_SQL, "Spell %u listed in `spell_area` already listed with similar requirements.", spell);
                continue;
            }
        }

        if (spellArea.areaId && !GetAreaEntryByAreaID(spellArea.areaId))
        {
            TC_LOG_ERROR(LOG_FILTER_SQL, "Spell %u listed in `spell_area` have wrong area (%u) requirement", spell, spellArea.areaId);
            continue;
        }

        if (spellArea.questStart && !sObjectMgr->GetQuestTemplate(spellArea.questStart))
        {
            TC_LOG_ERROR(LOG_FILTER_SQL, "Spell %u listed in `spell_area` have wrong start quest (%u) requirement", spell, spellArea.questStart);
            continue;
        }

        if (spellArea.questEnd)
        {
            if (!sObjectMgr->GetQuestTemplate(spellArea.questEnd))
            {
                TC_LOG_ERROR(LOG_FILTER_SQL, "Spell %u listed in `spell_area` have wrong end quest (%u) requirement", spell, spellArea.questEnd);
                continue;
            }
        }

        if (spellArea.auraSpell)
        {
            SpellInfo const* spellInfo = GetSpellInfo(abs(spellArea.auraSpell));
            if (!spellInfo)
            {
                TC_LOG_ERROR(LOG_FILTER_SQL, "Spell %u listed in `spell_area` have wrong aura spell (%u) requirement", spell, abs(spellArea.auraSpell));
                continue;
            }

            if (uint32(abs(spellArea.auraSpell)) == spellArea.spellId)
            {
                TC_LOG_ERROR(LOG_FILTER_SQL, "Spell %u listed in `spell_area` have aura spell (%u) requirement for itself", spell, abs(spellArea.auraSpell));
                continue;
            }

            // not allow autocast chains by auraSpell field (but allow use as alternative if not present)
            if (spellArea.autocast && spellArea.auraSpell > 0)
            {
                bool chain = false;
                SpellAreaForAuraMapBounds saBound = GetSpellAreaForAuraMapBounds(spellArea.spellId);
                for (SpellAreaForAuraMap::const_iterator itr = saBound.first; itr != saBound.second; ++itr)
                {
                    if (itr->second->autocast && itr->second->auraSpell > 0)
                    {
                        chain = true;
                        break;
                    }
                }

                if (chain)
                {
                    TC_LOG_ERROR(LOG_FILTER_SQL, "Spell %u listed in `spell_area` have aura spell (%u) requirement that itself autocast from aura", spell, spellArea.auraSpell);
                    continue;
                }

                SpellAreaMapBounds saBound2 = GetSpellAreaMapBounds(spellArea.auraSpell);
                for (SpellAreaMap::const_iterator itr2 = saBound2.first; itr2 != saBound2.second; ++itr2)
                {
                    if (itr2->second.autocast && itr2->second.auraSpell > 0)
                    {
                        chain = true;
                        break;
                    }
                }

                if (chain)
                {
                    TC_LOG_ERROR(LOG_FILTER_SQL, "Spell %u listed in `spell_area` have aura spell (%u) requirement that itself autocast from aura", spell, spellArea.auraSpell);
                    continue;
                }
            }
        }

        if (spellArea.raceMask && (spellArea.raceMask & RACEMASK_ALL_PLAYABLE) == 0)
        {
            TC_LOG_ERROR(LOG_FILTER_SQL, "Spell %u listed in `spell_area` have wrong race mask (%u) requirement", spell, spellArea.raceMask);
            continue;
        }

        if (spellArea.gender != GENDER_NONE && spellArea.gender != GENDER_FEMALE && spellArea.gender != GENDER_MALE)
        {
            TC_LOG_ERROR(LOG_FILTER_SQL, "Spell %u listed in `spell_area` have wrong gender (%u) requirement", spell, spellArea.gender);
            continue;
        }

        SpellArea const* sa = &mSpellAreaMap.insert(SpellAreaMap::value_type(spell, spellArea))->second;

        // for search by current zone/subzone at zone/subzone change
        if (spellArea.areaId)
            mSpellAreaForAreaMap.insert(SpellAreaForAreaMap::value_type(spellArea.areaId, sa));

        // for search at quest start/reward
        if (spellArea.questStart)
            mSpellAreaForQuestMap.insert(SpellAreaForQuestMap::value_type(spellArea.questStart, sa));

        // for search at quest start/reward
        if (spellArea.questEnd)
            mSpellAreaForQuestEndMap.insert(SpellAreaForQuestMap::value_type(spellArea.questEnd, sa));

        // for search at aura apply
        if (spellArea.auraSpell)
            mSpellAreaForAuraMap.insert(SpellAreaForAuraMap::value_type(abs(spellArea.auraSpell), sa));

        ++count;
    } while (result->NextRow());

    TC_LOG_INFO(LOG_FILTER_SERVER_LOADING, ">> Loaded %u spell area requirements in %u ms", count, GetMSTimeDiffToNow(oldMSTime));
}

// Temporary structure to hold spell effect entries for faster loading
struct SpellEffectArray
{
    SpellEffectArray()
    {
        effects[0] = NULL;
        effects[1] = NULL;
        effects[2] = NULL;
    }

    SpellEffectEntry const* effects[MAX_SPELL_EFFECTS];
};

void SpellMgr::LoadSpellInfoStore()
{
    uint32 oldMSTime = getMSTime();

    UnloadSpellInfoStore();
    mSpellInfoMap.resize(sSpellStore.GetNumRows(), NULL);

    std::map<uint32, SpellEffectArray> effectsBySpell;

    for (uint32 i = 0; i < sSpellEffectStore.GetNumRows(); ++i)
    {
        SpellEffectEntry const* effect = sSpellEffectStore.LookupEntry(i);
        if (!effect)
            continue;

        effectsBySpell[effect->EffectSpellId].effects[effect->EffectIndex] = effect;
    }

    for (uint32 i = 0; i < sSpellStore.GetNumRows(); ++i)
        if (SpellEntry const* spellEntry = sSpellStore.LookupEntry(i))
            mSpellInfoMap[i] = new SpellInfo(spellEntry, effectsBySpell[i].effects);

    TC_LOG_INFO(LOG_FILTER_SERVER_LOADING, ">> Loaded SpellInfo store in %u ms", GetMSTimeDiffToNow(oldMSTime));
}

void SpellMgr::UnloadSpellInfoStore()
{
    for (uint32 i = 0; i < GetSpellInfoStoreSize(); ++i)
        delete mSpellInfoMap[i];

    mSpellInfoMap.clear();
}

void SpellMgr::UnloadSpellInfoImplicitTargetConditionLists()
{
    for (uint32 i = 0; i < GetSpellInfoStoreSize(); ++i)
        if (mSpellInfoMap[i])
            mSpellInfoMap[i]->_UnloadImplicitTargetConditionLists();
}

void SpellMgr::LoadSpellInfoCustomAttributes()
{
    uint32 oldMSTime = getMSTime();

    SpellInfo* spellInfo = NULL;
    for (uint32 i = 0; i < GetSpellInfoStoreSize(); ++i)
    {
        spellInfo = mSpellInfoMap[i];
        if (!spellInfo)
            continue;

        for (uint8 j = 0; j < MAX_SPELL_EFFECTS; ++j)
        {
            switch (spellInfo->Effects[j].ApplyAuraName)
            {
                case SPELL_AURA_MOD_POSSESS:
                case SPELL_AURA_MOD_CONFUSE:
                case SPELL_AURA_MOD_CHARM:
                case SPELL_AURA_AOE_CHARM:
                case SPELL_AURA_MOD_FEAR:
                case SPELL_AURA_MOD_STUN:
                    spellInfo->AttributesCu |= SPELL_ATTR0_CU_AURA_CC;
                    break;
                case SPELL_AURA_PERIODIC_HEAL:
                case SPELL_AURA_PERIODIC_DAMAGE:
                case SPELL_AURA_PERIODIC_DAMAGE_PERCENT:
                case SPELL_AURA_PERIODIC_LEECH:
                case SPELL_AURA_PERIODIC_MANA_LEECH:
                case SPELL_AURA_PERIODIC_HEALTH_FUNNEL:
                case SPELL_AURA_PERIODIC_ENERGIZE:
                case SPELL_AURA_OBS_MOD_HEALTH:
                case SPELL_AURA_OBS_MOD_POWER:
                case SPELL_AURA_POWER_BURN:
                    spellInfo->AttributesCu |= SPELL_ATTR0_CU_NO_INITIAL_THREAT;
                    break;
            }

            switch (spellInfo->Effects[j].Effect)
            {
                case SPELL_EFFECT_SCHOOL_DAMAGE:
                case SPELL_EFFECT_WEAPON_DAMAGE:
                case SPELL_EFFECT_WEAPON_DAMAGE_NOSCHOOL:
                case SPELL_EFFECT_NORMALIZED_WEAPON_DMG:
                case SPELL_EFFECT_WEAPON_PERCENT_DAMAGE:
                case SPELL_EFFECT_HEAL:
                    spellInfo->AttributesCu |= SPELL_ATTR0_CU_DIRECT_DAMAGE;
                    break;
                case SPELL_EFFECT_POWER_DRAIN:
                case SPELL_EFFECT_POWER_BURN:
                case SPELL_EFFECT_HEAL_MAX_HEALTH:
                case SPELL_EFFECT_HEALTH_LEECH:
                case SPELL_EFFECT_HEAL_PCT:
                case SPELL_EFFECT_ENERGIZE_PCT:
                case SPELL_EFFECT_ENERGIZE:
                case SPELL_EFFECT_HEAL_MECHANICAL:
                    spellInfo->AttributesCu |= SPELL_ATTR0_CU_NO_INITIAL_THREAT;
                    break;
                case SPELL_EFFECT_CHARGE:
                case SPELL_EFFECT_CHARGE_DEST:
                case SPELL_EFFECT_JUMP:
                case SPELL_EFFECT_JUMP_DEST:
                case SPELL_EFFECT_LEAP_BACK:
                    spellInfo->AttributesCu |= SPELL_ATTR0_CU_CHARGE;
                    break;
                case SPELL_EFFECT_PICKPOCKET:
                    spellInfo->AttributesCu |= SPELL_ATTR0_CU_PICKPOCKET;
                    break;
                case SPELL_EFFECT_ENCHANT_ITEM:
                case SPELL_EFFECT_ENCHANT_ITEM_TEMPORARY:
                case SPELL_EFFECT_ENCHANT_ITEM_PRISMATIC:
                case SPELL_EFFECT_ENCHANT_HELD_ITEM:
                {
                    // only enchanting profession enchantments procs can stack
                    if (IsPartOfSkillLine(SKILL_ENCHANTING, i))
                    {
                        uint32 enchantId = spellInfo->Effects[j].MiscValue;
                        SpellItemEnchantmentEntry const* enchant = sSpellItemEnchantmentStore.LookupEntry(enchantId);
                        for (uint8 s = 0; s < MAX_ITEM_ENCHANTMENT_EFFECTS; ++s)
                        {
                            if (enchant->type[s] != ITEM_ENCHANTMENT_TYPE_COMBAT_SPELL)
                                continue;

                            SpellInfo* procInfo = _GetSpellInfo(enchant->spellid[s]);
                            if (!procInfo)
                                continue;

                            // if proced directly from enchantment, not via proc aura
                            // NOTE: Enchant Weapon - Blade Ward also has proc aura spell and is proced directly
                            // however its not expected to stack so this check is good
                            if (procInfo->HasAura(SPELL_AURA_PROC_TRIGGER_SPELL))
                                continue;

                            procInfo->AttributesCu |= SPELL_ATTR0_CU_ENCHANT_PROC;
                        }
                    }
                    break;
                }
            }
        }

        if (!spellInfo->_IsPositiveEffect(EFFECT_0, false))
            spellInfo->AttributesCu |= SPELL_ATTR0_CU_NEGATIVE_EFF0;

        if (!spellInfo->_IsPositiveEffect(EFFECT_1, false))
            spellInfo->AttributesCu |= SPELL_ATTR0_CU_NEGATIVE_EFF1;

        if (!spellInfo->_IsPositiveEffect(EFFECT_2, false))
            spellInfo->AttributesCu |= SPELL_ATTR0_CU_NEGATIVE_EFF2;

        if (spellInfo->SpellVisual[0] == 3879)
            spellInfo->AttributesCu |= SPELL_ATTR0_CU_CONE_BACK;

        switch (spellInfo->Id)
        {
            case 1776: // Gouge
            case 1777:
            case 8629:
            case 11285:
            case 11286:
            case 12540:
            case 13579:
            case 24698:
            case 28456:
            case 29425:
            case 34940:
            case 36862:
            case 38764:
            case 38863:
            case 52743: // Head Smack
                spellInfo->AttributesCu |= SPELL_ATTR0_CU_REQ_TARGET_FACING_CASTER;
                break;
            case 53: // Backstab
            case 2589:
            case 2590:
            case 2591:
            case 8721:
            case 11279:
            case 11280:
            case 11281:
            case 25300:
            case 26863:
            case 48656:
            case 48657:
            case 703: // Garrote
            case 8631:
            case 8632:
            case 8633:
            case 11289:
            case 11290:
            case 26839:
            case 26884:
            case 48675:
            case 48676:
            case 5221: // Shred
            case 6800:
            case 8992:
            case 9829:
            case 9830:
            case 27001:
            case 27002:
            case 48571:
            case 48572:
            case 8676: // Ambush
            case 8724:
            case 8725:
            case 11267:
            case 11268:
            case 11269:
            case 27441:
            case 48689:
            case 48690:
            case 48691:
            case 6785: // Ravage
            case 6787:
            case 9866:
            case 9867:
            case 27005:
            case 48578:
            case 48579:
            case 21987: // Lash of Pain
            case 23959: // Test Stab R50
            case 24825: // Test Backstab
            case 58563: // Assassinate Restless Lookout
                spellInfo->AttributesCu |= SPELL_ATTR0_CU_REQ_CASTER_BEHIND_TARGET;
                break;
            case 26029: // Dark Glare
            case 37433: // Spout
            case 43140: // Flame Breath
            case 43215: // Flame Breath
            case 70461: // Coldflame Trap
            case 72133: // Pain and Suffering
            case 73788: // Pain and Suffering
            case 73789: // Pain and Suffering
            case 73790: // Pain and Suffering
                spellInfo->AttributesCu |= SPELL_ATTR0_CU_CONE_LINE;
                break;
            case 24340: // Meteor
            case 26558: // Meteor
            case 28884: // Meteor
            case 36837: // Meteor
            case 38903: // Meteor
            case 41276: // Meteor
            case 57467: // Meteor
            case 26789: // Shard of the Fallen Star
            case 31436: // Malevolent Cleave
            case 35181: // Dive Bomb
            case 40810: // Saber Lash
            case 43267: // Saber Lash
            case 43268: // Saber Lash
            case 42384: // Brutal Swipe
            case 45150: // Meteor Slash
            case 64688: // Sonic Screech
            case 72373: // Shared Suffering
            case 71904: // Chaos Bane
            case 70492: // Ooze Eruption
            case 72505: // Ooze Eruption
            case 72624: // Ooze Eruption
            case 72625: // Ooze Eruption
                // ONLY SPELLS WITH SPELLFAMILY_GENERIC and EFFECT_SCHOOL_DAMAGE
                spellInfo->AttributesCu |= SPELL_ATTR0_CU_SHARE_DAMAGE;
                break;
            case 18500: // Wing Buffet
            case 33086: // Wild Bite
            case 49749: // Piercing Blow
            case 52890: // Penetrating Strike
            case 53454: // Impale
            case 59446: // Impale
            case 62383: // Shatter
            case 64777: // Machine Gun
            case 65239: // Machine Gun
            case 65919: // Impale
            case 67858: // Impale
            case 67859: // Impale
            case 67860: // Impale
            case 69293: // Wing Buffet
            case 74439: // Machine Gun
            case 63278: // Mark of the Faceless (General Vezax)
            case 62544: // Thrust (Argent Tournament)
            case 64588: // Thrust (Argent Tournament)
            case 66479: // Thrust (Argent Tournament)
            case 68505: // Thrust (Argent Tournament)
            case 62709: // Counterattack! (Argent Tournament)
            case 62626: // Break-Shield (Argent Tournament, Player)
            case 64590: // Break-Shield (Argent Tournament, Player)
            case 64342: // Break-Shield (Argent Tournament, NPC)
            case 64686: // Break-Shield (Argent Tournament, NPC)
            case 65147: // Break-Shield (Argent Tournament, NPC)
            case 68504: // Break-Shield (Argent Tournament, NPC)
            case 62874: // Charge (Argent Tournament, Player)
            case 68498: // Charge (Argent Tournament, Player)
            case 64591: // Charge (Argent Tournament, Player)
            case 63003: // Charge (Argent Tournament, NPC)
            case 63010: // Charge (Argent Tournament, NPC)
            case 68321: // Charge (Argent Tournament, NPC)
            case 72255: // Mark of the Fallen Champion (Deathbringer Saurfang)
            case 72444: // Mark of the Fallen Champion (Deathbringer Saurfang)
            case 72445: // Mark of the Fallen Champion (Deathbringer Saurfang)
            case 72446: // Mark of the Fallen Champion (Deathbringer Saurfang)
                spellInfo->AttributesCu |= SPELL_ATTR0_CU_IGNORE_ARMOR;
                break;
            case 64422: // Sonic Screech (Auriaya)
                spellInfo->AttributesCu |= SPELL_ATTR0_CU_SHARE_DAMAGE;
                spellInfo->AttributesCu |= SPELL_ATTR0_CU_IGNORE_ARMOR;
                break;
            case 72293: // Mark of the Fallen Champion (Deathbringer Saurfang)
                spellInfo->AttributesCu |= SPELL_ATTR0_CU_NEGATIVE_EFF0;
                break;
            default:
                break;
        }

        switch (spellInfo->SpellFamilyName)
        {
            case SPELLFAMILY_WARRIOR:
                // Shout
                if (spellInfo->SpellFamilyFlags[0] & 0x20000 || spellInfo->SpellFamilyFlags[1] & 0x20)
                    spellInfo->AttributesCu |= SPELL_ATTR0_CU_AURA_CC;
                break;
            case SPELLFAMILY_DRUID:
                // Roar
                if (spellInfo->SpellFamilyFlags[0] & 0x8)
                    spellInfo->AttributesCu |= SPELL_ATTR0_CU_AURA_CC;
                break;
            default:
                break;
        }

        spellInfo->_InitializeExplicitTargetMask();
    }

    CreatureAI::FillAISpellInfo();

    TC_LOG_INFO(LOG_FILTER_SERVER_LOADING, ">> Loaded SpellInfo custom attributes in %u ms", GetMSTimeDiffToNow(oldMSTime));
}

void SpellMgr::LoadSpellInfoCorrections()
{
    uint32 oldMSTime = getMSTime();

    SpellInfo* spellInfo = NULL;
    for (uint32 i = 0; i < GetSpellInfoStoreSize(); ++i)
    {
        spellInfo = (SpellInfo*)mSpellInfoMap[i];
        if (!spellInfo)
            continue;

        for (uint8 j = 0; j < MAX_SPELL_EFFECTS; ++j)
        {
            switch (spellInfo->Effects[j].Effect)
            {
                case SPELL_EFFECT_CHARGE:
                case SPELL_EFFECT_CHARGE_DEST:
                case SPELL_EFFECT_JUMP:
                case SPELL_EFFECT_JUMP_DEST:
                case SPELL_EFFECT_LEAP_BACK:
                    if (!spellInfo->Speed && !spellInfo->SpellFamilyName)
                        spellInfo->Speed = SPEED_CHARGE;
                    break;
            }
        }

        if (spellInfo->ActiveIconID == 2158)  // flight
            spellInfo->Attributes |= SPELL_ATTR0_PASSIVE;

        switch (spellInfo->Id)
        {
            case 42730: // Woe Strike
                spellInfo->Effects[EFFECT_1].TriggerSpell = 42739;
                break;
            case 59735: // Woe Strike
                spellInfo->Effects[EFFECT_1].TriggerSpell = 59736;
                break;
            case 52611: // Summon Skeletons
            case 52612: // Summon Skeletons
                spellInfo->Effects[EFFECT_0].MiscValueB = 64;
                break;
            case 40244: // Simon Game Visual
            case 40245: // Simon Game Visual
            case 40246: // Simon Game Visual
            case 40247: // Simon Game Visual
            case 42835: // Spout, remove damage effect, only anim is needed
                spellInfo->Effects[EFFECT_0].Effect = 0;
                break;
            case 30657: // Quake
                spellInfo->Effects[EFFECT_0].TriggerSpell = 30571;
                break;
            case 30541: // Blaze (needs conditions entry)
                spellInfo->Effects[EFFECT_0].TargetA = SpellImplicitTargetInfo(TARGET_UNIT_TARGET_ENEMY);
                spellInfo->Effects[EFFECT_0].TargetB = SpellImplicitTargetInfo();
                break;
            case 63665: // Charge (Argent Tournament emote on riders)
            case 31298: // Sleep (needs target selection script)
            case 51904: // Summon Ghouls On Scarlet Crusade (this should use conditions table, script for this spell needs to be fixed)
            case 68933: // Wrath of Air Totem rank 2 (Aura)
            case 29200: // Purify Helboar Meat
                spellInfo->Effects[EFFECT_0].TargetA = SpellImplicitTargetInfo(TARGET_UNIT_CASTER);
                spellInfo->Effects[EFFECT_0].TargetB = SpellImplicitTargetInfo();
                break;
            case 31344: // Howl of Azgalor
                spellInfo->Effects[EFFECT_0].RadiusEntry = sSpellRadiusStore.LookupEntry(EFFECT_RADIUS_100_YARDS); // 100yards instead of 50000?!
                break;
            case 42818: // Headless Horseman - Wisp Flight Port
            case 42821: // Headless Horseman - Wisp Flight Missile
                spellInfo->RangeEntry = sSpellRangeStore.LookupEntry(6); // 100 yards
                break;
            case 36350: // They Must Burn Bomb Aura (self)
                spellInfo->Effects[EFFECT_0].TriggerSpell = 36325; // They Must Burn Bomb Drop (DND)
                break;
            case 49838: // Stop Time
                spellInfo->AttributesEx3 |= SPELL_ATTR3_NO_INITIAL_AGGRO;
                break;
            case 61407: // Energize Cores
            case 62136: // Energize Cores
            case 54069: // Energize Cores
            case 56251: // Energize Cores
                spellInfo->Effects[EFFECT_0].TargetA = SpellImplicitTargetInfo(TARGET_UNIT_SRC_AREA_ENTRY);
                break;
            case 50785: // Energize Cores
            case 59372: // Energize Cores
                spellInfo->Effects[EFFECT_0].TargetA = SpellImplicitTargetInfo(TARGET_UNIT_SRC_AREA_ENEMY);
                break;
<<<<<<< HEAD
            case 63320: // Glyph of Life Tap
            case 53228: // Rapid Killing (Rank 1)
            case 53232: // Rapid Killing (Rank 2)
=======
            case 8494: // Mana Shield (rank 2)
                // because of bug in dbc
                spellInfo->ProcChance = 0;
                break;
            case 20335: // Heart of the Crusader
            case 20336:
            case 20337:
            case 53228: // Rapid Killing (Rank 1)
            case 53232: // Rapid Killing (Rank 2)
            case 63320: // Glyph of Life Tap
>>>>>>> eefdceea
                // Entries were not updated after spell effect change, we have to do that manually :/
                spellInfo->AttributesEx3 |= SPELL_ATTR3_CAN_PROC_WITH_TRIGGERED;
                break;
            case 59725: // Improved Spell Reflection - aoe aura
                // Target entry seems to be wrong for this spell :/
                spellInfo->Effects[EFFECT_0].TargetA = SpellImplicitTargetInfo(TARGET_UNIT_CASTER_AREA_PARTY);
                spellInfo->Effects[EFFECT_0].RadiusEntry = sSpellRadiusStore.LookupEntry(EFFECT_RADIUS_10_YARDS_2);
                break;
            case 31347: // Doom
            case 39365: // Thundering Storm
            case 41071: // Raise Dead (HACK)
            case 42442: // Vengeance Landing Cannonfire
            case 42611: // Shoot
            case 44978: // Wild Magic
            case 45001: // Wild Magic
            case 45002: // Wild Magic
            case 45004: // Wild Magic
            case 45006: // Wild Magic
            case 45010: // Wild Magic
            case 45761: // Shoot Gun
            case 45863: // Cosmetic - Incinerate to Random Target
            case 48246: // Ball of Flame
            case 41635: // Prayer of Mending
            case 44869: // Spectral Blast
            case 45027: // Revitalize
            case 45976: // Muru Portal Channel
            case 52124: // Sky Darkener Assault
            case 53096: // Quetz'lun's Judgment
            case 52479: // Gift of the Harvester
            case 61588: // Blazing Harpoon
                spellInfo->MaxAffectedTargets = 1;
                break;
            case 36384: // Skartax Purple Beam
                spellInfo->MaxAffectedTargets = 2;
                break;
            case 28542: // Life Drain - Sapphiron
            case 29213: // Curse of the Plaguebringer - Noth
            case 29576: // Multi-Shot
            case 37790: // Spread Shot
            case 39992: // Needle Spine
            case 40816: // Saber Lash
            case 41303: // Soul Drain
            case 41376: // Spite
            case 45248: // Shadow Blades
            case 46771: // Flame Sear
            case 54171: // Divine Storm
            case 54172: // Divine Storm (heal)
            case 66588: // Flaming Spear
                spellInfo->MaxAffectedTargets = 3;
                break;
            case 38310: // Multi-Shot
            case 53385: // Divine Storm (Damage)
                spellInfo->MaxAffectedTargets = 4;
                break;
            case 42005: // Bloodboil
            case 38296: // Spitfire Totem
            case 37676: // Insidious Whisper
            case 46008: // Negative Energy
            case 45641: // Fire Bloom
            case 55665: // Life Drain - Sapphiron (H)
            case 28796: // Poison Bolt Volly - Faerlina
                spellInfo->MaxAffectedTargets = 5;
                break;
            case 40827: // Sinful Beam
            case 40859: // Sinister Beam
            case 40860: // Vile Beam
            case 40861: // Wicked Beam
            case 54835: // Curse of the Plaguebringer - Noth (H)
            case 54098: // Poison Bolt Volly - Faerlina (H)
                spellInfo->MaxAffectedTargets = 10;
                break;
            case 50312: // Unholy Frenzy
                spellInfo->MaxAffectedTargets = 15;
                break;
            case 33711: // Murmur's Touch
            case 38794: // Murmur's Touch
                spellInfo->MaxAffectedTargets = 1;
                spellInfo->Effects[EFFECT_0].TriggerSpell = 33760;
                break;
            case 17941: // Shadow Trance
            case 22008: // Netherwind Focus
            case 34477: // Misdirection
            case 34936: // Backlash
            case 48108: // Hot Streak
            case 51124: // Killing Machine
            case 54741: // Firestarter
            case 57761: // Fireball!
            case 64823: // Item - Druid T8 Balance 4P Bonus
            case 88819: // Daybreak
                spellInfo->ProcCharges = 1;
                break;
            case 44544: // Fingers of Frost
                spellInfo->Effects[EFFECT_0].SpellClassMask = flag96(685904631, 1151048, 0);
                break;
            case 74396: // Fingers of Frost visual buff
                spellInfo->ProcCharges = 2;
                spellInfo->StackAmount = 0;
                break;
            case 28200: // Ascendance (Talisman of Ascendance trinket)
                spellInfo->ProcCharges = 6;
                break;
            case 47201: // Everlasting Affliction (1)
            case 47202: // Everlasting Affliction (2)
            case 47203: // Everlasting Affliction (3)
            case 47204: // Everlasting Affliction (4)
            case 47205: // Everlasting Affliction (5)
                // add corruption to affected spells
                spellInfo->Effects[EFFECT_1].SpellClassMask[0] |= 2;
                break;
            case 51852: // The Eye of Acherus (no spawn in phase 2 in db)
                spellInfo->Effects[EFFECT_0].MiscValue |= 1;
                break;
            case 51912: // Crafty's Ultra-Advanced Proto-Typical Shortening Blaster
                spellInfo->Effects[EFFECT_0].Amplitude = 3000;
                break;
            // Master Shapeshifter: missing stance data for forms other than bear - bear version has correct data
            // To prevent aura staying on target after talent unlearned
            case 48420: // Master Shapeshifter
            case 24900: // Heart of the Wild - Cat Effect
                spellInfo->Stances = 1 << (FORM_CAT - 1);
                break;
            case 24899: // Heart of the Wild - Bear Effect
                spellInfo->Stances = 1 << (FORM_BEAR - 1);
                break;
            case 48421: // Master Shapeshifter
                spellInfo->Stances = 1 << (FORM_MOONKIN - 1);
                break;
            case 51466: // Elemental Oath (Rank 1)
            case 51470: // Elemental Oath (Rank 2)
                spellInfo->Effects[EFFECT_1].Effect = SPELL_EFFECT_APPLY_AURA;
                spellInfo->Effects[EFFECT_1].ApplyAuraName = SPELL_AURA_ADD_FLAT_MODIFIER;
                spellInfo->Effects[EFFECT_1].MiscValue = SPELLMOD_EFFECT2;
                spellInfo->Effects[EFFECT_1].SpellClassMask = flag96(0x00000000, 0x00004000, 0x00000000);
                break;
            case 47569: // Improved Shadowform (Rank 1)
                // with this spell atrribute aura can be stacked several times
                spellInfo->Attributes &= ~SPELL_ATTR0_NOT_SHAPESHIFT;
                break;
            case 64904: // Hymn of Hope
                spellInfo->Effects[EFFECT_1].ApplyAuraName = SPELL_AURA_MOD_INCREASE_ENERGY_PERCENT;
                break;
            case 30421: // Nether Portal - Perseverence
                spellInfo->Effects[EFFECT_2].BasePoints += 30000;
                break;
            case 41913: // Parasitic Shadowfiend Passive
                spellInfo->Effects[EFFECT_0].ApplyAuraName = SPELL_AURA_DUMMY; // proc debuff, and summon infinite fiends
                break;
            case 27892: // To Anchor 1
            case 27928: // To Anchor 1
            case 27935: // To Anchor 1
            case 27915: // Anchor to Skulls
            case 27931: // Anchor to Skulls
            case 27937: // Anchor to Skulls
                spellInfo->RangeEntry = sSpellRangeStore.LookupEntry(EFFECT_RADIUS_10_YARDS);
                break;
            // target allys instead of enemies, target A is src_caster, spells with effect like that have ally target
            // this is the only known exception, probably just wrong data
            case 29214: // Wrath of the Plaguebringer
            case 54836: // Wrath of the Plaguebringer
                spellInfo->Effects[EFFECT_0].TargetB = SpellImplicitTargetInfo(TARGET_UNIT_SRC_AREA_ALLY);
                spellInfo->Effects[EFFECT_1].TargetB = SpellImplicitTargetInfo(TARGET_UNIT_SRC_AREA_ALLY);
                break;
            case 63675: // Improved Devouring Plague
                spellInfo->AttributesEx3 |= SPELL_ATTR3_NO_DONE_BONUS;
                break;
            case 8145: // Tremor Totem (instant pulse)
            case 6474: // Earthbind Totem (instant pulse)
                spellInfo->AttributesEx5 |= SPELL_ATTR5_START_PERIODIC_AT_APPLY;
                break;
            case 53241: // Marked for Death (Rank 1)
            case 53243: // Marked for Death (Rank 2)
                spellInfo->Effects[EFFECT_0].SpellClassMask = flag96(0x00067801, 0x10820001, 0x00000801);
                break;
            case 5176:  // Wrath
            case 2912:  // Starfire
            case 78674: // Starsurge
                spellInfo->Effects[EFFECT_1].Effect = SPELL_EFFECT_DUMMY;
                spellInfo->Effects[EFFECT_1].TargetA = TARGET_UNIT_CASTER;
                break;
            case 70728: // Exploit Weakness (needs target selection script)
            case 70840: // Devious Minds (needs target selection script)
                spellInfo->Effects[EFFECT_0].TargetA = SpellImplicitTargetInfo(TARGET_UNIT_CASTER);
                spellInfo->Effects[EFFECT_0].TargetB = SpellImplicitTargetInfo(TARGET_UNIT_PET);
                break;
            case 70893: // Culling The Herd (needs target selection script)
                spellInfo->Effects[EFFECT_0].TargetA = SpellImplicitTargetInfo(TARGET_UNIT_CASTER);
                spellInfo->Effects[EFFECT_0].TargetB = SpellImplicitTargetInfo(TARGET_UNIT_MASTER);
                break;
            case 54800: // Sigil of the Frozen Conscience - change class mask to custom extended flags of Icy Touch
                        // this is done because another spell also uses the same SpellFamilyFlags as Icy Touch
                        // SpellFamilyFlags[0] & 0x00000040 in SPELLFAMILY_DEATHKNIGHT is currently unused (3.3.5a)
                        // this needs research on modifier applying rules, does not seem to be in Attributes fields
                spellInfo->Effects[EFFECT_0].SpellClassMask = flag96(0x00000040, 0x00000000, 0x00000000);
                break;
            case 64949: // Idol of the Flourishing Life
                spellInfo->Effects[EFFECT_0].SpellClassMask = flag96(0x00000000, 0x02000000, 0x00000000);
                spellInfo->Effects[EFFECT_0].ApplyAuraName = SPELL_AURA_ADD_FLAT_MODIFIER;
                break;
            case 34231: // Libram of the Lightbringer
            case 60792: // Libram of Tolerance
            case 64956: // Libram of the Resolute
                spellInfo->Effects[EFFECT_0].SpellClassMask = flag96(0x80000000, 0x00000000, 0x00000000);
                spellInfo->Effects[EFFECT_0].ApplyAuraName = SPELL_AURA_ADD_FLAT_MODIFIER;
                break;
            case 28851: // Libram of Light
            case 28853: // Libram of Divinity
            case 32403: // Blessed Book of Nagrand
                spellInfo->Effects[EFFECT_0].SpellClassMask = flag96(0x40000000, 0x00000000, 0x00000000);
                spellInfo->Effects[EFFECT_0].ApplyAuraName = SPELL_AURA_ADD_FLAT_MODIFIER;
                break;
            case 45602: // Ride Carpet
                spellInfo->Effects[EFFECT_0].BasePoints = 0; // force seat 0, vehicle doesn't have the required seat flags for "no seat specified (-1)"
                break;
            case 59414: // Pulsing Shockwave Aura (Loken)
                // this flag breaks movement, remove it
                spellInfo->AttributesEx &= ~SPELL_ATTR1_CHANNELED_1;
                break;
            case 61719: // Easter Lay Noblegarden Egg Aura - Interrupt flags copied from aura which this aura is linked with
                spellInfo->AuraInterruptFlags = AURA_INTERRUPT_FLAG_HITBYSPELL | AURA_INTERRUPT_FLAG_TAKE_DAMAGE;
                break;
            case 71838: // Drain Life - Bryntroll Normal
            case 71839: // Drain Life - Bryntroll Heroic
                spellInfo->AttributesEx2 |= SPELL_ATTR2_CANT_CRIT;
                break;
            case 34471: // The Beast Within
                spellInfo->AttributesEx5 |= SPELL_ATTR5_USABLE_WHILE_CONFUSED | SPELL_ATTR5_USABLE_WHILE_FEARED | SPELL_ATTR5_USABLE_WHILE_STUNNED;
                break;
            // ULDUAR SPELLS
            //
            case 62374: // Pursued (Flame Leviathan)
                spellInfo->Effects[EFFECT_0].RadiusEntry = sSpellRadiusStore.LookupEntry(EFFECT_RADIUS_50000_YARDS);   // 50000yd
                break;
            case 63342: // Focused Eyebeam Summon Trigger (Kologarn)
                spellInfo->MaxAffectedTargets = 1;
                break;
            case 62716: // Growth of Nature (Freya)
            case 65584: // Growth of Nature (Freya)
            case 64381: // Strength of the Pack (Auriaya)
                spellInfo->AttributesEx3 |= SPELL_ATTR3_STACK_FOR_DIFF_CASTERS;
                break;
            case 63018: // Searing Light (XT-002)
            case 65121: // Searing Light (25m) (XT-002)
            case 63024: // Gravity Bomb (XT-002)
            case 64234: // Gravity Bomb (25m) (XT-002)
                spellInfo->MaxAffectedTargets = 1;
                break;
            case 62834: // Boom (XT-002)
            // This hack is here because we suspect our implementation of spell effect execution on targets
            // is done in the wrong order. We suspect that EFFECT_0 needs to be applied on all targets,
            // then EFFECT_1, etc - instead of applying each effect on target1, then target2, etc.
            // The above situation causes the visual for this spell to be bugged, so we remove the instakill
            // effect and implement a script hack for that.
                spellInfo->Effects[EFFECT_1].Effect = 0;
                break;
            case 64386: // Terrifying Screech (Auriaya)
            case 64389: // Sentinel Blast (Auriaya)
            case 64678: // Sentinel Blast (Auriaya)
                spellInfo->DurationEntry = sSpellDurationStore.LookupEntry(28); // 5 seconds, wrong DBC data?
                break;
            case 64321: // Potent Pheromones (Freya)
                // spell should dispel area aura, but doesn't have the attribute
                // may be db data bug, or blizz may keep reapplying area auras every update with checking immunity
                // that will be clear if we get more spells with problem like this
                spellInfo->AttributesEx |= SPELL_ATTR1_DISPEL_AURAS_ON_IMMUNITY;
                break;
            case 61791: // Ride Vehicle (Yogg-Saron)
                // TODO: remove this when basepoints of all Ride Vehicle auras are calculated correctly
                spellInfo->Effects[EFFECT_0].BasePoints = 1;
                break;
            case 64468: // Empowering Shadows (Yogg-Saron)
            case 64486: // Empowering Shadows (Yogg-Saron)
                spellInfo->MaxAffectedTargets = 3;  // same for both modes?
                break;
            case 62301: // Cosmic Smash (Algalon the Observer)
                spellInfo->MaxAffectedTargets = 1;
                break;
            case 64598: // Cosmic Smash (Algalon the Observer)
                spellInfo->MaxAffectedTargets = 3;
                break;
            case 62293: // Cosmic Smash (Algalon the Observer)
                spellInfo->Effects[EFFECT_0].TargetB = SpellImplicitTargetInfo(TARGET_DEST_CASTER);
                break;
            case 62311: // Cosmic Smash (Algalon the Observer)
            case 64596: // Cosmic Smash (Algalon the Observer)
                spellInfo->RangeEntry = sSpellRangeStore.LookupEntry(6);  // 100yd
                break;
            case 64014: // Expedition Base Camp Teleport
            case 64024: // Conservatory Teleport
            case 64025: // Halls of Invention Teleport
            case 64028: // Colossal Forge Teleport
            case 64029: // Shattered Walkway Teleport
            case 64030: // Antechamber Teleport
            case 64031: // Scrapyard Teleport
            case 64032: // Formation Grounds Teleport
            case 65042: // Prison of Yogg-Saron Teleport
                spellInfo->Effects[EFFECT_0].TargetA = SpellImplicitTargetInfo(TARGET_DEST_DB);
                break;
            // ENDOF ULDUAR SPELLS
            //
            // TRIAL OF THE CRUSADER SPELLS
            //
            case 66258: // Infernal Eruption (10N)
            case 67901: // Infernal Eruption (25N)
                // increase duration from 15 to 18 seconds because caster is already
                // unsummoned when spell missile hits the ground so nothing happen in result
                spellInfo->DurationEntry = sSpellDurationStore.LookupEntry(85);
                break;
            // ENDOF TRIAL OF THE CRUSADER SPELLS
            //
            // ICECROWN CITADEL SPELLS
            //
            // THESE SPELLS ARE WORKING CORRECTLY EVEN WITHOUT THIS HACK
            // THE ONLY REASON ITS HERE IS THAT CURRENT GRID SYSTEM
            // DOES NOT ALLOW FAR OBJECT SELECTION (dist > 333)
            case 70781: // Light's Hammer Teleport
            case 70856: // Oratory of the Damned Teleport
            case 70857: // Rampart of Skulls Teleport
            case 70858: // Deathbringer's Rise Teleport
            case 70859: // Upper Spire Teleport
            case 70860: // Frozen Throne Teleport
            case 70861: // Sindragosa's Lair Teleport
                spellInfo->Effects[EFFECT_0].TargetA = SpellImplicitTargetInfo(TARGET_DEST_DB);
                break;
            case 69075: // Bone Storm (Lord Marrowgar)
            case 70834: // Bone Storm (Lord Marrowgar)
            case 70835: // Bone Storm (Lord Marrowgar)
            case 70836: // Bone Storm (Lord Marrowgar)
            case 72864: // Death Plague (Rotting Frost Giant)
            case 71160: // Plague Stench (Stinky)
            case 71161: // Plague Stench (Stinky)
            case 71123: // Decimate (Stinky & Precious)
                spellInfo->Effects[EFFECT_0].RadiusEntry = sSpellRadiusStore.LookupEntry(EFFECT_RADIUS_100_YARDS); // 100yd
                break;
            case 71169: // Shadow's Fate
                spellInfo->AttributesEx3 |= SPELL_ATTR3_STACK_FOR_DIFF_CASTERS;
                break;
            case 72378: // Blood Nova (Deathbringer Saurfang)
            case 73058: // Blood Nova (Deathbringer Saurfang)
                spellInfo->Effects[EFFECT_0].RadiusEntry = sSpellRadiusStore.LookupEntry(EFFECT_RADIUS_200_YARDS);
                spellInfo->Effects[EFFECT_1].RadiusEntry = sSpellRadiusStore.LookupEntry(EFFECT_RADIUS_200_YARDS);
                break;
            case 72769: // Scent of Blood (Deathbringer Saurfang)
                spellInfo->Effects[EFFECT_0].RadiusEntry = sSpellRadiusStore.LookupEntry(EFFECT_RADIUS_200_YARDS);
                // no break
            case 72771: // Scent of Blood (Deathbringer Saurfang)
                spellInfo->Effects[EFFECT_1].RadiusEntry = sSpellRadiusStore.LookupEntry(EFFECT_RADIUS_200_YARDS);
                break;
            case 72723: // Resistant Skin (Deathbringer Saurfang adds)
                // this spell initially granted Shadow damage immunity, however it was removed but the data was left in client
                spellInfo->Effects[EFFECT_2].Effect = 0;
                break;
            case 70460: // Coldflame Jets (Traps after Saurfang)
                spellInfo->DurationEntry = sSpellDurationStore.LookupEntry(1); // 10 seconds
                break;
            case 71412: // Green Ooze Summon (Professor Putricide)
            case 71415: // Orange Ooze Summon (Professor Putricide)
                spellInfo->Effects[EFFECT_0].TargetA = SpellImplicitTargetInfo(TARGET_UNIT_TARGET_ANY);
                break;
            case 71159: // Awaken Plagued Zombies
                spellInfo->DurationEntry = sSpellDurationStore.LookupEntry(21);
                break;
            case 70530: // Volatile Ooze Beam Protection (Professor Putricide)
                spellInfo->Effects[EFFECT_0].Effect = SPELL_EFFECT_APPLY_AURA; // for an unknown reason this was SPELL_EFFECT_APPLY_AREA_AURA_RAID
                break;
            // THIS IS HERE BECAUSE COOLDOWN ON CREATURE PROCS IS NOT IMPLEMENTED
            case 71604: // Mutated Strength (Professor Putricide)
            case 72673: // Mutated Strength (Professor Putricide)
            case 72674: // Mutated Strength (Professor Putricide)
            case 72675: // Mutated Strength (Professor Putricide)
                spellInfo->Effects[EFFECT_1].Effect = 0;
                break;
            case 72454: // Mutated Plague (Professor Putricide)
            case 72464: // Mutated Plague (Professor Putricide)
            case 72506: // Mutated Plague (Professor Putricide)
            case 72507: // Mutated Plague (Professor Putricide)
                spellInfo->Effects[EFFECT_0].RadiusEntry = sSpellRadiusStore.LookupEntry(EFFECT_RADIUS_50000_YARDS); // 50000yd
                break;
            case 70911: // Unbound Plague (Professor Putricide) (needs target selection script)
            case 72854: // Unbound Plague (Professor Putricide) (needs target selection script)
            case 72855: // Unbound Plague (Professor Putricide) (needs target selection script)
            case 72856: // Unbound Plague (Professor Putricide) (needs target selection script)
                spellInfo->Effects[EFFECT_0].TargetB = SpellImplicitTargetInfo(TARGET_UNIT_TARGET_ENEMY);
                break;
            case 71518: // Unholy Infusion Quest Credit (Professor Putricide)
            case 72934: // Blood Infusion Quest Credit (Blood-Queen Lana'thel)
            case 72289: // Frost Infusion Quest Credit (Sindragosa)
                spellInfo->Effects[EFFECT_0].RadiusEntry = sSpellRadiusStore.LookupEntry(EFFECT_RADIUS_200_YARDS); // another missing radius
                break;
            case 71708: // Empowered Flare (Blood Prince Council)
            case 72785: // Empowered Flare (Blood Prince Council)
            case 72786: // Empowered Flare (Blood Prince Council)
            case 72787: // Empowered Flare (Blood Prince Council)
                spellInfo->AttributesEx3 |= SPELL_ATTR3_NO_DONE_BONUS;
                break;
            case 71266: // Swarming Shadows
            case 72890: // Swarming Shadows
                spellInfo->AreaGroupId = 0; // originally, these require area 4522, which is... outside of Icecrown Citadel
                break;
            case 70602: // Corruption
            case 48278: // Paralyze
                spellInfo->AttributesEx3 |= SPELL_ATTR3_STACK_FOR_DIFF_CASTERS;
                break;
            case 70715: // Column of Frost (visual marker)
                spellInfo->DurationEntry = sSpellDurationStore.LookupEntry(32); // 6 seconds (missing)
                break;
            case 71085: // Mana Void (periodic aura)
                spellInfo->DurationEntry = sSpellDurationStore.LookupEntry(9); // 30 seconds (missing)
                break;
            case 72015: // Frostbolt Volley (only heroic)
            case 72016: // Frostbolt Volley (only heroic)
                spellInfo->Effects[EFFECT_2].RadiusEntry = sSpellRadiusStore.LookupEntry(EFFECT_RADIUS_40_YARDS);
                break;
            case 70936: // Summon Suppressor (needs target selection script)
                spellInfo->Effects[EFFECT_0].TargetA = SpellImplicitTargetInfo(TARGET_UNIT_TARGET_ANY);
                spellInfo->Effects[EFFECT_0].TargetB = SpellImplicitTargetInfo();
                break;
            case 72706: // Achievement Check (Valithria Dreamwalker)
            case 71357: // Order Whelp
                spellInfo->Effects[EFFECT_0].RadiusEntry = sSpellRadiusStore.LookupEntry(EFFECT_RADIUS_200_YARDS);   // 200yd
                break;
            case 70598: // Sindragosa's Fury
                spellInfo->Effects[EFFECT_0].TargetA = SpellImplicitTargetInfo(TARGET_DEST_DEST);
                break;
            case 69846: // Frost Bomb
                spellInfo->Speed = 0.0f;    // This spell's summon happens instantly
                break;
            case 71614: // Ice Lock
                spellInfo->Mechanic = MECHANIC_STUN;
                break;
            case 72762: // Defile
                spellInfo->DurationEntry = sSpellDurationStore.LookupEntry(559); // 53 seconds
                break;
            case 72743: // Defile
                spellInfo->DurationEntry = sSpellDurationStore.LookupEntry(22); // 45 seconds
                break;
            case 72754: // Defile
            case 73708: // Defile
            case 73709: // Defile
            case 73710: // Defile
                spellInfo->Effects[EFFECT_0].RadiusEntry = sSpellRadiusStore.LookupEntry(EFFECT_RADIUS_200_YARDS); // 200yd
                spellInfo->Effects[EFFECT_1].RadiusEntry = sSpellRadiusStore.LookupEntry(EFFECT_RADIUS_200_YARDS); // 200yd
                break;
            case 69030: // Val'kyr Target Search
                spellInfo->Effects[EFFECT_0].RadiusEntry = sSpellRadiusStore.LookupEntry(EFFECT_RADIUS_200_YARDS); // 200yd
                spellInfo->Effects[EFFECT_1].RadiusEntry = sSpellRadiusStore.LookupEntry(EFFECT_RADIUS_200_YARDS); // 200yd
                break;
            case 69198: // Raging Spirit Visual
                spellInfo->RangeEntry = sSpellRangeStore.LookupEntry(13); // 50000yd
                break;
            case 73654: // Harvest Souls
            case 74295: // Harvest Souls
            case 74296: // Harvest Souls
            case 74297: // Harvest Souls
                spellInfo->Effects[EFFECT_0].RadiusEntry = sSpellRadiusStore.LookupEntry(EFFECT_RADIUS_50000_YARDS); // 50000yd
                spellInfo->Effects[EFFECT_1].RadiusEntry = sSpellRadiusStore.LookupEntry(EFFECT_RADIUS_50000_YARDS); // 50000yd
                spellInfo->Effects[EFFECT_2].RadiusEntry = sSpellRadiusStore.LookupEntry(EFFECT_RADIUS_50000_YARDS); // 50000yd
                break;
            case 73655: // Harvest Soul
                spellInfo->AttributesEx3 |= SPELL_ATTR3_NO_DONE_BONUS;
                break;
            case 73540: // Summon Shadow Trap
                spellInfo->DurationEntry = sSpellDurationStore.LookupEntry(23); // 90 seconds
                break;
            case 73530: // Shadow Trap (visual)
                spellInfo->DurationEntry = sSpellDurationStore.LookupEntry(28); // 5 seconds
                break;
            case 73529: // Shadow Trap
                spellInfo->Effects[EFFECT_1].RadiusEntry = sSpellRadiusStore.LookupEntry(EFFECT_RADIUS_10_YARDS); // 10yd
                break;
            case 74282: // Shadow Trap (searcher)
                spellInfo->Effects[EFFECT_0].RadiusEntry = sSpellRadiusStore.LookupEntry(EFFECT_RADIUS_3_YARDS); // 3yd
                break;
            case 72595: // Restore Soul
            case 73650: // Restore Soul
                spellInfo->Effects[EFFECT_0].RadiusEntry = sSpellRadiusStore.LookupEntry(EFFECT_RADIUS_200_YARDS); // 200yd
                break;
            case 74086: // Destroy Soul
                spellInfo->Effects[EFFECT_0].RadiusEntry = sSpellRadiusStore.LookupEntry(EFFECT_RADIUS_200_YARDS); // 200yd
                break;
            case 74302: // Summon Spirit Bomb
            case 74342: // Summon Spirit Bomb
                spellInfo->Effects[EFFECT_0].RadiusEntry = sSpellRadiusStore.LookupEntry(EFFECT_RADIUS_200_YARDS); // 200yd
                spellInfo->MaxAffectedTargets = 1;
                break;
            case 74341: // Summon Spirit Bomb
            case 74343: // Summon Spirit Bomb
                spellInfo->Effects[EFFECT_0].RadiusEntry = sSpellRadiusStore.LookupEntry(EFFECT_RADIUS_200_YARDS); // 200yd
                spellInfo->MaxAffectedTargets = 3;
                break;
            case 73579: // Summon Spirit Bomb
                spellInfo->Effects[EFFECT_0].RadiusEntry = sSpellRadiusStore.LookupEntry(EFFECT_RADIUS_25_YARDS); // 25yd
                break;
            case 72350: // Fury of Frostmourne
                spellInfo->Effects[EFFECT_0].RadiusEntry = sSpellRadiusStore.LookupEntry(EFFECT_RADIUS_50000_YARDS); // 50000yd
                spellInfo->Effects[EFFECT_1].RadiusEntry = sSpellRadiusStore.LookupEntry(EFFECT_RADIUS_50000_YARDS); // 50000yd
                break;
            case 75127: // Kill Frostmourne Players
            case 72351: // Fury of Frostmourne
            case 72431: // Jump (removes Fury of Frostmourne debuff)
            case 72429: // Mass Resurrection
            case 73159: // Play Movie
            case 73582: // Trigger Vile Spirit (Inside, Heroic)
                spellInfo->Effects[EFFECT_0].RadiusEntry = sSpellRadiusStore.LookupEntry(EFFECT_RADIUS_50000_YARDS); // 50000yd
                break;
            case 72376: // Raise Dead
                spellInfo->MaxAffectedTargets = 3;
                spellInfo->Effects[EFFECT_0].RadiusEntry = sSpellRadiusStore.LookupEntry(EFFECT_RADIUS_50000_YARDS); // 50000yd
                break;
            case 71809: // Jump
                spellInfo->RangeEntry = sSpellRangeStore.LookupEntry(3); // 20yd
                spellInfo->Effects[EFFECT_0].RadiusEntry = sSpellRadiusStore.LookupEntry(EFFECT_RADIUS_25_YARDS); // 25yd
                break;
            case 72405: // Broken Frostmourne
                spellInfo->Effects[EFFECT_1].RadiusEntry = sSpellRadiusStore.LookupEntry(EFFECT_RADIUS_200_YARDS); // 200yd
                break;
            // ENDOF ICECROWN CITADEL SPELLS
            //
            // RUBY SANCTUM SPELLS
            //
            case 74769: // Twilight Cutter
            case 77844: // Twilight Cutter
            case 77845: // Twilight Cutter
            case 77846: // Twilight Cutter
                spellInfo->Effects[EFFECT_0].RadiusEntry = sSpellRadiusStore.LookupEntry(EFFECT_RADIUS_100_YARDS); // 100yd
                break;
            case 75509: // Twilight Mending
                spellInfo->AttributesEx6 |= SPELL_ATTR6_CAN_TARGET_INVISIBLE;
                spellInfo->AttributesEx2 |= SPELL_ATTR2_CAN_TARGET_NOT_IN_LOS;
                break;
            case 75888: // Awaken Flames
            case 75889: // Awaken Flames
                spellInfo->AttributesEx |= SPELL_ATTR1_CANT_TARGET_SELF;
                break;
            // ENDOF RUBY SANCTUM SPELLS
            //
            // EYE OF ETERNITY SPELLS
            // All spells below work even without these changes. The LOS attribute is due to problem
            // from collision between maps & gos with active destroyed state.
            case 57473: // Arcane Storm bonus explicit visual spell
            case 57431: // Summon Static Field
            case 56091: // Flame Spike (Wyrmrest Skytalon)
            case 56092: // Engulf in Flames (Wyrmrest Skytalon)
            case 57090: // Revivify (Wyrmrest Skytalon)
            case 57143: // Life Burst (Wyrmrest Skytalon)
                spellInfo->AttributesEx2 |= SPELL_ATTR2_CAN_TARGET_NOT_IN_LOS;
                break;
            // This would never crit on retail and it has attribute for SPELL_ATTR3_NO_DONE_BONUS because is handled from player,
            // until someone figures how to make scions not critting without hack and without making them main casters this should stay here.
            case 63934: // Arcane Barrage (casted by players and NONMELEEDAMAGELOG with caster Scion of Eternity (original caster)).
                spellInfo->AttributesEx2 |= SPELL_ATTR2_CANT_CRIT;
                break;
            // ENDOF EYE OF ETERNITY SPELLS
            //
            case 40055: // Introspection
            case 40165: // Introspection
            case 40166: // Introspection
            case 40167: // Introspection
                spellInfo->Attributes |= SPELL_ATTR0_NEGATIVE_1;
                break;
            case 2378: // Minor Fortitude
                spellInfo->ManaCost = 0;
                spellInfo->ManaPerSecond = 0;
                break;
            // Halls Of Origination spells
            // Temple Guardian Anhuur
            case 76606: // Disable Beacon Beams L
            case 76608: // Disable Beacon Beams R
                // Little hack, Increase the radius so it can hit the Cave In Stalkers in the platform.
                spellInfo->Effects[EFFECT_0].MaxRadiusEntry = sSpellRadiusStore.LookupEntry(EFFECT_RADIUS_45_YARDS);
                break;
            case 75323: // Reverberating Hymn
                // Aura is refreshed at 3 seconds, and the tick should happen at the fourth.
                spellInfo->AttributesEx8 |= SPELL_ATTR8_DONT_RESET_PERIODIC_TIMER;
                break;
            case 24314: // Threatening Gaze
                spellInfo->AuraInterruptFlags |= AURA_INTERRUPT_FLAG_CAST | AURA_INTERRUPT_FLAG_MOVE | AURA_INTERRUPT_FLAG_JUMP;
                break;
<<<<<<< HEAD
            case 5420: // Tree of Life (Passive)
                spellInfo->Stances = 1 << (FORM_TREE - 1);
                break;
            case 49376: // Feral Charge (Cat Form)
                spellInfo->AttributesEx3 &= ~SPELL_ATTR3_CANT_TRIGGER_PROC;
=======
            case 45257: // Using Steam Tonk Controller
            case 45440: // Steam Tonk Controller
            case 60256: // Collect Sample
                // Crashes client on pressing ESC
                spellInfo->AttributesEx4 &= ~SPELL_ATTR4_TRIGGERED;
>>>>>>> eefdceea
                break;
            default:
                break;
        }

        switch (spellInfo->SpellFamilyName)
        {
            case SPELLFAMILY_PALADIN:
                // Seals of the Pure should affect Seal of Righteousness
                if (spellInfo->SpellIconID == 25 && spellInfo->Attributes & SPELL_ATTR0_PASSIVE)
                    spellInfo->Effects[EFFECT_0].SpellClassMask[1] |= 0x20000000;
                break;
            case SPELLFAMILY_DEATHKNIGHT:
                // Icy Touch - extend FamilyFlags (unused value) for Sigil of the Frozen Conscience to use
                if (spellInfo->SpellIconID == 2721 && spellInfo->SpellFamilyFlags[0] & 0x2)
                    spellInfo->SpellFamilyFlags[0] |= 0x40;
                break;
        }
    }

    SummonPropertiesEntry* properties = const_cast<SummonPropertiesEntry*>(sSummonPropertiesStore.LookupEntry(121));
    properties->Type = SUMMON_TYPE_TOTEM;
    properties = const_cast<SummonPropertiesEntry*>(sSummonPropertiesStore.LookupEntry(647)); // 52893
    properties->Type = SUMMON_TYPE_TOTEM;

    TC_LOG_INFO(LOG_FILTER_SERVER_LOADING, ">> Loaded SpellInfo corrections in %u ms", GetMSTimeDiffToNow(oldMSTime));
}<|MERGE_RESOLUTION|>--- conflicted
+++ resolved
@@ -3162,22 +3162,9 @@
             case 59372: // Energize Cores
                 spellInfo->Effects[EFFECT_0].TargetA = SpellImplicitTargetInfo(TARGET_UNIT_SRC_AREA_ENEMY);
                 break;
-<<<<<<< HEAD
             case 63320: // Glyph of Life Tap
             case 53228: // Rapid Killing (Rank 1)
             case 53232: // Rapid Killing (Rank 2)
-=======
-            case 8494: // Mana Shield (rank 2)
-                // because of bug in dbc
-                spellInfo->ProcChance = 0;
-                break;
-            case 20335: // Heart of the Crusader
-            case 20336:
-            case 20337:
-            case 53228: // Rapid Killing (Rank 1)
-            case 53232: // Rapid Killing (Rank 2)
-            case 63320: // Glyph of Life Tap
->>>>>>> eefdceea
                 // Entries were not updated after spell effect change, we have to do that manually :/
                 spellInfo->AttributesEx3 |= SPELL_ATTR3_CAN_PROC_WITH_TRIGGERED;
                 break;
@@ -3755,19 +3742,17 @@
             case 24314: // Threatening Gaze
                 spellInfo->AuraInterruptFlags |= AURA_INTERRUPT_FLAG_CAST | AURA_INTERRUPT_FLAG_MOVE | AURA_INTERRUPT_FLAG_JUMP;
                 break;
-<<<<<<< HEAD
             case 5420: // Tree of Life (Passive)
                 spellInfo->Stances = 1 << (FORM_TREE - 1);
                 break;
             case 49376: // Feral Charge (Cat Form)
                 spellInfo->AttributesEx3 &= ~SPELL_ATTR3_CANT_TRIGGER_PROC;
-=======
+                break;
             case 45257: // Using Steam Tonk Controller
             case 45440: // Steam Tonk Controller
             case 60256: // Collect Sample
                 // Crashes client on pressing ESC
                 spellInfo->AttributesEx4 &= ~SPELL_ATTR4_TRIGGERED;
->>>>>>> eefdceea
                 break;
             default:
                 break;
