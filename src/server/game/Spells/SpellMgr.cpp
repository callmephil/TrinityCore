--- conflicted
+++ resolved
@@ -1556,7 +1556,6 @@
         }
     }
 
-<<<<<<< HEAD
     uint32 mastery_count = 0;
     for (uint32 i = 0; i < sTalentTabStore.GetNumRows(); ++i)
     {
@@ -1583,7 +1582,7 @@
                 {
                     if (itr->second.spell == mastery)
                     {
-                        TC_LOG_ERROR(LOG_FILTER_SQL, "Found redundant record (entry: %u, SpellID: %u) in `spell_learn_spell`, spell added automatically as mastery learned spell from TalentTab.dbc", masteryMainSpell, mastery);
+                        TC_LOG_ERROR("sql.sql", "Found redundant record (entry: %u, SpellID: %u) in `spell_learn_spell`, spell added automatically as mastery learned spell from TalentTab.dbc", masteryMainSpell, mastery);
                         found = true;
                         break;
                     }
@@ -1618,10 +1617,7 @@
         }
     }
 
-    TC_LOG_INFO(LOG_FILTER_SERVER_LOADING, ">> Loaded %u spell learn spells, %u found in Spell.dbc and %u from TalentTab.dbc in %u ms", count, dbc_count, mastery_count, GetMSTimeDiffToNow(oldMSTime));
-=======
-    TC_LOG_INFO("server.loading", ">> Loaded %u spell learn spells + %u found in DBC in %u ms", count, dbc_count, GetMSTimeDiffToNow(oldMSTime));
->>>>>>> 94e2b933
+    TC_LOG_INFO("server.loading", ">> Loaded %u spell learn spells, %u found in Spell.dbc and %u from TalentTab.dbc in %u ms", count, dbc_count, mastery_count, GetMSTimeDiffToNow(oldMSTime));
 }
 
 void SpellMgr::LoadSpellTargetPositions()
