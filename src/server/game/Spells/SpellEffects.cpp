--- conflicted
+++ resolved
@@ -3379,21 +3379,7 @@
     unitTarget->SetFacingTo(unitTarget->GetAngle(m_targets.GetDst()));
     unitTarget->ClearUnitState(UNIT_STAT_MOVING);
 
-<<<<<<< HEAD
-    if (unitTarget->GetTypeId() == TYPEID_PLAYER)
-    {
-        // For players just turn them
-        unitTarget->ToPlayer()->UpdatePosition(unitTarget->GetPositionX(), unitTarget->GetPositionY(), unitTarget->GetPositionZ(), angle, false);
-        //unitTarget->ToPlayer()->SendTeleportAckPacket(); TODO!
-    }
-    else
-    {
-        // Set creature Distracted, Stop it, And turn it
-        unitTarget->SetOrientation(angle);
-        unitTarget->StopMoving();
-=======
     if (unitTarget->GetTypeId() == TYPEID_UNIT)
->>>>>>> d4670a55
         unitTarget->GetMotionMaster()->MoveDistract(damage * IN_MILLISECONDS);
 }
 
