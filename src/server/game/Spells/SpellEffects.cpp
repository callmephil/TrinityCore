--- conflicted
+++ resolved
@@ -389,16 +389,6 @@
             }
             case SPELLFAMILY_WARRIOR:
             {
-<<<<<<< HEAD
-=======
-                // Shield Slam
-                if (m_spellInfo->SpellFamilyFlags[1] & 0x200 && m_spellInfo->GetCategory() == 1209)
-                {
-                    uint8 level = m_caster->getLevel();
-                    uint32 block_value = m_caster->GetShieldBlockValue(uint32(float(level) * 24.5f), uint32(float(level) * 34.5f));
-                    damage += int32(m_caster->ApplyEffectModifiers(m_spellInfo, effIndex, float(block_value)));
-                }
->>>>>>> b81bf7d0
                 // Victory Rush
                 if (m_spellInfo->Id == 34428)
                     ApplyPct(damage, m_caster->GetTotalAttackPowerValue(BASE_ATTACK));
