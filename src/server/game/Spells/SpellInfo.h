/*
 * Copyright (C) 2008-2012 TrinityCore <http://www.trinitycore.org/>
 *
 * This program is free software; you can redistribute it and/or modify it
 * under the terms of the GNU General Public License as published by the
 * Free Software Foundation; either version 2 of the License, or (at your
 * option) any later version.
 *
 * This program is distributed in the hope that it will be useful, but WITHOUT
 * ANY WARRANTY; without even the implied warranty of MERCHANTABILITY or
 * FITNESS FOR A PARTICULAR PURPOSE. See the GNU General Public License for
 * more details.
 *
 * You should have received a copy of the GNU General Public License along
 * with this program. If not, see <http://www.gnu.org/licenses/>.
 */

#ifndef _SPELLINFO_H
#define _SPELLINFO_H

#include "SharedDefines.h"
#include "Util.h"
#include "DBCStructure.h"
#include "Object.h"

class Unit;
class Player;
class Item;
class Spell;
class SpellInfo;
struct SpellChainNode;
struct SpellTargetPosition;
struct SpellDurationEntry;
struct SpellModifier;
struct SpellRangeEntry;
struct SpellRadiusEntry;
struct SpellEntry;
struct SpellCastTimesEntry;
struct Condition;

enum SpellCastTargetFlags
{
    TARGET_FLAG_NONE            = 0x00000000,
    TARGET_FLAG_UNUSED_1        = 0x00000001,               // not used
    TARGET_FLAG_UNIT            = 0x00000002,               // pguid
    TARGET_FLAG_UNIT_RAID       = 0x00000004,               // not sent, used to validate target (if raid member)
    TARGET_FLAG_UNIT_PARTY      = 0x00000008,               // not sent, used to validate target (if party member)
    TARGET_FLAG_ITEM            = 0x00000010,               // pguid
    TARGET_FLAG_SOURCE_LOCATION = 0x00000020,               // pguid, 3 float
    TARGET_FLAG_DEST_LOCATION   = 0x00000040,               // pguid, 3 float
    TARGET_FLAG_UNIT_ENEMY      = 0x00000080,               // not sent, used to validate target (if enemy)
    TARGET_FLAG_UNIT_ALLY       = 0x00000100,               // not sent, used to validate target (if ally)
    TARGET_FLAG_CORPSE_ENEMY    = 0x00000200,               // pguid
    TARGET_FLAG_UNIT_DEAD       = 0x00000400,               // not sent, used to validate target (if dead creature)
    TARGET_FLAG_GAMEOBJECT      = 0x00000800,               // pguid, used with TARGET_GAMEOBJECT_TARGET
    TARGET_FLAG_TRADE_ITEM      = 0x00001000,               // pguid
    TARGET_FLAG_STRING          = 0x00002000,               // string
    TARGET_FLAG_GAMEOBJECT_ITEM = 0x00004000,               // not sent, used with TARGET_GAMEOBJECT_ITEM_TARGET
    TARGET_FLAG_CORPSE_ALLY     = 0x00008000,               // pguid
    TARGET_FLAG_UNIT_MINIPET    = 0x00010000,               // pguid, used to validate target (if non combat pet)
    TARGET_FLAG_GLYPH_SLOT      = 0x00020000,               // used in glyph spells
    TARGET_FLAG_DEST_TARGET     = 0x00040000,               // sometimes appears with DEST_TARGET spells (may appear or not for a given spell)
    TARGET_FLAG_EXTRA_TARGETS   = 0x00080000,               // uint32 counter, loop { vec3 - screen position (?), guid }, not used so far
    TARGET_FLAG_UNIT_PASSENGER  = 0x00100000,               // guessed, used to validate target (if vehicle passenger)

    TARGET_FLAG_UNIT_MASK = TARGET_FLAG_UNIT | TARGET_FLAG_UNIT_RAID | TARGET_FLAG_UNIT_PARTY
        | TARGET_FLAG_UNIT_ENEMY | TARGET_FLAG_UNIT_ALLY | TARGET_FLAG_UNIT_DEAD | TARGET_FLAG_UNIT_MINIPET | TARGET_FLAG_UNIT_PASSENGER,
    TARGET_FLAG_GAMEOBJECT_MASK = TARGET_FLAG_GAMEOBJECT | TARGET_FLAG_GAMEOBJECT_ITEM,
    TARGET_FLAG_CORPSE_MASK = TARGET_FLAG_CORPSE_ALLY | TARGET_FLAG_CORPSE_ENEMY,
    TARGET_FLAG_ITEM_MASK = TARGET_FLAG_TRADE_ITEM | TARGET_FLAG_ITEM | TARGET_FLAG_GAMEOBJECT_ITEM
};

enum SpellTargetSelectionCategories
{
    TARGET_SELECT_CATEGORY_NYI,
    TARGET_SELECT_CATEGORY_DEFAULT,
    TARGET_SELECT_CATEGORY_CHANNEL,
    TARGET_SELECT_CATEGORY_NEARBY,
    TARGET_SELECT_CATEGORY_CONE,
    TARGET_SELECT_CATEGORY_AREA
};

enum SpellTargetReferenceTypes
{
    TARGET_REFERENCE_TYPE_NONE,
    TARGET_REFERENCE_TYPE_CASTER,
    TARGET_REFERENCE_TYPE_TARGET,
    TARGET_REFERENCE_TYPE_LAST,
    TARGET_REFERENCE_TYPE_SRC,
    TARGET_REFERENCE_TYPE_DEST
};

enum SpellTargetObjectTypes
{
    TARGET_OBJECT_TYPE_NONE = 0,
    TARGET_OBJECT_TYPE_SRC,
    TARGET_OBJECT_TYPE_DEST,
    TARGET_OBJECT_TYPE_UNIT,
    TARGET_OBJECT_TYPE_UNIT_AND_DEST,
    TARGET_OBJECT_TYPE_GOBJ,
    TARGET_OBJECT_TYPE_GOBJ_ITEM,
    TARGET_OBJECT_TYPE_ITEM,
    TARGET_OBJECT_TYPE_CORPSE,
    // only for effect target type
    TARGET_OBJECT_TYPE_CORPSE_ENEMY,
    TARGET_OBJECT_TYPE_CORPSE_ALLY
};

enum SpellTargetCheckTypes
{
    TARGET_CHECK_DEFAULT,
    TARGET_CHECK_ENTRY,
    TARGET_CHECK_ENEMY,
    TARGET_CHECK_ALLY,
    TARGET_CHECK_PARTY,
    TARGET_CHECK_RAID,
    TARGET_CHECK_RAID_CLASS,
    TARGET_CHECK_PASSENGER
};

enum SpellTargetDirectionTypes
{
    TARGET_DIR_NONE,
    TARGET_DIR_FRONT,
    TARGET_DIR_BACK,
    TARGET_DIR_RIGHT,
    TARGET_DIR_LEFT,
    TARGET_DIR_FRONT_RIGHT,
    TARGET_DIR_BACK_RIGHT,
    TARGET_DIR_BACK_LEFT,
    TARGET_DIR_FRONT_LEFT,
    TARGET_DIR_RANDOM,
    TARGET_DIR_ENTRY
};

enum SpellEffectImplicitTargetTypes
{
    EFFECT_IMPLICIT_TARGET_NONE = 0,
    EFFECT_IMPLICIT_TARGET_EXPLICIT,
    EFFECT_IMPLICIT_TARGET_CASTER
};

// Spell clasification
enum SpellSpecificType
{
    SPELL_SPECIFIC_NORMAL                        = 0,
    SPELL_SPECIFIC_SEAL                          = 1,
    SPELL_SPECIFIC_AURA                          = 3,
    SPELL_SPECIFIC_STING                         = 4,
    SPELL_SPECIFIC_CURSE                         = 5,
    SPELL_SPECIFIC_ASPECT                        = 6,
    SPELL_SPECIFIC_TRACKER                       = 7,
    SPELL_SPECIFIC_WARLOCK_ARMOR                 = 8,
    SPELL_SPECIFIC_MAGE_ARMOR                    = 9,
    SPELL_SPECIFIC_ELEMENTAL_SHIELD              = 10,
    SPELL_SPECIFIC_MAGE_POLYMORPH                = 11,
    SPELL_SPECIFIC_JUDGEMENT                     = 13,
    SPELL_SPECIFIC_WARLOCK_CORRUPTION            = 17,
    SPELL_SPECIFIC_FOOD                          = 19,
    SPELL_SPECIFIC_DRINK                         = 20,
    SPELL_SPECIFIC_FOOD_AND_DRINK                = 21,
    SPELL_SPECIFIC_PRESENCE                      = 22,
    SPELL_SPECIFIC_CHARM                         = 23,
    SPELL_SPECIFIC_SCROLL                        = 24,
    SPELL_SPECIFIC_MAGE_ARCANE_BRILLANCE         = 25,
    SPELL_SPECIFIC_WARRIOR_ENRAGE                = 26,
    SPELL_SPECIFIC_PRIEST_DIVINE_SPIRIT          = 27,
<<<<<<< HEAD
    SPELL_SPECIFIC_HAND                          = 28,
    SPELL_SPECIFIC_PHASE                         = 29,
    SPELL_SPECIFIC_BANE                          = 30,
=======
    SPELL_SPECIFIC_HAND                          = 28
>>>>>>> 8d049545
};

enum SpellCustomAttributes
{
    SPELL_ATTR0_CU_ENCHANT_PROC                  = 0x00000001,
    SPELL_ATTR0_CU_CONE_BACK                     = 0x00000002,
    SPELL_ATTR0_CU_CONE_LINE                     = 0x00000004,
    SPELL_ATTR0_CU_SHARE_DAMAGE                  = 0x00000008,
    SPELL_ATTR0_CU_NO_INITIAL_THREAT             = 0x00000010,
    SPELL_ATTR0_CU_NONE2                         = 0x00000020,   // UNUSED
    SPELL_ATTR0_CU_AURA_CC                       = 0x00000040,
    SPELL_ATTR0_CU_DIRECT_DAMAGE                 = 0x00000100,
    SPELL_ATTR0_CU_CHARGE                        = 0x00000200,
    SPELL_ATTR0_CU_PICKPOCKET                    = 0x00000400,
    SPELL_ATTR0_CU_NEGATIVE_EFF0                 = 0x00001000,
    SPELL_ATTR0_CU_NEGATIVE_EFF1                 = 0x00002000,
    SPELL_ATTR0_CU_NEGATIVE_EFF2                 = 0x00004000,
    SPELL_ATTR0_CU_IGNORE_ARMOR                  = 0x00008000,
    SPELL_ATTR0_CU_REQ_TARGET_FACING_CASTER      = 0x00010000,
    SPELL_ATTR0_CU_REQ_CASTER_BEHIND_TARGET      = 0x00020000,

    SPELL_ATTR0_CU_NEGATIVE                      = SPELL_ATTR0_CU_NEGATIVE_EFF0 | SPELL_ATTR0_CU_NEGATIVE_EFF1 | SPELL_ATTR0_CU_NEGATIVE_EFF2
};

uint32 GetTargetFlagMask(SpellTargetObjectTypes objType);

class SpellImplicitTargetInfo
{
private:
    Targets _target;
public:
    SpellImplicitTargetInfo() {}
    SpellImplicitTargetInfo(uint32 target);

    bool IsArea() const;
    SpellTargetSelectionCategories GetSelectionCategory() const;
    SpellTargetReferenceTypes GetReferenceType() const;
    SpellTargetObjectTypes GetObjectType() const;
    SpellTargetCheckTypes GetCheckType() const;
    SpellTargetDirectionTypes GetDirectionType() const;
    float CalcDirectionAngle() const;

    Targets GetTarget() const;
    uint32 GetExplicitTargetMask(bool& srcSet, bool& dstSet) const;

private:
    struct StaticData
    {
        SpellTargetObjectTypes ObjectType;    // type of object returned by target type
        SpellTargetReferenceTypes ReferenceType; // defines which object is used as a reference when selecting target
        SpellTargetSelectionCategories SelectionCategory;
        SpellTargetCheckTypes SelectionCheckType; // defines selection criteria
        SpellTargetDirectionTypes DirectionType; // direction for cone and dest targets
    };
    static StaticData _data[TOTAL_SPELL_TARGETS];
};

class SpellEffectInfo
{
    SpellInfo const* _spellInfo;
    uint8 _effIndex;
public:
    uint32    Effect;
    uint32    ApplyAuraName;
    uint32    Amplitude;
    int32     DieSides;
    float     RealPointsPerLevel;
    int32     BasePoints;
    float     PointsPerComboPoint;
    float     ValueMultiplier;
    float     DamageMultiplier;
    float     BonusMultiplier;
    int32     MiscValue;
    int32     MiscValueB;
    Mechanics Mechanic;
    SpellImplicitTargetInfo TargetA;
    SpellImplicitTargetInfo TargetB;
    SpellRadiusEntry const* RadiusEntry;
    uint32    ChainTarget;
    uint32    ItemType;
    uint32    TriggerSpell;
    flag96    SpellClassMask;
    std::list<Condition*>* ImplicitTargetConditions;
    // SpellScalingEntry
    float     ScalingMultiplier;
    float     DeltaScalingMultiplier;
    float     ComboScalingMultiplier;

    SpellEffectInfo() {}
    SpellEffectInfo(SpellEntry const* spellEntry, SpellInfo const* spellInfo, uint8 effIndex);

    bool IsEffect() const;
    bool IsEffect(SpellEffects effectName) const;
    bool IsAura() const;
    bool IsAura(AuraType aura) const;
    bool IsTargetingArea() const;
    bool IsAreaAuraEffect() const;
    bool IsFarUnitTargetEffect() const;
    bool IsFarDestTargetEffect() const;
    bool IsUnitOwnedAuraEffect() const;

    int32 CalcValue(Unit const* caster = NULL, int32 const* basePoints = NULL, Unit const* target = NULL) const;
    int32 CalcBaseValue(int32 value) const;
    float CalcValueMultiplier(Unit* caster, Spell* spell = NULL) const;
    float CalcDamageMultiplier(Unit* caster, Spell* spell = NULL) const;

    bool HasRadius() const;
    float CalcRadius(Unit* caster = NULL, Spell* = NULL) const;

    uint32 GetProvidedTargetMask() const;
    uint32 GetMissingTargetMask(bool srcSet = false, bool destSet = false, uint32 mask = 0) const;

    SpellEffectImplicitTargetTypes GetImplicitTargetType() const;
    SpellTargetObjectTypes GetUsedTargetObjectType() const;

private:
    struct StaticData
    {
        SpellEffectImplicitTargetTypes ImplicitTargetType; // defines what target can be added to effect target list if there's no valid target type provided for effect
        SpellTargetObjectTypes UsedTargetObjectType; // defines valid target object type for spell effect
    };
    static StaticData _data[TOTAL_SPELL_EFFECTS];
};

class SpellInfo
{
public:
    uint32 Id;
    uint32 Category;
    uint32 Dispel;
    uint32 Mechanic;
    uint32 Attributes;
    uint32 AttributesEx;
    uint32 AttributesEx2;
    uint32 AttributesEx3;
    uint32 AttributesEx4;
    uint32 AttributesEx5;
    uint32 AttributesEx6;
    uint32 AttributesEx7;
    uint32 AttributesEx8;
    uint32 AttributesEx9;
    uint32 AttributesEx10;
    uint32 AttributesCu;
    uint32 Stances;
    uint32 StancesNot;
    uint32 Targets;
    uint32 TargetCreatureType;
    uint32 RequiresSpellFocus;
    uint32 FacingCasterFlags;
    uint32 CasterAuraState;
    uint32 TargetAuraState;
    uint32 CasterAuraStateNot;
    uint32 TargetAuraStateNot;
    uint32 CasterAuraSpell;
    uint32 TargetAuraSpell;
    uint32 ExcludeCasterAuraSpell;
    uint32 ExcludeTargetAuraSpell;
    SpellCastTimesEntry const* CastTimeEntry;
    uint32 RecoveryTime;
    uint32 CategoryRecoveryTime;
    uint32 StartRecoveryCategory;
    uint32 StartRecoveryTime;
    uint32 InterruptFlags;
    uint32 AuraInterruptFlags;
    uint32 ChannelInterruptFlags;
    uint32 ProcFlags;
    uint32 ProcChance;
    uint32 ProcCharges;
    uint32 MaxLevel;
    uint32 BaseLevel;
    uint32 SpellLevel;
    SpellDurationEntry const* DurationEntry;
    uint32 PowerType;
    uint32 ManaCost;
    uint32 ManaCostPerlevel;
    uint32 ManaPerSecond;
    uint32 ManaCostPercentage;
    uint32 RuneCostID;
    SpellRangeEntry const* RangeEntry;
    float  Speed;
    uint32 StackAmount;
    uint32 Totem[2];
    int32  Reagent[MAX_SPELL_REAGENTS];
    uint32 ReagentCount[MAX_SPELL_REAGENTS];
    int32  EquippedItemClass;
    int32  EquippedItemSubClassMask;
    int32  EquippedItemInventoryTypeMask;
    uint32 TotemCategory[2];
    uint32 SpellVisual[2];
    uint32 SpellIconID;
    uint32 ActiveIconID;
    char* SpellName;
    char* Rank;
    uint32 MaxTargetLevel;
    uint32 MaxAffectedTargets;
    uint32 SpellFamilyName;
    flag96 SpellFamilyFlags;
    uint32 DmgClass;
    uint32 PreventionType;
    int32  AreaGroupId;
    uint32 SchoolMask;
    uint32 SpellDifficultyId;
    uint32 SpellScalingId;
    uint32 SpellAuraOptionsId;
    uint32 SpellAuraRestrictionsId;
    uint32 SpellCastingRequirementsId;
    uint32 SpellCategoriesId;
    uint32 SpellClassOptionsId;
    uint32 SpellCooldownsId;
    uint32 SpellEquippedItemsId;
    uint32 SpellInterruptsId;
    uint32 SpellLevelsId;
    uint32 SpellPowerId;
    uint32 SpellReagentsId;
    uint32 SpellShapeshiftId;
    uint32 SpellTargetRestrictionsId;
    uint32 SpellTotemsId;
    // SpellScalingEntry
    int32  CastTimeMin;
    int32  CastTimeMax;
    int32  CastTimeMaxLevel;
    int32  ScalingClass;
    float  CoefBase;
    int32  CoefLevelBase;
    SpellEffectInfo Effects[MAX_SPELL_EFFECTS];
    uint32 ExplicitTargetMask;
    SpellChainNode const* ChainEntry;

    // struct access functions
    SpellTargetRestrictionsEntry const* GetSpellTargetRestrictions() const;
    SpellAuraOptionsEntry const* GetSpellAuraOptions() const;
    SpellAuraRestrictionsEntry const* GetSpellAuraRestrictions() const;
    SpellCastingRequirementsEntry const* GetSpellCastingRequirements() const;
    SpellCategoriesEntry const* GetSpellCategories() const;
    SpellClassOptionsEntry const* GetSpellClassOptions() const;
    SpellCooldownsEntry const* GetSpellCooldowns() const;
    SpellEquippedItemsEntry const* GetSpellEquippedItems() const;
    SpellInterruptsEntry const* GetSpellInterrupts() const;
    SpellLevelsEntry const* GetSpellLevels() const;
    SpellPowerEntry const* GetSpellPower() const;
    SpellReagentsEntry const* GetSpellReagents() const;
    SpellScalingEntry const* GetSpellScaling() const;
    SpellShapeshiftEntry const* GetSpellShapeshift() const;
    SpellTotemsEntry const* GetSpellTotems() const;

    SpellInfo(SpellEntry const* spellEntry);
    ~SpellInfo();

    bool HasEffect(SpellEffects effect) const;
    bool HasAura(AuraType aura) const;
    bool HasAreaAuraEffect() const;

    bool IsExplicitDiscovery() const;
    bool IsLootCrafting() const;
    bool IsQuestTame() const;
    bool IsProfessionOrRiding() const;
    bool IsProfession() const;
    bool IsPrimaryProfession() const;
    bool IsPrimaryProfessionFirstRank() const;
    bool IsAbilityLearnedWithProfession() const;
    bool IsAbilityOfSkillType(uint32 skillType) const;

    bool IsAffectingArea() const;
    bool IsTargetingArea() const;
    bool NeedsExplicitUnitTarget() const;
    bool NeedsToBeTriggeredByCaster() const;

    bool IsPassive() const;
    bool IsAutocastable() const;
    bool IsStackableWithRanks() const;
    bool IsPassiveStackableWithRanks() const;
    bool IsMultiSlotAura() const;
    bool IsDeathPersistent() const;
    bool IsRequiringDeadTarget() const;
    bool IsAllowingDeadTarget() const;
    bool CanBeUsedInCombat() const;
    bool IsPositive() const;
    bool IsPositiveEffect(uint8 effIndex) const;
    bool IsChanneled() const;
    bool NeedsComboPoints() const;
    bool IsBreakingStealth() const;
    bool IsRangedWeaponSpell() const;
    bool IsAutoRepeatRangedSpell() const;

    bool IsAffectedBySpellMods() const;
    bool IsAffectedBySpellMod(SpellModifier* mod) const;

    bool CanPierceImmuneAura(SpellInfo const* aura) const;
    bool CanDispelAura(SpellInfo const* aura) const;

    bool IsSingleTarget() const;
    bool IsSingleTargetWith(SpellInfo const* spellInfo) const;
    bool IsAuraExclusiveBySpecificWith(SpellInfo const* spellInfo) const;
    bool IsAuraExclusiveBySpecificPerCasterWith(SpellInfo const* spellInfo) const;

    SpellCastResult CheckShapeshift(uint32 form) const;
    SpellCastResult CheckLocation(uint32 map_id, uint32 zone_id, uint32 area_id, Player const* player = NULL) const;
    SpellCastResult CheckTarget(Unit const* caster, WorldObject const* target, bool implicit = true) const;
    SpellCastResult CheckExplicitTarget(Unit const* caster, WorldObject const* target, Item const* itemTarget = NULL) const;
    bool CheckTargetCreatureType(Unit const* target) const;

    SpellSchoolMask GetSchoolMask() const;
    uint32 GetAllEffectsMechanicMask() const;
    uint32 GetEffectMechanicMask(uint8 effIndex) const;
    uint32 GetSpellMechanicMaskByEffectMask(uint32 effectMask) const;
    Mechanics GetEffectMechanic(uint8 effIndex) const;
    bool HasAnyEffectMechanic() const;
    uint32 GetDispelMask() const;
    static uint32 GetDispelMask(DispelType type);
    uint32 GetExplicitTargetMask() const;

    AuraStateType GetAuraState() const;
    SpellSpecificType GetSpellSpecific() const;

    float GetMinRange(bool positive = false) const;
    float GetMaxRange(bool positive = false, Unit* caster = NULL, Spell* spell = NULL) const;

    int32 GetDuration() const;
    int32 GetMaxDuration() const;

    uint32 GetMaxTicks() const;

    uint32 CalcCastTime(Unit* caster = NULL, Spell* spell = NULL) const;
    uint32 GetRecoveryTime() const;

    uint32 CalcPowerCost(Unit const* caster, SpellSchoolMask schoolMask) const;

    bool IsRanked() const;
    uint8 GetRank() const;
    SpellInfo const* GetFirstRankSpell() const;
    SpellInfo const* GetLastRankSpell() const;
    SpellInfo const* GetNextRankSpell() const;
    SpellInfo const* GetPrevRankSpell() const;
    SpellInfo const* GetAuraRankForLevel(uint8 level) const;
    bool IsRankOf(SpellInfo const* spellInfo) const;
    bool IsDifferentRankOf(SpellInfo const* spellInfo) const;
    bool IsHighRankOf(SpellInfo const* spellInfo) const;

    // loading helpers
    uint32 _GetExplicitTargetMask() const;
    bool _IsPositiveEffect(uint8 effIndex, bool deep) const;
    bool _IsPositiveSpell() const;
    static bool _IsPositiveTarget(uint32 targetA, uint32 targetB);

    // unloading helpers
    void _UnloadImplicitTargetConditionLists();
};

#endif // _SPELLINFO_H<|MERGE_RESOLUTION|>--- conflicted
+++ resolved
@@ -165,13 +165,9 @@
     SPELL_SPECIFIC_MAGE_ARCANE_BRILLANCE         = 25,
     SPELL_SPECIFIC_WARRIOR_ENRAGE                = 26,
     SPELL_SPECIFIC_PRIEST_DIVINE_SPIRIT          = 27,
-<<<<<<< HEAD
-    SPELL_SPECIFIC_HAND                          = 28,
+    SPELL_SPECIFIC_HAND                          = 28
     SPELL_SPECIFIC_PHASE                         = 29,
     SPELL_SPECIFIC_BANE                          = 30,
-=======
-    SPELL_SPECIFIC_HAND                          = 28
->>>>>>> 8d049545
 };
 
 enum SpellCustomAttributes
