/*
 * Copyright (C) 2008-2018 TrinityCore <https://www.trinitycore.org/>
 * Copyright (C) 2005-2009 MaNGOS <http://getmangos.com/>
 *
 * This program is free software; you can redistribute it and/or modify it
 * under the terms of the GNU General Public License as published by the
 * Free Software Foundation; either version 2 of the License, or (at your
 * option) any later version.
 *
 * This program is distributed in the hope that it will be useful, but WITHOUT
 * ANY WARRANTY; without even the implied warranty of MERCHANTABILITY or
 * FITNESS FOR A PARTICULAR PURPOSE. See the GNU General Public License for
 * more details.
 *
 * You should have received a copy of the GNU General Public License along
 * with this program. If not, see <http://www.gnu.org/licenses/>.
 */

#include "Guild.h"
#include "AccountMgr.h"
#include "AchievementMgr.h"
#include "Bag.h"
#include "CalendarMgr.h"
#include "CharacterCache.h"
#include "Chat.h"
#include "Config.h"
#include "DatabaseEnv.h"
#include "GuildFinderMgr.h"
#include "GuildMgr.h"
#include "Language.h"
#include "Log.h"
#include "Map.h"
#include "ObjectAccessor.h"
#include "ObjectMgr.h"
#include "Opcodes.h"
#include "Player.h"
#include "ScriptMgr.h"
#include "SocialMgr.h"
<<<<<<< HEAD
#include "Opcodes.h"
#include "Group.h"
#include "Battleground.h"
=======
#include "World.h"
#include "WorldSession.h"
>>>>>>> ad07191b

#define MAX_GUILD_BANK_TAB_TEXT_LEN 500
#define EMBLEM_PRICE 10 * GOLD

std::string _GetGuildEventString(GuildEvents event)
{
    switch (event)
    {
        case GE_PROMOTION:
            return "Member promotion";
        case GE_DEMOTION:
            return "Member demotion";
        case GE_MOTD:
            return "Guild MOTD";
        case GE_JOINED:
            return "Member joined";
        case GE_LEFT:
            return "Member left";
        case GE_REMOVED:
            return "Member removed";
        case GE_LEADER_IS:
            return "Leader is";
        case GE_LEADER_CHANGED:
            return "Leader changed";
        case GE_DISBANDED:
            return "Guild disbanded";
        case GE_TABARDCHANGE:
            return "Tabard change";
        case GE_RANK_UPDATED:
            return "Rank updated";
        case GE_RANK_DELETED:
            return "Rank deleted";
        case GE_SIGNED_ON:
            return "Member signed on";
        case GE_SIGNED_OFF:
            return "Member signed off";
        case GE_GUILDBANKBAGSLOTS_CHANGED:
            return "Bank bag slots changed";
        case GE_BANK_TAB_PURCHASED:
            return "Bank tab purchased";
        case GE_BANK_TAB_UPDATED:
            return "Bank tab updated";
        case GE_BANK_MONEY_SET:
            return "Bank money set";
        case GE_BANK_TAB_AND_MONEY_UPDATED:
            return "Bank money changed";
        case GE_BANK_TEXT_CHANGED:
            return "Bank tab text changed";
        default:
            break;
    }
    return "<None>";
}

inline uint32 _GetGuildBankTabPrice(uint8 tabId)
{
    switch (tabId)
    {
        case 0: return 100;
        case 1: return 250;
        case 2: return 500;
        case 3: return 1000;
        case 4: return 2500;
        case 5: return 5000;
        default: return 0;
    }
}

void Guild::SendCommandResult(WorldSession* session, GuildCommandType type, GuildCommandError errCode, std::string const& param)
{
    // Note: SMSG_GUILD_COMMAND_RESULT and SMSG_GUILD_COMMAND_RESULT_2 do exactly the same in the client, they just have different structures.
    // There's no particular reason why we use SMSG_GUILD_COMMAND_RESULT_2, this one is processed inmediately as it is read from the client.
    // SMSG_GUILD_COMMAND_RESULT is a JAM opcode
    WorldPacket data(SMSG_GUILD_COMMAND_RESULT_2, 8 + param.size() + 1);
    data << uint32(type);
    data << param;
    data << uint32(errCode);
    session->SendPacket(&data);

    TC_LOG_DEBUG("guild", "SMSG_GUILD_COMMAND_RESULT [%s]: Type: %u, code: %u, param: %s"
         , session->GetPlayerInfo().c_str(), type, errCode, param.c_str());
}

void Guild::SendSaveEmblemResult(WorldSession* session, GuildEmblemError errCode)
{
    WorldPacket data(MSG_SAVE_GUILD_EMBLEM, 4);
    data << uint32(errCode);
    session->SendPacket(&data);

    TC_LOG_DEBUG("guild", "MSG_SAVE_GUILD_EMBLEM [%s] Code: %u", session->GetPlayerInfo().c_str(), errCode);
}

// LogHolder
Guild::LogHolder::~LogHolder()
{
    // Cleanup
    for (GuildLog::iterator itr = m_log.begin(); itr != m_log.end(); ++itr)
        delete (*itr);
}

// Adds event loaded from database to collection
inline void Guild::LogHolder::LoadEvent(LogEntry* entry)
{
    if (m_nextGUID == uint32(GUILD_EVENT_LOG_GUID_UNDEFINED))
        m_nextGUID = entry->GetGUID();
    m_log.push_front(entry);
}

// Adds new event happened in game.
// If maximum number of events is reached, oldest event is removed from collection.
inline void Guild::LogHolder::AddEvent(SQLTransaction& trans, LogEntry* entry)
{
    // Check max records limit
    if (m_log.size() >= m_maxRecords)
    {
        LogEntry* oldEntry = m_log.front();
        delete oldEntry;
        m_log.pop_front();
    }
    // Add event to list
    m_log.push_back(entry);
    // Save to DB
    entry->SaveToDB(trans);
}

// Writes information about all events into packet.
inline void Guild::LogHolder::WritePacket(WorldPacket& data) const
{
    ByteBuffer buffer;
    data.WriteBits(m_log.size(), 23);
    for (auto itr = m_log.begin(); itr != m_log.end(); ++itr)
        (*itr)->WritePacket(data, buffer);

    data.FlushBits();
    data.append(buffer);
}

inline uint32 Guild::LogHolder::GetNextGUID()
{
    // Next guid was not initialized. It means there are no records for this holder in DB yet.
    // Start from the beginning.
    if (m_nextGUID == uint32(GUILD_EVENT_LOG_GUID_UNDEFINED))
        m_nextGUID = 0;
    else
        m_nextGUID = (m_nextGUID + 1) % m_maxRecords;
    return m_nextGUID;
}

// EventLogEntry
void Guild::EventLogEntry::SaveToDB(SQLTransaction& trans) const
{
    PreparedStatement* stmt = CharacterDatabase.GetPreparedStatement(CHAR_DEL_GUILD_EVENTLOG);
    stmt->setUInt32(0, m_guildId);
    stmt->setUInt32(1, m_guid);
    trans->Append(stmt);

    uint8 index = 0;
    stmt = CharacterDatabase.GetPreparedStatement(CHAR_INS_GUILD_EVENTLOG);
    stmt->setUInt32(  index, m_guildId);
    stmt->setUInt32(++index, m_guid);
    stmt->setUInt8 (++index, uint8(m_eventType));
    stmt->setUInt32(++index, m_playerGuid1);
    stmt->setUInt32(++index, m_playerGuid2);
    stmt->setUInt8 (++index, m_newRank);
    stmt->setUInt64(++index, m_timestamp);
    trans->Append(stmt);
}

void Guild::EventLogEntry::WritePacket(WorldPacket& data, ByteBuffer& content) const
{
    ObjectGuid guid1 = ObjectGuid(HighGuid::Player, m_playerGuid1);
    ObjectGuid guid2 = ObjectGuid(HighGuid::Player, m_playerGuid2);

    data.WriteBit(guid1[2]);
    data.WriteBit(guid1[4]);
    data.WriteBit(guid2[7]);
    data.WriteBit(guid2[6]);
    data.WriteBit(guid1[3]);
    data.WriteBit(guid2[3]);
    data.WriteBit(guid2[5]);
    data.WriteBit(guid1[7]);
    data.WriteBit(guid1[5]);
    data.WriteBit(guid1[0]);
    data.WriteBit(guid2[4]);
    data.WriteBit(guid2[2]);
    data.WriteBit(guid2[0]);
    data.WriteBit(guid2[1]);
    data.WriteBit(guid1[1]);
    data.WriteBit(guid1[6]);

    content.WriteByteSeq(guid2[3]);
    content.WriteByteSeq(guid2[2]);
    content.WriteByteSeq(guid2[5]);

    // New Rank
    content << uint8(m_newRank);

    content.WriteByteSeq(guid2[4]);
    content.WriteByteSeq(guid1[0]);
    content.WriteByteSeq(guid1[4]);

    // Event timestamp
    content << uint32(::time(nullptr) - m_timestamp);

    content.WriteByteSeq(guid1[7]);
    content.WriteByteSeq(guid1[3]);
    content.WriteByteSeq(guid2[0]);
    content.WriteByteSeq(guid2[6]);
    content.WriteByteSeq(guid2[7]);
    content.WriteByteSeq(guid1[5]);

    // Event type
    content << uint8(m_eventType);

    content.WriteByteSeq(guid2[1]);
    content.WriteByteSeq(guid1[2]);
    content.WriteByteSeq(guid1[6]);
    content.WriteByteSeq(guid1[1]);
}

// BankEventLogEntry
void Guild::BankEventLogEntry::SaveToDB(SQLTransaction& trans) const
{
    uint8 index = 0;

    PreparedStatement* stmt = CharacterDatabase.GetPreparedStatement(CHAR_DEL_GUILD_BANK_EVENTLOG);
    stmt->setUInt32(  index, m_guildId);
    stmt->setUInt32(++index, m_guid);
    stmt->setUInt8 (++index, m_bankTabId);
    trans->Append(stmt);

    index = 0;
    stmt = CharacterDatabase.GetPreparedStatement(CHAR_INS_GUILD_BANK_EVENTLOG);
    stmt->setUInt32(  index, m_guildId);
    stmt->setUInt32(++index, m_guid);
    stmt->setUInt8 (++index, m_bankTabId);
    stmt->setUInt8 (++index, uint8(m_eventType));
    stmt->setUInt32(++index, m_playerGuid);
    stmt->setUInt32(++index, m_itemOrMoney);
    stmt->setUInt16(++index, m_itemStackCount);
    stmt->setUInt8 (++index, m_destTabId);
    stmt->setUInt64(++index, m_timestamp);
    trans->Append(stmt);
}

void Guild::BankEventLogEntry::WritePacket(WorldPacket& data, ByteBuffer& content) const
{
    ObjectGuid logGuid = ObjectGuid(HighGuid::Player, m_playerGuid);

    bool hasItem = m_eventType == GUILD_BANK_LOG_DEPOSIT_ITEM || m_eventType == GUILD_BANK_LOG_WITHDRAW_ITEM ||
                   m_eventType == GUILD_BANK_LOG_MOVE_ITEM || m_eventType == GUILD_BANK_LOG_MOVE_ITEM2;

    bool itemMoved = (m_eventType == GUILD_BANK_LOG_MOVE_ITEM || m_eventType == GUILD_BANK_LOG_MOVE_ITEM2);

    bool hasStack = (hasItem && m_itemStackCount > 1) || itemMoved;

    data.WriteBit(IsMoneyEvent());
    data.WriteBit(logGuid[4]);
    data.WriteBit(logGuid[1]);
    data.WriteBit(hasItem);
    data.WriteBit(hasStack);
    data.WriteBit(logGuid[2]);
    data.WriteBit(logGuid[5]);
    data.WriteBit(logGuid[3]);
    data.WriteBit(logGuid[6]);
    data.WriteBit(logGuid[0]);
    data.WriteBit(itemMoved);
    data.WriteBit(logGuid[7]);

    content.WriteByteSeq(logGuid[6]);
    content.WriteByteSeq(logGuid[1]);
    content.WriteByteSeq(logGuid[5]);
    if (hasStack)
        content << uint32(m_itemStackCount);

    content << uint8(m_eventType);
    content.WriteByteSeq(logGuid[2]);
    content.WriteByteSeq(logGuid[4]);
    content.WriteByteSeq(logGuid[0]);
    content.WriteByteSeq(logGuid[7]);
    content.WriteByteSeq(logGuid[3]);
    if (hasItem)
        content << uint32(m_itemOrMoney);

    content << uint32(time(nullptr) - m_timestamp);

    if (IsMoneyEvent())
        content << uint64(m_itemOrMoney);

    if (itemMoved)
        content << uint8(m_destTabId);
}

void Guild::NewsLogEntry::SaveToDB(SQLTransaction& trans) const
{
    uint8 index = 0;
    PreparedStatement* stmt = CharacterDatabase.GetPreparedStatement(CHAR_INS_GUILD_NEWS);
    stmt->setUInt32(  index, m_guildId);
    stmt->setUInt32(++index, GetGUID());
    stmt->setUInt8 (++index, GetType());
    stmt->setUInt32(++index, GetPlayerGuid().GetCounter());
    stmt->setUInt32(++index, GetFlags());
    stmt->setUInt32(++index, GetValue());
    stmt->setUInt64(++index, GetTimestamp());
    CharacterDatabase.ExecuteOrAppend(trans, stmt);
}

void Guild::NewsLogEntry::WritePacket(WorldPacket& data, ByteBuffer& /*content*/) const
{
    data.WriteBits(0, 26); // Not yet implemented used for guild achievements
    ObjectGuid guid = GetPlayerGuid();

    data.WriteBit(guid[7]);
    data.WriteBit(guid[0]);
    data.WriteBit(guid[6]);
    data.WriteBit(guid[5]);
    data.WriteBit(guid[4]);
    data.WriteBit(guid[3]);
    data.WriteBit(guid[1]);
    data.WriteBit(guid[2]);

    data.FlushBits();

    data.WriteByteSeq(guid[5]);

    data << uint32(GetFlags());   // 1 sticky
    data << uint32(GetValue());
    data << uint32(0);            // always 0

    data.WriteByteSeq(guid[7]);
    data.WriteByteSeq(guid[6]);
    data.WriteByteSeq(guid[2]);
    data.WriteByteSeq(guid[3]);
    data.WriteByteSeq(guid[0]);
    data.WriteByteSeq(guid[4]);
    data.WriteByteSeq(guid[1]);

    data << uint32(GetGUID());
    data << uint32(GetType());
    data.AppendPackedTime(GetTimestamp());
}

// RankInfo
void Guild::RankInfo::LoadFromDB(Field* fields)
{
    m_rankId            = fields[1].GetUInt8();
    m_name              = fields[2].GetString();
    m_rights            = fields[3].GetUInt32();
    m_bankMoneyPerDay   = fields[4].GetUInt32();
    if (m_rankId == GR_GUILDMASTER)                     // Prevent loss of leader rights
        m_rights |= GR_RIGHT_ALL;
}

void Guild::RankInfo::SaveToDB(SQLTransaction& trans) const
{
    PreparedStatement* stmt = CharacterDatabase.GetPreparedStatement(CHAR_INS_GUILD_RANK);
    stmt->setUInt32(0, m_guildId);
    stmt->setUInt8 (1, m_rankId);
    stmt->setString(2, m_name);
    stmt->setUInt32(3, m_rights);
    stmt->setUInt32(4, m_bankMoneyPerDay);
    CharacterDatabase.ExecuteOrAppend(trans, stmt);
}

void Guild::RankInfo::CreateMissingTabsIfNeeded(uint8 tabs, SQLTransaction& trans, bool logOnCreate /* = false */)
{
    for (uint8 i = 0; i < tabs; ++i)
    {
        GuildBankRightsAndSlots& rightsAndSlots = m_bankTabRightsAndSlots[i];
        if (rightsAndSlots.GetTabId() == i)
            continue;

        rightsAndSlots.SetTabId(i);
        if (m_rankId == GR_GUILDMASTER)
            rightsAndSlots.SetGuildMasterValues();

        if (logOnCreate)
            TC_LOG_ERROR("guild", "Guild %u has broken Tab %u for rank %u. Created default tab.", m_guildId, i, m_rankId);

        PreparedStatement* stmt = CharacterDatabase.GetPreparedStatement(CHAR_INS_GUILD_BANK_RIGHT);
        stmt->setUInt32(0, m_guildId);
        stmt->setUInt8(1, i);
        stmt->setUInt8(2, m_rankId);
        stmt->setUInt8(3, rightsAndSlots.GetRights());
        stmt->setUInt32(4, rightsAndSlots.GetSlots());
        trans->Append(stmt);
    }
}

void Guild::RankInfo::SetName(std::string const& name)
{
    if (m_name == name)
        return;

    m_name = name;

    PreparedStatement* stmt = CharacterDatabase.GetPreparedStatement(CHAR_UPD_GUILD_RANK_NAME);
    stmt->setString(0, m_name);
    stmt->setUInt8 (1, m_rankId);
    stmt->setUInt32(2, m_guildId);
    CharacterDatabase.Execute(stmt);
}

void Guild::RankInfo::SetRights(uint32 rights)
{
    if (m_rankId == GR_GUILDMASTER)                     // Prevent loss of leader rights
        rights = GR_RIGHT_ALL;

    if (m_rights == rights)
        return;

    m_rights = rights;

    PreparedStatement* stmt = CharacterDatabase.GetPreparedStatement(CHAR_UPD_GUILD_RANK_RIGHTS);
    stmt->setUInt32(0, m_rights);
    stmt->setUInt8 (1, m_rankId);
    stmt->setUInt32(2, m_guildId);
    CharacterDatabase.Execute(stmt);
}

void Guild::RankInfo::SetBankMoneyPerDay(uint32 money)
{
    if (m_rankId == GR_GUILDMASTER)                     // Prevent loss of leader rights
        money = uint32(GUILD_WITHDRAW_MONEY_UNLIMITED);

    if (m_bankMoneyPerDay == money)
        return;

    m_bankMoneyPerDay = money;

    PreparedStatement* stmt = CharacterDatabase.GetPreparedStatement(CHAR_UPD_GUILD_RANK_BANK_MONEY);
    stmt->setUInt32(0, money);
    stmt->setUInt8 (1, m_rankId);
    stmt->setUInt32(2, m_guildId);
    CharacterDatabase.Execute(stmt);
}

void Guild::RankInfo::SetBankTabSlotsAndRights(GuildBankRightsAndSlots rightsAndSlots, bool saveToDB)
{
    if (m_rankId == GR_GUILDMASTER)                     // Prevent loss of leader rights
        rightsAndSlots.SetGuildMasterValues();

    GuildBankRightsAndSlots& guildBR = m_bankTabRightsAndSlots[rightsAndSlots.GetTabId()];
    guildBR = rightsAndSlots;

    if (saveToDB)
    {
        PreparedStatement* stmt = CharacterDatabase.GetPreparedStatement(CHAR_INS_GUILD_BANK_RIGHT);
        stmt->setUInt32(0, m_guildId);
        stmt->setUInt8 (1, guildBR.GetTabId());
        stmt->setUInt8 (2, m_rankId);
        stmt->setUInt8 (3, guildBR.GetRights());
        stmt->setUInt32(4, guildBR.GetSlots());
        CharacterDatabase.Execute(stmt);
    }
}

// BankTab
Guild::BankTab::BankTab(ObjectGuid::LowType guildId, uint8 tabId) : m_guildId(guildId), m_tabId(tabId)
{
    memset(m_items, 0, GUILD_BANK_MAX_SLOTS * sizeof(Item*));
}

void Guild::BankTab::LoadFromDB(Field* fields)
{
    m_name = fields[2].GetString();
    m_icon = fields[3].GetString();
    m_text = fields[4].GetString();
}

bool Guild::BankTab::LoadItemFromDB(Field* fields)
{
    uint8 slotId = fields[13].GetUInt8();
    ObjectGuid::LowType itemGuid = fields[14].GetUInt32();
    uint32 itemEntry = fields[15].GetUInt32();
    if (slotId >= GUILD_BANK_MAX_SLOTS)
    {
        TC_LOG_ERROR("guild", "Invalid slot for item (GUID: %u, id: %u) in guild bank, skipped.", itemGuid, itemEntry);
        return false;
    }

    ItemTemplate const* proto = sObjectMgr->GetItemTemplate(itemEntry);
    if (!proto)
    {
        TC_LOG_ERROR("guild", "Unknown item (GUID: %u, id: %u) in guild bank, skipped.", itemGuid, itemEntry);
        return false;
    }

    Item* pItem = NewItemOrBag(proto);
    if (!pItem->LoadFromDB(itemGuid, ObjectGuid::Empty, fields, itemEntry))
    {
        TC_LOG_ERROR("guild", "Item (GUID %u, id: %u) not found in item_instance, deleting from guild bank!", itemGuid, itemEntry);

        PreparedStatement* stmt = CharacterDatabase.GetPreparedStatement(CHAR_DEL_NONEXISTENT_GUILD_BANK_ITEM);
        stmt->setUInt32(0, m_guildId);
        stmt->setUInt8 (1, m_tabId);
        stmt->setUInt8 (2, slotId);
        CharacterDatabase.Execute(stmt);

        delete pItem;
        return false;
    }

    pItem->AddToWorld();
    m_items[slotId] = pItem;
    return true;
}

// Deletes contents of the tab from the world (and from DB if necessary)
void Guild::BankTab::Delete(SQLTransaction& trans, bool removeItemsFromDB)
{
    for (uint8 slotId = 0; slotId < GUILD_BANK_MAX_SLOTS; ++slotId)
    {
        if (Item* pItem = m_items[slotId])
        {
            pItem->RemoveFromWorld();
            if (removeItemsFromDB)
                pItem->DeleteFromDB(trans);
            delete pItem;
            pItem = nullptr;
        }
    }
}

void Guild::BankTab::WriteInfoPacket(WorldPacket& data) const
{
    data << m_name;
    data << m_icon;
}

void Guild::BankTab::SetInfo(std::string const& name, std::string const& icon)
{
    if (m_name == name && m_icon == icon)
        return;

    m_name = name;
    m_icon = icon;

    PreparedStatement* stmt = CharacterDatabase.GetPreparedStatement(CHAR_UPD_GUILD_BANK_TAB_INFO);
    stmt->setString(0, m_name);
    stmt->setString(1, m_icon);
    stmt->setUInt32(2, m_guildId);
    stmt->setUInt8 (3, m_tabId);
    CharacterDatabase.Execute(stmt);
}

void Guild::BankTab::SetText(std::string const& text)
{
    if (m_text == text)
        return;

    m_text = text;
    utf8truncate(m_text, MAX_GUILD_BANK_TAB_TEXT_LEN);          // DB and client size limitation

    PreparedStatement* stmt = CharacterDatabase.GetPreparedStatement(CHAR_UPD_GUILD_BANK_TAB_TEXT);
    stmt->setString(0, m_text);
    stmt->setUInt32(1, m_guildId);
    stmt->setUInt8 (2, m_tabId);
    CharacterDatabase.Execute(stmt);
}

// Sets/removes contents of specified slot.
// If pItem == nullptr contents are removed.
bool Guild::BankTab::SetItem(SQLTransaction& trans, uint8 slotId, Item* item)
{
    if (slotId >= GUILD_BANK_MAX_SLOTS)
        return false;

    m_items[slotId] = item;

    PreparedStatement* stmt = CharacterDatabase.GetPreparedStatement(CHAR_DEL_GUILD_BANK_ITEM);
    stmt->setUInt32(0, m_guildId);
    stmt->setUInt8 (1, m_tabId);
    stmt->setUInt8 (2, slotId);
    trans->Append(stmt);

    if (item)
    {
        stmt = CharacterDatabase.GetPreparedStatement(CHAR_INS_GUILD_BANK_ITEM);
        stmt->setUInt32(0, m_guildId);
        stmt->setUInt8 (1, m_tabId);
        stmt->setUInt8 (2, slotId);
        stmt->setUInt32(3, item->GetGUID().GetCounter());
        trans->Append(stmt);

        item->SetGuidValue(ITEM_FIELD_CONTAINED, ObjectGuid::Empty);
        item->SetGuidValue(ITEM_FIELD_OWNER, ObjectGuid::Empty);
        item->FSetState(ITEM_NEW);
        item->SaveToDB(trans);                                 // Not in inventory and can be saved standalone
    }

    return true;
}

void Guild::BankTab::SendText(Guild const* guild, WorldSession* session) const
{
    WorldPacket data(SMSG_GUILD_BANK_QUERY_TEXT_RESULT, 1 + m_text.size() + 1);
    data.WriteBits(m_text.length(), 14);
    data << uint32(m_tabId);
    data.WriteString(m_text);

    if (session)
    {
        TC_LOG_DEBUG("guild", "SMSG_GUILD_BANK_QUERY_TEXT_RESULT [%s]: Tabid: %u, Text: %s"
            , session->GetPlayerInfo().c_str(), m_tabId, m_text.c_str());
        session->SendPacket(&data);
    }
    else
    {
        TC_LOG_DEBUG("guild", "SMSG_GUILD_BANK_QUERY_TEXT_RESULT [Broadcast]: Tabid: %u, Text: %s", m_tabId, m_text.c_str());
        guild->BroadcastPacket(&data);
    }
}

// Member
Guild::Member::Member(ObjectGuid::LowType guildId, ObjectGuid guid, uint8 rankId) :
    m_guildId(guildId),
    m_guid(guid),
    m_zoneId(0),
    m_level(0),
    m_class(0),
    m_flags(GUILDMEMBER_STATUS_NONE),
    m_logoutTime(::time(nullptr)),
    m_accountId(0),
    m_rankId(rankId),
    m_achievementPoints(0),
    m_totalActivity(0),
    m_weekActivity(0),
    m_totalReputation(0),
    m_weekReputation(0)
{
    memset(m_bankWithdraw, 0, (GUILD_BANK_MAX_TABS + 1) * sizeof(int32));
}

void Guild::Member::SetStats(Player* player)
{
    m_name      = player->GetName();
    m_level     = player->getLevel();
    m_class     = player->getClass();
    m_zoneId    = player->GetZoneId();
    m_accountId = player->GetSession()->GetAccountId();
    m_achievementPoints = player->GetAchievementPoints();
}

void Guild::Member::SetStats(std::string const& name, uint8 level, uint8 _class, uint32 zoneId, uint32 accountId, uint32 reputation)
{
    m_name      = name;
    m_level     = level;
    m_class     = _class;
    m_zoneId    = zoneId;
    m_accountId = accountId;
    m_totalReputation = reputation;
}

void Guild::Member::SetPublicNote(std::string const& publicNote)
{
    if (m_publicNote == publicNote)
        return;

    m_publicNote = publicNote;

    PreparedStatement* stmt = CharacterDatabase.GetPreparedStatement(CHAR_UPD_GUILD_MEMBER_PNOTE);
    stmt->setString(0, publicNote);
    stmt->setUInt32(1, m_guid.GetCounter());
    CharacterDatabase.Execute(stmt);
}

void Guild::Member::SetOfficerNote(std::string const& officerNote)
{
    if (m_officerNote == officerNote)
        return;

    m_officerNote = officerNote;

    PreparedStatement* stmt = CharacterDatabase.GetPreparedStatement(CHAR_UPD_GUILD_MEMBER_OFFNOTE);
    stmt->setString(0, officerNote);
    stmt->setUInt32(1, m_guid.GetCounter());
    CharacterDatabase.Execute(stmt);
}

void Guild::Member::ChangeRank(SQLTransaction& trans, uint8 newRank)
{
    m_rankId = newRank;

    // Update rank information in player's field, if he is online.
    if (Player* player = FindPlayer())
        player->SetRank(newRank);

    PreparedStatement* stmt = CharacterDatabase.GetPreparedStatement(CHAR_UPD_GUILD_MEMBER_RANK);
    stmt->setUInt8 (0, newRank);
    stmt->setUInt32(1, m_guid.GetCounter());
    CharacterDatabase.ExecuteOrAppend(trans, stmt);
}

void Guild::Member::SaveToDB(SQLTransaction& trans) const
{
    PreparedStatement* stmt = CharacterDatabase.GetPreparedStatement(CHAR_INS_GUILD_MEMBER);
    stmt->setUInt32(0, m_guildId);
    stmt->setUInt32(1, m_guid.GetCounter());
    stmt->setUInt8 (2, m_rankId);
    stmt->setString(3, m_publicNote);
    stmt->setString(4, m_officerNote);
    CharacterDatabase.ExecuteOrAppend(trans, stmt);
}

// Loads member's data from database.
// If member has broken fields (level, class) returns false.
// In this case member has to be removed from guild.
bool Guild::Member::LoadFromDB(Field* fields)
{
    m_publicNote  = fields[3].GetString();
    m_officerNote = fields[4].GetString();

    for (uint8 i = 0; i <= GUILD_BANK_MAX_TABS; ++i)
        m_bankWithdraw[i] = fields[5 + i].GetUInt32();

    SetStats(fields[14].GetString(),
             fields[15].GetUInt8(),                         // characters.level
             fields[16].GetUInt8(),                         // characters.class
             fields[17].GetUInt16(),                        // characters.zone
             fields[18].GetUInt32(),                        // characters.account
             0);
    m_logoutTime = fields[19].GetUInt32();                  // characters.logout_time
    m_totalActivity = 0;
    m_weekActivity = 0;
    m_weekReputation = 0;

    if (!CheckStats())
        return false;

    if (!m_zoneId)
    {
        TC_LOG_DEBUG("guild", "%s has broken zone-data", m_guid.ToString().c_str());
        m_zoneId = Player::GetZoneIdFromDB(m_guid);
    }

    ResetFlags();
    return true;
}

// Validate player fields. Returns false if corrupted fields are found.
bool Guild::Member::CheckStats() const
{
    if (m_level < 1)
    {
        TC_LOG_ERROR("guild", "%s has a broken data in field `characters`.`level`, deleting him from guild!", m_guid.ToString().c_str());
        return false;
    }

    if (m_class < CLASS_WARRIOR || m_class >= MAX_CLASSES)
    {
        TC_LOG_ERROR("guild", "%s has a broken data in field `characters`.`class`, deleting him from guild!", m_guid.ToString().c_str());
        return false;
    }
    return true;
}

Player* Guild::Member::FindPlayer() const
{
    return ObjectAccessor::FindPlayer(m_guid);
}

Player* Guild::Member::FindConnectedPlayer() const
{
    return ObjectAccessor::FindConnectedPlayer(m_guid);
}

// Decreases amount of money/slots left for today.
// If (tabId == GUILD_BANK_MAX_TABS) decrease money amount.
// Otherwise decrease remaining items amount for specified tab.
void Guild::Member::UpdateBankWithdrawValue(SQLTransaction& trans, uint8 tabId, uint32 amount)
{
    m_bankWithdraw[tabId] += amount;

    PreparedStatement* stmt = CharacterDatabase.GetPreparedStatement(CHAR_INS_GUILD_MEMBER_WITHDRAW);
    stmt->setUInt32(0, m_guid.GetCounter());
    for (uint8 i = 0; i <= GUILD_BANK_MAX_TABS;)
    {
        uint32 withdraw = m_bankWithdraw[i++];
        stmt->setUInt32(i, withdraw);
    }

    CharacterDatabase.ExecuteOrAppend(trans, stmt);
}

void Guild::Member::ResetValues(bool weekly /* = false*/)
{
    for (uint8 tabId = 0; tabId <= GUILD_BANK_MAX_TABS; ++tabId)
        m_bankWithdraw[tabId] = 0;

    if (weekly)
    {
        m_weekActivity = 0;
        m_weekReputation = 0;
    }
}

// Get amount of money/slots left for today.
// If (tabId == GUILD_BANK_MAX_TABS) return money amount.
// Otherwise return remaining items amount for specified tab.
int32 Guild::Member::GetBankWithdrawValue(uint8 tabId) const
{
    // Guild master has unlimited amount.
    if (IsRank(GR_GUILDMASTER))
        return static_cast<int32>(tabId == GUILD_BANK_MAX_TABS ? GUILD_WITHDRAW_MONEY_UNLIMITED : GUILD_WITHDRAW_SLOT_UNLIMITED);

    return m_bankWithdraw[tabId];
}

// EmblemInfo
void EmblemInfo::ReadPacket(WorldPacket& recv)
{
    recv >> m_style >> m_color >> m_borderStyle >> m_borderColor >> m_backgroundColor;
}

void EmblemInfo::LoadFromDB(Field* fields)
{
    m_style             = fields[3].GetUInt8();
    m_color             = fields[4].GetUInt8();
    m_borderStyle       = fields[5].GetUInt8();
    m_borderColor       = fields[6].GetUInt8();
    m_backgroundColor   = fields[7].GetUInt8();
}

void EmblemInfo::WritePacket(WorldPacket& data) const
{
    data << uint32(m_style);
    data << uint32(m_color);
    data << uint32(m_borderStyle);
    data << uint32(m_borderColor);
    data << uint32(m_backgroundColor);
}

void EmblemInfo::SaveToDB(ObjectGuid::LowType guildId) const
{
    PreparedStatement* stmt = CharacterDatabase.GetPreparedStatement(CHAR_UPD_GUILD_EMBLEM_INFO);
    stmt->setUInt32(0, m_style);
    stmt->setUInt32(1, m_color);
    stmt->setUInt32(2, m_borderStyle);
    stmt->setUInt32(3, m_borderColor);
    stmt->setUInt32(4, m_backgroundColor);
    stmt->setUInt32(5, guildId);
    CharacterDatabase.Execute(stmt);
}

// MoveItemData
Guild::MoveItemData::MoveItemData(Guild* guild, Player* player, uint8 container, uint8 slotId) : m_pGuild(guild), m_pPlayer(player),
m_container(container), m_slotId(slotId), m_pItem(nullptr), m_pClonedItem(nullptr)
{
}

Guild::MoveItemData::~MoveItemData()
{
}

bool Guild::MoveItemData::CheckItem(uint32& splitedAmount)
{
    ASSERT(m_pItem);
    if (splitedAmount > m_pItem->GetCount())
        return false;
    if (splitedAmount == m_pItem->GetCount())
        splitedAmount = 0;
    return true;
}

bool Guild::MoveItemData::CanStore(Item* pItem, bool swap, bool sendError)
{
    m_vec.clear();
    InventoryResult msg = CanStore(pItem, swap);
    if (sendError && msg != EQUIP_ERR_OK)
        m_pPlayer->SendEquipError(msg, pItem);
    return (msg == EQUIP_ERR_OK);
}

bool Guild::MoveItemData::CloneItem(uint32 count)
{
    ASSERT(m_pItem);
    m_pClonedItem = m_pItem->CloneItem(count);
    if (!m_pClonedItem)
    {
        m_pPlayer->SendEquipError(EQUIP_ERR_ITEM_NOT_FOUND, m_pItem);
        return false;
    }
    return true;
}

void Guild::MoveItemData::LogAction(MoveItemData* pFrom) const
{
    ASSERT(pFrom->GetItem());

    sScriptMgr->OnGuildItemMove(m_pGuild, m_pPlayer, pFrom->GetItem(),
        pFrom->IsBank(), pFrom->GetContainer(), pFrom->GetSlotId(),
        IsBank(), GetContainer(), GetSlotId());
}

inline void Guild::MoveItemData::CopySlots(SlotIds& ids) const
{
    for (auto itr = m_vec.begin(); itr != m_vec.end(); ++itr)
        ids.insert(uint8(itr->pos));
}

// PlayerMoveItemData
bool Guild::PlayerMoveItemData::InitItem()
{
    m_pItem = m_pPlayer->GetItemByPos(m_container, m_slotId);
    if (m_pItem)
    {
        // Anti-WPE protection. Do not move non-empty bags to bank.
        if (m_pItem->IsNotEmptyBag())
        {
            m_pPlayer->SendEquipError(EQUIP_ERR_DESTROY_NONEMPTY_BAG, m_pItem);
            m_pItem = nullptr;
        }
        // Bound items cannot be put into bank.
        else if (!m_pItem->CanBeTraded())
        {
            m_pPlayer->SendEquipError(EQUIP_ERR_CANT_SWAP, m_pItem);
            m_pItem = nullptr;
        }
    }
    return (m_pItem != nullptr);
}

void Guild::PlayerMoveItemData::RemoveItem(SQLTransaction& trans, MoveItemData* /*pOther*/, uint32 splitedAmount)
{
    if (splitedAmount)
    {
        m_pItem->SetCount(m_pItem->GetCount() - splitedAmount);
        m_pItem->SetState(ITEM_CHANGED, m_pPlayer);
        m_pPlayer->SaveInventoryAndGoldToDB(trans);
    }
    else
    {
        m_pPlayer->MoveItemFromInventory(m_container, m_slotId, true);
        m_pItem->DeleteFromInventoryDB(trans);
        m_pItem = nullptr;
    }
}

Item* Guild::PlayerMoveItemData::StoreItem(SQLTransaction& trans, Item* pItem)
{
    ASSERT(pItem);
    m_pPlayer->MoveItemToInventory(m_vec, pItem, true);
    m_pPlayer->SaveInventoryAndGoldToDB(trans);
    return pItem;
}

void Guild::PlayerMoveItemData::LogBankEvent(SQLTransaction& trans, MoveItemData* pFrom, uint32 count) const
{
    ASSERT(pFrom);
    // Bank -> Char
    m_pGuild->_LogBankEvent(trans, GUILD_BANK_LOG_WITHDRAW_ITEM, pFrom->GetContainer(), m_pPlayer->GetGUID().GetCounter(),
        pFrom->GetItem()->GetEntry(), count);
}

inline InventoryResult Guild::PlayerMoveItemData::CanStore(Item* pItem, bool swap)
{
    return m_pPlayer->CanStoreItem(m_container, m_slotId, m_vec, pItem, swap);
}

// BankMoveItemData
bool Guild::BankMoveItemData::InitItem()
{
    m_pItem = m_pGuild->_GetItem(m_container, m_slotId);
    return (m_pItem != nullptr);
}

bool Guild::BankMoveItemData::HasStoreRights(MoveItemData* pOther) const
{
    ASSERT(pOther);
    // Do not check rights if item is being swapped within the same bank tab
    if (pOther->IsBank() && pOther->GetContainer() == m_container)
        return true;
    return m_pGuild->_MemberHasTabRights(m_pPlayer->GetGUID(), m_container, GUILD_BANK_RIGHT_DEPOSIT_ITEM);
}

bool Guild::BankMoveItemData::HasWithdrawRights(MoveItemData* pOther) const
{
    ASSERT(pOther);
    // Do not check rights if item is being swapped within the same bank tab
    if (pOther->IsBank() && pOther->GetContainer() == m_container)
        return true;

    int32 slots = 0;
    if (Member const* member = m_pGuild->GetMember(m_pPlayer->GetGUID()))
        slots = m_pGuild->_GetMemberRemainingSlots(member, m_container);

    return slots != 0;
}

void Guild::BankMoveItemData::RemoveItem(SQLTransaction& trans, MoveItemData* pOther, uint32 splitedAmount)
{
    ASSERT(m_pItem);
    if (splitedAmount)
    {
        m_pItem->SetCount(m_pItem->GetCount() - splitedAmount);
        m_pItem->FSetState(ITEM_CHANGED);
        m_pItem->SaveToDB(trans);
    }
    else
    {
        m_pGuild->_RemoveItem(trans, m_container, m_slotId);
        m_pItem = nullptr;
    }
    // Decrease amount of player's remaining items (if item is moved to different tab or to player)
    if (!pOther->IsBank() || pOther->GetContainer() != m_container)
        m_pGuild->_UpdateMemberWithdrawSlots(trans, m_pPlayer->GetGUID(), m_container);
}

Item* Guild::BankMoveItemData::StoreItem(SQLTransaction& trans, Item* pItem)
{
    if (!pItem)
        return nullptr;

    BankTab* pTab = m_pGuild->GetBankTab(m_container);
    if (!pTab)
        return nullptr;

    Item* pLastItem = pItem;
    for (auto itr = m_vec.begin(); itr != m_vec.end(); )
    {
        ItemPosCount pos(*itr);
        ++itr;

        TC_LOG_DEBUG("guild", "GUILD STORAGE: StoreItem tab = %u, slot = %u, item = %u, count = %u",
            m_container, m_slotId, pItem->GetEntry(), pItem->GetCount());
        pLastItem = _StoreItem(trans, pTab, pItem, pos, itr != m_vec.end());
    }
    return pLastItem;
}

void Guild::BankMoveItemData::LogBankEvent(SQLTransaction& trans, MoveItemData* pFrom, uint32 count) const
{
    ASSERT(pFrom->GetItem());
    if (pFrom->IsBank())
        // Bank -> Bank
        m_pGuild->_LogBankEvent(trans, GUILD_BANK_LOG_MOVE_ITEM, pFrom->GetContainer(), m_pPlayer->GetGUID().GetCounter(),
            pFrom->GetItem()->GetEntry(), count, m_container);
    else
        // Char -> Bank
        m_pGuild->_LogBankEvent(trans, GUILD_BANK_LOG_DEPOSIT_ITEM, m_container, m_pPlayer->GetGUID().GetCounter(),
            pFrom->GetItem()->GetEntry(), count);
}

void Guild::BankMoveItemData::LogAction(MoveItemData* pFrom) const
{
    MoveItemData::LogAction(pFrom);
    if (!pFrom->IsBank() && m_pPlayer->GetSession()->HasPermission(rbac::RBAC_PERM_LOG_GM_TRADE)) /// @todo Move this to scripts
    {
        sLog->outCommand(m_pPlayer->GetSession()->GetAccountId(),
            "GM %s (Guid: %u) (Account: %u) deposit item: %s (Entry: %d Count: %u) to guild bank named: %s (Guild ID: %u)",
            m_pPlayer->GetName().c_str(), m_pPlayer->GetGUID().GetCounter(), m_pPlayer->GetSession()->GetAccountId(),
            pFrom->GetItem()->GetTemplate()->Name1.c_str(), pFrom->GetItem()->GetEntry(), pFrom->GetItem()->GetCount(),
            m_pGuild->GetName().c_str(), m_pGuild->GetId());
    }
}

Item* Guild::BankMoveItemData::_StoreItem(SQLTransaction& trans, BankTab* pTab, Item* pItem, ItemPosCount& pos, bool clone) const
{
    uint8 slotId = uint8(pos.pos);
    uint32 count = pos.count;
    if (Item* pItemDest = pTab->GetItem(slotId))
    {
        pItemDest->SetCount(pItemDest->GetCount() + count);
        pItemDest->FSetState(ITEM_CHANGED);
        pItemDest->SaveToDB(trans);
        if (!clone)
        {
            pItem->RemoveFromWorld();
            pItem->DeleteFromDB(trans);
            delete pItem;
        }
        return pItemDest;
    }

    if (clone)
        pItem = pItem->CloneItem(count);
    else
        pItem->SetCount(count);

    if (pItem && pTab->SetItem(trans, slotId, pItem))
        return pItem;

    return nullptr;
}

// Tries to reserve space for source item.
// If item in destination slot exists it must be the item of the same entry
// and stack must have enough space to take at least one item.
// Returns false if destination item specified and it cannot be used to reserve space.
bool Guild::BankMoveItemData::_ReserveSpace(uint8 slotId, Item* pItem, Item* pItemDest, uint32& count)
{
    uint32 requiredSpace = pItem->GetMaxStackCount();
    if (pItemDest)
    {
        // Make sure source and destination items match and destination item has space for more stacks.
        if (pItemDest->GetEntry() != pItem->GetEntry() || pItemDest->GetCount() >= pItem->GetMaxStackCount())
            return false;
        requiredSpace -= pItemDest->GetCount();
    }
    // Let's not be greedy, reserve only required space
    requiredSpace = std::min(requiredSpace, count);

    // Reserve space
    ItemPosCount pos(slotId, requiredSpace);
    if (!pos.isContainedIn(m_vec))
    {
        m_vec.push_back(pos);
        count -= requiredSpace;
    }
    return true;
}

void Guild::BankMoveItemData::CanStoreItemInTab(Item* pItem, uint8 skipSlotId, bool merge, uint32& count)
{
    for (uint8 slotId = 0; (slotId < GUILD_BANK_MAX_SLOTS) && (count > 0); ++slotId)
    {
        // Skip slot already processed in CanStore (when destination slot was specified)
        if (slotId == skipSlotId)
            continue;

        Item* pItemDest = m_pGuild->_GetItem(m_container, slotId);
        if (pItemDest == pItem)
            pItemDest = nullptr;

        // If merge skip empty, if not merge skip non-empty
        if ((pItemDest != nullptr) != merge)
            continue;

        _ReserveSpace(slotId, pItem, pItemDest, count);
    }
}

InventoryResult Guild::BankMoveItemData::CanStore(Item* pItem, bool swap)
{
    TC_LOG_DEBUG("guild", "GUILD STORAGE: CanStore() tab = %u, slot = %u, item = %u, count = %u",
        m_container, m_slotId, pItem->GetEntry(), pItem->GetCount());

    uint32 count = pItem->GetCount();
    // Soulbound items cannot be moved
    if (pItem->IsSoulBound())
        return EQUIP_ERR_DROP_BOUND_ITEM;

    // Make sure destination bank tab exists
    if (m_container >= m_pGuild->_GetPurchasedTabsSize())
        return EQUIP_ERR_WRONG_BAG_TYPE;

    // Slot explicitely specified. Check it.
    if (m_slotId != NULL_SLOT)
    {
        Item* pItemDest = m_pGuild->_GetItem(m_container, m_slotId);
        // Ignore swapped item (this slot will be empty after move)
        if ((pItemDest == pItem) || swap)
            pItemDest = nullptr;

        if (!_ReserveSpace(m_slotId, pItem, pItemDest, count))
            return EQUIP_ERR_CANT_STACK;

        if (count == 0)
            return EQUIP_ERR_OK;
    }

    // Slot was not specified or it has not enough space for all the items in stack
    // Search for stacks to merge with
    if (pItem->GetMaxStackCount() > 1)
    {
        CanStoreItemInTab(pItem, m_slotId, true, count);
        if (count == 0)
            return EQUIP_ERR_OK;
    }

    // Search free slot for item
    CanStoreItemInTab(pItem, m_slotId, false, count);
    if (count == 0)
        return EQUIP_ERR_OK;

    return EQUIP_ERR_BANK_FULL;
}

// Guild
Guild::Guild():
    m_id(0),
    m_leaderGuid(),
    m_createdDate(0),
    m_accountsNumber(0),
    m_bankMoney(0),
    m_eventLog(nullptr),
    m_newsLog(nullptr),
    _level(1),
    _experience(0),
    _todayExperience(0)
{
    memset(&m_bankEventLog, 0, (GUILD_BANK_MAX_TABS + 1) * sizeof(LogHolder*));

<<<<<<< HEAD
    for (uint8 i = 0; i < MAX_GUILD_CHALLENGE_TYPE; i++)
        _currChallengeCount[i] = 0;
=======
    m_achievementMgr = new AchievementMgr<Guild>(this);
>>>>>>> ad07191b
}

Guild::~Guild()
{
    SQLTransaction temp(nullptr);
    _DeleteBankItems(temp);

    // Cleanup
    delete m_eventLog;
    m_eventLog = nullptr;
    delete m_newsLog;
    m_newsLog = nullptr;

    for (uint8 tabId = 0; tabId <= GUILD_BANK_MAX_TABS; ++tabId)
    {
        delete m_bankEventLog[tabId];
        m_bankEventLog[tabId] = nullptr;
    }

    for (auto itr = m_members.begin(); itr != m_members.end(); ++itr)
    {
        delete itr->second;
        itr->second = nullptr;
    }

    delete m_achievementMgr;
}

// Creates new guild with default data and saves it to database.
bool Guild::Create(Player* pLeader, std::string const& name)
{
    // Check if guild with such name already exists
    if (sGuildMgr->GetGuildByName(name))
        return false;

    WorldSession* pLeaderSession = pLeader->GetSession();
    if (!pLeaderSession)
        return false;

    m_id = sGuildMgr->GenerateGuildId();
    m_leaderGuid = pLeader->GetGUID();
    m_name = name;
    m_info = "";
    m_motd = "No message set.";
    m_bankMoney = 0;
    m_createdDate = ::time(nullptr);
    _level = 1;
    _experience = 0;
    _todayExperience = 0;
    _CreateLogHolders();

    for (uint8 i = 0; i < MAX_GUILD_CHALLENGE_TYPE; i++)
        _currChallengeCount[i] = 0;

    TC_LOG_DEBUG("guild", "GUILD: creating guild [%s] for leader %s (%u)",
        name.c_str(), pLeader->GetName().c_str(), m_leaderGuid.GetCounter());

    SQLTransaction trans = CharacterDatabase.BeginTransaction();

    PreparedStatement* stmt = CharacterDatabase.GetPreparedStatement(CHAR_DEL_GUILD_MEMBERS);
    stmt->setUInt32(0, m_id);
    trans->Append(stmt);

    uint8 index = 0;
    stmt = CharacterDatabase.GetPreparedStatement(CHAR_INS_GUILD);
    stmt->setUInt32(  index, m_id);
    stmt->setString(++index, name);
    stmt->setUInt32(++index, m_leaderGuid.GetCounter());
    stmt->setString(++index, m_info);
    stmt->setString(++index, m_motd);
    stmt->setUInt64(++index, uint32(m_createdDate));
    stmt->setUInt32(++index, m_emblemInfo.GetStyle());
    stmt->setUInt32(++index, m_emblemInfo.GetColor());
    stmt->setUInt32(++index, m_emblemInfo.GetBorderStyle());
    stmt->setUInt32(++index, m_emblemInfo.GetBorderColor());
    stmt->setUInt32(++index, m_emblemInfo.GetBackgroundColor());
    stmt->setUInt64(++index, m_bankMoney);
    trans->Append(stmt);

    _CreateDefaultGuildRanks(trans, pLeaderSession->GetSessionDbLocaleIndex()); // Create default ranks
    bool ret = AddMember(trans, m_leaderGuid, GR_GUILDMASTER);                  // Add guildmaster

    CharacterDatabase.CommitTransaction(trans);

    if (ret)
    {
        _BroadcastEvent(GE_FOUNDER, ObjectGuid::Empty);
        sScriptMgr->OnGuildCreate(this, pLeader, name);
    }

    return ret;
}

// Disbands guild and deletes all related data from database
void Guild::Disband()
{
    // Call scripts before guild data removed from database
    sScriptMgr->OnGuildDisband(this);

    _BroadcastEvent(GE_DISBANDED, ObjectGuid::Empty);

    SQLTransaction trans = CharacterDatabase.BeginTransaction();
    // Remove all members
    while (!m_members.empty())
    {
        auto itr = m_members.begin();
        DeleteMember(trans, itr->second->GetGUID(), true);
    }

    PreparedStatement* stmt = CharacterDatabase.GetPreparedStatement(CHAR_DEL_GUILD);
    stmt->setUInt32(0, m_id);
    trans->Append(stmt);

    stmt = CharacterDatabase.GetPreparedStatement(CHAR_DEL_GUILD_RANKS);
    stmt->setUInt32(0, m_id);
    trans->Append(stmt);

    stmt = CharacterDatabase.GetPreparedStatement(CHAR_DEL_GUILD_BANK_TABS);
    stmt->setUInt32(0, m_id);
    trans->Append(stmt);

    // Free bank tab used memory and delete items stored in them
    _DeleteBankItems(trans, true);

    stmt = CharacterDatabase.GetPreparedStatement(CHAR_DEL_GUILD_BANK_ITEMS);
    stmt->setUInt32(0, m_id);
    trans->Append(stmt);

    stmt = CharacterDatabase.GetPreparedStatement(CHAR_DEL_GUILD_BANK_RIGHTS);
    stmt->setUInt32(0, m_id);
    trans->Append(stmt);

    stmt = CharacterDatabase.GetPreparedStatement(CHAR_DEL_GUILD_BANK_EVENTLOGS);
    stmt->setUInt32(0, m_id);
    trans->Append(stmt);

    stmt = CharacterDatabase.GetPreparedStatement(CHAR_DEL_GUILD_EVENTLOGS);
    stmt->setUInt32(0, m_id);
    trans->Append(stmt);

    CharacterDatabase.CommitTransaction(trans);

    sGuildFinderMgr->DeleteGuild(m_id);

    sGuildMgr->RemoveGuild(m_id);
}

void Guild::SaveToDB()
{
    SQLTransaction trans = CharacterDatabase.BeginTransaction();

    PreparedStatement* stmt = CharacterDatabase.GetPreparedStatement(CHAR_UPD_GUILD_EXPERIENCE);
    stmt->setUInt32(0, GetLevel());
    stmt->setUInt64(1, GetExperience());
    stmt->setUInt64(2, GetTodayExperience());
    stmt->setUInt32(3, GetId());
    trans->Append(stmt);

    m_achievementMgr->SaveToDB(trans);

    CharacterDatabase.CommitTransaction(trans);
}

void Guild::UpdateMemberData(Player* player, uint8 dataid, uint32 value)
{
    if (Member* member = GetMember(player->GetGUID()))
    {
        switch (dataid)
        {
            case GUILD_MEMBER_DATA_ZONEID:
                member->SetZoneId(value);
                break;
            case GUILD_MEMBER_DATA_ACHIEVEMENT_POINTS:
                member->SetAchievementPoints(value);
                break;
            case GUILD_MEMBER_DATA_LEVEL:
                member->SetLevel(value);
                break;
            default:
                TC_LOG_ERROR("guild", "Guild::UpdateMemberData: Called with incorrect DATAID %u (value %u)", dataid, value);
                return;
        }
        //HandleRoster();
    }
}

void Guild::OnPlayerStatusChange(Player* player, uint32 flag, bool state)
{
    if (Member* member = GetMember(player->GetGUID()))
    {
        if (state)
            member->AddFlag(flag);
        else member->RemFlag(flag);
    }
}

bool Guild::SetName(std::string const& name)
{
    if (m_name == name || name.empty() || name.length() > 24 || sObjectMgr->IsReservedName(name) || !ObjectMgr::IsValidCharterName(name))
        return false;

    m_name = name;
    PreparedStatement* stmt = CharacterDatabase.GetPreparedStatement(CHAR_UPD_GUILD_NAME);
    stmt->setString(0, m_name);
    stmt->setUInt32(1, GetId());
    CharacterDatabase.Execute(stmt);

    ObjectGuid guid = GetGUID();
    WorldPacket data(SMSG_GUILD_RENAMED, 24 + 8 + 1);
    data.WriteBit(guid[5]);
    data.WriteBits(name.length(), 8);
    data.WriteBit(guid[4]);
    data.WriteBit(guid[0]);
    data.WriteBit(guid[6]);
    data.WriteBit(guid[3]);
    data.WriteBit(guid[1]);
    data.WriteBit(guid[7]);
    data.WriteBit(guid[2]);

    data.WriteByteSeq(guid[3]);
    data.WriteByteSeq(guid[2]);
    data.WriteByteSeq(guid[7]);
    data.WriteByteSeq(guid[1]);
    data.WriteByteSeq(guid[0]);
    data.WriteByteSeq(guid[6]);
    data.WriteString(name);
    data.WriteByteSeq(guid[4]);
    data.WriteByteSeq(guid[5]);

    BroadcastPacket(&data);
    return true;
}

void Guild::HandleRoster(WorldSession* session)
{
    ByteBuffer memberData(100);
    // Guess size
    WorldPacket data(SMSG_GUILD_ROSTER, 100);
    data.WriteBits(m_motd.length(), 11);
    data.WriteBits(m_members.size(), 18);

    for (Members::const_iterator itr = m_members.begin(); itr != m_members.end(); ++itr)
    {
        Member* member = itr->second;
        size_t pubNoteLength = member->GetPublicNote().length();
        size_t offNoteLength = member->GetOfficerNote().length();

        ObjectGuid guid = member->GetGUID();
        data.WriteBit(guid[3]);
        data.WriteBit(guid[4]);
        data.WriteBit(0); // Has Authenticator
        data.WriteBit(0); // Can Scroll of Ressurect
        data.WriteBits(pubNoteLength, 8);
        data.WriteBits(offNoteLength, 8);
        data.WriteBit(guid[0]);
        data.WriteBits(member->GetName().length(), 7);
        data.WriteBit(guid[1]);
        data.WriteBit(guid[2]);
        data.WriteBit(guid[6]);
        data.WriteBit(guid[5]);
        data.WriteBit(guid[7]);

        memberData << uint8(member->GetClass());
        memberData << uint32(member->GetTotalReputation());
        memberData.WriteByteSeq(guid[0]);
        memberData << uint64(member->GetWeekActivity());
        memberData << uint32(member->GetRankId());
        memberData << uint32(member->GetAchievementPoints());

        // for (2 professions)
        memberData << uint32(0) << uint32(0) << uint32(0);
        memberData << uint32(0) << uint32(0) << uint32(0);

        memberData.WriteByteSeq(guid[2]);
        memberData << uint8(member->GetFlags());
        memberData << uint32(member->GetZoneId());
        memberData << uint64(member->GetTotalActivity());
        memberData.WriteByteSeq(guid[7]);
        memberData << uint32(sWorld->getIntConfig(CONFIG_GUILD_WEEKLY_REP_CAP) - member->GetWeekReputation());

        if (pubNoteLength)
            memberData.WriteString(member->GetPublicNote());

        memberData.WriteByteSeq(guid[3]);
        memberData << uint8(member->GetLevel());
        memberData << int32(0);                                     // unk
        memberData.WriteByteSeq(guid[5]);
        memberData.WriteByteSeq(guid[4]);
        memberData << uint8(0);                                     // unk
        memberData.WriteByteSeq(guid[1]);
        memberData << float(member->IsOnline() ? 0.0f : float(::time(nullptr) - member->GetLogoutTime()) / DAY);

        if (offNoteLength)
            memberData.WriteString(member->GetOfficerNote());

        memberData.WriteByteSeq(guid[6]);
        memberData.WriteString(member->GetName());
    }

    size_t infoLength = m_info.length();
    data.WriteBits(infoLength, 12);

    data.FlushBits();
    data.append(memberData);

    if (infoLength)
        data.WriteString(m_info);

    data.WriteString(m_motd);
    data << uint32(m_accountsNumber);
    data << uint32(sWorld->getIntConfig(CONFIG_GUILD_WEEKLY_REP_CAP));
    data.AppendPackedTime(m_createdDate);
    data << uint32(0);

    TC_LOG_DEBUG("guild", "SMSG_GUILD_ROSTER [%s]", session->GetPlayerInfo().c_str());
    session->SendPacket(&data);
}

void Guild::HandleQuery(WorldSession* session)
{
    WorldPacket data(SMSG_GUILD_QUERY_RESPONSE, 8 * 32 + 200);      // Guess size

    data << uint64(GetGUID());
    data << m_name;

    // Rank name
    for (uint8 i = 0; i < GUILD_RANKS_MAX_COUNT; ++i)               // Always show 10 ranks
    {
        if (i < _GetRanksSize())
            data << m_ranks[i].GetName();
        else
            data << uint8(0);                                       // Empty string
    }

    // Rank order of creation
    for (uint8 i = 0; i < GUILD_RANKS_MAX_COUNT; ++i)
    {
        if (i < _GetRanksSize())
            data << uint32(i);
        else
            data << uint32(0);
    }

    // Rank order of "importance" (sorting by rights)
    for (uint8 i = 0; i < GUILD_RANKS_MAX_COUNT; ++i)
    {
        if (i < _GetRanksSize())
            data << uint32(m_ranks[i].GetId());
        else
            data << uint32(0);
    }

    m_emblemInfo.WritePacket(data);
    data << uint32(_GetRanksSize());                                // Number of ranks used

    session->SendPacket(&data);
    TC_LOG_DEBUG("guild", "SMSG_GUILD_QUERY_RESPONSE [%s]", session->GetPlayerInfo().c_str());
}

void Guild::SendGuildRankInfo(WorldSession* session) const
{
    ByteBuffer rankData(100);
    WorldPacket data(SMSG_GUILD_RANK, 100);

    data.WriteBits(_GetRanksSize(), 18);

    for (uint8 i = 0; i < _GetRanksSize(); i++)
    {
        RankInfo const* rankInfo = GetRankInfo(i);
        if (!rankInfo)
            continue;

        data.WriteBits(rankInfo->GetName().length(), 7);

        rankData << uint32(rankInfo->GetId());

        for (uint8 j = 0; j < GUILD_BANK_MAX_TABS; ++j)
        {
            rankData << uint32(rankInfo->GetBankTabSlotsPerDay(j));
            rankData << uint32(rankInfo->GetBankTabRights(j));
        }

        rankData << uint32(rankInfo->GetBankMoneyPerDay());
        rankData << uint32(rankInfo->GetRights());

        if (rankInfo->GetName().length())
            rankData.WriteString(rankInfo->GetName());

        rankData << uint32(i);
    }

    data.FlushBits();
    data.append(rankData);
    session->SendPacket(&data);
    TC_LOG_DEBUG("guild", "SMSG_GUILD_RANK [%s]", session->GetPlayerInfo().c_str());
}

void Guild::HandleSetAchievementTracking(WorldSession* session, std::set<uint32> const& achievementIds)
{
    Player* player = session->GetPlayer();

    if (Member* member = GetMember(player->GetGUID()))
    {
        std::set<uint32> criteriaIds;

        for (std::set<uint32>::iterator achievementId = achievementIds.begin(); achievementId != achievementIds.end(); ++achievementId)
        {
            if (AchievementCriteriaEntryList const* cList = sAchievementMgr->GetAchievementCriteriaByAchievement(*achievementId))
            {
                for (AchievementCriteriaEntryList::const_iterator itr = cList->begin(); itr != cList->end(); ++itr)
                {
                    AchievementCriteriaEntry const* criteria = *itr;
                    criteriaIds.insert(criteria->ID);
                }
            }
        }

        member->SetTrackedCriteriaIds(criteriaIds);
        m_achievementMgr->SendAllTrackedCriterias(player, member->GetTrackedCriteriaIds());
    }
}

void Guild::HandleSetMOTD(WorldSession* session, std::string const& motd)
{
    if (m_motd == motd)
        return;

    // Player must have rights to set MOTD
    if (!_HasRankRight(session->GetPlayer(), GR_RIGHT_SETMOTD))
        SendCommandResult(session, GUILD_COMMAND_EDIT_MOTD, ERR_GUILD_PERMISSIONS);
    else
    {
        m_motd = motd;

        sScriptMgr->OnGuildMOTDChanged(this, motd);

        PreparedStatement* stmt = CharacterDatabase.GetPreparedStatement(CHAR_UPD_GUILD_MOTD);
        stmt->setString(0, motd);
        stmt->setUInt32(1, m_id);
        CharacterDatabase.Execute(stmt);

        _BroadcastEvent(GE_MOTD, ObjectGuid::Empty, motd.c_str());
    }
}

void Guild::HandleSetInfo(WorldSession* session, std::string const& info)
{
    if (m_info == info)
        return;

    // Player must have rights to set guild's info
    if (_HasRankRight(session->GetPlayer(), GR_RIGHT_MODIFY_GUILD_INFO))
    {
        m_info = info;

        sScriptMgr->OnGuildInfoChanged(this, info);

        PreparedStatement* stmt = CharacterDatabase.GetPreparedStatement(CHAR_UPD_GUILD_INFO);
        stmt->setString(0, info);
        stmt->setUInt32(1, m_id);
        CharacterDatabase.Execute(stmt);
    }
}

void Guild::HandleSetEmblem(WorldSession* session, EmblemInfo const& emblemInfo)
{
    Player* player = session->GetPlayer();
    if (!_IsLeader(player))
        SendSaveEmblemResult(session, ERR_GUILDEMBLEM_NOTGUILDMASTER); // "Only guild leaders can create emblems."
    else if (!player->HasEnoughMoney(uint64(EMBLEM_PRICE)))
        SendSaveEmblemResult(session, ERR_GUILDEMBLEM_NOTENOUGHMONEY); // "You can't afford to do that."
    else
    {
        player->ModifyMoney(-int64(EMBLEM_PRICE));

        m_emblemInfo = emblemInfo;
        m_emblemInfo.SaveToDB(m_id);

        SendSaveEmblemResult(session, ERR_GUILDEMBLEM_SUCCESS); // "Guild Emblem saved."

        HandleQuery(session);
    }
}

void Guild::HandleSetNewGuildMaster(WorldSession* session, std::string const& name)
{
    Player* player = session->GetPlayer();
    // Only the guild master can throne a new guild master
    if (!_IsLeader(player))
        SendCommandResult(session, GUILD_COMMAND_CHANGE_LEADER, ERR_GUILD_PERMISSIONS);
    // Old GM must be a guild member
    else if (Member* oldGuildMaster = GetMember(player->GetGUID()))
    {
        // Same for the new one
        if (Member* newGuildMaster = GetMember(name))
        {
            _SetLeaderGUID(newGuildMaster);
            SQLTransaction trans(nullptr);
            oldGuildMaster->ChangeRank(trans, GR_INITIATE);
            _BroadcastEvent(GE_LEADER_CHANGED, ObjectGuid::Empty, player->GetName().c_str(), name.c_str());
        }
    }
}

void Guild::HandleSetBankTabInfo(WorldSession* session, uint8 tabId, std::string const& name, std::string const& icon)
{
    BankTab* tab = GetBankTab(tabId);
    if (!tab)
    {
        TC_LOG_ERROR("guild", "Guild::HandleSetBankTabInfo: Player %s trying to change bank tab info from unexisting tab %d.",
                       session->GetPlayerInfo().c_str(), tabId);
        return;
    }

    tab->SetInfo(name, icon);
    _BroadcastEvent(GE_BANK_TAB_UPDATED, ObjectGuid::Empty, std::to_string(tabId).c_str(), name.c_str(), icon.c_str());
}

void Guild::HandleSetMemberNote(WorldSession* session, std::string const& note, ObjectGuid guid, bool officer)
{
    // Player must have rights to set public/officer note
    if (!_HasRankRight(session->GetPlayer(), officer ? GR_RIGHT_EOFFNOTE : GR_RIGHT_EPNOTE))
        SendCommandResult(session, GUILD_COMMAND_PUBLIC_NOTE, ERR_GUILD_PERMISSIONS);
    else if (Member* member = GetMember(guid))
    {
        if (officer)
            member->SetOfficerNote(note);
        else
            member->SetPublicNote(note);

        SendMemberUpdateNote(note, guid, officer);
    }
}

void Guild::HandleSetRankInfo(WorldSession* session, uint8 rankId, std::string const& name, uint32 rights, uint32 moneyPerDay, GuildBankRightsAndSlotsVec const& rightsAndSlots)
{
    // Only leader can modify ranks
    if (!_IsLeader(session->GetPlayer()))
        SendCommandResult(session, GUILD_COMMAND_CHANGE_RANK, ERR_GUILD_PERMISSIONS);
    else if (RankInfo* rankInfo = GetRankInfo(rankId))
    {
        TC_LOG_DEBUG("guild", "Changed RankName to '%s', rights to 0x%08X", name.c_str(), rights);

        rankInfo->SetName(name);
        rankInfo->SetRights(rights);
        _SetRankBankMoneyPerDay(rankId, moneyPerDay);

        for (auto itr = rightsAndSlots.begin(); itr != rightsAndSlots.end(); ++itr)
            _SetRankBankTabRightsAndSlots(rankId, *itr);

        _BroadcastEvent(GE_RANK_UPDATED, ObjectGuid::Empty, std::to_string(rankId).c_str(), name.c_str());
    }
}

void Guild::HandleBuyBankTab(WorldSession* session, uint8 tabId)
{
    Player* player = session->GetPlayer();
    if (!player)
        return;

    Member const* member = GetMember(player->GetGUID());
    if (!member)
        return;

    if (_GetPurchasedTabsSize() >= GUILD_BANK_MAX_TABS)
        return;

    if (tabId != _GetPurchasedTabsSize())
        return;

    // Do not get money for bank tabs that the GM bought, we had to buy them already.
    // This is just a speedup check, GetGuildBankTabPrice will return 0.
    if (tabId < GUILD_BANK_MAX_TABS - 2) // 7th tab is actually the 6th
    {
        uint32 tabCost = _GetGuildBankTabPrice(tabId) * GOLD;
        if (!tabCost)
            return;

        if (!player->HasEnoughMoney(uint64(tabCost)))                   // Should not happen, this is checked by client
            return;

        player->ModifyMoney(-int64(tabCost));
    }

    _CreateNewBankTab();
    _BroadcastEvent(GE_BANK_TAB_PURCHASED, ObjectGuid::Empty);
    SendPermissions(session); /// Hack to force client to update permissions
}

void Guild::HandleInviteMember(WorldSession* session, std::string const& name)
{
    Player* pInvitee = ObjectAccessor::FindPlayerByName(name);
    if (!pInvitee)
    {
        SendCommandResult(session, GUILD_COMMAND_INVITE, ERR_GUILD_PLAYER_NOT_FOUND_S, name);
        return;
    }

    Player* player = session->GetPlayer();
    // Do not show invitations from ignored players
    if (pInvitee->GetSocial()->HasIgnore(player->GetGUID()))
        return;

    if (!sWorld->getBoolConfig(CONFIG_ALLOW_TWO_SIDE_INTERACTION_GUILD) && pInvitee->GetTeam() != player->GetTeam())
    {
        SendCommandResult(session, GUILD_COMMAND_INVITE, ERR_GUILD_NOT_ALLIED, name);
        return;
    }

    // Invited player cannot be in another guild
    /*if (pInvitee->GetGuildId())
    {
        SendCommandResult(session, GUILD_COMMAND_INVITE, ERR_ALREADY_IN_GUILD_S, name);
        return;
    }*/

    // Invited player cannot be invited
    if (pInvitee->GetGuildIdInvited())
    {
        SendCommandResult(session, GUILD_COMMAND_INVITE, ERR_ALREADY_INVITED_TO_GUILD_S, name);
        return;
    }
    // Inviting player must have rights to invite
    if (!_HasRankRight(player, GR_RIGHT_INVITE))
    {
        SendCommandResult(session, GUILD_COMMAND_INVITE, ERR_GUILD_PERMISSIONS);
        return;
    }

    SendCommandResult(session, GUILD_COMMAND_INVITE, ERR_GUILD_COMMAND_SUCCESS, name);

    TC_LOG_DEBUG("guild", "Player %s invited %s to join his Guild", player->GetName().c_str(), name.c_str());

    pInvitee->SetGuildIdInvited(m_id);
    _LogEvent(GUILD_EVENT_LOG_INVITE_PLAYER, player->GetGUID().GetCounter(), pInvitee->GetGUID().GetCounter());

    WorldPacket data(SMSG_GUILD_INVITE, 100);
    data << uint32(GetLevel());
    data << uint32(m_emblemInfo.GetBorderStyle());
    data << uint32(m_emblemInfo.GetBorderColor());
    data << uint32(m_emblemInfo.GetStyle());
    data << uint32(m_emblemInfo.GetBackgroundColor());
    data << uint32(m_emblemInfo.GetColor());

    ObjectGuid oldGuildGuid;
    if (uint32 oldId = pInvitee->GetGuildId())
        oldGuildGuid = ObjectGuid(HighGuid::Guild, oldId);

    ObjectGuid newGuildGuid = GetGUID();

    data.WriteBit(newGuildGuid[3]);
    data.WriteBit(newGuildGuid[2]);
    data.WriteBits(pInvitee->GetGuildName().length(), 8);
    data.WriteBit(newGuildGuid[1]);
    data.WriteBit(oldGuildGuid[6]);
    data.WriteBit(oldGuildGuid[4]);
    data.WriteBit(oldGuildGuid[1]);
    data.WriteBit(oldGuildGuid[5]);
    data.WriteBit(oldGuildGuid[7]);
    data.WriteBit(oldGuildGuid[2]);
    data.WriteBit(newGuildGuid[7]);
    data.WriteBit(newGuildGuid[0]);
    data.WriteBit(newGuildGuid[6]);
    data.WriteBits(m_name.length(), 8);
    data.WriteBit(oldGuildGuid[3]);
    data.WriteBit(oldGuildGuid[0]);
    data.WriteBit(newGuildGuid[5]);
    data.WriteBits(player->GetName().size(), 7);
    data.WriteBit(newGuildGuid[4]);

    data.FlushBits();

    data.WriteByteSeq(newGuildGuid[1]);
    data.WriteByteSeq(oldGuildGuid[3]);
    data.WriteByteSeq(newGuildGuid[6]);
    data.WriteByteSeq(oldGuildGuid[2]);
    data.WriteByteSeq(oldGuildGuid[1]);
    data.WriteByteSeq(newGuildGuid[0]);

    if (!pInvitee->GetGuildName().empty())
        data.WriteString(pInvitee->GetGuildName());

    data.WriteByteSeq(newGuildGuid[7]);
    data.WriteByteSeq(newGuildGuid[2]);

    data.WriteString(player->GetName());

    data.WriteByteSeq(oldGuildGuid[7]);
    data.WriteByteSeq(oldGuildGuid[6]);
    data.WriteByteSeq(oldGuildGuid[5]);
    data.WriteByteSeq(oldGuildGuid[0]);
    data.WriteByteSeq(newGuildGuid[4]);

    data.WriteString(m_name);

    data.WriteByteSeq(newGuildGuid[5]);
    data.WriteByteSeq(newGuildGuid[3]);
    data.WriteByteSeq(oldGuildGuid[4]);
    pInvitee->SendDirectMessage(&data);
    TC_LOG_DEBUG("guild", "SMSG_GUILD_INVITE [%s]", pInvitee->GetName().c_str());
}

void Guild::HandleAcceptMember(WorldSession* session)
{
    Player* player = session->GetPlayer();
    if (!sWorld->getBoolConfig(CONFIG_ALLOW_TWO_SIDE_INTERACTION_GUILD) &&
        player->GetTeam() != sCharacterCache->GetCharacterTeamByGuid(GetLeaderGUID()))
        return;

    SQLTransaction trans(nullptr);
    AddMember(trans, player->GetGUID());
}

void Guild::HandleLeaveMember(WorldSession* session)
{
    Player* player = session->GetPlayer();
    bool disband = false;

    // If leader is leaving
    if (_IsLeader(player))
    {
        if (m_members.size() > 1)
            // Leader cannot leave if he is not the last member
            SendCommandResult(session, GUILD_COMMAND_QUIT, ERR_GUILD_LEADER_LEAVE);
        else if (GetLevel() >= sWorld->getIntConfig(CONFIG_GUILD_UNDELETABLE_LEVEL))
            SendCommandResult(session, GUILD_COMMAND_QUIT, ERR_GUILD_UNDELETABLE_DUE_TO_LEVEL);
        else
        {
            // Guild is disbanded if leader leaves.
            Disband();
            disband = true;
        }
    }
    else
    {
        SQLTransaction trans(nullptr);
        DeleteMember(trans, player->GetGUID(), false, false);

        _LogEvent(GUILD_EVENT_LOG_LEAVE_GUILD, player->GetGUID().GetCounter());
        _BroadcastEvent(GE_LEFT, player->GetGUID(), player->GetName().c_str());

        SendCommandResult(session, GUILD_COMMAND_QUIT, ERR_GUILD_COMMAND_SUCCESS, m_name);
    }

    sCalendarMgr->RemovePlayerGuildEventsAndSignups(player->GetGUID(), GetId());

    if (disband)
        delete this;
}

void Guild::HandleRemoveMember(WorldSession* session, ObjectGuid guid)
{
    Player* player = session->GetPlayer();

    // Player must have rights to remove members
    if (!_HasRankRight(player, GR_RIGHT_REMOVE))
        SendCommandResult(session, GUILD_COMMAND_REMOVE, ERR_GUILD_PERMISSIONS);
    else if (Member* member = GetMember(guid))
    {
        std::string name = member->GetName();

        // Guild masters cannot be removed
        if (member->IsRank(GR_GUILDMASTER))
            SendCommandResult(session, GUILD_COMMAND_REMOVE, ERR_GUILD_LEADER_LEAVE);
        // Do not allow to remove player with the same rank or higher
        else
        {
            Member const* memberMe = GetMember(player->GetGUID());
            if (!memberMe || member->IsRankNotLower(memberMe->GetRankId()))
                SendCommandResult(session, GUILD_COMMAND_REMOVE, ERR_GUILD_RANK_TOO_HIGH_S, name);
            else
            {
                // After call to DeleteMember pointer to member becomes invalid

                SQLTransaction trans(nullptr);
                DeleteMember(trans, guid, false, true);
                _LogEvent(GUILD_EVENT_LOG_UNINVITE_PLAYER, player->GetGUID().GetCounter(), guid.GetCounter());
                _BroadcastEvent(GE_REMOVED, ObjectGuid::Empty, name.c_str(), player->GetName().c_str());
                SendCommandResult(session, GUILD_COMMAND_REMOVE, ERR_GUILD_COMMAND_SUCCESS, name);
            }
        }
    }
}

void Guild::HandleUpdateMemberRank(WorldSession* session, ObjectGuid guid, bool demote)
{
    Player* player = session->GetPlayer();
    GuildCommandType type = demote ? GUILD_COMMAND_DEMOTE : GUILD_COMMAND_PROMOTE;
    // Player must have rights to promote
    if (!_HasRankRight(player, demote ? GR_RIGHT_DEMOTE : GR_RIGHT_PROMOTE))
        SendCommandResult(session, type, ERR_GUILD_PERMISSIONS);
    // Promoted player must be a member of guild
    else if (Member* member = GetMember(guid))
    {
        std::string name = member->GetName();
        // Player cannot promote himself
        if (member->IsSamePlayer(player->GetGUID()))
        {
            SendCommandResult(session, type, ERR_GUILD_NAME_INVALID);
            return;
        }

        Member const* memberMe = GetMember(player->GetGUID());
        ASSERT(memberMe);
        uint8 rankId = memberMe->GetRankId();
        if (demote)
        {
            // Player can demote only lower rank members
            if (member->IsRankNotLower(rankId))
            {
                SendCommandResult(session, type, ERR_GUILD_RANK_TOO_HIGH_S, name);
                return;
            }
            // Lowest rank cannot be demoted
            if (member->GetRankId() >= _GetLowestRankId())
            {
                SendCommandResult(session, type, ERR_GUILD_RANK_TOO_LOW_S, name);
                return;
            }
        }
        else
        {
            // Allow to promote only to lower rank than member's rank
            // member->GetRankId() + 1 is the highest rank that current player can promote to
            if (member->IsRankNotLower(rankId + 1))
            {
                SendCommandResult(session, type, ERR_GUILD_RANK_TOO_HIGH_S, name);
                return;
            }
        }

        uint32 newRankId = member->GetRankId() + (demote ? 1 : -1);
        SQLTransaction trans(nullptr);
        member->ChangeRank(trans, newRankId);
        _LogEvent(demote ? GUILD_EVENT_LOG_DEMOTE_PLAYER : GUILD_EVENT_LOG_PROMOTE_PLAYER, player->GetGUID().GetCounter(), member->GetGUID().GetCounter(), newRankId);
        _BroadcastEvent(demote ? GE_DEMOTION : GE_PROMOTION, ObjectGuid::Empty, player->GetName().c_str(), name.c_str(), _GetRankName(newRankId).c_str());
    }
}

void Guild::HandleSetMemberRank(WorldSession* session, ObjectGuid targetGuid, ObjectGuid setterGuid, uint32 rank)
{
    Player* player = session->GetPlayer();
    Member* member = GetMember(targetGuid);
    GuildRankRights rights = GR_RIGHT_PROMOTE;
    GuildCommandType type = GUILD_COMMAND_PROMOTE;

    if (rank > member->GetRankId())
    {
        rights = GR_RIGHT_DEMOTE;
        type = GUILD_COMMAND_DEMOTE;
    }

    // Promoted player must be a member of guild
    if (!_HasRankRight(player, rights))
    {
        SendCommandResult(session, type, ERR_GUILD_PERMISSIONS);
        return;
    }

    // Player cannot promote himself
    if (member->IsSamePlayer(player->GetGUID()))
    {
        SendCommandResult(session, type, ERR_GUILD_NAME_INVALID);
        return;
    }

    SendGuildRanksUpdate(setterGuid, targetGuid, rank);
}

void Guild::HandleAddNewRank(WorldSession* session, std::string const& name)
{
    uint8 size = _GetRanksSize();
    if (size >= GUILD_RANKS_MAX_COUNT)
        return;

    // Only leader can add new rank
    if (_IsLeader(session->GetPlayer()))
    {
        SQLTransaction trans(nullptr);
        if (_CreateRank(trans, name, GR_RIGHT_GCHATLISTEN | GR_RIGHT_GCHATSPEAK))
            _BroadcastEvent(GE_RANK_UPDATED, ObjectGuid::Empty, std::to_string(size).c_str(), name.c_str());
    }
}

void Guild::HandleRemoveRank(WorldSession* session, uint8 rankId)
{
    // Cannot remove rank if total count is minimum allowed by the client or is not leader
    if (_GetRanksSize() <= GUILD_RANKS_MIN_COUNT || rankId >= _GetRanksSize() || !_IsLeader(session->GetPlayer()))
        return;

    // Delete bank rights for rank
    PreparedStatement* stmt = CharacterDatabase.GetPreparedStatement(CHAR_DEL_GUILD_BANK_RIGHTS_FOR_RANK);
    stmt->setUInt32(0, m_id);
    stmt->setUInt8(1, rankId);
    CharacterDatabase.Execute(stmt);
    // Delete rank
    stmt = CharacterDatabase.GetPreparedStatement(CHAR_DEL_GUILD_RANK);
    stmt->setUInt32(0, m_id);
    stmt->setUInt8(1, rankId);
    CharacterDatabase.Execute(stmt);

    m_ranks.erase(m_ranks.begin() + rankId);

    _BroadcastEvent(GE_RANK_DELETED, ObjectGuid::Empty, std::to_string(rankId).c_str());
}

void Guild::HandleMemberDepositMoney(WorldSession* session, uint64 amount, bool cashFlow /*=false*/)
{
    Player* player = session->GetPlayer();

    // Call script after validation and before money transfer.
    sScriptMgr->OnGuildMemberDepositMoney(this, player, amount);

    SQLTransaction trans = CharacterDatabase.BeginTransaction();
    _ModifyBankMoney(trans, amount, true);
    if (!cashFlow)
    {
        player->ModifyMoney(-int64(amount));
        player->SaveGoldToDB(trans);
    }

    _LogBankEvent(trans, cashFlow ? GUILD_BANK_LOG_CASH_FLOW_DEPOSIT : GUILD_BANK_LOG_DEPOSIT_MONEY, uint8(0), player->GetGUID().GetCounter(), amount);
    CharacterDatabase.CommitTransaction(trans);

    std::string aux = ByteArrayToHexStr(reinterpret_cast<uint8*>(&m_bankMoney), 8, true);
    _BroadcastEvent(GE_BANK_MONEY_SET, ObjectGuid::Empty, aux.c_str());

    if (player->GetSession()->HasPermission(rbac::RBAC_PERM_LOG_GM_TRADE))
    {
        sLog->outCommand(player->GetSession()->GetAccountId(),
            "GM %s (Account: %u) deposit money (Amount: " UI64FMTD ") to guild bank (Guild ID %u)",
            player->GetName().c_str(), player->GetSession()->GetAccountId(), amount, m_id);
    }
}

bool Guild::HandleMemberWithdrawMoney(WorldSession* session, uint64 amount, bool repair)
{
    // clamp amount to MAX_MONEY_AMOUNT, Players can't hold more than that anyway
    amount = std::min(amount, uint64(MAX_MONEY_AMOUNT));

    if (m_bankMoney < amount)                               // Not enough money in bank
        return false;

    Player* player = session->GetPlayer();

    Member* member = GetMember(player->GetGUID());
    if (!member)
        return false;

   if (uint64(_GetMemberRemainingMoney(member)) < amount)   // Check if we have enough slot/money today
       return false;

    // Call script after validation and before money transfer.
    sScriptMgr->OnGuildMemberWitdrawMoney(this, player, amount, repair);

    SQLTransaction trans = CharacterDatabase.BeginTransaction();
    // Add money to player (if required)
    if (!repair)
    {
        if (!player->ModifyMoney(amount))
            return false;

        player->SaveGoldToDB(trans);
    }

    // Update remaining money amount
    member->UpdateBankWithdrawValue(trans, GUILD_BANK_MAX_TABS, amount);
    // Remove money from bank
    _ModifyBankMoney(trans, amount, false);

    // Log guild bank event
    _LogBankEvent(trans, repair ? GUILD_BANK_LOG_REPAIR_MONEY : GUILD_BANK_LOG_WITHDRAW_MONEY, uint8(0), player->GetGUID().GetCounter(), amount);
    CharacterDatabase.CommitTransaction(trans);

    std::string aux = ByteArrayToHexStr(reinterpret_cast<uint8*>(&m_bankMoney), 8, true);
    _BroadcastEvent(GE_BANK_MONEY_SET, ObjectGuid::Empty, aux.c_str());
    return true;
}

void Guild::HandleMemberLogout(WorldSession* session)
{
    Player* player = session->GetPlayer();
    if (Member* member = GetMember(player->GetGUID()))
    {
        member->SetStats(player);
        member->UpdateLogoutTime();
        member->ResetFlags();
    }
    _BroadcastEvent(GE_SIGNED_OFF, player->GetGUID(), player->GetName().c_str());

    SaveToDB();
}

void Guild::HandleDisband(WorldSession* session)
{
    // Only leader can disband guild
    if (_IsLeader(session->GetPlayer()))
    {
        Disband();
        TC_LOG_DEBUG("guild", "Guild Successfully Disbanded");
        delete this;
    }
}

void Guild::HandleGuildPartyRequest(WorldSession* session)
{
    Player* player = session->GetPlayer();

    // Make sure player is a member of the guild and that he is in a group.
    if (!IsMember(player->GetGUID()))
        return;

    bool guildParty = false;
    float xpMultiplier = 0.0f;
    uint32 CurrGuildPartyMembers = 0, NeededGuildPartyMembers = 0;

    if (Group* group = player->GetGroup())
    {
        guildParty = group->IsGuildGroupFor(player);
        CurrGuildPartyMembers = group->GetMembersCountOfGuild(player->GetGuildId());
        NeededGuildPartyMembers = group->GetNeededMembersOfSameGuild((player->InArena() && player->GetBattleground()->isRated()) ?
            player->GetBattleground()->GetArenaType() : 0, player->GetMap());
    }

    WorldPacket data(SMSG_GUILD_PARTY_STATE_RESPONSE, 13);
    data.WriteBit(guildParty);                          // Is guild group
    data.FlushBits();
    data << float(xpMultiplier);                        // Guild XP multiplier
    data << uint32(CurrGuildPartyMembers);              // Current guild members
    data << uint32(NeededGuildPartyMembers);            // Needed guild members

    session->SendPacket(&data);
    TC_LOG_DEBUG("guild", "SMSG_GUILD_PARTY_STATE_RESPONSE [%s]", session->GetPlayerInfo().c_str());
}

void Guild::HandleGuildRequestChallengeUpdate(WorldSession* session)
{
    WorldPacket data(SMSG_GUILD_CHALLENGE_UPDATED, 80);

    data << uint32(0);
    data << uint32(sWorld->getIntConfig(CONFIG_GUILD_CHALLENGE_DUNGEON_XP));
    data << uint32(sWorld->getIntConfig(CONFIG_GUILD_CHALLENGE_RAID_XP));
    data << uint32(sWorld->getIntConfig(CONFIG_GUILD_CHALLENGE_RATEDBG_XP));

    data << uint32(0);
    data << uint32(sWorld->getIntConfig(CONFIG_GUILD_CHALLENGE_DUNGEON_GOLD) * 2);
    data << uint32(sWorld->getIntConfig(CONFIG_GUILD_CHALLENGE_RAID_GOLD) * 2);
    data << uint32(sWorld->getIntConfig(CONFIG_GUILD_CHALLENGE_RATEDBG_GOLD) * 2);

    data << uint32(0);
    data << uint32(sWorld->getIntConfig(CONFIG_GUILD_CHALLENGE_DUNGEON_NEEDED));
    data << uint32(sWorld->getIntConfig(CONFIG_GUILD_CHALLENGE_RAID_NEEDED));
    data << uint32(sWorld->getIntConfig(CONFIG_GUILD_CHALLENGE_RATEDBG_NEEDED));

    data << uint32(0);
    data << uint32(sWorld->getIntConfig(CONFIG_GUILD_CHALLENGE_DUNGEON_GOLD));
    data << uint32(sWorld->getIntConfig(CONFIG_GUILD_CHALLENGE_RAID_GOLD));
    data << uint32(sWorld->getIntConfig(CONFIG_GUILD_CHALLENGE_RATEDBG_GOLD));

    data << uint32(0);
    data << uint32(_currChallengeCount[GUILD_CHALLENGE_TYPE_DUNGEON]);
    data << uint32(_currChallengeCount[GUILD_CHALLENGE_TYPE_RAID]);
    data << uint32(_currChallengeCount[GUILD_CHALLENGE_TYPE_RATED_BG]);

    session->SendPacket(&data);
}

void Guild::SendEventLog(WorldSession* session) const
{
    WorldPacket data(SMSG_GUILD_EVENT_LOG_QUERY_RESULT, 1 + m_eventLog->GetSize() * (1 + 8 + 4));
    m_eventLog->WritePacket(data);
    session->SendPacket(&data);
    TC_LOG_DEBUG("guild", "SMSG_GUILD_EVENT_LOG_QUERY_RESULT [%s]", session->GetPlayerInfo().c_str());
}

void Guild::SendNewsUpdate(WorldSession* session)
{
    uint32 size = m_newsLog->GetSize();
    GuildLog* logs = m_newsLog->GetGuildLog();

    if (!logs)
        return;

    WorldPacket data(SMSG_GUILD_NEWS_UPDATE, (21 + size * (26 + 8)) / 8 + (8 + 6 * 4) * size);
    data.WriteBits(size, 21);

    for (GuildLog::const_iterator itr = logs->begin(); itr != logs->end(); ++itr)
    {
        data.WriteBits(0, 26); // Not yet implemented used for guild achievements
        ObjectGuid guid = ((NewsLogEntry*)(*itr))->GetPlayerGuid();

        data.WriteBit(guid[7]);
        data.WriteBit(guid[0]);
        data.WriteBit(guid[6]);
        data.WriteBit(guid[5]);
        data.WriteBit(guid[4]);
        data.WriteBit(guid[3]);
        data.WriteBit(guid[1]);
        data.WriteBit(guid[2]);
    }

    data.FlushBits();

    for (GuildLog::const_iterator itr = logs->begin(); itr != logs->end(); ++itr)
    {
        NewsLogEntry* news = (NewsLogEntry*)(*itr);
        ObjectGuid guid = news->GetPlayerGuid();
        data.WriteByteSeq(guid[5]);

        data << uint32(news->GetFlags());   // 1 sticky
        data << uint32(news->GetValue());
        data << uint32(0);

        data.WriteByteSeq(guid[7]);
        data.WriteByteSeq(guid[6]);
        data.WriteByteSeq(guid[2]);
        data.WriteByteSeq(guid[3]);
        data.WriteByteSeq(guid[0]);
        data.WriteByteSeq(guid[4]);
        data.WriteByteSeq(guid[1]);

        data << uint32(news->GetGUID());
        data << uint32(news->GetType());
        data.AppendPackedTime(news->GetTimestamp());
    }

    session->SendPacket(&data);
    TC_LOG_DEBUG("guild", "SMSG_GUILD_NEWS_UPDATE [%s]", session->GetPlayerInfo().c_str());
}

void Guild::SendBankLog(WorldSession* session, uint8 tabId) const
{
    // GUILD_BANK_MAX_TABS send by client for money log
    if (tabId < _GetPurchasedTabsSize() || tabId == GUILD_BANK_MAX_TABS)
    {
        LogHolder const* log = m_bankEventLog[tabId];
        WorldPacket data(SMSG_GUILD_BANK_LOG_QUERY_RESULT, log->GetSize() * (4 * 4 + 1) + 1 + 1);
        data.WriteBit(GetLevel() >= 5 && tabId == GUILD_BANK_MAX_TABS);     // has Cash Flow perk
        log->WritePacket(data);
        data << uint32(tabId);
        //if (tabId == GUILD_BANK_MAX_TABS && hasCashFlow)
        //    data << uint64(cashFlowContribution);
        session->SendPacket(&data);
        TC_LOG_DEBUG("guild", "SMSG_GUILD_BANK_LOG_QUERY_RESULT [%s] TabId: %u", session->GetPlayerInfo().c_str(), tabId);
    }
}

void Guild::SendBankTabText(WorldSession* session, uint8 tabId) const
{
    if (BankTab const* tab = GetBankTab(tabId))
        tab->SendText(this, session);
}

void Guild::SendPermissions(WorldSession* session) const
{
    Member const* member = GetMember(session->GetPlayer()->GetGUID());
    if (!member)
        return;

    uint8 rankId = member->GetRankId();

    WorldPacket data(SMSG_GUILD_PERMISSIONS_QUERY_RESULTS, 4 * 15 + 1);
    data << uint32(rankId);
    data << uint32(_GetPurchasedTabsSize());
    data << uint32(_GetRankRights(rankId));
    data << uint32(_GetMemberRemainingMoney(member));
    data.WriteBits(GUILD_BANK_MAX_TABS, 23);
    for (uint8 tabId = 0; tabId < GUILD_BANK_MAX_TABS; ++tabId)
    {
        data << uint32(_GetRankBankTabRights(rankId, tabId));
        data << uint32(_GetMemberRemainingSlots(member, tabId));
    }

    session->SendPacket(&data);
    TC_LOG_DEBUG("guild", "SMSG_GUILD_PERMISSIONS_QUERY_RESULTS [%s] Rank: %u", session->GetPlayerInfo().c_str(), rankId);
}

void Guild::SendMoneyInfo(WorldSession* session) const
{
    Member const* member = GetMember(session->GetPlayer()->GetGUID());
    if (!member)
        return;

    int32 amount = _GetMemberRemainingMoney(member);
    WorldPacket data(SMSG_GUILD_BANK_MONEY_WITHDRAWN, 8);
    data << int64(amount);
    session->SendPacket(&data);
    TC_LOG_DEBUG("guild", "SMSG_GUILD_BANK_MONEY_WITHDRAWN [%s] Money: %u", session->GetPlayerInfo().c_str(), amount);
}

void Guild::SendLoginInfo(WorldSession* session)
{
    Player* player = session->GetPlayer();
    Member* member = GetMember(player->GetGUID());
    if (!member)
        return;

    /*
        Login sequence:
          SMSG_GUILD_EVENT - GE_MOTD
          SMSG_GUILD_RANK
          SMSG_GUILD_EVENT - GE_SIGNED_ON
          -- learn perks
          SMSG_GUILD_REPUTATION_WEEKLY_CAP
          SMSG_GUILD_ACHIEVEMENT_DATA
          SMSG_GUILD_MEMBER_DAILY_RESET // bank withdrawal reset
    */

    WorldPacket data(SMSG_GUILD_EVENT, 1 + 1 + m_motd.size() + 1);
    data << uint8(GE_MOTD);
    data << uint8(1);
    data << m_motd;
    session->SendPacket(&data);

    TC_LOG_DEBUG("guild", "SMSG_GUILD_EVENT [%s] MOTD", session->GetPlayerInfo().c_str());

    SendGuildRankInfo(session);
    _BroadcastEvent(GE_SIGNED_ON, player->GetGUID(), player->GetName().c_str());

    // Send to self separately, player is not in world yet and is not found by _BroadcastEvent
    data.Initialize(SMSG_GUILD_EVENT, 1 + 1 + player->GetName().size() + 8);
    data << uint8(GE_SIGNED_ON);
    data << uint8(1);
    data << player->GetName();
    data << uint64(player->GetGUID());
    session->SendPacket(&data);

    data.Initialize(SMSG_GUILD_MEMBER_DAILY_RESET, 0);  // tells the client to request bank withdrawal limit
    session->SendPacket(&data);

    if (!sWorld->getBoolConfig(CONFIG_GUILD_LEVELING_ENABLED))
        return;

    for (uint32 i = 0; i < sGuildPerkSpellsStore.GetNumRows(); ++i)
        if (GuildPerkSpellsEntry const* entry = sGuildPerkSpellsStore.LookupEntry(i))
            if (entry->Level <= GetLevel())
                player->LearnSpell(entry->SpellId, true);

    SendGuildReputationWeeklyCap(session, member->GetWeekReputation());

    m_achievementMgr->SendAllAchievementData(player);

    member->SetStats(player);
    member->AddFlag(GUILDMEMBER_STATUS_ONLINE);
}

void Guild::SendMemberUpdateNote(std::string const& note, ObjectGuid guid, bool isPublic) const
{
    uint8 length = note.length();
    WorldPacket data(SMSG_GUILD_MEMBER_UPDATE_NOTE, 1 + 1 + 1 + 8 + length);
    data.WriteBit(guid[7]);
    data.WriteBit(guid[2]);
    data.WriteBit(guid[3]);
    data.WriteBits(length, 8); // note length
    data.WriteBit(guid[5]);
    data.WriteBit(guid[0]);
    data.WriteBit(guid[6]);
    data.WriteBit(guid[4]);
    data.WriteBit(isPublic); // public
    data.WriteBit(guid[1]);
    data.WriteByteSeq(guid[3]);
    data.WriteByteSeq(guid[0]);
    data.WriteByteSeq(guid[2]);
    data.WriteByteSeq(guid[5]);
    data.WriteString(note); // note
    data.WriteByteSeq(guid[7]);
    data.WriteByteSeq(guid[6]);
    data.WriteByteSeq(guid[1]);
    data.WriteByteSeq(guid[4]);

    BroadcastPacket(&data);
}

// Loading methods
bool Guild::LoadFromDB(Field* fields)
{
    m_id            = fields[0].GetUInt32();
    m_name          = fields[1].GetString();
    m_leaderGuid    = ObjectGuid(HighGuid::Player, fields[2].GetUInt32());
    m_emblemInfo.LoadFromDB(fields);
    m_info          = fields[8].GetString();
    m_motd          = fields[9].GetString();
    m_createdDate   = time_t(fields[10].GetUInt32());
    m_bankMoney     = fields[11].GetUInt64();
    _level          = fields[12].GetUInt32();
    _experience     = fields[13].GetUInt64();
    _todayExperience = fields[14].GetUInt64();

    uint8 purchasedTabs = uint8(fields[15].GetUInt64());
    if (purchasedTabs > GUILD_BANK_MAX_TABS)
        purchasedTabs = GUILD_BANK_MAX_TABS;

    m_bankTabs.resize(purchasedTabs);
    for (uint8 i = 0; i < purchasedTabs; ++i)
        m_bankTabs[i] = new BankTab(m_id, i);

    _currChallengeCount[GUILD_CHALLENGE_TYPE_DUNGEON] = uint8(fields[16].GetUInt32());
    _currChallengeCount[GUILD_CHALLENGE_TYPE_RAID] = uint8(fields[17].GetUInt32());
    _currChallengeCount[GUILD_CHALLENGE_TYPE_RATED_BG] = uint8(fields[18].GetUInt32());


    _CreateLogHolders();
    return true;
}

void Guild::LoadRankFromDB(Field* fields)
{
    RankInfo rankInfo(m_id);

    rankInfo.LoadFromDB(fields);

    m_ranks.push_back(rankInfo);
}

bool Guild::LoadMemberFromDB(Field* fields)
{
    ObjectGuid::LowType lowguid = fields[1].GetUInt32();
    ObjectGuid playerGuid(HighGuid::Player, lowguid);
    Member* member = new Member(m_id, playerGuid, fields[2].GetUInt8());
    if (!member->LoadFromDB(fields))
    {
        SQLTransaction trans(nullptr);
        _DeleteMemberFromDB(trans, lowguid);
        delete member;
        return false;
    }

    sCharacterCache->UpdateCharacterGuildId(playerGuid, GetId());
    m_members[lowguid] = member;
    return true;
}

void Guild::LoadBankRightFromDB(Field* fields)
{
                                           // tabId              rights                slots
    GuildBankRightsAndSlots rightsAndSlots(fields[1].GetUInt8(), fields[3].GetUInt8(), fields[4].GetUInt32());
                                  // rankId
    _SetRankBankTabRightsAndSlots(fields[2].GetUInt8(), rightsAndSlots, false);
}

bool Guild::LoadEventLogFromDB(Field* fields)
{
    if (m_eventLog->CanInsert())
    {
        m_eventLog->LoadEvent(new EventLogEntry(
            m_id,                                       // guild id
            fields[1].GetUInt32(),                      // guid
            time_t(fields[6].GetUInt32()),              // timestamp
            GuildEventLogTypes(fields[2].GetUInt8()),   // event type
            fields[3].GetUInt32(),                      // player guid 1
            fields[4].GetUInt32(),                      // player guid 2
            fields[5].GetUInt8()));                     // rank
        return true;
    }
    return false;
}

bool Guild::LoadBankEventLogFromDB(Field* fields)
{
    uint8 dbTabId = fields[1].GetUInt8();
    bool isMoneyTab = (dbTabId == GUILD_BANK_MONEY_LOGS_TAB);
    if (dbTabId < _GetPurchasedTabsSize() || isMoneyTab)
    {
        uint8 tabId = isMoneyTab ? uint8(GUILD_BANK_MAX_TABS) : dbTabId;
        LogHolder* pLog = m_bankEventLog[tabId];
        if (pLog->CanInsert())
        {
            ObjectGuid::LowType guid = fields[2].GetUInt32();
            GuildBankEventLogTypes eventType = GuildBankEventLogTypes(fields[3].GetUInt8());
            if (BankEventLogEntry::IsMoneyEvent(eventType))
            {
                if (!isMoneyTab)
                {
                    TC_LOG_ERROR("guild", "GuildBankEventLog ERROR: MoneyEvent(LogGuid: %u, Guild: %u) does not belong to money tab (%u), ignoring...", guid, m_id, dbTabId);
                    return false;
                }
            }
            else if (isMoneyTab)
            {
                TC_LOG_ERROR("guild", "GuildBankEventLog ERROR: non-money event (LogGuid: %u, Guild: %u) belongs to money tab, ignoring...", guid, m_id);
                return false;
            }
            pLog->LoadEvent(new BankEventLogEntry(
                m_id,                                   // guild id
                guid,                                   // guid
                time_t(fields[8].GetUInt32()),          // timestamp
                dbTabId,                                // tab id
                eventType,                              // event type
                fields[4].GetUInt32(),                  // player guid
                fields[5].GetUInt32(),                  // item or money
                fields[6].GetUInt16(),                  // itam stack count
                fields[7].GetUInt8()));                 // dest tab id
        }
    }
    return true;
}

void Guild::LoadGuildNewsLogFromDB(Field* fields)
{
    if (!m_newsLog->CanInsert())
        return;

    m_newsLog->LoadEvent(new NewsLogEntry(
    m_id,                                               // guild id
    fields[1].GetUInt32(),                              // guid
    fields[6].GetUInt32(),                              // timestamp //64 bits?
    GuildNews(fields[2].GetUInt8()),                    // type
    ObjectGuid(HighGuid::Player, fields[3].GetUInt32()), // player guid
    fields[4].GetUInt32(),                              // Flags
    fields[5].GetUInt32()));                            // value
}

void Guild::LoadBankTabFromDB(Field* fields)
{
    uint8 tabId = fields[1].GetUInt8();
    if (tabId >= _GetPurchasedTabsSize())
        TC_LOG_ERROR("guild", "Invalid tab (tabId: %u) in guild bank, skipped.", tabId);
    else
        m_bankTabs[tabId]->LoadFromDB(fields);
}

bool Guild::LoadBankItemFromDB(Field* fields)
{
    uint8 tabId = fields[12].GetUInt8();
    if (tabId >= _GetPurchasedTabsSize())
    {
        TC_LOG_ERROR("guild", "Invalid tab for item (GUID: %u, id: #%u) in guild bank, skipped.",
            fields[14].GetUInt32(), fields[15].GetUInt32());
        return false;
    }
    return m_bankTabs[tabId]->LoadItemFromDB(fields);
}

// Validates guild data loaded from database. Returns false if guild should be deleted.
bool Guild::Validate()
{
    // Validate ranks data
    // GUILD RANKS represent a sequence starting from 0 = GUILD_MASTER (ALL PRIVILEGES) to max 9 (lowest privileges).
    // The lower rank id is considered higher rank - so promotion does rank-- and demotion does rank++
    // Between ranks in sequence cannot be gaps - so 0, 1, 2, 4 is impossible
    // Min ranks count is 2 and max is 10.
    bool broken_ranks = false;
    uint8 ranks = _GetRanksSize();

    SQLTransaction trans = CharacterDatabase.BeginTransaction();
    if (ranks < GUILD_RANKS_MIN_COUNT || ranks > GUILD_RANKS_MAX_COUNT)
    {
        TC_LOG_ERROR("guild", "Guild %u has invalid number of ranks, creating new...", m_id);
        broken_ranks = true;
    }
    else
    {
        for (uint8 rankId = 0; rankId < ranks; ++rankId)
        {
            RankInfo* rankInfo = GetRankInfo(rankId);
            if (rankInfo->GetId() != rankId)
            {
                TC_LOG_ERROR("guild", "Guild %u has broken rank id %u, creating default set of ranks...", m_id, rankId);
                broken_ranks = true;
            }
            else
                rankInfo->CreateMissingTabsIfNeeded(_GetPurchasedTabsSize(), trans, true);
        }
    }

    if (broken_ranks)
    {
        m_ranks.clear();
        _CreateDefaultGuildRanks(trans, DEFAULT_LOCALE);
    }

    // Validate members' data
    for (auto itr = m_members.begin(); itr != m_members.end(); ++itr)
        if (itr->second->GetRankId() > _GetRanksSize())
            itr->second->ChangeRank(trans, _GetLowestRankId());

    // Repair the structure of the guild.
    // If the guildmaster doesn't exist or isn't member of the guild
    // attempt to promote another member.
    Member* pLeader = GetMember(m_leaderGuid);
    if (!pLeader)
    {
        SQLTransaction trans(nullptr);
        DeleteMember(trans, m_leaderGuid);
        // If no more members left, disband guild
        if (m_members.empty())
        {
            Disband();
            return false;
        }
    }
    else if (!pLeader->IsRank(GR_GUILDMASTER))
        _SetLeaderGUID(pLeader);

    // Check config if multiple guildmasters are allowed
    if (!sConfigMgr->GetBoolDefault("Guild.AllowMultipleGuildMaster", 0))
        for (auto itr = m_members.begin(); itr != m_members.end(); ++itr)
            if (itr->second->GetRankId() == GR_GUILDMASTER && !itr->second->IsSamePlayer(m_leaderGuid))
                itr->second->ChangeRank(trans, GR_OFFICER);

    if (trans->GetSize() > 0)
        CharacterDatabase.CommitTransaction(trans);
    _UpdateAccountsNumber();
    return true;
}

// Broadcasts
void Guild::BroadcastToGuild(WorldSession* session, bool officerOnly, std::string const& msg, uint32 language) const
{
    if (session && session->GetPlayer() && _HasRankRight(session->GetPlayer(), officerOnly ? GR_RIGHT_OFFCHATSPEAK : GR_RIGHT_GCHATSPEAK))
    {
        WorldPacket data;
        ChatHandler::BuildChatPacket(data, officerOnly ? CHAT_MSG_OFFICER : CHAT_MSG_GUILD, Language(language), session->GetPlayer(), nullptr, msg);
        for (auto itr = m_members.begin(); itr != m_members.end(); ++itr)
            if (Player* player = itr->second->FindConnectedPlayer())
                if (player->GetSession() && _HasRankRight(player, officerOnly ? GR_RIGHT_OFFCHATLISTEN : GR_RIGHT_GCHATLISTEN) &&
                    !player->GetSocial()->HasIgnore(session->GetPlayer()->GetGUID()))
                    player->SendDirectMessage(&data);
    }
}

void Guild::BroadcastAddonToGuild(WorldSession* session, bool officerOnly, std::string const& msg, std::string const& prefix) const
{
    if (session && session->GetPlayer() && _HasRankRight(session->GetPlayer(), officerOnly ? GR_RIGHT_OFFCHATSPEAK : GR_RIGHT_GCHATSPEAK))
    {
        WorldPacket data;
        ChatHandler::BuildChatPacket(data, officerOnly ? CHAT_MSG_OFFICER : CHAT_MSG_GUILD, LANG_ADDON, session->GetPlayer(), nullptr, msg, 0, "", DEFAULT_LOCALE, prefix);
        for (Members::const_iterator itr = m_members.begin(); itr != m_members.end(); ++itr)
            if (Player* player = itr->second->FindPlayer())
                if (player->GetSession() && _HasRankRight(player, officerOnly ? GR_RIGHT_OFFCHATLISTEN : GR_RIGHT_GCHATLISTEN) &&
                    !player->GetSocial()->HasIgnore(session->GetPlayer()->GetGUID()) &&
                    player->GetSession()->IsAddonRegistered(prefix))
                        player->SendDirectMessage(&data);
    }
}

void Guild::BroadcastPacketToRank(WorldPacket* packet, uint8 rankId) const
{
    for (auto itr = m_members.begin(); itr != m_members.end(); ++itr)
        if (itr->second->IsRank(rankId))
            if (Player* player = itr->second->FindConnectedPlayer())
                player->SendDirectMessage(packet);
}

void Guild::BroadcastPacket(WorldPacket* packet) const
{
    for (auto itr = m_members.begin(); itr != m_members.end(); ++itr)
        if (Player* player = itr->second->FindPlayer())
            player->SendDirectMessage(packet);
}

void Guild::BroadcastPacketIfTrackingAchievement(WorldPacket* packet, uint32 criteriaId) const
{
    for (Members::const_iterator itr = m_members.begin(); itr != m_members.end(); ++itr)
        if (itr->second->IsTrackingCriteriaId(criteriaId))
            if (Player* player = itr->second->FindPlayer())
                player->SendDirectMessage(packet);
}

void Guild::MassInviteToEvent(WorldSession* session, uint32 minLevel, uint32 maxLevel, uint32 minRank)
{
    uint32 count = 0;

    WorldPacket data(SMSG_CALENDAR_FILTER_GUILD);
    data << uint32(count); // count placeholder

    for (auto itr = m_members.begin(); itr != m_members.end(); ++itr)
    {
        // not sure if needed, maybe client checks it as well
        if (count >= CALENDAR_MAX_INVITES)
        {
            if (Player* player = session->GetPlayer())
                sCalendarMgr->SendCalendarCommandResult(player->GetGUID(), CALENDAR_ERROR_INVITES_EXCEEDED);
            return;
        }

        Member* member = itr->second;
        uint32 level = sCharacterCache->GetCharacterLevelByGuid(member->GetGUID());

        if (member->GetGUID() != session->GetPlayer()->GetGUID() && level >= minLevel && level <= maxLevel && member->IsRankNotLower(minRank))
        {
            data.appendPackGUID(member->GetGUID().GetRawValue());
            data << uint8(0); // unk
            ++count;
        }
    }

    data.put<uint32>(0, count);

    session->SendPacket(&data);
}

bool Guild::_HasRankRight(Player const* player, uint32 right) const
{
    if (player)
        if (Member const* member = GetMember(player->GetGUID()))
            return (_GetRankRights(member->GetRankId()) & right) != GR_RIGHT_EMPTY;
    return false;
}

void Guild::_DeleteMemberFromDB(SQLTransaction& trans, ObjectGuid::LowType lowguid) const
{
    PreparedStatement* stmt = CharacterDatabase.GetPreparedStatement(CHAR_DEL_GUILD_MEMBER);
    stmt->setUInt32(0, lowguid);
    CharacterDatabase.ExecuteOrAppend(trans, stmt);
}

// Members handling
bool Guild::AddMember(SQLTransaction& trans, ObjectGuid guid, uint8 rankId)
{
    Player* player = ObjectAccessor::FindConnectedPlayer(guid);
    // Player cannot be in guild
    if (player)
    {
        if (player->GetGuildId() != 0)
            return false;
    }
    else if (sCharacterCache->GetCharacterGuildIdByGuid(guid) != 0)
        return false;

    // Remove all player signs from another petitions
    // This will be prevent attempt to join many guilds and corrupt guild data integrity
    Player::RemovePetitionsAndSigns(guid, GUILD_CHARTER_TYPE);

    ObjectGuid::LowType lowguid = guid.GetCounter();

    // If rank was not passed, assign lowest possible rank
    if (rankId == GUILD_RANK_NONE)
        rankId = _GetLowestRankId();

    Member* member = new Member(m_id, guid, rankId);
    std::string name;
    if (player)
    {
        m_members[lowguid] = member;
        player->SetInGuild(m_id);
        player->SetGuildIdInvited(0);
        player->SetRank(rankId);
        player->SetGuildLevel(GetLevel());
        SendLoginInfo(player->GetSession());
        name = player->GetName();
    }
    else
    {
        member->ResetFlags();

        bool ok = false;
        // Player must exist
        PreparedStatement* stmt = CharacterDatabase.GetPreparedStatement(CHAR_SEL_CHAR_DATA_FOR_GUILD);
        stmt->setUInt32(0, lowguid);
        if (PreparedQueryResult result = CharacterDatabase.Query(stmt))
        {
            Field* fields = result->Fetch();
            name = fields[0].GetString();
            member->SetStats(
                name,
                fields[1].GetUInt8(),
                fields[2].GetUInt8(),
                fields[3].GetUInt16(),
                fields[4].GetUInt32(),
                0);

            ok = member->CheckStats();
        }

        if (!ok)
        {
            delete member;
            return false;
        }
        m_members[lowguid] = member;
        sCharacterCache->UpdateCharacterGuildId(guid, GetId());
    }

    member->SaveToDB(trans);

    _UpdateAccountsNumber();
    _LogEvent(GUILD_EVENT_LOG_JOIN_GUILD, lowguid);
    _BroadcastEvent(GE_JOINED, guid, name.c_str());
    sGuildFinderMgr->RemoveAllMembershipRequestsFromPlayer(lowguid);

    // Update GuildId in group
    if (player)
        if (Group* group = player->GetGroup())
            group->UpdateGuildFor(guid, m_id);

    // Call scripts if member was succesfully added (and stored to database)
    sScriptMgr->OnGuildAddMember(this, player, rankId);

    return true;
}

void Guild::DeleteMember(SQLTransaction& trans, ObjectGuid guid, bool isDisbanding, bool isKicked, bool canDeleteGuild)
{
    ObjectGuid::LowType lowguid = guid.GetCounter();
    Player* player = ObjectAccessor::FindConnectedPlayer(guid);

    // Guild master can be deleted when loading guild and guid doesn't exist in characters table
    // or when he is removed from guild by gm command
    if (m_leaderGuid == guid && !isDisbanding)
    {
        Member* oldLeader = nullptr;
        Member* newLeader = nullptr;
        for (auto i = m_members.begin(); i != m_members.end(); ++i)
        {
            if (i->first == lowguid)
                oldLeader = i->second;
            else if (!newLeader || newLeader->GetRankId() > i->second->GetRankId())
                newLeader = i->second;
        }

        if (!newLeader)
        {
            Disband();
            if (canDeleteGuild)
                delete this;
            return;
        }

        _SetLeaderGUID(newLeader);

        // If player not online data in data field will be loaded from guild tabs no need to update it !!
        if (Player* newLeaderPlayer = newLeader->FindPlayer())
            newLeaderPlayer->SetRank(GR_GUILDMASTER);

        // If leader does not exist (at guild loading with deleted leader) do not send broadcasts
        if (oldLeader)
        {
            _BroadcastEvent(GE_LEADER_CHANGED, ObjectGuid::Empty, oldLeader->GetName().c_str(), newLeader->GetName().c_str());
            _BroadcastEvent(GE_LEFT, guid, oldLeader->GetName().c_str());
        }
    }
    // Call script on remove before member is actually removed from guild (and database)
    sScriptMgr->OnGuildRemoveMember(this, player, isDisbanding, isKicked);

    if (Member* member = GetMember(guid))
        delete member;
    m_members.erase(lowguid);

    // If player not online data in data field will be loaded from guild tabs no need to update it !!
    if (player)
    {
        player->SetInGuild(0);
        player->SetRank(0);
        player->SetGuildLevel(0);

        for (uint32 i = 0; i < sGuildPerkSpellsStore.GetNumRows(); ++i)
            if (GuildPerkSpellsEntry const* entry = sGuildPerkSpellsStore.LookupEntry(i))
                if (entry->Level <= GetLevel())
                    player->RemoveSpell(entry->SpellId, false, false);

        // Update GuildId in group
        if (Group* group = player->GetGroup())
            group->UpdateGuildFor(guid, 0);
    }
    else
        sCharacterCache->UpdateCharacterGuildId(guid, 0);

    _DeleteMemberFromDB(trans, lowguid);
    if (!isDisbanding)
        _UpdateAccountsNumber();
}

bool Guild::ChangeMemberRank(SQLTransaction& trans, ObjectGuid guid, uint8 newRank)
{
    if (newRank <= _GetLowestRankId())                    // Validate rank (allow only existing ranks)
    {
        if (Member* member = GetMember(guid))
        {
            member->ChangeRank(trans, newRank);
            return true;
        }
    }

    return false;
}

bool Guild::IsMember(ObjectGuid guid) const
{
    Members::const_iterator itr = m_members.find(guid.GetCounter());
    return itr != m_members.end();
}

// Bank (items move)
void Guild::SwapItems(Player* player, uint8 tabId, uint8 slotId, uint8 destTabId, uint8 destSlotId, uint32 splitedAmount)
{
    if (tabId >= _GetPurchasedTabsSize() || slotId >= GUILD_BANK_MAX_SLOTS ||
        destTabId >= _GetPurchasedTabsSize() || destSlotId >= GUILD_BANK_MAX_SLOTS)
        return;

    if (tabId == destTabId && slotId == destSlotId)
        return;

    BankMoveItemData from(this, player, tabId, slotId);
    BankMoveItemData to(this, player, destTabId, destSlotId);
    _MoveItems(&from, &to, splitedAmount);
}

void Guild::SwapItemsWithInventory(Player* player, bool toChar, uint8 tabId, uint8 slotId, uint8 playerBag, uint8 playerSlotId, uint32 splitedAmount)
{
    if ((slotId >= GUILD_BANK_MAX_SLOTS && slotId != NULL_SLOT) || tabId >= _GetPurchasedTabsSize())
        return;

    BankMoveItemData bankData(this, player, tabId, slotId);
    PlayerMoveItemData charData(this, player, playerBag, playerSlotId);
    if (toChar)
        _MoveItems(&bankData, &charData, splitedAmount);
    else
        _MoveItems(&charData, &bankData, splitedAmount);
}

// Bank tabs
void Guild::SetBankTabText(uint8 tabId, std::string const& text)
{
    if (BankTab* pTab = GetBankTab(tabId))
    {
        pTab->SetText(text);
        pTab->SendText(this, nullptr);
    }
}

// Private methods
void Guild::_CreateLogHolders()
{
    m_eventLog = new LogHolder(sWorld->getIntConfig(CONFIG_GUILD_EVENT_LOG_COUNT));
    m_newsLog = new LogHolder(sWorld->getIntConfig(CONFIG_GUILD_NEWS_LOG_COUNT));
    for (uint8 tabId = 0; tabId <= GUILD_BANK_MAX_TABS; ++tabId)
        m_bankEventLog[tabId] = new LogHolder(sWorld->getIntConfig(CONFIG_GUILD_BANK_EVENT_LOG_COUNT));
}

void Guild::_CreateNewBankTab()
{
    uint8 tabId = _GetPurchasedTabsSize();                      // Next free id
    m_bankTabs.push_back(new BankTab(m_id, tabId));

    SQLTransaction trans = CharacterDatabase.BeginTransaction();

    PreparedStatement* stmt = CharacterDatabase.GetPreparedStatement(CHAR_DEL_GUILD_BANK_TAB);
    stmt->setUInt32(0, m_id);
    stmt->setUInt8 (1, tabId);
    trans->Append(stmt);

    stmt = CharacterDatabase.GetPreparedStatement(CHAR_INS_GUILD_BANK_TAB);
    stmt->setUInt32(0, m_id);
    stmt->setUInt8 (1, tabId);
    trans->Append(stmt);

    ++tabId;
    for (auto itr = m_ranks.begin(); itr != m_ranks.end(); ++itr)
        (*itr).CreateMissingTabsIfNeeded(tabId, trans, false);

    CharacterDatabase.CommitTransaction(trans);
}

void Guild::_CreateDefaultGuildRanks(SQLTransaction& trans, LocaleConstant loc)
{
    ASSERT(trans);

    PreparedStatement* stmt = CharacterDatabase.GetPreparedStatement(CHAR_DEL_GUILD_RANKS);
    stmt->setUInt32(0, m_id);
    trans->Append(stmt);

    stmt = CharacterDatabase.GetPreparedStatement(CHAR_DEL_GUILD_BANK_RIGHTS);
    stmt->setUInt32(0, m_id);
    trans->Append(stmt);

    _CreateRank(trans, sObjectMgr->GetTrinityString(LANG_GUILD_MASTER,   loc), GR_RIGHT_ALL);
    _CreateRank(trans, sObjectMgr->GetTrinityString(LANG_GUILD_OFFICER,  loc), GR_RIGHT_ALL);
    _CreateRank(trans, sObjectMgr->GetTrinityString(LANG_GUILD_VETERAN,  loc), GR_RIGHT_GCHATLISTEN | GR_RIGHT_GCHATSPEAK);
    _CreateRank(trans, sObjectMgr->GetTrinityString(LANG_GUILD_MEMBER,   loc), GR_RIGHT_GCHATLISTEN | GR_RIGHT_GCHATSPEAK);
    _CreateRank(trans, sObjectMgr->GetTrinityString(LANG_GUILD_INITIATE, loc), GR_RIGHT_GCHATLISTEN | GR_RIGHT_GCHATSPEAK);
}

bool Guild::_CreateRank(SQLTransaction& trans, std::string const& name, uint32 rights)
{
    uint8 newRankId = _GetRanksSize();
    if (newRankId >= GUILD_RANKS_MAX_COUNT)
        return false;

    // Ranks represent sequence 0, 1, 2, ... where 0 means guildmaster
    RankInfo info(m_id, newRankId, name, rights, 0);
    m_ranks.push_back(info);

    bool const isInTransaction = bool(trans);
    if (!isInTransaction)
        trans = CharacterDatabase.BeginTransaction();

    info.CreateMissingTabsIfNeeded(_GetPurchasedTabsSize(), trans);
    info.SaveToDB(trans);

    if (!isInTransaction)
        CharacterDatabase.CommitTransaction(trans);

    return true;
}

// Updates the number of accounts that are in the guild
// Player may have many characters in the guild, but with the same account
void Guild::_UpdateAccountsNumber()
{
    // We use a set to be sure each element will be unique
    std::set<uint32> accountsIdSet;
    for (auto itr = m_members.begin(); itr != m_members.end(); ++itr)
        accountsIdSet.insert(itr->second->GetAccountId());

    m_accountsNumber = accountsIdSet.size();
}

// Detects if player is the guild master.
// Check both leader guid and player's rank (otherwise multiple feature with
// multiple guild masters won't work)
bool Guild::_IsLeader(Player* player) const
{
    if (player->GetGUID() == m_leaderGuid)
        return true;
    if (Member const* member = GetMember(player->GetGUID()))
        return member->IsRank(GR_GUILDMASTER);
    return false;
}

void Guild::_DeleteBankItems(SQLTransaction& trans, bool removeItemsFromDB)
{
    for (uint8 tabId = 0; tabId < _GetPurchasedTabsSize(); ++tabId)
    {
        m_bankTabs[tabId]->Delete(trans, removeItemsFromDB);
        delete m_bankTabs[tabId];
        m_bankTabs[tabId] = nullptr;
    }
    m_bankTabs.clear();
}

bool Guild::_ModifyBankMoney(SQLTransaction& trans, uint64 amount, bool add)
{
    if (add)
        m_bankMoney += amount;
    else
    {
        // Check if there is enough money in bank.
        if (m_bankMoney < amount)
            return false;
        m_bankMoney -= amount;
    }

    PreparedStatement* stmt = CharacterDatabase.GetPreparedStatement(CHAR_UPD_GUILD_BANK_MONEY);
    stmt->setUInt64(0, m_bankMoney);
    stmt->setUInt32(1, m_id);
    trans->Append(stmt);
    return true;
}

void Guild::_SetLeaderGUID(Member* pLeader)
{
    if (!pLeader)
        return;

    SQLTransaction trans = CharacterDatabase.BeginTransaction();
    m_leaderGuid = pLeader->GetGUID();
    pLeader->ChangeRank(trans, GR_GUILDMASTER);

    PreparedStatement* stmt = CharacterDatabase.GetPreparedStatement(CHAR_UPD_GUILD_LEADER);
    stmt->setUInt32(0, m_leaderGuid.GetCounter());
    stmt->setUInt32(1, m_id);
    trans->Append(stmt);

    CharacterDatabase.CommitTransaction(trans);
}

void Guild::_SetRankBankMoneyPerDay(uint8 rankId, uint32 moneyPerDay)
{
    if (RankInfo* rankInfo = GetRankInfo(rankId))
        rankInfo->SetBankMoneyPerDay(moneyPerDay);
}

void Guild::_SetRankBankTabRightsAndSlots(uint8 rankId, GuildBankRightsAndSlots rightsAndSlots, bool saveToDB)
{
    if (rightsAndSlots.GetTabId() >= _GetPurchasedTabsSize())
        return;

    if (RankInfo* rankInfo = GetRankInfo(rankId))
        rankInfo->SetBankTabSlotsAndRights(rightsAndSlots, saveToDB);
}

inline std::string Guild::_GetRankName(uint8 rankId) const
{
    if (RankInfo const* rankInfo = GetRankInfo(rankId))
        return rankInfo->GetName();
    return "<unknown>";
}

inline uint32 Guild::_GetRankRights(uint8 rankId) const
{
    if (RankInfo const* rankInfo = GetRankInfo(rankId))
        return rankInfo->GetRights();
    return 0;
}

inline int32 Guild::_GetRankBankMoneyPerDay(uint8 rankId) const
{
    if (RankInfo const* rankInfo = GetRankInfo(rankId))
        return rankInfo->GetBankMoneyPerDay();
    return 0;
}

inline int32 Guild::_GetRankBankTabSlotsPerDay(uint8 rankId, uint8 tabId) const
{
    if (tabId < _GetPurchasedTabsSize())
        if (RankInfo const* rankInfo = GetRankInfo(rankId))
            return rankInfo->GetBankTabSlotsPerDay(tabId);
    return 0;
}

inline int8 Guild::_GetRankBankTabRights(uint8 rankId, uint8 tabId) const
{
    if (RankInfo const* rankInfo = GetRankInfo(rankId))
        return rankInfo->GetBankTabRights(tabId);
    return 0;
}

inline int32 Guild::_GetMemberRemainingSlots(Member const* member, uint8 tabId) const
{
    if (member)
    {
        uint8 rankId = member->GetRankId();
        if (rankId == GR_GUILDMASTER)
            return static_cast<int32>(GUILD_WITHDRAW_SLOT_UNLIMITED);
        if ((_GetRankBankTabRights(rankId, tabId) & GUILD_BANK_RIGHT_VIEW_TAB) != 0)
        {
            int32 remaining = _GetRankBankTabSlotsPerDay(rankId, tabId) - member->GetBankWithdrawValue(tabId);
            if (remaining > 0)
                return remaining;
        }
    }
    return 0;
}

inline int32 Guild::_GetMemberRemainingMoney(Member const* member) const
{
    if (member)
    {
        uint8 rankId = member->GetRankId();
        if (rankId == GR_GUILDMASTER)
            return static_cast<int32>(GUILD_WITHDRAW_MONEY_UNLIMITED);

        if ((_GetRankRights(rankId) & (GR_RIGHT_WITHDRAW_REPAIR | GR_RIGHT_WITHDRAW_GOLD)) != 0)
        {
            int32 remaining = _GetRankBankMoneyPerDay(rankId) - member->GetBankWithdrawValue(GUILD_BANK_MAX_TABS);
            if (remaining > 0)
                return remaining;
        }
    }
    return 0;
}

inline void Guild::_UpdateMemberWithdrawSlots(SQLTransaction& trans, ObjectGuid guid, uint8 tabId)
{
    if (Member* member = GetMember(guid))
    {
        uint8 rankId = member->GetRankId();
        if (rankId != GR_GUILDMASTER
            && member->GetBankWithdrawValue(tabId) < _GetRankBankTabSlotsPerDay(rankId, tabId))
            member->UpdateBankWithdrawValue(trans, tabId, 1);
    }
}

inline bool Guild::_MemberHasTabRights(ObjectGuid guid, uint8 tabId, uint32 rights) const
{
    if (Member const* member = GetMember(guid))
    {
        // Leader always has full rights
        if (member->IsRank(GR_GUILDMASTER) || m_leaderGuid == guid)
            return true;
        return (_GetRankBankTabRights(member->GetRankId(), tabId) & rights) == rights;
    }
    return false;
}

// Add new event log record
inline void Guild::_LogEvent(GuildEventLogTypes eventType, ObjectGuid::LowType playerGuid1, ObjectGuid::LowType playerGuid2, uint8 newRank)
{
    SQLTransaction trans = CharacterDatabase.BeginTransaction();
    m_eventLog->AddEvent(trans, new EventLogEntry(m_id, m_eventLog->GetNextGUID(), eventType, playerGuid1, playerGuid2, newRank));
    CharacterDatabase.CommitTransaction(trans);

    sScriptMgr->OnGuildEvent(this, uint8(eventType), playerGuid1, playerGuid2, newRank);
}

// Add new bank event log record
void Guild::_LogBankEvent(SQLTransaction& trans, GuildBankEventLogTypes eventType, uint8 tabId, ObjectGuid::LowType lowguid, uint32 itemOrMoney, uint16 itemStackCount, uint8 destTabId)
{
    if (tabId > GUILD_BANK_MAX_TABS)
        return;

    // not logging moves within the same tab
    if (eventType == GUILD_BANK_LOG_MOVE_ITEM && tabId == destTabId)
        return;

    uint8 dbTabId = tabId;
    if (BankEventLogEntry::IsMoneyEvent(eventType))
    {
        tabId = GUILD_BANK_MAX_TABS;
        dbTabId = GUILD_BANK_MONEY_LOGS_TAB;
    }
    LogHolder* pLog = m_bankEventLog[tabId];
    pLog->AddEvent(trans, new BankEventLogEntry(m_id, pLog->GetNextGUID(), eventType, dbTabId, lowguid, itemOrMoney, itemStackCount, destTabId));

    sScriptMgr->OnGuildBankEvent(this, uint8(eventType), tabId, lowguid, itemOrMoney, itemStackCount, destTabId);
}

inline Item* Guild::_GetItem(uint8 tabId, uint8 slotId) const
{
    if (const BankTab* tab = GetBankTab(tabId))
        return tab->GetItem(slotId);
    return nullptr;
}

inline void Guild::_RemoveItem(SQLTransaction& trans, uint8 tabId, uint8 slotId)
{
    if (BankTab* pTab = GetBankTab(tabId))
        pTab->SetItem(trans, slotId, nullptr);
}

void Guild::_MoveItems(MoveItemData* pSrc, MoveItemData* pDest, uint32 splitedAmount)
{
    // 1. Initialize source item
    if (!pSrc->InitItem())
        return; // No source item

    // 2. Check source item
    if (!pSrc->CheckItem(splitedAmount))
        return; // Source item or splited amount is invalid
    /*
    if (pItemSrc->GetCount() == 0)
    {
        TC_LOG_FATAL("guild", "Guild::SwapItems: Player %s(GUIDLow: %u) tried to move item %u from tab %u slot %u to tab %u slot %u, but item %u has a stack of zero!",
            player->GetName(), player->GetGUID().GetCounter(), pItemSrc->GetEntry(), tabId, slotId, destTabId, destSlotId, pItemSrc->GetEntry());
        //return; // Commented out for now, uncomment when it's verified that this causes a crash!!
    }
    // */

    // 3. Check destination rights
    if (!pDest->HasStoreRights(pSrc))
        return; // Player has no rights to store item in destination

    // 4. Check source withdraw rights
    if (!pSrc->HasWithdrawRights(pDest))
        return; // Player has no rights to withdraw items from source

    // 5. Check split
    if (splitedAmount)
    {
        // 5.1. Clone source item
        if (!pSrc->CloneItem(splitedAmount))
            return; // Item could not be cloned

        // 5.2. Move splited item to destination
        _DoItemsMove(pSrc, pDest, true, splitedAmount);
    }
    else // 6. No split
    {
        // 6.1. Try to merge items in destination (pDest->GetItem() == nullptr)
        if (!_DoItemsMove(pSrc, pDest, false)) // Item could not be merged
        {
            // 6.2. Try to swap items
            // 6.2.1. Initialize destination item
            if (!pDest->InitItem())
                return;

            // 6.2.2. Check rights to store item in source (opposite direction)
            if (!pSrc->HasStoreRights(pDest))
                return; // Player has no rights to store item in source (opposite direction)

            if (!pDest->HasWithdrawRights(pSrc))
                return; // Player has no rights to withdraw item from destination (opposite direction)

            // 6.2.3. Swap items (pDest->GetItem() != nullptr)
            _DoItemsMove(pSrc, pDest, true);
        }
    }
    // 7. Send changes
    _SendBankContentUpdate(pSrc, pDest);
}

bool Guild::_DoItemsMove(MoveItemData* pSrc, MoveItemData* pDest, bool sendError, uint32 splitedAmount)
{
    Item* pDestItem = pDest->GetItem();
    bool swap = (pDestItem != nullptr);

    Item* pSrcItem = pSrc->GetItem(splitedAmount != 0);
    // 1. Can store source item in destination
    if (!pDest->CanStore(pSrcItem, swap, sendError))
        return false;

    // 2. Can store destination item in source
    if (swap)
        if (!pSrc->CanStore(pDestItem, true, true))
            return false;

    // GM LOG (@todo move to scripts)
    pDest->LogAction(pSrc);
    if (swap)
        pSrc->LogAction(pDest);

    SQLTransaction trans = CharacterDatabase.BeginTransaction();
    // 3. Log bank events
    pDest->LogBankEvent(trans, pSrc, pSrcItem->GetCount());
    if (swap)
        pSrc->LogBankEvent(trans, pDest, pDestItem->GetCount());

    // 4. Remove item from source
    pSrc->RemoveItem(trans, pDest, splitedAmount);

    // 5. Remove item from destination
    if (swap)
        pDest->RemoveItem(trans, pSrc);

    // 6. Store item in destination
    pDest->StoreItem(trans, pSrcItem);

    // 7. Store item in source
    if (swap)
        pSrc->StoreItem(trans, pDestItem);

    CharacterDatabase.CommitTransaction(trans);
    return true;
}

void Guild::_SendBankContentUpdate(MoveItemData* pSrc, MoveItemData* pDest) const
{
    ASSERT(pSrc->IsBank() || pDest->IsBank());

    uint8 tabId = 0;
    SlotIds slots;
    if (pSrc->IsBank()) // B ->
    {
        tabId = pSrc->GetContainer();
        slots.insert(pSrc->GetSlotId());
        if (pDest->IsBank()) // B -> B
        {
            // Same tab - add destination slots to collection
            if (pDest->GetContainer() == pSrc->GetContainer())
                pDest->CopySlots(slots);
            else // Different tabs - send second message
            {
                SlotIds destSlots;
                pDest->CopySlots(destSlots);
                _SendBankContentUpdate(pDest->GetContainer(), destSlots);
            }
        }
    }
    else if (pDest->IsBank()) // C -> B
    {
        tabId = pDest->GetContainer();
        pDest->CopySlots(slots);
    }

    _SendBankContentUpdate(tabId, slots);
}

void Guild::_SendBankContentUpdate(uint8 tabId, SlotIds slots) const
{
    if (BankTab const* tab = GetBankTab(tabId))
    {
        ByteBuffer tabData;
        WorldPacket data(SMSG_GUILD_BANK_LIST, 1200);
        data.WriteBit(0);
        data.WriteBits(slots.size(), 20);                                           // Item count
        data.WriteBits(0, 22);                                                      // Tab count

        for (SlotIds::const_iterator itr = slots.begin(); itr != slots.end(); ++itr)
        {
            data.WriteBit(0);

            Item const* tabItem = tab->GetItem(*itr);
            uint32 enchantCount = 0;
            if (tabItem)
            {
                for (uint32 enchSlot = 0; enchSlot < MAX_ENCHANTMENT_SLOT; ++enchSlot)
                {
                    if (uint32 enchantId = tabItem->GetEnchantmentId(EnchantmentSlot(enchSlot)))
                    {
                        tabData << uint32(enchantId);
                        tabData << uint32(enchSlot);
                        ++enchantCount;
                    }
                }
            }

            data.WriteBits(enchantCount, 23);                                       // enchantment count

            tabData << uint32(0);
            tabData << uint32(0);
            tabData << uint32(0);
            tabData << uint32(tabItem ? tabItem->GetCount() : 0);                   // ITEM_FIELD_STACK_COUNT
            tabData << uint32(*itr);
            tabData << uint32(0);
            tabData << uint32(tabItem ? tabItem->GetEntry() : 0);
            tabData << uint32(tabItem ? tabItem->GetItemRandomPropertyId() : 0);
            tabData << uint32(tabItem ? abs(tabItem->GetSpellCharges()) : 0);       // Spell charges
            tabData << uint32(tabItem ? tabItem->GetItemSuffixFactor() : 0);        // SuffixFactor
        }

        data.FlushBits();

        data << uint64(m_bankMoney);
        if (!tabData.empty())
            data.append(tabData);

        data << uint32(tabId);

        size_t rempos = data.wpos();
        data << uint32(0);                                      // Item withdraw amount, will be filled later

        for (Members::const_iterator itr = m_members.begin(); itr != m_members.end(); ++itr)
            if (_MemberHasTabRights(itr->second->GetGUID(), tabId, GUILD_BANK_RIGHT_VIEW_TAB))
                if (Player* player = itr->second->FindPlayer())
                {
                    data.put<uint32>(rempos, uint32(_GetMemberRemainingSlots(itr->second, tabId)));
                    player->SendDirectMessage(&data);
                }

        TC_LOG_DEBUG("guild", "WORLD: Sent (SMSG_GUILD_BANK_LIST)");
    }
}

void Guild::_BroadcastEvent(GuildEvents guildEvent, ObjectGuid guid, char const* param1, char const* param2, char const* param3) const
{
    uint8 count = !param3 ? (!param2 ? (!param1 ? 0 : 1) : 2) : 3;

    WorldPacket data(SMSG_GUILD_EVENT, 1 + 1 + count + (guid ? 8 : 0));
    data << uint8(guildEvent);
    data << uint8(count);

    if (param3)
        data << param1 << param2 << param3;
    else if (param2)
        data << param1 << param2;
    else if (param1)
        data << param1;

    if (guid)
        data << uint64(guid);

    BroadcastPacket(&data);

    if (sLog->ShouldLog("guild", LOG_LEVEL_DEBUG))
        TC_LOG_DEBUG("guild", "SMSG_GUILD_EVENT [Broadcast] Event: %s (%u)", _GetGuildEventString(guildEvent).c_str(), guildEvent);
}

void Guild::SendBankList(WorldSession* session, uint8 tabId, bool withContent, bool withTabInfo) const
{
    Member const* member = GetMember(session->GetPlayer()->GetGUID());
    if (!member) // Shouldn't happen, just in case
        return;

    ByteBuffer tabData;
    WorldPacket data(SMSG_GUILD_BANK_LIST, 500);
    data.WriteBit(0);
    uint32 itemCount = 0;
    if (withContent && _MemberHasTabRights(session->GetPlayer()->GetGUID(), tabId, GUILD_BANK_RIGHT_VIEW_TAB))
        if (BankTab const* tab = GetBankTab(tabId))
            for (uint8 slotId = 0; slotId < GUILD_BANK_MAX_SLOTS; ++slotId)
                if (tab->GetItem(slotId))
                    ++itemCount;

    data.WriteBits(itemCount, 20);
    data.WriteBits(withTabInfo ? _GetPurchasedTabsSize() : 0, 22);
    if (withContent && _MemberHasTabRights(session->GetPlayer()->GetGUID(), tabId, GUILD_BANK_RIGHT_VIEW_TAB))
    {
        if (BankTab const* tab = GetBankTab(tabId))
        {
            for (uint8 slotId = 0; slotId < GUILD_BANK_MAX_SLOTS; ++slotId)
            {
                if (Item* tabItem = tab->GetItem(slotId))
                {
                    data.WriteBit(0);

                    uint32 enchants = 0;
                    for (uint32 ench = 0; ench < MAX_ENCHANTMENT_SLOT; ++ench)
                    {
                        if (uint32 enchantId = tabItem->GetEnchantmentId(EnchantmentSlot(ench)))
                        {
                            tabData << uint32(enchantId);
                            tabData << uint32(ench);
                            ++enchants;
                        }
                    }

                    data.WriteBits(enchants, 23);

                    tabData << uint32(0);
                    tabData << uint32(0);
                    tabData << uint32(0);
                    tabData << uint32(tabItem->GetCount());                 // ITEM_FIELD_STACK_COUNT
                    tabData << uint32(slotId);
                    tabData << uint32(0);
                    tabData << uint32(tabItem->GetEntry());
                    tabData << uint32(tabItem->GetItemRandomPropertyId());
                    tabData << uint32(abs(tabItem->GetSpellCharges()));     // Spell charges
                    tabData << uint32(tabItem->GetItemSuffixFactor());      // SuffixFactor
                }
            }
        }
    }

    if (withTabInfo)
    {
        for (uint8 i = 0; i < _GetPurchasedTabsSize(); ++i)
        {
            data.WriteBits(m_bankTabs[i]->GetIcon().length(), 9);
            data.WriteBits(m_bankTabs[i]->GetName().length(), 7);
        }
    }

    data.FlushBits();

    if (withTabInfo)
    {
        for (uint8 i = 0; i < _GetPurchasedTabsSize(); ++i)
        {
            data.WriteString(m_bankTabs[i]->GetIcon());
            data << uint32(i);
            data.WriteString(m_bankTabs[i]->GetName());
        }
    }

    data << uint64(m_bankMoney);
    if (!tabData.empty())
        data.append(tabData);

    data << uint32(tabId);
    data << uint32(_GetMemberRemainingSlots(member, tabId));

    session->SendPacket(&data);

    TC_LOG_DEBUG("guild", "WORLD: Sent (SMSG_GUILD_BANK_LIST)");
}

void Guild::SendGuildRanksUpdate(ObjectGuid setterGuid, ObjectGuid targetGuid, uint32 rank)
{
    Member* member = GetMember(targetGuid);
    ASSERT(member);

    WorldPacket data(SMSG_GUILD_RANKS_UPDATE, 100);
    data.WriteBit(setterGuid[7]);
    data.WriteBit(setterGuid[2]);
    data.WriteBit(targetGuid[2]);
    data.WriteBit(setterGuid[1]);
    data.WriteBit(targetGuid[1]);
    data.WriteBit(targetGuid[7]);
    data.WriteBit(targetGuid[0]);
    data.WriteBit(targetGuid[5]);
    data.WriteBit(targetGuid[4]);
    data.WriteBit(rank < member->GetRankId()); // 1 == higher, 0 = lower?
    data.WriteBit(setterGuid[5]);
    data.WriteBit(setterGuid[0]);
    data.WriteBit(targetGuid[6]);
    data.WriteBit(setterGuid[3]);
    data.WriteBit(setterGuid[6]);
    data.WriteBit(targetGuid[3]);
    data.WriteBit(setterGuid[4]);

    data.FlushBits();

    data << uint32(rank);
    data.WriteByteSeq(setterGuid[3]);
    data.WriteByteSeq(targetGuid[7]);
    data.WriteByteSeq(setterGuid[6]);
    data.WriteByteSeq(setterGuid[2]);
    data.WriteByteSeq(targetGuid[5]);
    data.WriteByteSeq(targetGuid[0]);
    data.WriteByteSeq(setterGuid[7]);
    data.WriteByteSeq(setterGuid[5]);
    data.WriteByteSeq(targetGuid[2]);
    data.WriteByteSeq(targetGuid[1]);
    data.WriteByteSeq(setterGuid[0]);
    data.WriteByteSeq(setterGuid[4]);
    data.WriteByteSeq(setterGuid[1]);
    data.WriteByteSeq(targetGuid[3]);
    data.WriteByteSeq(targetGuid[6]);
    data.WriteByteSeq(targetGuid[4]);
    BroadcastPacket(&data);

    SQLTransaction trans(nullptr);
    member->ChangeRank(trans, rank);

    TC_LOG_DEBUG("network", "SMSG_GUILD_RANKS_UPDATE [Broadcast] Target: %s, Issuer: %s, RankId: %u",
        targetGuid.ToString().c_str(), setterGuid.ToString().c_str(), rank);
}

void Guild::CompleteChallenge(uint8 challengeType, Player* source)
{
    /*
    source is used to complete guild level achievement (UpdateAchievementCriteria need a player)
    */

    uint32 countNeeded = 0;
    uint32 gold = 0;
    uint32 xp = 0;

    switch (challengeType)
    {
        case GUILD_CHALLENGE_TYPE_DUNGEON:
            gold = sWorld->getIntConfig(CONFIG_GUILD_CHALLENGE_DUNGEON_GOLD);
            xp = sWorld->getIntConfig(CONFIG_GUILD_CHALLENGE_DUNGEON_XP);
            countNeeded = sWorld->getIntConfig(CONFIG_GUILD_CHALLENGE_DUNGEON_NEEDED);
            break;
        case GUILD_CHALLENGE_TYPE_RAID:
            gold = sWorld->getIntConfig(CONFIG_GUILD_CHALLENGE_RAID_GOLD);
            xp = sWorld->getIntConfig(CONFIG_GUILD_CHALLENGE_RAID_XP);
            countNeeded = sWorld->getIntConfig(CONFIG_GUILD_CHALLENGE_RAID_NEEDED);
            break;
        case GUILD_CHALLENGE_TYPE_RATED_BG:
            gold = sWorld->getIntConfig(CONFIG_GUILD_CHALLENGE_RATEDBG_GOLD);
            xp = sWorld->getIntConfig(CONFIG_GUILD_CHALLENGE_RATEDBG_XP);
            countNeeded = sWorld->getIntConfig(CONFIG_GUILD_CHALLENGE_RATEDBG_NEEDED);
            break;
        default:
            return;
    }

    if (_currChallengeCount[challengeType] >= countNeeded)
        return;

    _currChallengeCount[challengeType] += 1;

    if (GetLevel() >= sWorld->getIntConfig(CONFIG_GUILD_MAX_LEVEL))
        gold *= 2;

    // Send notification
    WorldPacket data(SMSG_GUILD_CHALLENGE_COMPLETED, 20);
    data << uint32(challengeType);
    data << gold;
    data << uint32(_currChallengeCount[challengeType]);
    data << xp;
    data << countNeeded;
    BroadcastPacket(&data);

    UpdateAchievementCriteria(ACHIEVEMENT_CRITERIA_TYPE_COMPLETE_GUILD_CHALLENGE_TYPE, challengeType, 0, 0, NULL, source);
    UpdateAchievementCriteria(ACHIEVEMENT_CRITERIA_TYPE_COMPLETE_GUILD_CHALLENGE, 0, 0, 0, NULL, source);

    // Give Reward now
    GiveXP(xp, source, true);
    SaveToDB(); // Save xp

    SQLTransaction trans = CharacterDatabase.BeginTransaction();
    _ModifyBankMoney(trans, uint64(gold * 10000), true);

    PreparedStatement* stmt = CharacterDatabase.GetPreparedStatement(CHAR_UPD_GUILD_CHALLENGE);
    stmt->setUInt32(0, _currChallengeCount[GUILD_CHALLENGE_TYPE_DUNGEON]);
    stmt->setUInt32(1, _currChallengeCount[GUILD_CHALLENGE_TYPE_RAID]);
    stmt->setUInt32(2, _currChallengeCount[GUILD_CHALLENGE_TYPE_RATED_BG]);
    stmt->setUInt32(3, m_id);
    trans->Append(stmt);
    CharacterDatabase.CommitTransaction(trans);
}

void Guild::GiveXP(uint32 xp, Player* source, bool rewardedByChallenge)
{
    if (!sWorld->getBoolConfig(CONFIG_GUILD_LEVELING_ENABLED))
        return;

    /// @todo: Award reputation and count activity for player

    if (GetLevel() >= sWorld->getIntConfig(CONFIG_GUILD_MAX_LEVEL))
        xp = 0; // SMSG_GUILD_XP_GAIN is always sent, even for no gains

    if (GetLevel() < GUILD_EXPERIENCE_UNCAPPED_LEVEL)
        xp = std::min(xp, sWorld->getIntConfig(CONFIG_GUILD_DAILY_XP_CAP) - uint32(_todayExperience));

<<<<<<< HEAD
=======
    WorldPacket data(SMSG_GUILD_XP_GAIN, 8);
    data << uint64(xp);
    source->SendDirectMessage(&data);

>>>>>>> ad07191b
    _experience += xp;

    if (!rewardedByChallenge)
    {
        _todayExperience += xp;

        WorldPacket data(SMSG_GUILD_XP_GAIN, 8);
        data << uint64(xp);
        source->GetSession()->SendPacket(&data);
    }

    if (!xp)
        return;

    uint32 oldLevel = GetLevel();

    // Ding, mon!
    while (GetExperience() >= sGuildMgr->GetXPForGuildLevel(GetLevel()) && GetLevel() < sWorld->getIntConfig(CONFIG_GUILD_MAX_LEVEL))
    {
        _experience -= sGuildMgr->GetXPForGuildLevel(GetLevel());
        ++_level;

        // Find all guild perks to learn
        std::vector<uint32> perksToLearn;
        for (uint32 i = 0; i < sGuildPerkSpellsStore.GetNumRows(); ++i)
            if (GuildPerkSpellsEntry const* entry = sGuildPerkSpellsStore.LookupEntry(i))
                if (entry->Level > oldLevel && entry->Level <= GetLevel())
                    perksToLearn.push_back(entry->SpellId);

        // Notify all online players that guild level changed and learn perks
        for (Members::const_iterator itr = m_members.begin(); itr != m_members.end(); ++itr)
        {
            if (Player* player = itr->second->FindPlayer())
            {
                player->SetGuildLevel(GetLevel());
                for (size_t i = 0; i < perksToLearn.size(); ++i)
                    player->LearnSpell(perksToLearn[i], true);
            }
        }

        AddGuildNews(GUILD_NEWS_LEVEL_UP, ObjectGuid::Empty, 0, _level);
        UpdateAchievementCriteria(ACHIEVEMENT_CRITERIA_TYPE_REACH_GUILD_LEVEL, GetLevel(), 0, 0, nullptr, source);

        ++oldLevel;
    }

    for (Members::const_iterator itr = m_members.begin(); itr != m_members.end(); ++itr)
        if (Player* player = itr->second->FindPlayer())
            SendGuildXP(player->GetSession());
}

void Guild::SendGuildXP(WorldSession* session /* = nullptr */) const
{
    //Member const* member = GetMember(session->GetGUID().GetCounter());

    WorldPacket data(SMSG_GUILD_XP, 40);
    data << uint64(/*member ? member->GetTotalActivity() :*/ 0);
    data << uint64(sGuildMgr->GetXPForGuildLevel(GetLevel()) - GetExperience());    // XP missing for next level
    data << uint64(GetTodayExperience());
    data << uint64(/*member ? member->GetWeeklyActivity() :*/ 0);
    data << uint64(GetExperience());
    session->SendPacket(&data);
}

void Guild::SendGuildReputationWeeklyCap(WorldSession* session, uint32 reputation) const
{
    uint32 cap = sWorld->getIntConfig(CONFIG_GUILD_WEEKLY_REP_CAP) - reputation;
    WorldPacket data(SMSG_GUILD_REPUTATION_WEEKLY_CAP, 4);
    data << uint32(cap);
    session->SendPacket(&data);
    TC_LOG_DEBUG("guild", "SMSG_GUILD_REPUTATION_WEEKLY_CAP [%s]: Left: %u",
                   session->GetPlayerInfo().c_str(), cap);
}

void Guild::ResetTimes(bool weekly)
{
    _todayExperience = 0;

    if (weekly)
    {
        for (uint8 i = 0; i < MAX_GUILD_CHALLENGE_TYPE; i++)
            _currChallengeCount[i] = 0;

        PreparedStatement* stmt = CharacterDatabase.GetPreparedStatement(CHAR_UPD_GUILD_RESET_CHALLENGE);
        stmt->setInt32(0, m_id);
        CharacterDatabase.Execute(stmt);
    }

    for (Members::const_iterator itr = m_members.begin(); itr != m_members.end(); ++itr)
    {
        itr->second->ResetValues(weekly);
        if (Player* player = itr->second->FindPlayer())
        {
            //SendGuildXP(player->GetSession());
            WorldPacket data(SMSG_GUILD_MEMBER_DAILY_RESET, 0);  // tells the client to request bank withdrawal limit
            player->SendDirectMessage(&data);
        }
    }
}

void Guild::AddGuildNews(uint8 type, ObjectGuid guid, uint32 flags, uint32 value)
{
    NewsLogEntry* news = new NewsLogEntry(m_id, m_newsLog->GetNextGUID(), GuildNews(type), guid, flags, value);

    SQLTransaction trans = CharacterDatabase.BeginTransaction();
    m_newsLog->AddEvent(trans, news);
    CharacterDatabase.CommitTransaction(trans);

    WorldPacket data(SMSG_GUILD_NEWS_UPDATE, 7 + 32);
    data.WriteBits(1, 21); // size, we are only sending 1 news here
    ByteBuffer buffer;
    news->WritePacket(data, buffer);

    BroadcastPacket(&data);
}

bool Guild::HasAchieved(uint32 achievementId) const
{
    return m_achievementMgr->HasAchieved(achievementId);
}

void Guild::UpdateAchievementCriteria(AchievementCriteriaTypes type, uint64 miscValue1, uint64 miscValue2, uint64 miscValue3, Unit* unit, Player* player)
{
    m_achievementMgr->UpdateAchievementCriteria(type, miscValue1, miscValue2, miscValue3, unit, player);
}

void Guild::HandleNewsSetSticky(WorldSession* session, uint32 newsId, bool sticky)
{
    GuildLog* logs = m_newsLog->GetGuildLog();
    GuildLog::iterator itr = logs->begin();
    while (itr != logs->end() && (*itr)->GetGUID() != newsId)
        ++itr;

    if (itr == logs->end())
    {
        TC_LOG_DEBUG("guild", "HandleNewsSetSticky: [%s] requested unknown newsId %u - Sticky: %u",
            session->GetPlayerInfo().c_str(), newsId, sticky);
        return;
    }

    NewsLogEntry* news = (NewsLogEntry*)(*itr);
    news->SetSticky(sticky);

    TC_LOG_DEBUG("guild", "HandleNewsSetSticky: [%s] chenged newsId %u sticky to %u",
        session->GetPlayerInfo().c_str(), newsId, sticky);

    WorldPacket data(SMSG_GUILD_NEWS_UPDATE, 7 + 32);
    data.WriteBits(1, 21);
    ByteBuffer buffer;
    news->WritePacket(data, buffer);
    session->SendPacket(&data);
}<|MERGE_RESOLUTION|>--- conflicted
+++ resolved
@@ -36,14 +36,10 @@
 #include "Player.h"
 #include "ScriptMgr.h"
 #include "SocialMgr.h"
-<<<<<<< HEAD
-#include "Opcodes.h"
+#include "World.h"
+#include "WorldSession.h"
 #include "Group.h"
 #include "Battleground.h"
-=======
-#include "World.h"
-#include "WorldSession.h"
->>>>>>> ad07191b
 
 #define MAX_GUILD_BANK_TAB_TEXT_LEN 500
 #define EMBLEM_PRICE 10 * GOLD
@@ -1238,12 +1234,9 @@
 {
     memset(&m_bankEventLog, 0, (GUILD_BANK_MAX_TABS + 1) * sizeof(LogHolder*));
 
-<<<<<<< HEAD
+    m_achievementMgr = new AchievementMgr<Guild>(this);
     for (uint8 i = 0; i < MAX_GUILD_CHALLENGE_TYPE; i++)
         _currChallengeCount[i] = 0;
-=======
-    m_achievementMgr = new AchievementMgr<Guild>(this);
->>>>>>> ad07191b
 }
 
 Guild::~Guild()
@@ -3813,13 +3806,10 @@
     if (GetLevel() < GUILD_EXPERIENCE_UNCAPPED_LEVEL)
         xp = std::min(xp, sWorld->getIntConfig(CONFIG_GUILD_DAILY_XP_CAP) - uint32(_todayExperience));
 
-<<<<<<< HEAD
-=======
     WorldPacket data(SMSG_GUILD_XP_GAIN, 8);
     data << uint64(xp);
     source->SendDirectMessage(&data);
 
->>>>>>> ad07191b
     _experience += xp;
 
     if (!rewardedByChallenge)
