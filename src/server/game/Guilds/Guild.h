/*
 * Copyright (C) 2008-2015 TrinityCore <http://www.trinitycore.org/>
 * Copyright (C) 2005-2009 MaNGOS <http://getmangos.com/>
 *
 * This program is free software; you can redistribute it and/or modify it
 * under the terms of the GNU General Public License as published by the
 * Free Software Foundation; either version 2 of the License, or (at your
 * option) any later version.
 *
 * This program is distributed in the hope that it will be useful, but WITHOUT
 * ANY WARRANTY; without even the implied warranty of MERCHANTABILITY or
 * FITNESS FOR A PARTICULAR PURPOSE. See the GNU General Public License for
 * more details.
 *
 * You should have received a copy of the GNU General Public License along
 * with this program. If not, see <http://www.gnu.org/licenses/>.
 */

#ifndef TRINITYCORE_GUILD_H
#define TRINITYCORE_GUILD_H

#include "AchievementMgr.h"
#include "World.h"
#include "Item.h"
#include "WorldPacket.h"
#include "ObjectMgr.h"
#include "Player.h"
#include "DBCStore.h"

class Item;

enum GuildMisc
{
    GUILD_BANK_MAX_TABS                 = 8,                    // send by client for money log also
    GUILD_BANK_MAX_SLOTS                = 98,
    GUILD_BANK_MONEY_LOGS_TAB           = 100,                  // used for money log in DB
    GUILD_RANKS_MIN_COUNT               = 2,
    GUILD_RANKS_MAX_COUNT               = 10,
    GUILD_RANK_NONE                     = 0xFF,
    GUILD_WITHDRAW_MONEY_UNLIMITED      = 0xFFFFFFFF,
    GUILD_WITHDRAW_SLOT_UNLIMITED       = 0xFFFFFFFF,
    GUILD_EVENT_LOG_GUID_UNDEFINED      = 0xFFFFFFFF,
    GUILD_EXPERIENCE_UNCAPPED_LEVEL     = 20,                   ///> Hardcoded in client, starting from this level, guild daily experience gain is unlimited.
    TAB_UNDEFINED                       = 0xFF,
};

enum GuildMemberData
{
    GUILD_MEMBER_DATA_ZONEID,
    GUILD_MEMBER_DATA_ACHIEVEMENT_POINTS,
    GUILD_MEMBER_DATA_LEVEL,
};

enum GuildDefaultRanks
{
    // These ranks can be modified, but they cannot be deleted
    GR_GUILDMASTER  = 0,
    GR_OFFICER      = 1,
    GR_VETERAN      = 2,
    GR_MEMBER       = 3,
    GR_INITIATE     = 4
    // When promoting member server does: rank--
    // When demoting member server does: rank++
};

enum GuildRankRights
{
    GR_RIGHT_EMPTY                      = 0x00000040,
    GR_RIGHT_GCHATLISTEN                = GR_RIGHT_EMPTY | 0x00000001,
    GR_RIGHT_GCHATSPEAK                 = GR_RIGHT_EMPTY | 0x00000002,
    GR_RIGHT_OFFCHATLISTEN              = GR_RIGHT_EMPTY | 0x00000004,
    GR_RIGHT_OFFCHATSPEAK               = GR_RIGHT_EMPTY | 0x00000008,
    GR_RIGHT_INVITE                     = GR_RIGHT_EMPTY | 0x00000010,
    GR_RIGHT_REMOVE                     = GR_RIGHT_EMPTY | 0x00000020,
    GR_RIGHT_PROMOTE                    = GR_RIGHT_EMPTY | 0x00000080,
    GR_RIGHT_DEMOTE                     = GR_RIGHT_EMPTY | 0x00000100,
    GR_RIGHT_SETMOTD                    = GR_RIGHT_EMPTY | 0x00001000,
    GR_RIGHT_EPNOTE                     = GR_RIGHT_EMPTY | 0x00002000,
    GR_RIGHT_VIEWOFFNOTE                = GR_RIGHT_EMPTY | 0x00004000,
    GR_RIGHT_EOFFNOTE                   = GR_RIGHT_EMPTY | 0x00008000,
    GR_RIGHT_MODIFY_GUILD_INFO          = GR_RIGHT_EMPTY | 0x00010000,
    GR_RIGHT_WITHDRAW_GOLD_LOCK         = 0x00020000,                   // remove money withdraw capacity
    GR_RIGHT_WITHDRAW_REPAIR            = 0x00040000,                   // withdraw for repair
    GR_RIGHT_WITHDRAW_GOLD              = 0x00080000,                   // withdraw gold
    GR_RIGHT_CREATE_GUILD_EVENT         = 0x00100000,                   // wotlk
    GR_RIGHT_ALL                        = 0x00DDFFBF
};

enum GuildCommandType
{
    GUILD_COMMAND_CREATE                = 0,
    GUILD_COMMAND_INVITE                = 1,
    GUILD_COMMAND_QUIT                  = 3,
    GUILD_COMMAND_ROSTER                = 5,
    GUILD_COMMAND_PROMOTE               = 6,
    GUILD_COMMAND_DEMOTE                = 7,
    GUILD_COMMAND_REMOVE                = 8,
    GUILD_COMMAND_CHANGE_LEADER         = 10,
    GUILD_COMMAND_EDIT_MOTD             = 11,
    GUILD_COMMAND_GUILD_CHAT            = 13,
    GUILD_COMMAND_FOUNDER               = 14,
    GUILD_COMMAND_CHANGE_RANK           = 16,
    GUILD_COMMAND_PUBLIC_NOTE           = 19,
    GUILD_COMMAND_VIEW_TAB              = 21,
    GUILD_COMMAND_MOVE_ITEM             = 22,
    GUILD_COMMAND_REPAIR                = 25,
};

enum GuildCommandError
{
    ERR_GUILD_COMMAND_SUCCESS           = 0,
    ERR_GUILD_INTERNAL                  = 1,
    ERR_ALREADY_IN_GUILD                = 2,
    ERR_ALREADY_IN_GUILD_S              = 3,
    ERR_INVITED_TO_GUILD                = 4,
    ERR_ALREADY_INVITED_TO_GUILD_S      = 5,
    ERR_GUILD_NAME_INVALID              = 6,
    ERR_GUILD_NAME_EXISTS_S             = 7,
    ERR_GUILD_LEADER_LEAVE              = 8,
    ERR_GUILD_PERMISSIONS               = 8,
    ERR_GUILD_PLAYER_NOT_IN_GUILD       = 9,
    ERR_GUILD_PLAYER_NOT_IN_GUILD_S     = 10,
    ERR_GUILD_PLAYER_NOT_FOUND_S        = 11,
    ERR_GUILD_NOT_ALLIED                = 12,
    ERR_GUILD_RANK_TOO_HIGH_S           = 13,
    ERR_GUILD_RANK_TOO_LOW_S            = 14,
    ERR_GUILD_RANKS_LOCKED              = 17,
    ERR_GUILD_RANK_IN_USE               = 18,
    ERR_GUILD_IGNORING_YOU_S            = 19,
    ERR_GUILD_UNK1                      = 20, // Forces roster update
    ERR_GUILD_WITHDRAW_LIMIT            = 25,
    ERR_GUILD_NOT_ENOUGH_MONEY          = 26,
    ERR_GUILD_BANK_FULL                 = 28,
    ERR_GUILD_ITEM_NOT_FOUND            = 29,
    ERR_GUILD_TOO_MUCH_MONEY            = 31,
    ERR_GUILD_BANK_WRONG_TAB            = 32,
    ERR_RANK_REQUIRES_AUTHENTICATOR     = 34,
    ERR_GUILD_BANK_VOUCHER_FAILED       = 35,
    ERR_GUILD_TRIAL_ACCOUNT             = 36,
    ERR_GUILD_UNDELETABLE_DUE_TO_LEVEL  = 37,
    ERR_GUILD_MOVE_STARTING             = 38,
    ERR_GUILD_REP_TOO_LOW               = 39
};

enum GuildEvents
{
    GE_PROMOTION                        = 1,
    GE_DEMOTION                         = 2,
    GE_MOTD                             = 3,
    GE_JOINED                           = 4,
    GE_LEFT                             = 5,
    GE_REMOVED                          = 6,
    GE_LEADER_IS                        = 7,
    GE_LEADER_CHANGED                   = 8,
    GE_DISBANDED                        = 9,
    GE_TABARDCHANGE                     = 10,
    GE_RANK_UPDATED                     = 11,
    GE_RANK_CREATED                     = 12,
    GE_RANK_DELETED                     = 13,
    GE_RANK_ORDER_CHANGED               = 14,
    GE_FOUNDER                          = 15,
    GE_SIGNED_ON                        = 16,
    GE_SIGNED_OFF                       = 17,
    GE_GUILDBANKBAGSLOTS_CHANGED        = 18,
    GE_BANK_TAB_PURCHASED               = 19,
    GE_BANK_TAB_UPDATED                 = 20,
    GE_BANK_MONEY_SET                   = 21,
    GE_BANK_TAB_AND_MONEY_UPDATED       = 22,
    GE_BANK_TEXT_CHANGED                = 23,
    // 24 - error 795
    GE_SIGNED_ON_MOBILE                 = 25,
    GE_SIGNED_Off_MOBILE                = 26,
};

enum PetitionTurns
{
    PETITION_TURN_OK                    = 0,
    PETITION_TURN_ALREADY_IN_GUILD      = 2,
    PETITION_TURN_NEED_MORE_SIGNATURES  = 4,
    PETITION_TURN_GUILD_PERMISSIONS     = 11,
    PETITION_TURN_GUILD_NAME_INVALID    = 12
};

enum PetitionSigns
{
    PETITION_SIGN_OK                    = 0,
    PETITION_SIGN_ALREADY_SIGNED        = 1,
    PETITION_SIGN_ALREADY_IN_GUILD      = 2,
    PETITION_SIGN_CANT_SIGN_OWN         = 3,
    PETITION_SIGN_NOT_SERVER            = 4,
    PETITION_SIGN_FULL                  = 5,
    PETITION_SIGN_ALREADY_SIGNED_OTHER  = 6,
    PETITION_SIGN_RESTRICTED_ACCOUNT    = 7
};

enum GuildBankRights
{
    GUILD_BANK_RIGHT_VIEW_TAB           = 0x01,
    GUILD_BANK_RIGHT_PUT_ITEM           = 0x02,
    GUILD_BANK_RIGHT_UPDATE_TEXT        = 0x04,

    GUILD_BANK_RIGHT_DEPOSIT_ITEM       = GUILD_BANK_RIGHT_VIEW_TAB | GUILD_BANK_RIGHT_PUT_ITEM,
    GUILD_BANK_RIGHT_FULL               = 0xFF
};

enum GuildBankEventLogTypes
{
    GUILD_BANK_LOG_DEPOSIT_ITEM         = 1,
    GUILD_BANK_LOG_WITHDRAW_ITEM        = 2,
    GUILD_BANK_LOG_MOVE_ITEM            = 3,
    GUILD_BANK_LOG_DEPOSIT_MONEY        = 4,
    GUILD_BANK_LOG_WITHDRAW_MONEY       = 5,
    GUILD_BANK_LOG_REPAIR_MONEY         = 6,
    GUILD_BANK_LOG_MOVE_ITEM2           = 7,
    GUILD_BANK_LOG_UNK1                 = 8,
    GUILD_BANK_LOG_BUY_SLOT             = 9,
    GUILD_BANK_LOG_CASH_FLOW_DEPOSIT    = 10
};

enum GuildEventLogTypes
{
    GUILD_EVENT_LOG_INVITE_PLAYER       = 1,
    GUILD_EVENT_LOG_JOIN_GUILD          = 2,
    GUILD_EVENT_LOG_PROMOTE_PLAYER      = 3,
    GUILD_EVENT_LOG_DEMOTE_PLAYER       = 4,
    GUILD_EVENT_LOG_UNINVITE_PLAYER     = 5,
    GUILD_EVENT_LOG_LEAVE_GUILD         = 6
};

enum GuildEmblemError
{
    ERR_GUILDEMBLEM_SUCCESS               = 0,
    ERR_GUILDEMBLEM_INVALID_TABARD_COLORS = 1,
    ERR_GUILDEMBLEM_NOGUILD               = 2,
    ERR_GUILDEMBLEM_NOTGUILDMASTER        = 3,
    ERR_GUILDEMBLEM_NOTENOUGHMONEY        = 4,
    ERR_GUILDEMBLEM_INVALIDVENDOR         = 5
};

enum GuildMemberFlags
{
    GUILDMEMBER_STATUS_NONE             = 0x0000,
    GUILDMEMBER_STATUS_ONLINE           = 0x0001,
    GUILDMEMBER_STATUS_AFK              = 0x0002,
    GUILDMEMBER_STATUS_DND              = 0x0004,
    GUILDMEMBER_STATUS_MOBILE           = 0x0008, // remote chat from mobile app
};

enum GuildNews
{
    GUILD_NEWS_GUILD_ACHIEVEMENT        = 0,
    GUILD_NEWS_PLAYER_ACHIEVEMENT       = 1,
    GUILD_NEWS_DUNGEON_ENCOUNTER        = 2, // @todo Implement
    GUILD_NEWS_ITEM_LOOTED              = 3,
    GUILD_NEWS_ITEM_CRAFTED             = 4,
    GUILD_NEWS_ITEM_PURCHASED           = 5,
    GUILD_NEWS_LEVEL_UP                 = 6,
};

struct GuildReward
{
    uint32 Entry;
    int32 Racemask;
    uint64 Price;
    uint32 AchievementId;
    uint8 Standing;
};

uint32 const MinNewsItemLevel[MAX_CONTENT] = { 61, 90, 200, 353 };

// Guild Challenge
#define GUILD_CHALLENGES_TYPES 4

const uint32 GuildChallengeGoldReward[GUILD_CHALLENGES_TYPES]         = { 0, 250,    1000,    500 };
const uint32 GuildChallengeMaxLevelGoldReward[GUILD_CHALLENGES_TYPES] = { 0, 125,    500,     250 };
const uint32 GuildChallengeXPReward[GUILD_CHALLENGES_TYPES]           = { 0, 300000, 3000000, 1500000 };
const uint32 GuildChallengesPerWeek[GUILD_CHALLENGES_TYPES]           = { 0, 7,      1,       3 };

// Emblem info
class EmblemInfo
{
public:
    EmblemInfo() : m_style(0), m_color(0), m_borderStyle(0), m_borderColor(0), m_backgroundColor(0) { }

    void LoadFromDB(Field* fields);
    void SaveToDB(uint32 guildId) const;
    void ReadPacket(WorldPacket& recv);
    void WritePacket(WorldPacket& data) const;

    uint32 GetStyle() const { return m_style; }
    uint32 GetColor() const { return m_color; }
    uint32 GetBorderStyle() const { return m_borderStyle; }
    uint32 GetBorderColor() const { return m_borderColor; }
    uint32 GetBackgroundColor() const { return m_backgroundColor; }

private:
    uint32 m_style;
    uint32 m_color;
    uint32 m_borderStyle;
    uint32 m_borderColor;
    uint32 m_backgroundColor;
};

// Structure for storing guild bank rights and remaining slots together.
class GuildBankRightsAndSlots
{
public:
    GuildBankRightsAndSlots() : tabId(TAB_UNDEFINED), rights(0), slots(0) { }
    GuildBankRightsAndSlots(uint8 _tabId) : tabId(_tabId), rights(0), slots(0) { }
    GuildBankRightsAndSlots(uint8 _tabId, uint8 _rights, uint32 _slots) : tabId(_tabId), rights(_rights), slots(_slots) { }

    void SetGuildMasterValues()
    {
        rights = GUILD_BANK_RIGHT_FULL;
        slots = uint32(GUILD_WITHDRAW_SLOT_UNLIMITED);
    }

    void SetTabId(uint8 _tabId) { tabId = _tabId; }
    void SetSlots(uint32 _slots) { slots = _slots; }
    void SetRights(uint8 _rights) { rights = _rights; }

    int8 GetTabId() const { return tabId; }
    int32 GetSlots() const { return slots; }
    int8 GetRights() const { return rights; }

private:
    uint8  tabId;
    uint8  rights;
    uint32 slots;
};

typedef std::vector <GuildBankRightsAndSlots> GuildBankRightsAndSlotsVec;

typedef std::set <uint8> SlotIds;

class Guild
{
private:
    // Class representing guild member
    class Member
    {
    public:
        Member(uint32 guildId, ObjectGuid guid, uint8 rankId) :
            m_guildId(guildId),
            m_guid(guid),
            m_zoneId(0),
            m_level(0),
            m_class(0),
            m_flags(GUILDMEMBER_STATUS_NONE),
            m_logoutTime(::time(NULL)),
            m_accountId(0),
            m_rankId(rankId),
            m_achievementPoints(0),
            m_totalActivity(0),
            m_weekActivity(0),
            m_totalReputation(0),
            m_weekReputation(0)
        {
            memset(m_bankWithdraw, 0, (GUILD_BANK_MAX_TABS + 1) * sizeof(int32));
        }

        void SetStats(Player* player);
        void SetStats(std::string const& name, uint8 level, uint8 _class, uint32 zoneId, uint32 accountId, uint32 reputation);
        bool CheckStats() const;

        void SetPublicNote(std::string const& publicNote);
        void SetOfficerNote(std::string const& officerNote);
        void SetZoneId(uint32 id) { m_zoneId = id; }
        void SetAchievementPoints(uint32 val) { m_achievementPoints = val; }
        void SetLevel(uint8 var) { m_level = var; }
        void AddReputation(uint32& reputation);
        void AddActivity(uint64 activity);

        void AddFlag(uint8 var) { m_flags |= var; }
        void RemFlag(uint8 var) { m_flags &= ~var; }
        void ResetFlags() { m_flags = GUILDMEMBER_STATUS_NONE; }

        bool LoadFromDB(Field* fields);
        void SaveToDB(SQLTransaction& trans) const;

        ObjectGuid GetGUID() const { return m_guid; }
        std::string const& GetName() const { return m_name; }
        uint32 GetAccountId() const { return m_accountId; }
        uint8 GetRankId() const { return m_rankId; }
        uint64 GetLogoutTime() const { return m_logoutTime; }
        std::string GetPublicNote() const { return m_publicNote; }
        std::string GetOfficerNote() const { return m_officerNote; }
        uint8 GetClass() const { return m_class; }
        uint8 GetLevel() const { return m_level; }
        uint8 GetFlags() const { return m_flags; }
        uint32 GetZoneId() const { return m_zoneId; }
<<<<<<< HEAD
        uint32 GetAchievementPoints() const { return m_achievementPoints; }
        uint64 GetTotalActivity() const { return m_totalActivity; }
        uint64 GetWeekActivity() const { return m_weekActivity; }
        uint32 GetTotalReputation() const { return m_totalReputation; }
        uint32 GetWeekReputation() const { return m_weekReputation; }

        std::set<uint32> GetTrackedCriteriaIds() const { return m_trackedCriteriaIds; }
        void SetTrackedCriteriaIds(std::set<uint32> criteriaIds) { m_trackedCriteriaIds.swap(criteriaIds); }
        bool IsTrackingCriteriaId(uint32 criteriaId) const { return m_trackedCriteriaIds.find(criteriaId) != m_trackedCriteriaIds.end();  }

        bool IsOnline() { return (m_flags & GUILDMEMBER_STATUS_ONLINE); }
=======
        bool IsOnline() const { return (m_flags & GUILDMEMBER_STATUS_ONLINE); }
>>>>>>> 66bbdfb8

        void ChangeRank(uint8 newRank);

        inline void UpdateLogoutTime() { m_logoutTime = ::time(NULL); }
        inline bool IsRank(uint8 rankId) const { return m_rankId == rankId; }
        inline bool IsRankNotLower(uint8 rankId) const { return m_rankId <= rankId; }
        inline bool IsSamePlayer(ObjectGuid guid) const { return m_guid == guid; }

        void UpdateBankWithdrawValue(SQLTransaction& trans, uint8 tabId, uint32 amount);
        int32 GetBankWithdrawValue(uint8 tabId) const;
        void ResetValues(bool weekly = false);

        inline Player* FindPlayer() const { return ObjectAccessor::FindPlayer(m_guid); }
        inline Player* FindConnectedPlayer() const { return ObjectAccessor::FindConnectedPlayer(m_guid); }

    private:
        uint32 m_guildId;
        // Fields from characters table
        ObjectGuid m_guid;
        std::string m_name;
        uint32 m_zoneId;
        uint8 m_level;
        uint8 m_class;
        uint8 m_flags;
        uint64 m_logoutTime;
        uint32 m_accountId;
        // Fields from guild_member table
        uint8 m_rankId;
        std::string m_publicNote;
        std::string m_officerNote;

        std::set<uint32> m_trackedCriteriaIds;

        int32 m_bankWithdraw[GUILD_BANK_MAX_TABS + 1];
        uint32 m_achievementPoints;
        uint64 m_totalActivity;
        uint64 m_weekActivity;
        uint32 m_totalReputation;
        uint32 m_weekReputation;
    };

    // Base class for event entries
    class LogEntry
    {
    public:
        LogEntry(uint32 guildId, uint32 guid) : m_guildId(guildId), m_guid(guid), m_timestamp(::time(NULL)) { }
        LogEntry(uint32 guildId, uint32 guid, time_t timestamp) : m_guildId(guildId), m_guid(guid), m_timestamp(timestamp) { }
        virtual ~LogEntry() { }

        uint32 GetGUID() const { return m_guid; }
        uint64 GetTimestamp() const { return m_timestamp; }

        virtual void SaveToDB(SQLTransaction& trans) const = 0;
        virtual void WritePacket(WorldPacket& data, ByteBuffer& content) const = 0;

    protected:
        uint32 m_guildId;
        uint32 m_guid;
        uint64 m_timestamp;
    };

    // Event log entry
    class EventLogEntry : public LogEntry
    {
    public:
        EventLogEntry(uint32 guildId, uint32 guid, GuildEventLogTypes eventType, uint32 playerGuid1, uint32 playerGuid2, uint8 newRank) :
            LogEntry(guildId, guid), m_eventType(eventType), m_playerGuid1(playerGuid1), m_playerGuid2(playerGuid2), m_newRank(newRank) { }

        EventLogEntry(uint32 guildId, uint32 guid, time_t timestamp, GuildEventLogTypes eventType, uint32 playerGuid1, uint32 playerGuid2, uint8 newRank) :
            LogEntry(guildId, guid, timestamp), m_eventType(eventType), m_playerGuid1(playerGuid1), m_playerGuid2(playerGuid2), m_newRank(newRank) { }

        ~EventLogEntry() { }

        void SaveToDB(SQLTransaction& trans) const override;
        void WritePacket(WorldPacket& data, ByteBuffer& content) const override;

    private:
        GuildEventLogTypes m_eventType;
        uint32 m_playerGuid1;
        uint32 m_playerGuid2;
        uint8  m_newRank;
    };

    // Bank event log entry
    class BankEventLogEntry : public LogEntry
    {
    public:
        static bool IsMoneyEvent(GuildBankEventLogTypes eventType)
        {
            return
                eventType == GUILD_BANK_LOG_DEPOSIT_MONEY ||
                eventType == GUILD_BANK_LOG_WITHDRAW_MONEY ||
                eventType == GUILD_BANK_LOG_REPAIR_MONEY ||
                eventType == GUILD_BANK_LOG_CASH_FLOW_DEPOSIT;
        }

        bool IsMoneyEvent() const
        {
            return IsMoneyEvent(m_eventType);
        }

        BankEventLogEntry(uint32 guildId, uint32 guid, GuildBankEventLogTypes eventType, uint8 tabId, uint32 playerGuid, uint64 itemOrMoney, uint16 itemStackCount, uint8 destTabId) :
            LogEntry(guildId, guid), m_eventType(eventType), m_bankTabId(tabId), m_playerGuid(playerGuid),
            m_itemOrMoney(itemOrMoney), m_itemStackCount(itemStackCount), m_destTabId(destTabId) { }

        BankEventLogEntry(uint32 guildId, uint32 guid, time_t timestamp, uint8 tabId, GuildBankEventLogTypes eventType, uint32 playerGuid, uint64 itemOrMoney, uint16 itemStackCount, uint8 destTabId) :
            LogEntry(guildId, guid, timestamp), m_eventType(eventType), m_bankTabId(tabId), m_playerGuid(playerGuid),
            m_itemOrMoney(itemOrMoney), m_itemStackCount(itemStackCount), m_destTabId(destTabId) { }

        ~BankEventLogEntry() { }

        void SaveToDB(SQLTransaction& trans) const override;
        void WritePacket(WorldPacket& data, ByteBuffer& content) const override;

    private:
        GuildBankEventLogTypes m_eventType;
        uint8  m_bankTabId;
        uint32 m_playerGuid;
        uint64 m_itemOrMoney;
        uint16 m_itemStackCount;
        uint8  m_destTabId;
    };

    // News log entry
    class NewsLogEntry : public LogEntry
    {
    public:
        NewsLogEntry(uint32 guildId, uint32 guid, GuildNews type, ObjectGuid playerGuid, uint32 flags, uint32 value) :
            LogEntry(guildId, guid), m_type(type), m_playerGuid(playerGuid), m_flags(flags), m_value(value) { }

        NewsLogEntry(uint32 guildId, uint32 guid, time_t timestamp, GuildNews type, ObjectGuid playerGuid, uint32 flags, uint32 value) :
            LogEntry(guildId, guid, timestamp), m_type(type), m_playerGuid(playerGuid), m_flags(flags), m_value(value) { }

        ~NewsLogEntry() { }

        GuildNews GetType() const { return m_type; }
        ObjectGuid GetPlayerGuid() const { return m_playerGuid; }
        uint32 GetValue() const { return m_value; }
        uint32 GetFlags() const { return m_flags; }
        void SetSticky(bool sticky)
        {
            if (sticky)
               m_flags |= 1;
           else
               m_flags &= ~1;
        }

        void SaveToDB(SQLTransaction& trans) const;
        void WritePacket(WorldPacket& data, ByteBuffer& content) const;

    private:
        GuildNews m_type;
        ObjectGuid m_playerGuid;
        uint32 m_flags;
        uint32 m_value;
    };

    // Class encapsulating work with events collection
    typedef std::list<LogEntry*> GuildLog;

    class LogHolder
    {
    public:
        LogHolder(uint32 maxRecords) : m_maxRecords(maxRecords), m_nextGUID(uint32(GUILD_EVENT_LOG_GUID_UNDEFINED)) { }
        ~LogHolder();

        uint8 GetSize() const { return uint8(m_log.size()); }
        // Checks if new log entry can be added to holder when loading from DB
        inline bool CanInsert() const { return m_log.size() < m_maxRecords; }
        // Adds event from DB to collection
        void LoadEvent(LogEntry* entry);
        // Adds new event to collection and saves it to DB
        void AddEvent(SQLTransaction& trans, LogEntry* entry);
        // Writes information about all events to packet
        void WritePacket(WorldPacket& data) const;
        uint32 GetNextGUID();
        GuildLog* GetGuildLog() { return &m_log; } // Hack needed for news as WritePacket can't be used

    private:
        GuildLog m_log;
        uint32 m_maxRecords;
        uint32 m_nextGUID;
    };

    // Class encapsulating guild rank data
    class RankInfo
    {
    public:
        RankInfo(): m_guildId(0), m_rankId(GUILD_RANK_NONE), m_rights(GR_RIGHT_EMPTY), m_bankMoneyPerDay(0) { }
        RankInfo(uint32 guildId) : m_guildId(guildId), m_rankId(GUILD_RANK_NONE), m_rights(GR_RIGHT_EMPTY), m_bankMoneyPerDay(0) { }
        RankInfo(uint32 guildId, uint8 rankId, std::string const& name, uint32 rights, uint32 money) :
            m_guildId(guildId), m_rankId(rankId), m_name(name), m_rights(rights),
            m_bankMoneyPerDay(rankId != GR_GUILDMASTER ? money : GUILD_WITHDRAW_MONEY_UNLIMITED) { }

        void LoadFromDB(Field* fields);
        void SaveToDB(SQLTransaction& trans) const;

        uint8 GetId() const { return m_rankId; }

        std::string const& GetName() const { return m_name; }
        void SetName(std::string const& name);

        uint32 GetRights() const { return m_rights; }
        void SetRights(uint32 rights);

        int32 GetBankMoneyPerDay() const { return m_bankMoneyPerDay; }

        void SetBankMoneyPerDay(uint32 money);

        inline int8 GetBankTabRights(uint8 tabId) const
        {
            return tabId < GUILD_BANK_MAX_TABS ? m_bankTabRightsAndSlots[tabId].GetRights() : 0;
        }

        inline int32 GetBankTabSlotsPerDay(uint8 tabId) const
        {
            return tabId < GUILD_BANK_MAX_TABS ? m_bankTabRightsAndSlots[tabId].GetSlots() : 0;
        }

        void SetBankTabSlotsAndRights(GuildBankRightsAndSlots rightsAndSlots, bool saveToDB);
        void CreateMissingTabsIfNeeded(uint8 ranks, SQLTransaction& trans, bool logOnCreate = false);

    private:
        uint32 m_guildId;
        uint8  m_rankId;
        std::string m_name;
        uint32 m_rights;
        uint32 m_bankMoneyPerDay;
        GuildBankRightsAndSlots m_bankTabRightsAndSlots[GUILD_BANK_MAX_TABS];
    };

    class BankTab
    {
    public:
        BankTab(uint32 guildId, uint8 tabId) : m_guildId(guildId), m_tabId(tabId)
        {
            memset(m_items, 0, GUILD_BANK_MAX_SLOTS * sizeof(Item*));
        }

        void LoadFromDB(Field* fields);
        bool LoadItemFromDB(Field* fields);
        void Delete(SQLTransaction& trans, bool removeItemsFromDB = false);

        void WritePacket(WorldPacket& data) const;
        bool WriteSlotPacket(WorldPacket& data, uint8 slotId, bool ignoreEmpty = true) const;
        void WriteInfoPacket(WorldPacket& data) const
        {
            data << m_name;
            data << m_icon;
        }

        void SetInfo(std::string const& name, std::string const& icon);
        void SetText(std::string const& text);
        void SendText(Guild const* guild, WorldSession* session) const;

        std::string const& GetName() const { return m_name; }
        std::string const& GetIcon() const { return m_icon; }
        std::string const& GetText() const { return m_text; }

        inline Item* GetItem(uint8 slotId) const { return slotId < GUILD_BANK_MAX_SLOTS ?  m_items[slotId] : NULL; }
        bool SetItem(SQLTransaction& trans, uint8 slotId, Item* item);

    private:
        uint32 m_guildId;
        uint8 m_tabId;

        Item* m_items[GUILD_BANK_MAX_SLOTS];
        std::string m_name;
        std::string m_icon;
        std::string m_text;
    };

    // Movement data
    class MoveItemData
    {
    public:
        MoveItemData(Guild* guild, Player* player, uint8 container, uint8 slotId) : m_pGuild(guild), m_pPlayer(player),
            m_container(container), m_slotId(slotId), m_pItem(NULL), m_pClonedItem(NULL) { }
        virtual ~MoveItemData() { }

        virtual bool IsBank() const = 0;
        // Initializes item pointer. Returns true, if item exists, false otherwise.
        virtual bool InitItem() = 0;
        // Checks splited amount against item. Splited amount cannot be more that number of items in stack.
        virtual bool CheckItem(uint32& splitedAmount);
        // Defines if player has rights to save item in container
        virtual bool HasStoreRights(MoveItemData* /*pOther*/) const { return true; }
        // Defines if player has rights to withdraw item from container
        virtual bool HasWithdrawRights(MoveItemData* /*pOther*/) const { return true; }
        // Checks if container can store specified item
        bool CanStore(Item* pItem, bool swap, bool sendError);
        // Clones stored item
        bool CloneItem(uint32 count);
        // Remove item from container (if splited update items fields)
        virtual void RemoveItem(SQLTransaction& trans, MoveItemData* pOther, uint32 splitedAmount = 0) = 0;
        // Saves item to container
        virtual Item* StoreItem(SQLTransaction& trans, Item* pItem) = 0;
        // Log bank event
        virtual void LogBankEvent(SQLTransaction& trans, MoveItemData* pFrom, uint32 count) const = 0;
        // Log GM action
        virtual void LogAction(MoveItemData* pFrom) const;
        // Copy slots id from position vector
        void CopySlots(SlotIds& ids) const;

        Item* GetItem(bool isCloned = false) const { return isCloned ? m_pClonedItem : m_pItem; }
        uint8 GetContainer() const { return m_container; }
        uint8 GetSlotId() const { return m_slotId; }

    protected:
        virtual InventoryResult CanStore(Item* pItem, bool swap) = 0;

        Guild* m_pGuild;
        Player* m_pPlayer;
        uint8 m_container;
        uint8 m_slotId;
        Item* m_pItem;
        Item* m_pClonedItem;
        ItemPosCountVec m_vec;
    };

    class PlayerMoveItemData : public MoveItemData
    {
    public:
        PlayerMoveItemData(Guild* guild, Player* player, uint8 container, uint8 slotId) :
            MoveItemData(guild, player, container, slotId) { }

        bool IsBank() const override { return false; }
        bool InitItem() override;
        void RemoveItem(SQLTransaction& trans, MoveItemData* pOther, uint32 splitedAmount = 0) override;
        Item* StoreItem(SQLTransaction& trans, Item* pItem) override;
        void LogBankEvent(SQLTransaction& trans, MoveItemData* pFrom, uint32 count) const override;
    protected:
        InventoryResult CanStore(Item* pItem, bool swap) override;
    };

    class BankMoveItemData : public MoveItemData
    {
    public:
        BankMoveItemData(Guild* guild, Player* player, uint8 container, uint8 slotId) :
            MoveItemData(guild, player, container, slotId) { }

        bool IsBank() const override { return true; }
        bool InitItem() override;
        bool HasStoreRights(MoveItemData* pOther) const override;
        bool HasWithdrawRights(MoveItemData* pOther) const override;
        void RemoveItem(SQLTransaction& trans, MoveItemData* pOther, uint32 splitedAmount) override;
        Item* StoreItem(SQLTransaction& trans, Item* pItem) override;
        void LogBankEvent(SQLTransaction& trans, MoveItemData* pFrom, uint32 count) const override;
        void LogAction(MoveItemData* pFrom) const override;

    protected:
        InventoryResult CanStore(Item* pItem, bool swap) override;

    private:
        Item* _StoreItem(SQLTransaction& trans, BankTab* pTab, Item* pItem, ItemPosCount& pos, bool clone) const;
        bool _ReserveSpace(uint8 slotId, Item* pItem, Item* pItemDest, uint32& count);
        void CanStoreItemInTab(Item* pItem, uint8 skipSlotId, bool merge, uint32& count);
    };

    typedef std::unordered_map<uint32, Member*> Members;
    typedef std::vector<RankInfo> Ranks;
    typedef std::vector<BankTab*> BankTabs;

public:
    static void SendCommandResult(WorldSession* session, GuildCommandType type, GuildCommandError errCode, std::string const& param = "");
    static void SendSaveEmblemResult(WorldSession* session, GuildEmblemError errCode);

    Guild();
    ~Guild();

    bool Create(Player* pLeader, std::string const& name);
    void Disband();

    void SaveToDB();

    // Getters
    uint32 GetId() const { return m_id; }
    ObjectGuid GetGUID() const { return ObjectGuid(HIGHGUID_GUILD, m_id); }
    ObjectGuid GetLeaderGUID() const { return m_leaderGuid; }
    std::string const& GetName() const { return m_name; }
    std::string const& GetMOTD() const { return m_motd; }
    std::string const& GetInfo() const { return m_info; }
    uint32 GetMemberCount() const { return m_members.size(); }
    time_t GetCreatedDate() const { return m_createdDate; }
    uint64 GetBankMoney() const { return m_bankMoney; }

    bool SetName(std::string const& name);

    // Handle client commands
    void HandleRoster(WorldSession* session);
    void HandleQuery(WorldSession* session);
    void HandleSetAchievementTracking(WorldSession* session, std::set<uint32> const& achievementIds);
    void HandleSetMOTD(WorldSession* session, std::string const& motd);
    void HandleSetInfo(WorldSession* session, std::string const& info);
    void HandleSetEmblem(WorldSession* session, const EmblemInfo& emblemInfo);
    void HandleSetNewGuildMaster(WorldSession* session, std::string const& name);
    void HandleSetBankTabInfo(WorldSession* session, uint8 tabId, std::string const& name, std::string const& icon);
    void HandleSetMemberNote(WorldSession* session, std::string const& note, ObjectGuid guid, bool isPublic);
    void HandleSetRankInfo(WorldSession* session, uint8 rankId, std::string const& name, uint32 rights, uint32 moneyPerDay, GuildBankRightsAndSlotsVec const& rightsAndSlots);
    void HandleBuyBankTab(WorldSession* session, uint8 tabId);
    void HandleInviteMember(WorldSession* session, std::string const& name);
    void HandleAcceptMember(WorldSession* session);
    void HandleLeaveMember(WorldSession* session);
    void HandleRemoveMember(WorldSession* session, ObjectGuid guid);
    void HandleUpdateMemberRank(WorldSession* session, ObjectGuid guid, bool demote);
    void HandleSetMemberRank(WorldSession* session, ObjectGuid guid, ObjectGuid setterGuid, uint32 rank);
    void HandleAddNewRank(WorldSession* session, std::string const& name);
    void HandleRemoveRank(WorldSession* session, uint8 rankId);
    void HandleMemberDepositMoney(WorldSession* session, uint64 amount, bool cashFlow = false);
    bool HandleMemberWithdrawMoney(WorldSession* session, uint64 amount, bool repair = false);
    void HandleMemberLogout(WorldSession* session);
    void HandleDisband(WorldSession* session);
    void HandleGuildPartyRequest(WorldSession* session);
    void HandleNewsSetSticky(WorldSession* session, uint32 newsId, bool sticky);
    void HandleGuildRequestChallengeUpdate(WorldSession* session);

    void UpdateMemberData(Player* player, uint8 dataid, uint32 value);
    void OnPlayerStatusChange(Player* player, uint32 flag, bool state);

    // Send info to client
    void SendGuildRankInfo(WorldSession* session) const;
    void SendEventLog(WorldSession* session) const;
    void SendBankLog(WorldSession* session, uint8 tabId) const;
    void SendBankList(WorldSession* session, uint8 tabId, bool withContent, bool withTabInfo) const;
    void SendGuildXP(WorldSession* session = NULL) const;
    void SendBankTabText(WorldSession* session, uint8 tabId) const;
    void SendPermissions(WorldSession* session) const;
    void SendMoneyInfo(WorldSession* session) const;
    void SendLoginInfo(WorldSession* session);
    void SendNewsUpdate(WorldSession* session);

    // Load from DB
    bool LoadFromDB(Field* fields);
    void LoadGuildNewsLogFromDB(Field* fields);
    void LoadRankFromDB(Field* fields);
    bool LoadMemberFromDB(Field* fields);
    bool LoadEventLogFromDB(Field* fields);
    void LoadBankRightFromDB(Field* fields);
    void LoadBankTabFromDB(Field* fields);
    bool LoadBankEventLogFromDB(Field* fields);
    bool LoadBankItemFromDB(Field* fields);
    bool Validate();

    // Broadcasts
    void BroadcastToGuild(WorldSession* session, bool officerOnly, std::string const& msg, uint32 language = LANG_UNIVERSAL) const;
    void BroadcastAddonToGuild(WorldSession* session, bool officerOnly, std::string const& msg, std::string const& prefix) const;
    void BroadcastPacketToRank(WorldPacket* packet, uint8 rankId) const;
    void BroadcastPacket(WorldPacket* packet) const;
    void BroadcastPacketIfTrackingAchievement(WorldPacket* packet, uint32 criteriaId) const;

    void MassInviteToEvent(WorldSession* session, uint32 minLevel, uint32 maxLevel, uint32 minRank);

    template<class Do>
    void BroadcastWorker(Do& _do, Player* except = NULL)
    {
        for (Members::iterator itr = m_members.begin(); itr != m_members.end(); ++itr)
            if (Player* player = itr->second->FindConnectedPlayer())
                if (player != except)
                    _do(player);
    }

    // Members
    // Adds member to guild. If rankId == GUILD_RANK_NONE, lowest rank is assigned.
    bool AddMember(ObjectGuid guid, uint8 rankId = GUILD_RANK_NONE);
    void DeleteMember(ObjectGuid guid, bool isDisbanding = false, bool isKicked = false, bool canDeleteGuild = false);
    bool ChangeMemberRank(ObjectGuid guid, uint8 newRank);
    bool IsMember(ObjectGuid guid) const;
    uint32 GetMembersCount() { return m_members.size(); }

    // Bank
    void SwapItems(Player* player, uint8 tabId, uint8 slotId, uint8 destTabId, uint8 destSlotId, uint32 splitedAmount);
    void SwapItemsWithInventory(Player* player, bool toChar, uint8 tabId, uint8 slotId, uint8 playerBag, uint8 playerSlotId, uint32 splitedAmount);

    // Bank tabs
    void SetBankTabText(uint8 tabId, std::string const& text);

    AchievementMgr<Guild>& GetAchievementMgr() { return m_achievementMgr; }
    AchievementMgr<Guild> const& GetAchievementMgr() const { return m_achievementMgr; }

    // Guild leveling
    uint8 GetLevel() const { return _level; }
    void GiveXP(uint32 xp, Player* source);
    uint64 GetExperience() const { return _experience; }
    uint64 GetTodayExperience() const { return _todayExperience; }

    void AddGuildNews(uint8 type, ObjectGuid guid, uint32 flags, uint32 value);

    EmblemInfo const& GetEmblemInfo() const { return m_emblemInfo; }
    void ResetTimes(bool weekly);

    bool HasAchieved(uint32 achievementId) const;
    void UpdateAchievementCriteria(AchievementCriteriaTypes type, uint64 miscValue1, uint64 miscValue2, uint64 miscValue3, Unit* unit, Player* player);

protected:
    uint32 m_id;
    std::string m_name;
    ObjectGuid m_leaderGuid;
    std::string m_motd;
    std::string m_info;
    time_t m_createdDate;

    EmblemInfo m_emblemInfo;
    uint32 m_accountsNumber;
    uint64 m_bankMoney;

    Ranks m_ranks;
    Members m_members;
    BankTabs m_bankTabs;

    // These are actually ordered lists. The first element is the oldest entry.
    LogHolder* m_eventLog;
    LogHolder* m_bankEventLog[GUILD_BANK_MAX_TABS + 1];
    LogHolder* m_newsLog;
    AchievementMgr<Guild> m_achievementMgr;

    uint8 _level;
    uint64 _experience;
    uint64 _todayExperience;

private:
    inline uint8 _GetRanksSize() const { return uint8(m_ranks.size()); }
    inline const RankInfo* GetRankInfo(uint8 rankId) const { return rankId < _GetRanksSize() ? &m_ranks[rankId] : NULL; }
    inline RankInfo* GetRankInfo(uint8 rankId) { return rankId < _GetRanksSize() ? &m_ranks[rankId] : NULL; }
    inline bool _HasRankRight(Player const* player, uint32 right) const
    {
        if (player)
            if (Member const* member = GetMember(player->GetGUID()))
                return (_GetRankRights(member->GetRankId()) & right) != GR_RIGHT_EMPTY;
        return false;
    }

    inline uint8 _GetLowestRankId() const { return uint8(m_ranks.size() - 1); }

    inline uint8 _GetPurchasedTabsSize() const { return uint8(m_bankTabs.size()); }
    inline BankTab* GetBankTab(uint8 tabId) { return tabId < m_bankTabs.size() ? m_bankTabs[tabId] : NULL; }
    inline const BankTab* GetBankTab(uint8 tabId) const { return tabId < m_bankTabs.size() ? m_bankTabs[tabId] : NULL; }

    inline const Member* GetMember(ObjectGuid guid) const
    {
        Members::const_iterator itr = m_members.find(guid.GetCounter());
        return itr != m_members.end() ? itr->second : NULL;
    }

    inline Member* GetMember(ObjectGuid guid)
    {
        Members::iterator itr = m_members.find(guid.GetCounter());
        return itr != m_members.end() ? itr->second : NULL;
    }

    inline Member* GetMember(std::string const& name)
    {
        for (Members::iterator itr = m_members.begin(); itr != m_members.end(); ++itr)
            if (itr->second->GetName() == name)
                return itr->second;

        return NULL;
    }

    inline void _DeleteMemberFromDB(uint32 lowguid) const
    {
        PreparedStatement* stmt = CharacterDatabase.GetPreparedStatement(CHAR_DEL_GUILD_MEMBER);
        stmt->setUInt32(0, lowguid);
        CharacterDatabase.Execute(stmt);
    }

    // Creates log holders (either when loading or when creating guild)
    void _CreateLogHolders();
    // Tries to create new bank tab
    void _CreateNewBankTab();
    // Creates default guild ranks with names in given locale
    void _CreateDefaultGuildRanks(LocaleConstant loc);
    // Creates new rank
    bool _CreateRank(std::string const& name, uint32 rights);
    // Update account number when member added/removed from guild
    void _UpdateAccountsNumber();
    bool _IsLeader(Player* player) const;
    void _DeleteBankItems(SQLTransaction& trans, bool removeItemsFromDB = false);
    bool _ModifyBankMoney(SQLTransaction& trans, uint64 amount, bool add);
    void _SetLeaderGUID(Member* pLeader);

    void _SetRankBankMoneyPerDay(uint8 rankId, uint32 moneyPerDay);
    void _SetRankBankTabRightsAndSlots(uint8 rankId, GuildBankRightsAndSlots rightsAndSlots, bool saveToDB = true);
    int8 _GetRankBankTabRights(uint8 rankId, uint8 tabId) const;
    uint32 _GetRankRights(uint8 rankId) const;
    int32 _GetRankBankMoneyPerDay(uint8 rankId) const;
    int32 _GetRankBankTabSlotsPerDay(uint8 rankId, uint8 tabId) const;
    std::string _GetRankName(uint8 rankId) const;

    int32 _GetMemberRemainingSlots(Member const* member, uint8 tabId) const;
    int32 _GetMemberRemainingMoney(Member const* member) const;
    void _UpdateMemberWithdrawSlots(SQLTransaction& trans, ObjectGuid guid, uint8 tabId);
    bool _MemberHasTabRights(ObjectGuid guid, uint8 tabId, uint32 rights) const;

    void _LogEvent(GuildEventLogTypes eventType, uint32 playerGuid1, uint32 playerGuid2 = 0, uint8 newRank = 0);
    void _LogBankEvent(SQLTransaction& trans, GuildBankEventLogTypes eventType, uint8 tabId, uint32 playerGuid, uint32 itemOrMoney, uint16 itemStackCount = 0, uint8 destTabId = 0);

    Item* _GetItem(uint8 tabId, uint8 slotId) const;
    void _RemoveItem(SQLTransaction& trans, uint8 tabId, uint8 slotId);
    void _MoveItems(MoveItemData* pSrc, MoveItemData* pDest, uint32 splitedAmount);
    bool _DoItemsMove(MoveItemData* pSrc, MoveItemData* pDest, bool sendError, uint32 splitedAmount = 0);

    void _SendBankContentUpdate(MoveItemData* pSrc, MoveItemData* pDest) const;
    void _SendBankContentUpdate(uint8 tabId, SlotIds slots) const;
    void SendGuildReputationWeeklyCap(WorldSession* session, uint32 reputation) const;
    void SendGuildRanksUpdate(ObjectGuid setterGuid, ObjectGuid targetGuid, uint32 rank);

    void _BroadcastEvent(GuildEvents guildEvent, ObjectGuid guid, const char* param1 = NULL, const char* param2 = NULL, const char* param3 = NULL) const;
};
#endif<|MERGE_RESOLUTION|>--- conflicted
+++ resolved
@@ -389,8 +389,7 @@
         uint8 GetLevel() const { return m_level; }
         uint8 GetFlags() const { return m_flags; }
         uint32 GetZoneId() const { return m_zoneId; }
-<<<<<<< HEAD
-        uint32 GetAchievementPoints() const { return m_achievementPoints; }
+        bool IsOnline() const { return (m_flags & GUILDMEMBER_STATUS_ONLINE); }
         uint64 GetTotalActivity() const { return m_totalActivity; }
         uint64 GetWeekActivity() const { return m_weekActivity; }
         uint32 GetTotalReputation() const { return m_totalReputation; }
@@ -400,10 +399,6 @@
         void SetTrackedCriteriaIds(std::set<uint32> criteriaIds) { m_trackedCriteriaIds.swap(criteriaIds); }
         bool IsTrackingCriteriaId(uint32 criteriaId) const { return m_trackedCriteriaIds.find(criteriaId) != m_trackedCriteriaIds.end();  }
 
-        bool IsOnline() { return (m_flags & GUILDMEMBER_STATUS_ONLINE); }
-=======
-        bool IsOnline() const { return (m_flags & GUILDMEMBER_STATUS_ONLINE); }
->>>>>>> 66bbdfb8
 
         void ChangeRank(uint8 newRank);
 
