--- conflicted
+++ resolved
@@ -330,13 +330,8 @@
 
     if (!PlayerList.isEmpty())
         for (Map::PlayerList::const_iterator i = PlayerList.begin(); i != PlayerList.end(); ++i)
-<<<<<<< HEAD
-            if (Player* player = i->getSource())
+            if (Player* player = i->GetSource())
                 player->UpdateAchievementCriteria(type, miscValue1, miscValue2, 0, unit);
-=======
-            if (Player* player = i->GetSource())
-                player->UpdateAchievementCriteria(type, miscValue1, miscValue2, unit);
->>>>>>> 1c9a3d56
 }
 
 // Start timed achievement for all players in instance
@@ -479,6 +474,6 @@
 
     Map::PlayerList const& players = instance->GetPlayers();
     for (Map::PlayerList::const_iterator itr = players.begin(); itr != players.end(); ++itr)
-        if (Player* player = itr->getSource())
+        if (Player* player = itr->GetSource())
             player->GetPhaseMgr().NotifyConditionChanged(phaseUdateData);
 }