--- conflicted
+++ resolved
@@ -245,16 +245,6 @@
                 return false;
             }
             return true;
-<<<<<<< HEAD
-=======
-        case ACHIEVEMENT_CRITERIA_DATA_TYPE_MAP_ID:
-            if (!sMapStore.LookupEntry(map_id.mapId))
-            {
-                sLog->outErrorDb("Table `achievement_criteria_requirement` (Entry: %u Type: %u) for requirement ACHIEVEMENT_CRITERIA_DATA_TYPE_MAP_ID (%u) has unknown map id in value1 (%u), ignored.",
-                    criteria->ID, criteria->requiredType, dataType, map_id.mapId);
-                return false;
-            }
-            return true;
         case ACHIEVEMENT_CRITERIA_DATA_TYPE_S_PLAYER_CLASS_RACE:
             if (!classRace.class_id && !classRace.race_id)
             {
@@ -275,7 +265,6 @@
                 return false;
             }
             return true;
->>>>>>> a79ea3dc
         default:
             sLog->outErrorDb("Table `achievement_criteria_data` (Entry: %u Type: %u) has data for non-supported data type (%u), ignored.", criteria->ID, criteria->requiredType, dataType);
             return false;
