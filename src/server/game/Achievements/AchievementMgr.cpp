/*
 * Copyright (C) 2008-2015 TrinityCore <http://www.trinitycore.org/>
 * Copyright (C) 2005-2009 MaNGOS <http://getmangos.com/>
 *
 * This program is free software; you can redistribute it and/or modify it
 * under the terms of the GNU General Public License as published by the
 * Free Software Foundation; either version 2 of the License, or (at your
 * option) any later version.
 *
 * This program is distributed in the hope that it will be useful, but WITHOUT
 * ANY WARRANTY; without even the implied warranty of MERCHANTABILITY or
 * FITNESS FOR A PARTICULAR PURPOSE. See the GNU General Public License for
 * more details.
 *
 * You should have received a copy of the GNU General Public License along
 * with this program. If not, see <http://www.gnu.org/licenses/>.
 */

#include "AchievementMgr.h"
#include "ArenaTeam.h"
#include "ArenaTeamMgr.h"
#include "Battleground.h"
#include "CellImpl.h"
#include "ChatTextBuilder.h"
#include "Common.h"
#include "DatabaseEnv.h"
#include "DBCEnums.h"
#include "DisableMgr.h"
#include "GameEventMgr.h"
#include "GridNotifiersImpl.h"
#include "Group.h"
#include "Guild.h"
#include "GuildMgr.h"
#include "InstanceScript.h"
#include "Language.h"
#include "Map.h"
#include "MapManager.h"
#include "ObjectMgr.h"
#include "Player.h"
#include "ReputationMgr.h"
#include "ScriptMgr.h"
#include "SpellMgr.h"
#include "World.h"
#include "WorldPacket.h"

bool AchievementCriteriaData::IsValid(AchievementCriteriaEntry const* criteria)
{
    if (dataType >= MAX_ACHIEVEMENT_CRITERIA_DATA_TYPE)
    {
        TC_LOG_ERROR("sql.sql", "Table `achievement_criteria_data` for criteria (Entry: %u) has wrong data type (%u), ignored.", criteria->ID, dataType);
        return false;
    }

    switch (criteria->type)
    {
        case ACHIEVEMENT_CRITERIA_TYPE_KILL_CREATURE:
        case ACHIEVEMENT_CRITERIA_TYPE_KILL_CREATURE_TYPE:
        case ACHIEVEMENT_CRITERIA_TYPE_WIN_BG:
        case ACHIEVEMENT_CRITERIA_TYPE_DEATH_IN_DUNGEON:
        case ACHIEVEMENT_CRITERIA_TYPE_FALL_WITHOUT_DYING:
        case ACHIEVEMENT_CRITERIA_TYPE_COMPLETE_QUEST:          // only hardcoded list
        case ACHIEVEMENT_CRITERIA_TYPE_CAST_SPELL:
        case ACHIEVEMENT_CRITERIA_TYPE_WIN_RATED_ARENA:
        case ACHIEVEMENT_CRITERIA_TYPE_DO_EMOTE:
        case ACHIEVEMENT_CRITERIA_TYPE_SPECIAL_PVP_KILL:
        case ACHIEVEMENT_CRITERIA_TYPE_WIN_DUEL:
        case ACHIEVEMENT_CRITERIA_TYPE_LOOT_TYPE:
        case ACHIEVEMENT_CRITERIA_TYPE_CAST_SPELL2:
        case ACHIEVEMENT_CRITERIA_TYPE_BE_SPELL_TARGET:
        case ACHIEVEMENT_CRITERIA_TYPE_BE_SPELL_TARGET2:
        case ACHIEVEMENT_CRITERIA_TYPE_EQUIP_EPIC_ITEM:
        case ACHIEVEMENT_CRITERIA_TYPE_ROLL_NEED_ON_LOOT:
        case ACHIEVEMENT_CRITERIA_TYPE_ROLL_GREED_ON_LOOT:
        case ACHIEVEMENT_CRITERIA_TYPE_BG_OBJECTIVE_CAPTURE:
        case ACHIEVEMENT_CRITERIA_TYPE_HONORABLE_KILL:
        case ACHIEVEMENT_CRITERIA_TYPE_COMPLETE_DAILY_QUEST:    // only Children's Week achievements
        case ACHIEVEMENT_CRITERIA_TYPE_USE_ITEM:                // only Children's Week achievements
        case ACHIEVEMENT_CRITERIA_TYPE_GET_KILLING_BLOWS:
        case ACHIEVEMENT_CRITERIA_TYPE_REACH_LEVEL:
        case ACHIEVEMENT_CRITERIA_TYPE_ON_LOGIN:
            break;
        default:
            if (dataType != ACHIEVEMENT_CRITERIA_DATA_TYPE_SCRIPT)
            {
                TC_LOG_ERROR("sql.sql", "Table `achievement_criteria_data` has data for non-supported criteria type (Entry: %u Type: %u), ignored.", criteria->ID, criteria->type);
                return false;
            }
            break;
    }

    switch (dataType)
    {
        case ACHIEVEMENT_CRITERIA_DATA_TYPE_NONE:
        case ACHIEVEMENT_CRITERIA_DATA_TYPE_INSTANCE_SCRIPT:
            return true;
        case ACHIEVEMENT_CRITERIA_DATA_TYPE_T_CREATURE:
            if (!creature.id || !sObjectMgr->GetCreatureTemplate(creature.id))
            {
                TC_LOG_ERROR("sql.sql", "Table `achievement_criteria_data` (Entry: %u Type: %u) for data type ACHIEVEMENT_CRITERIA_DATA_TYPE_CREATURE (%u) has non-existing creature id in value1 (%u), ignored.",
                    criteria->ID, criteria->type, dataType, creature.id);
                return false;
            }
            return true;
        case ACHIEVEMENT_CRITERIA_DATA_TYPE_T_PLAYER_CLASS_RACE:
            if (!classRace.class_id && !classRace.race_id)
            {
                TC_LOG_ERROR("sql.sql", "Table `achievement_criteria_data` (Entry: %u Type: %u) for data type ACHIEVEMENT_CRITERIA_DATA_TYPE_T_PLAYER_CLASS_RACE (%u) must not have 0 in either value field, ignored.",
                    criteria->ID, criteria->type, dataType);
                return false;
            }
            if (classRace.class_id && ((1 << (classRace.class_id-1)) & CLASSMASK_ALL_PLAYABLE) == 0)
            {
                TC_LOG_ERROR("sql.sql", "Table `achievement_criteria_data` (Entry: %u Type: %u) for data type ACHIEVEMENT_CRITERIA_DATA_TYPE_T_PLAYER_CLASS_RACE (%u) has non-existing class in value1 (%u), ignored.",
                    criteria->ID, criteria->type, dataType, classRace.class_id);
                return false;
            }
            if (classRace.race_id && ((1 << (classRace.race_id-1)) & RACEMASK_ALL_PLAYABLE) == 0)
            {
                TC_LOG_ERROR("sql.sql", "Table `achievement_criteria_data` (Entry: %u Type: %u) for data type ACHIEVEMENT_CRITERIA_DATA_TYPE_T_PLAYER_CLASS_RACE (%u) has non-existing race in value2 (%u), ignored.",
                    criteria->ID, criteria->type, dataType, classRace.race_id);
                return false;
            }
            return true;
        case ACHIEVEMENT_CRITERIA_DATA_TYPE_T_PLAYER_LESS_HEALTH:
            if (health.percent < 1 || health.percent > 100)
            {
                TC_LOG_ERROR("sql.sql", "Table `achievement_criteria_data` (Entry: %u Type: %u) for data type ACHIEVEMENT_CRITERIA_DATA_TYPE_PLAYER_LESS_HEALTH (%u) has wrong percent value in value1 (%u), ignored.",
                    criteria->ID, criteria->type, dataType, health.percent);
                return false;
            }
            return true;
        case ACHIEVEMENT_CRITERIA_DATA_TYPE_S_AURA:
        case ACHIEVEMENT_CRITERIA_DATA_TYPE_T_AURA:
        {
            SpellInfo const* spellEntry = sSpellMgr->GetSpellInfo(aura.spell_id);
            if (!spellEntry)
            {
                TC_LOG_ERROR("sql.sql", "Table `achievement_criteria_data` (Entry: %u Type: %u) for data type %s (%u) has wrong spell id in value1 (%u), ignored.",
                    criteria->ID, criteria->type, (dataType == ACHIEVEMENT_CRITERIA_DATA_TYPE_S_AURA?"ACHIEVEMENT_CRITERIA_DATA_TYPE_S_AURA":"ACHIEVEMENT_CRITERIA_DATA_TYPE_T_AURA"), dataType, aura.spell_id);
                return false;
            }
            if (aura.effect_idx >= 3)
            {
                TC_LOG_ERROR("sql.sql", "Table `achievement_criteria_data` (Entry: %u Type: %u) for data type %s (%u) has wrong spell effect index in value2 (%u), ignored.",
                    criteria->ID, criteria->type, (dataType == ACHIEVEMENT_CRITERIA_DATA_TYPE_S_AURA?"ACHIEVEMENT_CRITERIA_DATA_TYPE_S_AURA":"ACHIEVEMENT_CRITERIA_DATA_TYPE_T_AURA"), dataType, aura.effect_idx);
                return false;
            }
            if (!spellEntry->Effects[aura.effect_idx].ApplyAuraName)
            {
                TC_LOG_ERROR("sql.sql", "Table `achievement_criteria_data` (Entry: %u Type: %u) for data type %s (%u) has non-aura spell effect (ID: %u Effect: %u), ignores.",
                    criteria->ID, criteria->type, (dataType == ACHIEVEMENT_CRITERIA_DATA_TYPE_S_AURA?"ACHIEVEMENT_CRITERIA_DATA_TYPE_S_AURA":"ACHIEVEMENT_CRITERIA_DATA_TYPE_T_AURA"), dataType, aura.spell_id, aura.effect_idx);
                return false;
            }
            return true;
        }
        case ACHIEVEMENT_CRITERIA_DATA_TYPE_VALUE:
            if (value.compType >= COMP_TYPE_MAX)
            {
                TC_LOG_ERROR("sql.sql", "Table `achievement_criteria_data` (Entry: %u Type: %u) for data type ACHIEVEMENT_CRITERIA_DATA_TYPE_VALUE (%u) has wrong ComparisionType in value2 (%u), ignored.",
                    criteria->ID, criteria->type, dataType, value.compType);
                return false;
            }
            return true;
        case ACHIEVEMENT_CRITERIA_DATA_TYPE_T_LEVEL:
            if (level.minlevel > STRONG_MAX_LEVEL)
            {
                TC_LOG_ERROR("sql.sql", "Table `achievement_criteria_data` (Entry: %u Type: %u) for data type ACHIEVEMENT_CRITERIA_DATA_TYPE_T_LEVEL (%u) has wrong minlevel in value1 (%u), ignored.",
                    criteria->ID, criteria->type, dataType, level.minlevel);
                return false;
            }
            return true;
        case ACHIEVEMENT_CRITERIA_DATA_TYPE_T_GENDER:
            if (gender.gender > GENDER_NONE)
            {
                TC_LOG_ERROR("sql.sql", "Table `achievement_criteria_data` (Entry: %u Type: %u) for data type ACHIEVEMENT_CRITERIA_DATA_TYPE_T_GENDER (%u) has wrong gender in value1 (%u), ignored.",
                    criteria->ID, criteria->type, dataType, gender.gender);
                return false;
            }
            return true;
        case ACHIEVEMENT_CRITERIA_DATA_TYPE_SCRIPT:
            if (!ScriptId)
            {
                TC_LOG_ERROR("sql.sql", "Table `achievement_criteria_data` (Entry: %u Type: %u) for data type ACHIEVEMENT_CRITERIA_DATA_TYPE_SCRIPT (%u) does not have ScriptName set, ignored.",
                    criteria->ID, criteria->type, dataType);
                return false;
            }
            return true;
        case ACHIEVEMENT_CRITERIA_DATA_TYPE_MAP_PLAYER_COUNT:
            if (map_players.maxcount <= 0)
            {
                TC_LOG_ERROR("sql.sql", "Table `achievement_criteria_data` (Entry: %u Type: %u) for data type ACHIEVEMENT_CRITERIA_DATA_TYPE_MAP_PLAYER_COUNT (%u) has wrong max players count in value1 (%u), ignored.",
                    criteria->ID, criteria->type, dataType, map_players.maxcount);
                return false;
            }
            return true;
        case ACHIEVEMENT_CRITERIA_DATA_TYPE_T_TEAM:
            if (team.team != ALLIANCE && team.team != HORDE)
            {
                TC_LOG_ERROR("sql.sql", "Table `achievement_criteria_data` (Entry: %u Type: %u) for data type ACHIEVEMENT_CRITERIA_DATA_TYPE_T_TEAM (%u) has unknown team in value1 (%u), ignored.",
                    criteria->ID, criteria->type, dataType, team.team);
                return false;
            }
            return true;
        case ACHIEVEMENT_CRITERIA_DATA_TYPE_S_DRUNK:
            if (drunk.state >= MAX_DRUNKEN)
            {
                TC_LOG_ERROR("sql.sql", "Table `achievement_criteria_data` (Entry: %u Type: %u) for data type ACHIEVEMENT_CRITERIA_DATA_TYPE_S_DRUNK (%u) has unknown drunken state in value1 (%u), ignored.",
                    criteria->ID, criteria->type, dataType, drunk.state);
                return false;
            }
            return true;
        case ACHIEVEMENT_CRITERIA_DATA_TYPE_HOLIDAY:
            if (!sHolidaysStore.LookupEntry(holiday.id))
            {
                TC_LOG_ERROR("sql.sql", "Table `achievement_criteria_data` (Entry: %u Type: %u) for data type ACHIEVEMENT_CRITERIA_DATA_TYPE_HOLIDAY (%u) has unknown holiday in value1 (%u), ignored.",
                    criteria->ID, criteria->type, dataType, holiday.id);
                return false;
            }
            return true;
        case ACHIEVEMENT_CRITERIA_DATA_TYPE_GAME_EVENT:
        {
            GameEventMgr::GameEventDataMap const& events = sGameEventMgr->GetEventMap();
            if (game_event.id < 1 || game_event.id >= events.size())
            {
                TC_LOG_ERROR("sql.sql", "Table `achievement_criteria_data` (Entry: %u Type: %u) for data type ACHIEVEMENT_CRITERIA_DATA_TYPE_GAME_EVENT (%u) has unknown game_event in value1 (%u), ignored.",
                    criteria->ID, criteria->type, dataType, game_event.id);
                return false;
            }
            return true;
        }
        case ACHIEVEMENT_CRITERIA_DATA_TYPE_BG_LOSS_TEAM_SCORE:
            return true;                                    // not check correctness node indexes
        case ACHIEVEMENT_CRITERIA_DATA_TYPE_S_EQUIPED_ITEM:
            if (equipped_item.item_quality >= MAX_ITEM_QUALITY)
            {
                TC_LOG_ERROR("sql.sql", "Table `achievement_criteria_data` (Entry: %u Type: %u) for data type ACHIEVEMENT_CRITERIA_DATA_TYPE_S_EQUIPED_ITEM (%u) has unknown quality state in value1 (%u), ignored.",
                    criteria->ID, criteria->type, dataType, equipped_item.item_quality);
                return false;
            }
            return true;
        case ACHIEVEMENT_CRITERIA_DATA_TYPE_S_PLAYER_CLASS_RACE:
            if (!classRace.class_id && !classRace.race_id)
            {
                TC_LOG_ERROR("sql.sql", "Table `achievement_criteria_data` (Entry: %u Type: %u) for data type ACHIEVEMENT_CRITERIA_DATA_TYPE_S_PLAYER_CLASS_RACE (%u) must not have 0 in either value field, ignored.",
                    criteria->ID, criteria->type, dataType);
                return false;
            }
            if (classRace.class_id && ((1 << (classRace.class_id-1)) & CLASSMASK_ALL_PLAYABLE) == 0)
            {
                TC_LOG_ERROR("sql.sql", "Table `achievement_criteria_data` (Entry: %u Type: %u) for data type ACHIEVEMENT_CRITERIA_DATA_TYPE_S_PLAYER_CLASS_RACE (%u) has non-existing class in value1 (%u), ignored.",
                    criteria->ID, criteria->type, dataType, classRace.class_id);
                return false;
            }
            if (classRace.race_id && ((1 << (classRace.race_id-1)) & RACEMASK_ALL_PLAYABLE) == 0)
            {
                TC_LOG_ERROR("sql.sql", "Table `achievement_criteria_data` (Entry: %u Type: %u) for data type ACHIEVEMENT_CRITERIA_DATA_TYPE_S_PLAYER_CLASS_RACE (%u) has non-existing race in value2 (%u), ignored.",
                    criteria->ID, criteria->type, dataType, classRace.race_id);
                return false;
            }
            return true;
        case ACHIEVEMENT_CRITERIA_DATA_TYPE_S_KNOWN_TITLE:
            if (!sCharTitlesStore.LookupEntry(known_title.title_id))
            {
                TC_LOG_ERROR("sql.sql", "Table `achievement_criteria_data` (Entry: %u Type: %u) for data type ACHIEVEMENT_CRITERIA_DATA_TYPE_S_KNOWN_TITLE (%u) have unknown title_id in value1 (%u), ignore.",
                    criteria->ID, criteria->type, dataType, known_title.title_id);
                return false;
            }
            return true;
        default:
            TC_LOG_ERROR("sql.sql", "Table `achievement_criteria_data` (Entry: %u Type: %u) has data for non-supported data type (%u), ignored.", criteria->ID, criteria->type, dataType);
            return false;
    }
}

bool AchievementCriteriaData::Meets(uint32 criteria_id, Player const* source, Unit const* target, uint32 miscValue1 /*= 0*/) const
{
    switch (dataType)
    {
        case ACHIEVEMENT_CRITERIA_DATA_TYPE_NONE:
            return true;
        case ACHIEVEMENT_CRITERIA_DATA_TYPE_T_CREATURE:
            if (!target || target->GetTypeId() != TYPEID_UNIT)
                return false;
            return target->GetEntry() == creature.id;
        case ACHIEVEMENT_CRITERIA_DATA_TYPE_T_PLAYER_CLASS_RACE:
            if (!target || target->GetTypeId() != TYPEID_PLAYER)
                return false;
            if (classRace.class_id && classRace.class_id != target->ToPlayer()->getClass())
                return false;
            if (classRace.race_id && classRace.race_id != target->ToPlayer()->getRace())
                return false;
            return true;
        case ACHIEVEMENT_CRITERIA_DATA_TYPE_S_PLAYER_CLASS_RACE:
            if (source->GetTypeId() != TYPEID_PLAYER)
                return false;
            if (classRace.class_id && classRace.class_id != source->ToPlayer()->getClass())
                return false;
            if (classRace.race_id && classRace.race_id != source->ToPlayer()->getRace())
                return false;
            return true;
        case ACHIEVEMENT_CRITERIA_DATA_TYPE_T_PLAYER_LESS_HEALTH:
            if (!target || target->GetTypeId() != TYPEID_PLAYER)
                return false;
            return !target->HealthAbovePct(health.percent);
        case ACHIEVEMENT_CRITERIA_DATA_TYPE_S_AURA:
            return source->HasAuraEffect(aura.spell_id, aura.effect_idx);
        case ACHIEVEMENT_CRITERIA_DATA_TYPE_T_AURA:
            return target && target->HasAuraEffect(aura.spell_id, aura.effect_idx);
        case ACHIEVEMENT_CRITERIA_DATA_TYPE_VALUE:
            return CompareValues(ComparisionType(value.compType), miscValue1, value.value);
        case ACHIEVEMENT_CRITERIA_DATA_TYPE_T_LEVEL:
            if (!target)
                return false;
            return target->getLevel() >= level.minlevel;
        case ACHIEVEMENT_CRITERIA_DATA_TYPE_T_GENDER:
            if (!target)
                return false;
            return target->getGender() == gender.gender;
        case ACHIEVEMENT_CRITERIA_DATA_TYPE_SCRIPT:
            return sScriptMgr->OnCriteriaCheck(ScriptId, const_cast<Player*>(source), const_cast<Unit*>(target));
        case ACHIEVEMENT_CRITERIA_DATA_TYPE_MAP_PLAYER_COUNT:
            return source->GetMap()->GetPlayersCountExceptGMs() <= map_players.maxcount;
        case ACHIEVEMENT_CRITERIA_DATA_TYPE_T_TEAM:
            if (!target || target->GetTypeId() != TYPEID_PLAYER)
                return false;
            return target->ToPlayer()->GetTeam() == team.team;
        case ACHIEVEMENT_CRITERIA_DATA_TYPE_S_DRUNK:
            return Player::GetDrunkenstateByValue(source->GetDrunkValue()) >= DrunkenState(drunk.state);
        case ACHIEVEMENT_CRITERIA_DATA_TYPE_HOLIDAY:
            return IsHolidayActive(HolidayIds(holiday.id));
        case ACHIEVEMENT_CRITERIA_DATA_TYPE_GAME_EVENT:
            return IsEventActive(game_event.id);
        case ACHIEVEMENT_CRITERIA_DATA_TYPE_BG_LOSS_TEAM_SCORE:
        {
            Battleground* bg = source->GetBattleground();
            if (!bg)
                return false;

            uint32 score = bg->GetTeamScore(source->GetTeamId() == TEAM_ALLIANCE ? TEAM_HORDE : TEAM_ALLIANCE);
            return score >= bg_loss_team_score.min_score && score <= bg_loss_team_score.max_score;
        }
        case ACHIEVEMENT_CRITERIA_DATA_TYPE_INSTANCE_SCRIPT:
        {
            if (!source->IsInWorld())
                return false;
            Map* map = source->GetMap();
            if (!map->IsDungeon())
            {
                TC_LOG_ERROR("achievement", "Achievement system call ACHIEVEMENT_CRITERIA_DATA_TYPE_INSTANCE_SCRIPT (%u) for achievement criteria %u for non-dungeon/non-raid map %u",
                    dataType, criteria_id, map->GetId());
                return false;
            }
            InstanceScript* instance = map->ToInstanceMap()->GetInstanceScript();
            if (!instance)
            {
                TC_LOG_ERROR("achievement", "Achievement system call ACHIEVEMENT_CRITERIA_DATA_TYPE_INSTANCE_SCRIPT (%u) for achievement criteria %u for map %u but map does not have a instance script",
                    dataType, criteria_id, map->GetId());
                return false;
            }
            return instance->CheckAchievementCriteriaMeet(criteria_id, source, target, miscValue1);
        }
        case ACHIEVEMENT_CRITERIA_DATA_TYPE_S_EQUIPED_ITEM:
        {
            ItemTemplate const* pProto = sObjectMgr->GetItemTemplate(miscValue1);
            if (!pProto)
                return false;
            return pProto->ItemLevel >= equipped_item.item_level && pProto->Quality >= equipped_item.item_quality;
        }
        case ACHIEVEMENT_CRITERIA_DATA_TYPE_MAP_ID:
            return source->GetMapId() == map_id.mapId;
        case ACHIEVEMENT_CRITERIA_DATA_TYPE_S_KNOWN_TITLE:
        {
            if (CharTitlesEntry const* titleInfo = sCharTitlesStore.LookupEntry(known_title.title_id))
                return source && source->HasTitle(titleInfo->bit_index);

            return false;
        }
        default:
            break;
    }
    return false;
}

bool AchievementCriteriaDataSet::Meets(Player const* source, Unit const* target, uint32 miscValue /*= 0*/) const
{
    for (Storage::const_iterator itr = storage.begin(); itr != storage.end(); ++itr)
        if (!itr->Meets(criteria_id, source, target, miscValue))
            return false;

    return true;
}

template<class T>
AchievementMgr<T>::AchievementMgr(T* owner): _owner(owner), _achievementPoints(0) { }

template<class T>
AchievementMgr<T>::~AchievementMgr() { }

template<class T>
void AchievementMgr<T>::SendPacket(WorldPacket* data) const { }

template<>
void AchievementMgr<Guild>::SendPacket(WorldPacket* data) const
{
    GetOwner()->BroadcastPacket(data);
}

template<>
void AchievementMgr<Player>::SendPacket(WorldPacket* data) const
{
    GetOwner()->GetSession()->SendPacket(data);
}

template<class T>
void AchievementMgr<T>::RemoveCriteriaProgress(AchievementCriteriaEntry const* entry)
{
    if (!entry)
        return;

    CriteriaProgressMap::iterator criteriaProgress = m_criteriaProgress.find(entry->ID);
    if (criteriaProgress == m_criteriaProgress.end())
        return;

    WorldPacket data(SMSG_CRITERIA_DELETED, 4);
    data << uint32(entry->ID);
    SendPacket(&data);

    m_criteriaProgress.erase(criteriaProgress);
}

template<>
void AchievementMgr<Guild>::RemoveCriteriaProgress(AchievementCriteriaEntry const* entry)
{
    if (!entry)
        return;

    CriteriaProgressMap::iterator criteriaProgress = m_criteriaProgress.find(entry->ID);
    if (criteriaProgress == m_criteriaProgress.end())
        return;

    ObjectGuid guid = GetOwner()->GetGUID();

    WorldPacket data(SMSG_GUILD_CRITERIA_DELETED, 4 + 8);
    data.WriteBit(guid[6]);
    data.WriteBit(guid[5]);
    data.WriteBit(guid[7]);
    data.WriteBit(guid[0]);
    data.WriteBit(guid[1]);
    data.WriteBit(guid[3]);
    data.WriteBit(guid[2]);
    data.WriteBit(guid[4]);

    data.WriteByteSeq(guid[2]);
    data.WriteByteSeq(guid[3]);
    data.WriteByteSeq(guid[4]);
    data.WriteByteSeq(guid[1]);
    data.WriteByteSeq(guid[7]);
    data << uint32(entry->ID);
    data.WriteByteSeq(guid[5]);
    data.WriteByteSeq(guid[0]);
    data.WriteByteSeq(guid[6]);

    SendPacket(&data);

    m_criteriaProgress.erase(criteriaProgress);
}

template<class T>
void AchievementMgr<T>::ResetAchievementCriteria(AchievementCriteriaTypes type, uint64 miscValue1, uint64 miscValue2, bool evenIfCriteriaComplete)
{
    TC_LOG_DEBUG("achievement", "ResetAchievementCriteria(%u, " UI64FMTD ", " UI64FMTD ")", type, miscValue1, miscValue2);

    // disable for gamemasters with GM-mode enabled
    if (GetOwner()->IsGameMaster())
        return;

    AchievementCriteriaEntryList const& achievementCriteriaList = sAchievementMgr->GetAchievementCriteriaByType(type);
    for (AchievementCriteriaEntryList::const_iterator i = achievementCriteriaList.begin(); i != achievementCriteriaList.end(); ++i)
    {
        AchievementCriteriaEntry const* achievementCriteria = (*i);

        AchievementEntry const* achievement = sAchievementMgr->GetAchievement(achievementCriteria->achievement);
        if (!achievement)
            continue;

        // don't update already completed criteria if not forced or achievement already complete
        if ((IsCompletedCriteria(achievementCriteria, achievement) && !evenIfCriteriaComplete) || HasAchieved(achievement->ID))
            continue;

        for (uint8 j = 0; j < MAX_CRITERIA_REQUIREMENTS; ++j)
            if (achievementCriteria->additionalRequirements[j].additionalRequirement_type == miscValue1 &&
                (!achievementCriteria->additionalRequirements[j].additionalRequirement_value ||
                achievementCriteria->additionalRequirements[j].additionalRequirement_value == miscValue2))
            {
                RemoveCriteriaProgress(achievementCriteria);
                break;
            }
    }
}

template<>
void AchievementMgr<Guild>::ResetAchievementCriteria(AchievementCriteriaTypes /*type*/, uint64 /*miscValue1*/, uint64 /*miscValue2*/, bool /*evenIfCriteriaComplete*/)
{
    // Not needed
}

template<class T>
void AchievementMgr<T>::DeleteFromDB(ObjectGuid /*guid*/)
{
}

template<>
void AchievementMgr<Player>::DeleteFromDB(ObjectGuid guid)
{
    SQLTransaction trans = CharacterDatabase.BeginTransaction();

    PreparedStatement* stmt = CharacterDatabase.GetPreparedStatement(CHAR_DEL_CHAR_ACHIEVEMENT);
    stmt->setUInt32(0, guid.GetCounter());
    trans->Append(stmt);

    stmt = CharacterDatabase.GetPreparedStatement(CHAR_DEL_CHAR_ACHIEVEMENT_PROGRESS);
    stmt->setUInt32(0, guid.GetCounter());
    trans->Append(stmt);

    CharacterDatabase.CommitTransaction(trans);
}

template<>
void AchievementMgr<Guild>::DeleteFromDB(ObjectGuid guid)
{
    SQLTransaction trans = CharacterDatabase.BeginTransaction();

    PreparedStatement* stmt = CharacterDatabase.GetPreparedStatement(CHAR_DEL_ALL_GUILD_ACHIEVEMENTS);
    stmt->setUInt32(0, guid.GetCounter());
    trans->Append(stmt);

    stmt = CharacterDatabase.GetPreparedStatement(CHAR_DEL_ALL_GUILD_ACHIEVEMENT_CRITERIA);
    stmt->setUInt32(0, guid.GetCounter());
    trans->Append(stmt);

    CharacterDatabase.CommitTransaction(trans);
}

template<class T>
void AchievementMgr<T>::SaveToDB(SQLTransaction& /*trans*/)
{
}

template<>
void AchievementMgr<Player>::SaveToDB(SQLTransaction& trans)
{
    if (!m_completedAchievements.empty())
    {
        for (CompletedAchievementMap::iterator iter = m_completedAchievements.begin(); iter != m_completedAchievements.end(); ++iter)
        {
            if (!iter->second.changed)
                continue;

            PreparedStatement* stmt = CharacterDatabase.GetPreparedStatement(CHAR_DEL_CHAR_ACHIEVEMENT_BY_ACHIEVEMENT);
            stmt->setUInt16(0, iter->first);
            stmt->setUInt32(1, GetOwner()->GetGUID().GetCounter());
            trans->Append(stmt);

            stmt = CharacterDatabase.GetPreparedStatement(CHAR_INS_CHAR_ACHIEVEMENT);
            stmt->setUInt32(0, GetOwner()->GetGUID().GetCounter());
            stmt->setUInt16(1, iter->first);
            stmt->setUInt32(2, uint32(iter->second.date));
            trans->Append(stmt);

            iter->second.changed = false;
        }
    }

    if (!m_criteriaProgress.empty())
    {
        for (CriteriaProgressMap::iterator iter = m_criteriaProgress.begin(); iter != m_criteriaProgress.end(); ++iter)
        {
            if (!iter->second.changed)
                continue;

            PreparedStatement* stmt = CharacterDatabase.GetPreparedStatement(CHAR_DEL_CHAR_ACHIEVEMENT_PROGRESS_BY_CRITERIA);
            stmt->setUInt32(0, GetOwner()->GetGUID().GetCounter());
            stmt->setUInt16(1, iter->first);
            trans->Append(stmt);

            if (iter->second.counter)
            {
                stmt = CharacterDatabase.GetPreparedStatement(CHAR_INS_CHAR_ACHIEVEMENT_PROGRESS);
                stmt->setUInt32(0, GetOwner()->GetGUID().GetCounter());
                stmt->setUInt16(1, iter->first);
                stmt->setUInt32(2, iter->second.counter);
                stmt->setUInt32(3, uint32(iter->second.date));
                trans->Append(stmt);
            }

            iter->second.changed = false;
        }
    }
}

template<>
void AchievementMgr<Guild>::SaveToDB(SQLTransaction& trans)
{
    PreparedStatement* stmt;
    std::ostringstream guidstr;
    for (CompletedAchievementMap::const_iterator itr = m_completedAchievements.begin(); itr != m_completedAchievements.end(); ++itr)
    {
        if (!itr->second.changed)
            continue;

        stmt = CharacterDatabase.GetPreparedStatement(CHAR_DEL_GUILD_ACHIEVEMENT);
        stmt->setUInt32(0, GetOwner()->GetId());
        stmt->setUInt16(1, itr->first);
        trans->Append(stmt);

        stmt = CharacterDatabase.GetPreparedStatement(CHAR_INS_GUILD_ACHIEVEMENT);
        stmt->setUInt32(0, GetOwner()->GetId());
        stmt->setUInt16(1, itr->first);
        stmt->setUInt32(2, itr->second.date);
        for (GuidSet::const_iterator gItr = itr->second.guids.begin(); gItr != itr->second.guids.end(); ++gItr)
            guidstr << gItr->GetCounter() << ',';

        stmt->setString(3, guidstr.str());
        trans->Append(stmt);

        guidstr.str("");
    }

    for (CriteriaProgressMap::const_iterator itr = m_criteriaProgress.begin(); itr != m_criteriaProgress.end(); ++itr)
    {
        if (!itr->second.changed)
            continue;

        stmt = CharacterDatabase.GetPreparedStatement(CHAR_DEL_GUILD_ACHIEVEMENT_CRITERIA);
        stmt->setUInt32(0, GetOwner()->GetId());
        stmt->setUInt16(1, itr->first);
        trans->Append(stmt);

        stmt = CharacterDatabase.GetPreparedStatement(CHAR_INS_GUILD_ACHIEVEMENT_CRITERIA);
        stmt->setUInt32(0, GetOwner()->GetId());
        stmt->setUInt16(1, itr->first);
        stmt->setUInt64(2, itr->second.counter);
        stmt->setUInt32(3, itr->second.date);
        stmt->setUInt32(4, itr->second.CompletedGUID.GetCounter());
        trans->Append(stmt);
    }
}

template<class T>
void AchievementMgr<T>::LoadFromDB(PreparedQueryResult achievementResult, PreparedQueryResult criteriaResult)
{
}

template<>
void AchievementMgr<Player>::LoadFromDB(PreparedQueryResult achievementResult, PreparedQueryResult criteriaResult)
{
    if (achievementResult)
    {
        do
        {
            Field* fields = achievementResult->Fetch();
            uint32 achievementid = fields[0].GetUInt16();

            // must not happen: cleanup at server startup in sAchievementMgr->LoadCompletedAchievements()
            AchievementEntry const* achievement = sAchievementMgr->GetAchievement(achievementid);
            if (!achievement)
                continue;

            CompletedAchievementData& ca = m_completedAchievements[achievementid];
            ca.date = time_t(fields[1].GetUInt32());
            ca.changed = false;

            _achievementPoints += achievement->points;

            // title achievement rewards are retroactive
            if (AchievementReward const* reward = sAchievementMgr->GetAchievementReward(achievement))
                if (uint32 titleId = reward->titleId[Player::TeamForRace(GetOwner()->getRace()) == ALLIANCE ? 0 : 1])
                    if (CharTitlesEntry const* titleEntry = sCharTitlesStore.LookupEntry(titleId))
                        GetOwner()->SetTitle(titleEntry);

        }
        while (achievementResult->NextRow());
    }

    if (criteriaResult)
    {
        time_t now = time(NULL);
        do
        {
            Field* fields = criteriaResult->Fetch();
            uint32 id      = fields[0].GetUInt16();
            uint64 counter = fields[1].GetUInt64();
            time_t date    = time_t(fields[2].GetUInt32());

            AchievementCriteriaEntry const* criteria = sAchievementMgr->GetAchievementCriteria(id);
            if (!criteria)
            {
                // we will remove not existed criteria for all characters
                TC_LOG_ERROR("achievement", "Non-existing achievement criteria %u data removed from table `character_achievement_progress`.", id);

                PreparedStatement* stmt = CharacterDatabase.GetPreparedStatement(CHAR_DEL_INVALID_ACHIEV_PROGRESS_CRITERIA);
                stmt->setUInt16(0, uint16(id));
                CharacterDatabase.Execute(stmt);

                continue;
            }

            if (criteria->timeLimit && time_t(date + criteria->timeLimit) < now)
                continue;

            CriteriaProgress& progress = m_criteriaProgress[id];
            progress.counter = counter;
            progress.date    = date;
            progress.changed = false;
        }
        while (criteriaResult->NextRow());
    }
}

template<>
void AchievementMgr<Guild>::LoadFromDB(PreparedQueryResult achievementResult, PreparedQueryResult criteriaResult)
{
    if (achievementResult)
    {
        do
        {
            Field* fields = achievementResult->Fetch();
            uint32 achievementid = fields[0].GetUInt16();

            // must not happen: cleanup at server startup in sAchievementMgr->LoadCompletedAchievements()
            AchievementEntry const* achievement = sAchievementMgr->GetAchievement(achievementid);
            if (!achievement)
                continue;

            CompletedAchievementData& ca = m_completedAchievements[achievementid];
            ca.date = time_t(fields[1].GetUInt32());
            Tokenizer guids(fields[2].GetString(), ' ');
            for (uint32 i = 0; i < guids.size(); ++i)
                ca.guids.insert(ObjectGuid(HIGHGUID_PLAYER, uint32(atol(guids[i]))));

            ca.changed = false;

            _achievementPoints += achievement->points;
        }
        while (achievementResult->NextRow());
    }

    if (criteriaResult)
    {
        time_t now = time(NULL);
        do
        {
            Field* fields = criteriaResult->Fetch();
            uint32 id      = fields[0].GetUInt16();
            uint32 counter = fields[1].GetUInt32();
            time_t date    = time_t(fields[2].GetUInt32());
            uint32 guid    = fields[3].GetUInt32();

            AchievementCriteriaEntry const* criteria = sAchievementMgr->GetAchievementCriteria(id);
            if (!criteria)
            {
                // we will remove not existed criteria for all guilds
                TC_LOG_ERROR("achievement", "Non-existing achievement criteria %u data removed from table `guild_achievement_progress`.", id);

                PreparedStatement* stmt = CharacterDatabase.GetPreparedStatement(CHAR_DEL_INVALID_ACHIEV_PROGRESS_CRITERIA_GUILD);
                stmt->setUInt16(0, uint16(id));
                CharacterDatabase.Execute(stmt);
                continue;
            }

            if (criteria->timeLimit && time_t(date + criteria->timeLimit) < now)
                continue;

            CriteriaProgress& progress = m_criteriaProgress[id];
            progress.counter = counter;
            progress.date    = date;
            progress.CompletedGUID = ObjectGuid(HIGHGUID_PLAYER, guid);
            progress.changed = false;
        } while (criteriaResult->NextRow());
    }
}

template<class T>
void AchievementMgr<T>::Reset()
{
}

template<>
void AchievementMgr<Player>::Reset()
{
    for (CompletedAchievementMap::const_iterator iter = m_completedAchievements.begin(); iter != m_completedAchievements.end(); ++iter)
    {
        WorldPacket data(SMSG_ACHIEVEMENT_DELETED, 4);
        data << uint32(iter->first);
        SendPacket(&data);
    }

    for (CriteriaProgressMap::const_iterator iter = m_criteriaProgress.begin(); iter != m_criteriaProgress.end(); ++iter)
    {
        WorldPacket data(SMSG_CRITERIA_DELETED, 4);
        data << uint32(iter->first);
        SendPacket(&data);
    }

    m_completedAchievements.clear();
    _achievementPoints = 0;
    m_criteriaProgress.clear();
    DeleteFromDB(GetOwner()->GetGUID());

    // re-fill data
    CheckAllAchievementCriteria(GetOwner());
}

template<>
void AchievementMgr<Guild>::Reset()
{
    ObjectGuid guid = GetOwner()->GetGUID();
    for (CompletedAchievementMap::const_iterator iter = m_completedAchievements.begin(); iter != m_completedAchievements.end(); ++iter)
    {
        WorldPacket data(SMSG_GUILD_ACHIEVEMENT_DELETED, 4);
        data.WriteBit(guid[4]);
        data.WriteBit(guid[1]);
        data.WriteBit(guid[2]);
        data.WriteBit(guid[3]);
        data.WriteBit(guid[0]);
        data.WriteBit(guid[7]);
        data.WriteBit(guid[5]);
        data.WriteBit(guid[6]);
        data << uint32(iter->first);
        data.WriteByteSeq(guid[5]);
        data.WriteByteSeq(guid[1]);
        data.WriteByteSeq(guid[3]);
        data.WriteByteSeq(guid[6]);
        data.WriteByteSeq(guid[0]);
        data.WriteByteSeq(guid[7]);
        data.AppendPackedTime(iter->second.date);
        data.WriteByteSeq(guid[4]);
        data.WriteByteSeq(guid[2]);
        SendPacket(&data);
    }

    while (!m_criteriaProgress.empty())
        if (AchievementCriteriaEntry const* criteria = sAchievementMgr->GetAchievementCriteria(m_criteriaProgress.begin()->first))
            RemoveCriteriaProgress(criteria);

    _achievementPoints = 0;
    m_completedAchievements.clear();
    DeleteFromDB(GetOwner()->GetGUID());
}

template<class T>
void AchievementMgr<T>::SendAchievementEarned(AchievementEntry const* achievement) const
{
    // Don't send for achievements with ACHIEVEMENT_FLAG_HIDDEN
    if (achievement->flags & ACHIEVEMENT_FLAG_HIDDEN)
        return;

    TC_LOG_DEBUG("achievement", "AchievementMgr::SendAchievementEarned(%u)", achievement->ID);

    if (Guild* guild = sGuildMgr->GetGuildById(GetOwner()->GetGuildId()))
    {
        Trinity::BroadcastTextBuilder _builder(GetOwner(), CHAT_MSG_GUILD_ACHIEVEMENT, BROADCAST_TEXT_ACHIEVEMENT_EARNED, GetOwner(), achievement->ID);
        Trinity::LocalizedPacketDo<Trinity::BroadcastTextBuilder> _localizer(_builder);
        guild->BroadcastWorker(_localizer, GetOwner());
    }

    if (achievement->flags & (ACHIEVEMENT_FLAG_REALM_FIRST_KILL | ACHIEVEMENT_FLAG_REALM_FIRST_REACH))
    {
        // broadcast realm first reached
        WorldPacket data(SMSG_SERVER_FIRST_ACHIEVEMENT, GetOwner()->GetName().size() + 1 + 8 + 4 + 4);
        data << GetOwner()->GetName();
        data << uint64(GetOwner()->GetGUID());
        data << uint32(achievement->ID);
        data << uint32(0);                                  // 1=link supplied string as player name, 0=display plain string
        sWorld->SendGlobalMessage(&data);
    }
    // if player is in world he can tell his friends about new achievement
    else if (GetOwner()->IsInWorld())
    {
        Trinity::BroadcastTextBuilder _builder(GetOwner(), CHAT_MSG_ACHIEVEMENT, BROADCAST_TEXT_ACHIEVEMENT_EARNED, GetOwner(), achievement->ID);
        Trinity::LocalizedPacketDo<Trinity::BroadcastTextBuilder> _localizer(_builder);
        Trinity::PlayerDistWorker<Trinity::LocalizedPacketDo<Trinity::BroadcastTextBuilder> > _worker(GetOwner(), sWorld->getFloatConfig(CONFIG_LISTEN_RANGE_SAY), _localizer);
        GetOwner()->VisitNearbyWorldObject(sWorld->getFloatConfig(CONFIG_LISTEN_RANGE_SAY), _worker);
    }

    WorldPacket data(SMSG_ACHIEVEMENT_EARNED, 8+4+8);
    data << GetOwner()->GetPackGUID();
    data << uint32(achievement->ID);
    data.AppendPackedTime(time(NULL));
    data << uint32(0);  // does not notify player ingame
    GetOwner()->SendMessageToSetInRange(&data, sWorld->getFloatConfig(CONFIG_LISTEN_RANGE_SAY), true);
}

template<>
void AchievementMgr<Guild>::SendAchievementEarned(AchievementEntry const* achievement) const
{
    ObjectGuid guid = GetOwner()->GetGUID();

    WorldPacket data(SMSG_GUILD_ACHIEVEMENT_EARNED, 8+4+8);
    data.WriteBit(guid[3]);
    data.WriteBit(guid[1]);
    data.WriteBit(guid[0]);
    data.WriteBit(guid[7]);
    data.WriteBit(guid[4]);
    data.WriteBit(guid[6]);
    data.WriteBit(guid[2]);
    data.WriteBit(guid[5]);

    data.WriteByteSeq(guid[2]);
    data.AppendPackedTime(time(NULL));
    data.WriteByteSeq(guid[0]);
    data.WriteByteSeq(guid[4]);
    data.WriteByteSeq(guid[1]);
    data.WriteByteSeq(guid[3]);
    data << uint32(achievement->ID);
    data.WriteByteSeq(guid[7]);
    data.WriteByteSeq(guid[5]);
    data.WriteByteSeq(guid[6]);

    SendPacket(&data);
}

template<class T>
void AchievementMgr<T>::SendCriteriaUpdate(AchievementCriteriaEntry const* /*entry*/, CriteriaProgress const* /*progress*/, uint32 /*timeElapsed*/, bool /*timedCompleted*/) const
{
}

template<>
void AchievementMgr<Player>::SendCriteriaUpdate(AchievementCriteriaEntry const* entry, CriteriaProgress const* progress, uint32 timeElapsed, bool timedCompleted) const
{
    WorldPacket data(SMSG_CRITERIA_UPDATE, 8 + 4 + 8);
    data << uint32(entry->ID);

    // the counter is packed like a packed Guid
    data.appendPackGUID(progress->counter);

    data << GetOwner()->GetPackGUID();
    if (!entry->timeLimit)
        data << uint32(0);
    else
        data << uint32(timedCompleted ? 1 : 0); // this are some flags, 1 is for keeping the counter at 0 in client
    data.AppendPackedTime(progress->date);
    data << uint32(timeElapsed);    // time elapsed in seconds
    data << uint32(0);              // unk
    SendPacket(&data);
}

template<>
void AchievementMgr<Guild>::SendCriteriaUpdate(AchievementCriteriaEntry const* entry, CriteriaProgress const* progress, uint32 /*timeElapsed*/, bool /*timedCompleted*/) const
{
    //will send response to criteria progress request
    WorldPacket data(SMSG_GUILD_CRITERIA_DATA, 3 + 1 + 1 + 8 + 8 + 4 + 4 + 4 + 4 + 4);

    ObjectGuid counter(progress->counter); // for accessing every byte individually
    ObjectGuid guid = progress->CompletedGUID;

    data.WriteBits(1, 21);
    data.WriteBit(counter[4]);
    data.WriteBit(counter[1]);
    data.WriteBit(guid[2]);
    data.WriteBit(counter[3]);
    data.WriteBit(guid[1]);
    data.WriteBit(counter[5]);
    data.WriteBit(counter[0]);
    data.WriteBit(guid[3]);
    data.WriteBit(counter[2]);
    data.WriteBit(guid[7]);
    data.WriteBit(guid[5]);
    data.WriteBit(guid[0]);
    data.WriteBit(counter[6]);
    data.WriteBit(guid[6]);
    data.WriteBit(counter[7]);
    data.WriteBit(guid[4]);

    data.FlushBits();

    data.WriteByteSeq(guid[5]);
    data << uint32(progress->date);      // unknown date
    data.WriteByteSeq(counter[3]);
    data.WriteByteSeq(counter[7]);
    data << uint32(progress->date);      // unknown date
    data.WriteByteSeq(counter[6]);
    data.WriteByteSeq(guid[4]);
    data.WriteByteSeq(guid[1]);
    data.WriteByteSeq(counter[4]);
    data.WriteByteSeq(guid[3]);
    data.WriteByteSeq(counter[0]);
    data.WriteByteSeq(guid[2]);
    data.WriteByteSeq(counter[1]);
    data.WriteByteSeq(guid[6]);
    data << uint32(progress->date);      // last update time (not packed!)
    data << uint32(entry->ID);
    data.WriteByteSeq(counter[5]);
    data << uint32(0);
    data.WriteByteSeq(guid[7]);
    data.WriteByteSeq(counter[2]);
    data.WriteByteSeq(guid[0]);

    GetOwner()->BroadcastPacketIfTrackingAchievement(&data, entry->ID);
}

template<class T>
void AchievementMgr<T>::SendAllTrackedCriterias(Player* /*receiver*/, std::set<uint32> const& /*trackedCriterias*/) const
{
}

template<>
void AchievementMgr<Guild>::SendAllTrackedCriterias(Player* receiver, std::set<uint32> const& trackedCriterias) const
{
    ObjectGuid counter;
    ObjectGuid guid;
    uint32 trackedCriteriasCount = 0;

    for (std::set<uint32>::iterator itr = trackedCriterias.begin(); itr != trackedCriterias.end(); ++itr)
    {
        AchievementCriteriaEntry const* entry = sAchievementMgr->GetAchievementCriteria(*itr);

        CriteriaProgressMap::const_iterator progress = m_criteriaProgress.find(entry->ID);
        if (progress == m_criteriaProgress.end())
            continue;

        ++trackedCriteriasCount;
    }

    ByteBuffer criteriaBits(21 + (trackedCriteriasCount * (8 + 8)));
    ByteBuffer criteriaData(trackedCriteriasCount * (8 + 8 + 4 + 4 + 4 + 4 + 4));

    criteriaBits.WriteBits(trackedCriteriasCount, 21);

    for (std::set<uint32>::iterator itr = trackedCriterias.begin(); itr != trackedCriterias.end(); ++itr)
    {
        AchievementCriteriaEntry const* entry = sAchievementMgr->GetAchievementCriteria(*itr);

        CriteriaProgressMap::const_iterator progress = m_criteriaProgress.find(entry->ID);
        if (progress == m_criteriaProgress.end())
            continue;

        counter.Set(progress->second.counter);
        guid = progress->second.CompletedGUID;

        criteriaBits.WriteBit(counter[4]);
        criteriaBits.WriteBit(counter[1]);
        criteriaBits.WriteBit(guid[2]);
        criteriaBits.WriteBit(counter[3]);
        criteriaBits.WriteBit(guid[1]);
        criteriaBits.WriteBit(counter[5]);
        criteriaBits.WriteBit(counter[0]);
        criteriaBits.WriteBit(guid[3]);
        criteriaBits.WriteBit(counter[2]);
        criteriaBits.WriteBit(guid[7]);
        criteriaBits.WriteBit(guid[5]);
        criteriaBits.WriteBit(guid[0]);
        criteriaBits.WriteBit(counter[6]);
        criteriaBits.WriteBit(guid[6]);
        criteriaBits.WriteBit(counter[7]);
        criteriaBits.WriteBit(guid[4]);

        criteriaData.WriteByteSeq(guid[5]);
        criteriaData << uint32(progress->second.date); // unknown date
        criteriaData.WriteByteSeq(counter[3]);
        criteriaData.WriteByteSeq(counter[7]);
        criteriaData << uint32(progress->second.date); // unknown date
        criteriaData.WriteByteSeq(counter[6]);
        criteriaData.WriteByteSeq(guid[4]);
        criteriaData.WriteByteSeq(guid[1]);
        criteriaData.WriteByteSeq(counter[4]);
        criteriaData.WriteByteSeq(guid[3]);
        criteriaData.WriteByteSeq(counter[0]);
        criteriaData.WriteByteSeq(guid[2]);
        criteriaData.WriteByteSeq(counter[1]);
        criteriaData.WriteByteSeq(guid[6]);
        criteriaData << uint32(progress->second.date); // last update time (not packed!)
        criteriaData << uint32(entry->ID);
        criteriaData.WriteByteSeq(counter[5]);
        criteriaData << uint32(0);
        criteriaData.WriteByteSeq(guid[7]);
        criteriaData.WriteByteSeq(counter[2]);
        criteriaData.WriteByteSeq(guid[0]);
    }

    WorldPacket data(SMSG_GUILD_CRITERIA_DATA, criteriaBits.size() + criteriaData.size());
    data.append(criteriaBits);

    if (trackedCriteriasCount)
        data.append(criteriaData);

    receiver->GetSession()->SendPacket(&data);
}

/**
 * called at player login. The player might have fulfilled some achievements when the achievement system wasn't working yet
 */
template<class T>
void AchievementMgr<T>::CheckAllAchievementCriteria(Player* referencePlayer)
{
    // suppress sending packets
    for (uint32 i = 0; i < ACHIEVEMENT_CRITERIA_TYPE_TOTAL; ++i)
        UpdateAchievementCriteria(AchievementCriteriaTypes(i), 0, 0, 0, NULL, referencePlayer);
}

<<<<<<< HEAD
static const uint32 achievIdByArenaSlot[MAX_ARENA_SLOT] = {1057, 1107, 1108};
static const uint32 achievIdForDungeon[][4] =
{
    // ach_cr_id, is_dungeon, is_raid, is_heroic_dungeon
    { 321,       true,      true,   true  },
    { 916,       false,     true,   false },
    { 917,       false,     true,   false },
    { 918,       true,      false,  false },
    { 2219,      false,     false,  true  },
    { 0,         false,     false,  false }
};
=======
static const uint32 achievIdByArenaSlot[MAX_ARENA_SLOT] = { 1057, 1107, 1108 };
>>>>>>> 61ba5e4f

// Helper function to avoid having to specialize template for a 800 line long function
template <typename T> static bool IsGuild() { return false; }
template<> bool IsGuild<Guild>() { return true; }

/**
 * this function will be called whenever the user might have done a criteria relevant action
 */
template<class T>
void AchievementMgr<T>::UpdateAchievementCriteria(AchievementCriteriaTypes type, uint64 miscValue1 /*= 0*/, uint64 miscValue2 /*= 0*/, uint64 miscValue3 /*= 0*/, Unit const* unit /*= NULL*/, Player* referencePlayer /*= NULL*/)
{
    if (type >= ACHIEVEMENT_CRITERIA_TYPE_TOTAL)
    {
        TC_LOG_DEBUG("achievement", "UpdateAchievementCriteria: Wrong criteria type %u", type);
        return;
    }
<<<<<<< HEAD

    if (!referencePlayer)
    {
        TC_LOG_DEBUG("achievement", "UpdateAchievementCriteria: Player is NULL! Cant update criteria");
        return;
    }

    // disable for gamemasters with GM-mode enabled
    if (referencePlayer->IsGameMaster())
    {
        TC_LOG_DEBUG("achievement", "UpdateAchievementCriteria: [Player %s GM mode on] %s, %s (%u), " UI64FMTD ", " UI64FMTD ", " UI64FMTD
            , referencePlayer->GetName().c_str(), GetOwner()->GetGUID().ToString().c_str(), AchievementGlobalMgr::GetCriteriaTypeString(type), type, miscValue1, miscValue2, miscValue3);
        return;
    }

    TC_LOG_DEBUG("achievement", "UpdateAchievementCriteria: %s, %s (%u), " UI64FMTD ", " UI64FMTD ", " UI64FMTD
        , GetOwner()->GetGUID().ToString().c_str(), AchievementGlobalMgr::GetCriteriaTypeString(type), type, miscValue1, miscValue2, miscValue3);

    // Lua_GetGuildLevelEnabled() is checked in achievement UI to display guild tab
    if (IsGuild<T>() && !sWorld->getBoolConfig(CONFIG_GUILD_LEVELING_ENABLED))
        return;

    AchievementCriteriaEntryList const& achievementCriteriaList = sAchievementMgr->GetAchievementCriteriaByType(type, IsGuild<T>());
    for (AchievementCriteriaEntryList::const_iterator i = achievementCriteriaList.begin(); i != achievementCriteriaList.end(); ++i)
    {
        AchievementCriteriaEntry const* achievementCriteria = (*i);
        AchievementEntry const* achievement = sAchievementMgr->GetAchievement(achievementCriteria->achievement);
=======

    // disable for gamemasters with GM-mode enabled
    if (m_player->IsGameMaster())
    {
        TC_LOG_DEBUG("achievement", "UpdateAchievementCriteria: [Player %s GM mode on] %s, %s (%u), %u, %u"
            , m_player->GetName().c_str(), m_player->GetGUID().ToString().c_str(), AchievementGlobalMgr::GetCriteriaTypeString(type), type, miscValue1, miscValue2);
        return;
    }

    TC_LOG_DEBUG("achievement", "UpdateAchievementCriteria: %s, %s (%u), %u, %u"
        , m_player->GetGUID().ToString().c_str(), AchievementGlobalMgr::GetCriteriaTypeString(type), type, miscValue1, miscValue2);

    AchievementCriteriaEntryList const& achievementCriteriaList = sAchievementMgr->GetAchievementCriteriaByType(type);
    for (AchievementCriteriaEntry const* achievementCriteria : achievementCriteriaList)
    {
        AchievementEntry const* achievement = sAchievementMgr->GetAchievement(achievementCriteria->referredAchievement);
>>>>>>> 61ba5e4f
        if (!achievement)
        {
            TC_LOG_ERROR("achievement", "UpdateAchievementCriteria: Achievement %u not found!", achievementCriteria->achievement);
            continue;
        }

<<<<<<< HEAD
        if (!CanUpdateCriteria(achievementCriteria, achievement, miscValue1, miscValue2, miscValue3, unit, referencePlayer))
=======
        if (!CanUpdateCriteria(achievementCriteria, achievement, miscValue1, miscValue2, unit))
>>>>>>> 61ba5e4f
            continue;

        // requirements not found in the dbc
        if (AchievementCriteriaDataSet const* data = sAchievementMgr->GetCriteriaDataSet(achievementCriteria))
            if (!data->Meets(referencePlayer, unit, miscValue1))
                continue;

        switch (type)
        {
            // special cases, db data is checked later
            case ACHIEVEMENT_CRITERIA_TYPE_WIN_RATED_ARENA:
            case ACHIEVEMENT_CRITERIA_TYPE_ROLL_NEED_ON_LOOT:
            case ACHIEVEMENT_CRITERIA_TYPE_ROLL_GREED_ON_LOOT:
                break;
            default:
                if (AchievementCriteriaDataSet const* data = sAchievementMgr->GetCriteriaDataSet(achievementCriteria))
                    if (!data->Meets(referencePlayer, unit, miscValue1))
                        continue;
                break;
        }

        switch (type)
        {
            // std. case: increment at 1
<<<<<<< HEAD
            case ACHIEVEMENT_CRITERIA_TYPE_NUMBER_OF_TALENT_RESETS:
=======
            case ACHIEVEMENT_CRITERIA_TYPE_COMPLETE_DAILY_QUEST:
            case ACHIEVEMENT_CRITERIA_TYPE_DEATH_AT_MAP:
            case ACHIEVEMENT_CRITERIA_TYPE_DEATH:
            case ACHIEVEMENT_CRITERIA_TYPE_DEATH_IN_DUNGEON:
            case ACHIEVEMENT_CRITERIA_TYPE_KILLED_BY_CREATURE:
            case ACHIEVEMENT_CRITERIA_TYPE_KILLED_BY_PLAYER:
            case ACHIEVEMENT_CRITERIA_TYPE_DEATHS_FROM:
            case ACHIEVEMENT_CRITERIA_TYPE_BE_SPELL_TARGET:
            case ACHIEVEMENT_CRITERIA_TYPE_CAST_SPELL:
            case ACHIEVEMENT_CRITERIA_TYPE_BG_OBJECTIVE_CAPTURE:
            case ACHIEVEMENT_CRITERIA_TYPE_HONORABLE_KILL_AT_AREA:
            case ACHIEVEMENT_CRITERIA_TYPE_WIN_ARENA: // This also behaves like ACHIEVEMENT_CRITERIA_TYPE_WIN_RATED_ARENA
            case ACHIEVEMENT_CRITERIA_TYPE_HONORABLE_KILL:
            case ACHIEVEMENT_CRITERIA_TYPE_USE_ITEM:
            case ACHIEVEMENT_CRITERIA_TYPE_HK_CLASS:
            case ACHIEVEMENT_CRITERIA_TYPE_HK_RACE:
            case ACHIEVEMENT_CRITERIA_TYPE_DO_EMOTE:
            case ACHIEVEMENT_CRITERIA_TYPE_GET_KILLING_BLOWS:
            case ACHIEVEMENT_CRITERIA_TYPE_NUMBER_OF_TALENT_RESETS:
            case ACHIEVEMENT_CRITERIA_TYPE_USE_GAMEOBJECT:
            case ACHIEVEMENT_CRITERIA_TYPE_BE_SPELL_TARGET2:
            case ACHIEVEMENT_CRITERIA_TYPE_SPECIAL_PVP_KILL:
            case ACHIEVEMENT_CRITERIA_TYPE_FISH_IN_GAMEOBJECT:
            case ACHIEVEMENT_CRITERIA_TYPE_ON_LOGIN:
            case ACHIEVEMENT_CRITERIA_TYPE_WIN_DUEL:
>>>>>>> 61ba5e4f
            case ACHIEVEMENT_CRITERIA_TYPE_LOSE_DUEL:
            case ACHIEVEMENT_CRITERIA_TYPE_CREATE_AUCTION:
            case ACHIEVEMENT_CRITERIA_TYPE_WON_AUCTIONS:            /* FIXME: for online player only currently */
            case ACHIEVEMENT_CRITERIA_TYPE_LOOT_EPIC_ITEM:
            case ACHIEVEMENT_CRITERIA_TYPE_RECEIVE_EPIC_ITEM:
            case ACHIEVEMENT_CRITERIA_TYPE_ROLL_NEED:
            case ACHIEVEMENT_CRITERIA_TYPE_ROLL_GREED:
            case ACHIEVEMENT_CRITERIA_TYPE_QUEST_ABANDONED:
            case ACHIEVEMENT_CRITERIA_TYPE_FLIGHT_PATHS_TAKEN:
            case ACHIEVEMENT_CRITERIA_TYPE_CAST_SPELL2:
            case ACHIEVEMENT_CRITERIA_TYPE_ACCEPTED_SUMMONINGS:
<<<<<<< HEAD
            case ACHIEVEMENT_CRITERIA_TYPE_LOOT_EPIC_ITEM:
            case ACHIEVEMENT_CRITERIA_TYPE_RECEIVE_EPIC_ITEM:
            case ACHIEVEMENT_CRITERIA_TYPE_DEATH:
            case ACHIEVEMENT_CRITERIA_TYPE_COMPLETE_DAILY_QUEST:
            case ACHIEVEMENT_CRITERIA_TYPE_DEATH_AT_MAP:
            case ACHIEVEMENT_CRITERIA_TYPE_DEATH_IN_DUNGEON:
            case ACHIEVEMENT_CRITERIA_TYPE_KILLED_BY_CREATURE:
            case ACHIEVEMENT_CRITERIA_TYPE_KILLED_BY_PLAYER:
            case ACHIEVEMENT_CRITERIA_TYPE_DEATHS_FROM:
            case ACHIEVEMENT_CRITERIA_TYPE_BE_SPELL_TARGET:
            case ACHIEVEMENT_CRITERIA_TYPE_BE_SPELL_TARGET2:
            case ACHIEVEMENT_CRITERIA_TYPE_CAST_SPELL:
            case ACHIEVEMENT_CRITERIA_TYPE_CAST_SPELL2:
            case ACHIEVEMENT_CRITERIA_TYPE_WIN_RATED_ARENA:
            case ACHIEVEMENT_CRITERIA_TYPE_USE_ITEM:
            case ACHIEVEMENT_CRITERIA_TYPE_ROLL_NEED_ON_LOOT:
            case ACHIEVEMENT_CRITERIA_TYPE_ROLL_GREED_ON_LOOT:
            case ACHIEVEMENT_CRITERIA_TYPE_DO_EMOTE:
            case ACHIEVEMENT_CRITERIA_TYPE_USE_GAMEOBJECT:
            case ACHIEVEMENT_CRITERIA_TYPE_FISH_IN_GAMEOBJECT:
            case ACHIEVEMENT_CRITERIA_TYPE_WIN_DUEL:
            case ACHIEVEMENT_CRITERIA_TYPE_HK_CLASS:
            case ACHIEVEMENT_CRITERIA_TYPE_HK_RACE:
            case ACHIEVEMENT_CRITERIA_TYPE_BG_OBJECTIVE_CAPTURE:
            case ACHIEVEMENT_CRITERIA_TYPE_HONORABLE_KILL:
            case ACHIEVEMENT_CRITERIA_TYPE_SPECIAL_PVP_KILL:
            case ACHIEVEMENT_CRITERIA_TYPE_GET_KILLING_BLOWS:
            case ACHIEVEMENT_CRITERIA_TYPE_HONORABLE_KILL_AT_AREA:
            case ACHIEVEMENT_CRITERIA_TYPE_WIN_ARENA: // This also behaves like ACHIEVEMENT_CRITERIA_TYPE_WIN_RATED_ARENA
            case ACHIEVEMENT_CRITERIA_TYPE_ON_LOGIN:
                SetCriteriaProgress(achievementCriteria, 1, referencePlayer, PROGRESS_ACCUMULATE);
                break;
            // std case: increment at miscValue1
=======
            case ACHIEVEMENT_CRITERIA_TYPE_USE_LFD_TO_GROUP_WITH_PLAYERS:
                SetCriteriaProgress(achievementCriteria, 1, PROGRESS_ACCUMULATE);
                break;
            // std case: increment at miscvalue1
            case ACHIEVEMENT_CRITERIA_TYPE_WIN_BG:
            case ACHIEVEMENT_CRITERIA_TYPE_DAMAGE_DONE:
            case ACHIEVEMENT_CRITERIA_TYPE_COMPLETE_BATTLEGROUND:
            case ACHIEVEMENT_CRITERIA_TYPE_HEALING_DONE:
>>>>>>> 61ba5e4f
            case ACHIEVEMENT_CRITERIA_TYPE_MONEY_FROM_VENDORS:
            case ACHIEVEMENT_CRITERIA_TYPE_GOLD_SPENT_FOR_TALENTS:
            case ACHIEVEMENT_CRITERIA_TYPE_MONEY_FROM_QUEST_REWARD:
            case ACHIEVEMENT_CRITERIA_TYPE_GOLD_SPENT_FOR_TRAVELLING:
            case ACHIEVEMENT_CRITERIA_TYPE_GOLD_SPENT_AT_BARBER:
            case ACHIEVEMENT_CRITERIA_TYPE_GOLD_SPENT_FOR_MAIL:
            case ACHIEVEMENT_CRITERIA_TYPE_LOOT_MONEY:
            case ACHIEVEMENT_CRITERIA_TYPE_GOLD_EARNED_BY_AUCTIONS: /* FIXME: for online player only currently */
            case ACHIEVEMENT_CRITERIA_TYPE_TOTAL_DAMAGE_RECEIVED:
            case ACHIEVEMENT_CRITERIA_TYPE_TOTAL_HEALING_RECEIVED:
<<<<<<< HEAD
            case ACHIEVEMENT_CRITERIA_TYPE_USE_LFD_TO_GROUP_WITH_PLAYERS:
            case ACHIEVEMENT_CRITERIA_TYPE_WIN_BG:
            case ACHIEVEMENT_CRITERIA_TYPE_COMPLETE_BATTLEGROUND:
            case ACHIEVEMENT_CRITERIA_TYPE_DAMAGE_DONE:
            case ACHIEVEMENT_CRITERIA_TYPE_HEALING_DONE:
                SetCriteriaProgress(achievementCriteria, miscValue1, referencePlayer, PROGRESS_ACCUMULATE);
                break;
            case ACHIEVEMENT_CRITERIA_TYPE_KILL_CREATURE:
            case ACHIEVEMENT_CRITERIA_TYPE_KILL_CREATURE_TYPE:
            case ACHIEVEMENT_CRITERIA_TYPE_LOOT_TYPE:
            case ACHIEVEMENT_CRITERIA_TYPE_OWN_ITEM:
            case ACHIEVEMENT_CRITERIA_TYPE_LOOT_ITEM:
            case ACHIEVEMENT_CRITERIA_TYPE_CURRENCY:
                SetCriteriaProgress(achievementCriteria, miscValue2, referencePlayer, PROGRESS_ACCUMULATE);
                break;
            // std case: high value at miscValue1
=======
                SetCriteriaProgress(achievementCriteria, miscValue1, PROGRESS_ACCUMULATE);
                break;
            // std case: increment at miscvalue2
            case ACHIEVEMENT_CRITERIA_TYPE_KILL_CREATURE:
            case ACHIEVEMENT_CRITERIA_TYPE_OWN_ITEM:
            case ACHIEVEMENT_CRITERIA_TYPE_LOOT_ITEM:
            case ACHIEVEMENT_CRITERIA_TYPE_KILL_CREATURE_TYPE:
            case ACHIEVEMENT_CRITERIA_TYPE_LOOT_TYPE:
                SetCriteriaProgress(achievementCriteria, miscValue2, PROGRESS_ACCUMULATE);
                break;
            // std case: high value at miscvalue1
>>>>>>> 61ba5e4f
            case ACHIEVEMENT_CRITERIA_TYPE_HIGHEST_AUCTION_BID:
            case ACHIEVEMENT_CRITERIA_TYPE_HIGHEST_AUCTION_SOLD: /* FIXME: for online player only currently */
            case ACHIEVEMENT_CRITERIA_TYPE_HIGHEST_HIT_DEALT:
            case ACHIEVEMENT_CRITERIA_TYPE_HIGHEST_HIT_RECEIVED:
            case ACHIEVEMENT_CRITERIA_TYPE_HIGHEST_HEAL_CAST:
            case ACHIEVEMENT_CRITERIA_TYPE_HIGHEST_HEALING_RECEIVED:
<<<<<<< HEAD
                SetCriteriaProgress(achievementCriteria, miscValue1, referencePlayer, PROGRESS_HIGHEST);
                break;
=======
                SetCriteriaProgress(achievementCriteria, miscValue1, PROGRESS_HIGHEST);
                break;
            // std. case: set at 1
            case ACHIEVEMENT_CRITERIA_TYPE_COMPLETE_QUEST:
            case ACHIEVEMENT_CRITERIA_TYPE_LEARN_SPELL:
            case ACHIEVEMENT_CRITERIA_TYPE_EXPLORE_AREA:
            case ACHIEVEMENT_CRITERIA_TYPE_VISIT_BARBER_SHOP:
            case ACHIEVEMENT_CRITERIA_TYPE_EQUIP_EPIC_ITEM:
            case ACHIEVEMENT_CRITERIA_TYPE_EQUIP_ITEM:
                SetCriteriaProgress(achievementCriteria, 1, PROGRESS_SET);
                break;

            // specialized cases
>>>>>>> 61ba5e4f
            case ACHIEVEMENT_CRITERIA_TYPE_REACH_LEVEL:
                SetCriteriaProgress(achievementCriteria, referencePlayer->getLevel(), referencePlayer);
                break;
            case ACHIEVEMENT_CRITERIA_TYPE_REACH_SKILL_LEVEL:
<<<<<<< HEAD
                if (uint32 skillvalue = referencePlayer->GetBaseSkillValue(achievementCriteria->reach_skill_level.skillID))
                    SetCriteriaProgress(achievementCriteria, skillvalue, referencePlayer);
                break;
            case ACHIEVEMENT_CRITERIA_TYPE_LEARN_SKILL_LEVEL:
                if (uint32 maxSkillvalue = referencePlayer->GetPureMaxSkillValue(achievementCriteria->learn_skill_level.skillID))
                    SetCriteriaProgress(achievementCriteria, maxSkillvalue, referencePlayer);
=======
                if (uint32 skillvalue = GetPlayer()->GetBaseSkillValue(achievementCriteria->reach_skill_level.skillID))
                    SetCriteriaProgress(achievementCriteria, skillvalue);
                break;
            case ACHIEVEMENT_CRITERIA_TYPE_LEARN_SKILL_LEVEL:
                if (uint32 maxSkillvalue = GetPlayer()->GetPureMaxSkillValue(achievementCriteria->learn_skill_level.skillID))
                    SetCriteriaProgress(achievementCriteria, maxSkillvalue);
                break;
            case ACHIEVEMENT_CRITERIA_TYPE_COMPLETE_ACHIEVEMENT:
                if (m_completedAchievements.find(achievementCriteria->complete_achievement.linkedAchievement) != m_completedAchievements.end())
                    SetCriteriaProgress(achievementCriteria, 1);
>>>>>>> 61ba5e4f
                break;
            case ACHIEVEMENT_CRITERIA_TYPE_COMPLETE_QUEST_COUNT:
                SetCriteriaProgress(achievementCriteria, referencePlayer->GetRewardedQuestCount(), referencePlayer);
                break;
            case ACHIEVEMENT_CRITERIA_TYPE_COMPLETE_DAILY_QUEST_DAILY:
            {
                time_t nextDailyResetTime = sWorld->GetNextDailyQuestsResetTime();
                CriteriaProgress const* progress = GetCriteriaProgress(achievementCriteria);

                if (!miscValue1) // Login case.
                {
                    // reset if player missed one day.
                    if (progress && progress->date < (nextDailyResetTime - 2 * DAY))
                        SetCriteriaProgress(achievementCriteria, 0, referencePlayer, PROGRESS_SET);
                    continue;
                }

                ProgressType progressType;
                if (!progress)
                    // 1st time. Start count.
                    progressType = PROGRESS_SET;
                else if (progress->date < (nextDailyResetTime - 2 * DAY))
                    // last progress is older than 2 days. Player missed 1 day => Restart count.
                    progressType = PROGRESS_SET;
                else if (progress->date < (nextDailyResetTime - DAY))
                    // last progress is between 1 and 2 days. => 1st time of the day.
                    progressType = PROGRESS_ACCUMULATE;
                else
                    // last progress is within the day before the reset => Already counted today.
                    continue;

                SetCriteriaProgress(achievementCriteria, 1, referencePlayer, progressType);
                break;
            }
            case ACHIEVEMENT_CRITERIA_TYPE_COMPLETE_QUESTS_IN_ZONE:
            {
                uint32 counter = 0;

                const RewardedQuestSet &rewQuests = referencePlayer->getRewardedQuests();
                for (RewardedQuestSet::const_iterator itr = rewQuests.begin(); itr != rewQuests.end(); ++itr)
                {
                    Quest const* quest = sObjectMgr->GetQuestTemplate(*itr);
                    if (quest && quest->GetZoneOrSort() >= 0 && uint32(quest->GetZoneOrSort()) == achievementCriteria->complete_quests_in_zone.zoneID)
                        ++counter;
                }
                SetCriteriaProgress(achievementCriteria, counter, referencePlayer);
                break;
            }
            case ACHIEVEMENT_CRITERIA_TYPE_FALL_WITHOUT_DYING:
<<<<<<< HEAD
                // miscValue1 is the ingame fallheight*100 as stored in dbc
                SetCriteriaProgress(achievementCriteria, miscValue1, referencePlayer);
                break;
            case ACHIEVEMENT_CRITERIA_TYPE_COMPLETE_QUEST:
            case ACHIEVEMENT_CRITERIA_TYPE_LEARN_SPELL:
            case ACHIEVEMENT_CRITERIA_TYPE_EXPLORE_AREA:
            case ACHIEVEMENT_CRITERIA_TYPE_VISIT_BARBER_SHOP:
            case ACHIEVEMENT_CRITERIA_TYPE_EQUIP_EPIC_ITEM:
            case ACHIEVEMENT_CRITERIA_TYPE_EQUIP_ITEM:
            case ACHIEVEMENT_CRITERIA_TYPE_COMPLETE_ACHIEVEMENT:
                SetCriteriaProgress(achievementCriteria, 1, referencePlayer);
                break;
            case ACHIEVEMENT_CRITERIA_TYPE_BUY_BANK_SLOT:
                SetCriteriaProgress(achievementCriteria, referencePlayer->GetBankBagSlotCount(), referencePlayer);
                break;
            case ACHIEVEMENT_CRITERIA_TYPE_GAIN_REPUTATION:
            {
                int32 reputation = referencePlayer->GetReputationMgr().GetReputation(achievementCriteria->gain_reputation.factionID);
                if (reputation > 0)
                    SetCriteriaProgress(achievementCriteria, reputation, referencePlayer);
                break;
            }
            case ACHIEVEMENT_CRITERIA_TYPE_GAIN_EXALTED_REPUTATION:
                SetCriteriaProgress(achievementCriteria, referencePlayer->GetReputationMgr().GetExaltedFactionCount(), referencePlayer);
                break;
            case ACHIEVEMENT_CRITERIA_TYPE_LEARN_SKILLLINE_SPELLS:
            {
                uint32 spellCount = 0;
                for (PlayerSpellMap::const_iterator spellIter = referencePlayer->GetSpellMap().begin();
                    spellIter != referencePlayer->GetSpellMap().end();
                    ++spellIter)
                {
                    SkillLineAbilityMapBounds bounds = sSpellMgr->GetSkillLineAbilityMapBounds(spellIter->first);
                    for (SkillLineAbilityMap::const_iterator skillIter = bounds.first; skillIter != bounds.second; ++skillIter)
                    {
                        if (skillIter->second->skillId == achievementCriteria->learn_skillline_spell.skillLine)
                            spellCount++;
                    }
                }
                SetCriteriaProgress(achievementCriteria, spellCount, referencePlayer);
                break;
            }
            case ACHIEVEMENT_CRITERIA_TYPE_GAIN_REVERED_REPUTATION:
                SetCriteriaProgress(achievementCriteria, referencePlayer->GetReputationMgr().GetReveredFactionCount(), referencePlayer);
                break;
            case ACHIEVEMENT_CRITERIA_TYPE_GAIN_HONORED_REPUTATION:
                SetCriteriaProgress(achievementCriteria, referencePlayer->GetReputationMgr().GetHonoredFactionCount(), referencePlayer);
                break;
            case ACHIEVEMENT_CRITERIA_TYPE_KNOWN_FACTIONS:
                SetCriteriaProgress(achievementCriteria, referencePlayer->GetReputationMgr().GetVisibleFactionCount(), referencePlayer);
                break;
            case ACHIEVEMENT_CRITERIA_TYPE_LEARN_SKILL_LINE:
            {
                uint32 spellCount = 0;
                for (PlayerSpellMap::const_iterator spellIter = referencePlayer->GetSpellMap().begin();
                    spellIter != referencePlayer->GetSpellMap().end();
                    ++spellIter)
                {
                    SkillLineAbilityMapBounds bounds = sSpellMgr->GetSkillLineAbilityMapBounds(spellIter->first);
                    for (SkillLineAbilityMap::const_iterator skillIter = bounds.first; skillIter != bounds.second; ++skillIter)
                        if (skillIter->second->skillId == achievementCriteria->learn_skill_line.skillLine)
                            spellCount++;
                }
                SetCriteriaProgress(achievementCriteria, spellCount, referencePlayer);
                break;
            }
            case ACHIEVEMENT_CRITERIA_TYPE_EARN_HONORABLE_KILL:
                SetCriteriaProgress(achievementCriteria, referencePlayer->GetUInt32Value(PLAYER_FIELD_LIFETIME_HONORABLE_KILLS), referencePlayer);
                break;
            case ACHIEVEMENT_CRITERIA_TYPE_HIGHEST_GOLD_VALUE_OWNED:
                SetCriteriaProgress(achievementCriteria, referencePlayer->GetMoney(), referencePlayer, PROGRESS_HIGHEST);
                break;
            case ACHIEVEMENT_CRITERIA_TYPE_EARN_ACHIEVEMENT_POINTS:
                if (!miscValue1)
                    SetCriteriaProgress(achievementCriteria, _achievementPoints, referencePlayer, PROGRESS_SET);
                else
                    SetCriteriaProgress(achievementCriteria, miscValue1, referencePlayer, PROGRESS_ACCUMULATE);
                break;
            case ACHIEVEMENT_CRITERIA_TYPE_HIGHEST_TEAM_RATING:
            {
                uint32 reqTeamType = achievementCriteria->highest_team_rating.teamtype;

                if (miscValue1)
=======
                // miscvalue1 is the ingame fallheight*100 as stored in dbc
                SetCriteriaProgress(achievementCriteria, miscValue1);
                break;
            case ACHIEVEMENT_CRITERIA_TYPE_WIN_RATED_ARENA:
                // additional requirements
                if (achievementCriteria->additionalRequirements[0].additionalRequirement_type == ACHIEVEMENT_CRITERIA_CONDITION_NO_LOSE)
>>>>>>> 61ba5e4f
                {
                    if (miscValue2 != reqTeamType)
                        continue;

                    SetCriteriaProgress(achievementCriteria, miscValue1, referencePlayer, PROGRESS_HIGHEST);
                }
                else // login case
                {
                    for (uint32 arena_slot = 0; arena_slot < MAX_ARENA_SLOT; ++arena_slot)
                    {
                        uint32 teamId = referencePlayer->GetArenaTeamId(arena_slot);
                        if (!teamId)
                            continue;

<<<<<<< HEAD
=======
                SetCriteriaProgress(achievementCriteria, 1, PROGRESS_ACCUMULATE);
                break;
            case ACHIEVEMENT_CRITERIA_TYPE_BUY_BANK_SLOT:
                SetCriteriaProgress(achievementCriteria, GetPlayer()->GetBankBagSlotCount());
                break;
            case ACHIEVEMENT_CRITERIA_TYPE_GAIN_REPUTATION:
            {
                int32 reputation = GetPlayer()->GetReputationMgr().GetReputation(achievementCriteria->gain_reputation.factionID);
                if (reputation > 0)
                    SetCriteriaProgress(achievementCriteria, reputation);
                break;
            }
            case ACHIEVEMENT_CRITERIA_TYPE_GAIN_EXALTED_REPUTATION:
                SetCriteriaProgress(achievementCriteria, GetPlayer()->GetReputationMgr().GetExaltedFactionCount());
                break;
            case ACHIEVEMENT_CRITERIA_TYPE_ROLL_NEED_ON_LOOT:
            case ACHIEVEMENT_CRITERIA_TYPE_ROLL_GREED_ON_LOOT:
            {
                ItemTemplate const* proto = sObjectMgr->GetItemTemplate(miscValue1);
                if (!proto)
                    continue;

                // check item level via achievement_criteria_data
                AchievementCriteriaDataSet const* data = sAchievementMgr->GetCriteriaDataSet(achievementCriteria);
                if (!data || !data->Meets(GetPlayer(), nullptr, proto->ItemLevel))
                    continue;

                SetCriteriaProgress(achievementCriteria, 1, PROGRESS_ACCUMULATE);
                break;
            }
            case ACHIEVEMENT_CRITERIA_TYPE_LEARN_SKILLLINE_SPELLS:
            {
                uint32 spellCount = 0;
                for (PlayerSpellMap::const_iterator spellIter = GetPlayer()->GetSpellMap().begin();
                    spellIter != GetPlayer()->GetSpellMap().end();
                    ++spellIter)
                {
                    SkillLineAbilityMapBounds bounds = sSpellMgr->GetSkillLineAbilityMapBounds(spellIter->first);
                    for (SkillLineAbilityMap::const_iterator skillIter = bounds.first; skillIter != bounds.second; ++skillIter)
                    {
                        if (skillIter->second->skillId == achievementCriteria->learn_skillline_spell.skillLine)
                            spellCount++;
                    }
                }
                SetCriteriaProgress(achievementCriteria, spellCount);
                break;
            }
            case ACHIEVEMENT_CRITERIA_TYPE_GAIN_REVERED_REPUTATION:
                SetCriteriaProgress(achievementCriteria, GetPlayer()->GetReputationMgr().GetReveredFactionCount());
                break;
            case ACHIEVEMENT_CRITERIA_TYPE_GAIN_HONORED_REPUTATION:
                SetCriteriaProgress(achievementCriteria, GetPlayer()->GetReputationMgr().GetHonoredFactionCount());
                break;
            case ACHIEVEMENT_CRITERIA_TYPE_KNOWN_FACTIONS:
                SetCriteriaProgress(achievementCriteria, GetPlayer()->GetReputationMgr().GetVisibleFactionCount());
                break;
            case ACHIEVEMENT_CRITERIA_TYPE_LEARN_SKILL_LINE:
            {
                uint32 spellCount = 0;
                for (PlayerSpellMap::const_iterator spellIter = GetPlayer()->GetSpellMap().begin();
                    spellIter != GetPlayer()->GetSpellMap().end();
                    ++spellIter)
                {
                    SkillLineAbilityMapBounds bounds = sSpellMgr->GetSkillLineAbilityMapBounds(spellIter->first);
                    for (SkillLineAbilityMap::const_iterator skillIter = bounds.first; skillIter != bounds.second; ++skillIter)
                        if (skillIter->second->skillId == achievementCriteria->learn_skill_line.skillLine)
                            spellCount++;
                }
                SetCriteriaProgress(achievementCriteria, spellCount);
                break;
            }
            case ACHIEVEMENT_CRITERIA_TYPE_EARN_HONORABLE_KILL:
                SetCriteriaProgress(achievementCriteria, GetPlayer()->GetUInt32Value(PLAYER_FIELD_LIFETIME_HONORABLE_KILLS));
                break;
            case ACHIEVEMENT_CRITERIA_TYPE_HIGHEST_GOLD_VALUE_OWNED:
                SetCriteriaProgress(achievementCriteria, GetPlayer()->GetMoney(), PROGRESS_HIGHEST);
                break;
            case ACHIEVEMENT_CRITERIA_TYPE_EARN_ACHIEVEMENT_POINTS:
                if (!miscValue1)
                {
                    uint32 points = 0;
                    for (CompletedAchievementMap::const_iterator itr = m_completedAchievements.begin(); itr != m_completedAchievements.end(); ++itr)
                        if (AchievementEntry const* completedAchievements = sAchievementMgr->GetAchievement(itr->first))
                            points += completedAchievements->points;
                    SetCriteriaProgress(achievementCriteria, points, PROGRESS_SET);
                }
                else
                    SetCriteriaProgress(achievementCriteria, miscValue1, PROGRESS_ACCUMULATE);
                break;
            case ACHIEVEMENT_CRITERIA_TYPE_HIGHEST_TEAM_RATING:
            {
                uint32 reqTeamType = achievementCriteria->highest_team_rating.teamtype;

                if (miscValue1)
                {
                    if (miscValue2 != reqTeamType)
                        continue;

                    SetCriteriaProgress(achievementCriteria, miscValue1, PROGRESS_HIGHEST);
                }
                else // login case
                {
                    for (uint32 arena_slot = 0; arena_slot < MAX_ARENA_SLOT; ++arena_slot)
                    {
                        uint32 teamId = GetPlayer()->GetArenaTeamId(arena_slot);
                        if (!teamId)
                            continue;

>>>>>>> 61ba5e4f
                        ArenaTeam* team = sArenaTeamMgr->GetArenaTeamById(teamId);
                        if (!team || team->GetType() != reqTeamType)
                            continue;

<<<<<<< HEAD
                        SetCriteriaProgress(achievementCriteria, team->GetStats().Rating, referencePlayer, PROGRESS_HIGHEST);
                        break;
                    }
                }

=======
                        SetCriteriaProgress(achievementCriteria, team->GetStats().Rating, PROGRESS_HIGHEST);
                        break;
                    }
                }
>>>>>>> 61ba5e4f
                break;
            }
            case ACHIEVEMENT_CRITERIA_TYPE_HIGHEST_PERSONAL_RATING:
            {
                uint32 reqTeamType = achievementCriteria->highest_personal_rating.teamtype;

                if (miscValue1)
                {
                    if (miscValue2 != reqTeamType)
                        continue;

<<<<<<< HEAD
                    SetCriteriaProgress(achievementCriteria, miscValue1, referencePlayer, PROGRESS_HIGHEST);
=======
                    SetCriteriaProgress(achievementCriteria, miscValue1, PROGRESS_HIGHEST);
>>>>>>> 61ba5e4f
                }
                else // login case
                {
                    for (uint32 arena_slot = 0; arena_slot < MAX_ARENA_SLOT; ++arena_slot)
                    {
<<<<<<< HEAD
                        uint32 teamId = referencePlayer->GetArenaTeamId(arena_slot);
=======
                        uint32 teamId = GetPlayer()->GetArenaTeamId(arena_slot);
>>>>>>> 61ba5e4f
                        if (!teamId)
                            continue;

                        ArenaTeam* team = sArenaTeamMgr->GetArenaTeamById(teamId);
                        if (!team || team->GetType() != reqTeamType)
                            continue;

<<<<<<< HEAD
                        if (ArenaTeamMember const* member = team->GetMember(referencePlayer->GetGUID()))
                        {
                            SetCriteriaProgress(achievementCriteria, member->PersonalRating, referencePlayer, PROGRESS_HIGHEST);
=======
                        if (ArenaTeamMember const* member = team->GetMember(GetPlayer()->GetGUID()))
                        {
                            SetCriteriaProgress(achievementCriteria, member->PersonalRating, PROGRESS_HIGHEST);
>>>>>>> 61ba5e4f
                            break;
                        }
                    }
                }
<<<<<<< HEAD
                break;
            }
            case ACHIEVEMENT_CRITERIA_TYPE_REACH_GUILD_LEVEL:
                SetCriteriaProgress(achievementCriteria, miscValue1, referencePlayer);
=======

                break;
            }
            // std case: not exist in DBC, not triggered in code as result
            case ACHIEVEMENT_CRITERIA_TYPE_HIGHEST_HEALTH:
            case ACHIEVEMENT_CRITERIA_TYPE_HIGHEST_SPELLPOWER:
            case ACHIEVEMENT_CRITERIA_TYPE_HIGHEST_ARMOR:
            case ACHIEVEMENT_CRITERIA_TYPE_HIGHEST_POWER:
            case ACHIEVEMENT_CRITERIA_TYPE_HIGHEST_STAT:
            case ACHIEVEMENT_CRITERIA_TYPE_HIGHEST_RATING:
>>>>>>> 61ba5e4f
                break;
            // FIXME: not triggered in code as result, need to implement
            case ACHIEVEMENT_CRITERIA_TYPE_COMPLETE_RAID:
            case ACHIEVEMENT_CRITERIA_TYPE_PLAY_ARENA:
            case ACHIEVEMENT_CRITERIA_TYPE_OWN_RANK:
            case ACHIEVEMENT_CRITERIA_TYPE_SPENT_GOLD_GUILD_REPAIRS:
            case ACHIEVEMENT_CRITERIA_TYPE_CRAFT_ITEMS_GUILD:
            case ACHIEVEMENT_CRITERIA_TYPE_CATCH_FROM_POOL:
            case ACHIEVEMENT_CRITERIA_TYPE_BUY_GUILD_BANK_SLOTS:
            case ACHIEVEMENT_CRITERIA_TYPE_EARN_GUILD_ACHIEVEMENT_POINTS:
            case ACHIEVEMENT_CRITERIA_TYPE_WIN_RATED_BATTLEGROUND:
            case ACHIEVEMENT_CRITERIA_TYPE_REACH_BG_RATING:
            case ACHIEVEMENT_CRITERIA_TYPE_BUY_GUILD_TABARD:
            case ACHIEVEMENT_CRITERIA_TYPE_COMPLETE_QUESTS_GUILD:
            case ACHIEVEMENT_CRITERIA_TYPE_HONORABLE_KILLS_GUILD:
            case ACHIEVEMENT_CRITERIA_TYPE_KILL_CREATURE_TYPE_GUILD:
            case ACHIEVEMENT_CRITERIA_TYPE_COMPLETE_ARCHAEOLOGY_PROJECTS:
            case ACHIEVEMENT_CRITERIA_TYPE_COMPLETE_GUILD_CHALLENGE_TYPE:
            case ACHIEVEMENT_CRITERIA_TYPE_COMPLETE_GUILD_CHALLENGE:
                break;                                   // Not implemented yet :(
        }

        if (IsCompletedCriteria(achievementCriteria, achievement))
            CompletedCriteriaFor(achievement, referencePlayer);

        // check again the completeness for SUMM and REQ COUNT achievements,
        // as they don't depend on the completed criteria but on the sum of the progress of each individual criteria
        if (achievement->flags & ACHIEVEMENT_FLAG_SUMM)
            if (IsCompletedAchievement(achievement))
                CompletedAchievement(achievement, referencePlayer);

        if (AchievementEntryList const* achRefList = sAchievementMgr->GetAchievementByReferencedId(achievement->ID))
            for (AchievementEntryList::const_iterator itr = achRefList->begin(); itr != achRefList->end(); ++itr)
                if (IsCompletedAchievement(*itr))
                    CompletedAchievement(*itr, referencePlayer);
    }
}

// Only player personal achievements require instance id to check realm firsts
// Guild restrictions are handled with additionalConditionType/additionalConditionValue
template<class T>
static uint32 GetInstanceId(T* /*object*/) { return 0xFFFFFFFF; }

template<>
uint32 GetInstanceId(Player* player) { return player->GetInstanceId(); }

template<class T>
bool AchievementMgr<T>::IsCompletedCriteria(AchievementCriteriaEntry const* achievementCriteria, AchievementEntry const* achievement)
{
    if (!achievement)
        return false;

    // counter can never complete
    if (achievement->flags & ACHIEVEMENT_FLAG_COUNTER)
        return false;

    if (achievement->flags & (ACHIEVEMENT_FLAG_REALM_FIRST_REACH | ACHIEVEMENT_FLAG_REALM_FIRST_KILL))
    {
        // someone on this realm has already completed that achievement
        if (sAchievementMgr->IsRealmCompleted(achievement, GetInstanceId(GetOwner())))
            return false;
    }

    CriteriaProgress const* progress = GetCriteriaProgress(achievementCriteria);
    if (!progress)
        return false;

    switch (AchievementCriteriaTypes(achievementCriteria->type))
    {
        case ACHIEVEMENT_CRITERIA_TYPE_WIN_BG:
            return progress->counter >= achievementCriteria->win_bg.winCount;
        case ACHIEVEMENT_CRITERIA_TYPE_KILL_CREATURE:
            return progress->counter >= achievementCriteria->kill_creature.creatureCount;
        case ACHIEVEMENT_CRITERIA_TYPE_REACH_LEVEL:
        case ACHIEVEMENT_CRITERIA_TYPE_REACH_GUILD_LEVEL:
            return progress->counter >= achievementCriteria->reach_level.level;
        case ACHIEVEMENT_CRITERIA_TYPE_REACH_SKILL_LEVEL:
            return progress->counter >= achievementCriteria->reach_skill_level.skillLevel;
        case ACHIEVEMENT_CRITERIA_TYPE_COMPLETE_ACHIEVEMENT:
            return progress->counter >= 1;
        case ACHIEVEMENT_CRITERIA_TYPE_COMPLETE_QUEST_COUNT:
            return progress->counter >= achievementCriteria->complete_quest_count.totalQuestCount;
        case ACHIEVEMENT_CRITERIA_TYPE_COMPLETE_DAILY_QUEST_DAILY:
            return progress->counter >= achievementCriteria->complete_daily_quest_daily.numberOfDays;
        case ACHIEVEMENT_CRITERIA_TYPE_COMPLETE_QUESTS_IN_ZONE:
            return progress->counter >= achievementCriteria->complete_quests_in_zone.questCount;
        case ACHIEVEMENT_CRITERIA_TYPE_DAMAGE_DONE:
        case ACHIEVEMENT_CRITERIA_TYPE_HEALING_DONE:
            return progress->counter >= achievementCriteria->healing_done.count;
        case ACHIEVEMENT_CRITERIA_TYPE_COMPLETE_DAILY_QUEST:
            return progress->counter >= achievementCriteria->complete_daily_quest.questCount;
        case ACHIEVEMENT_CRITERIA_TYPE_FALL_WITHOUT_DYING:
            return progress->counter >= achievementCriteria->fall_without_dying.fallHeight;
        case ACHIEVEMENT_CRITERIA_TYPE_COMPLETE_QUEST:
            return progress->counter >= 1;
        case ACHIEVEMENT_CRITERIA_TYPE_BE_SPELL_TARGET:
        case ACHIEVEMENT_CRITERIA_TYPE_BE_SPELL_TARGET2:
            return progress->counter >= achievementCriteria->be_spell_target.spellCount;
        case ACHIEVEMENT_CRITERIA_TYPE_CAST_SPELL:
        case ACHIEVEMENT_CRITERIA_TYPE_CAST_SPELL2:
            return progress->counter >= achievementCriteria->cast_spell.castCount;
        case ACHIEVEMENT_CRITERIA_TYPE_BG_OBJECTIVE_CAPTURE:
            return progress->counter >= achievementCriteria->bg_objective.completeCount;
        case ACHIEVEMENT_CRITERIA_TYPE_HONORABLE_KILL_AT_AREA:
            return progress->counter >= achievementCriteria->honorable_kill_at_area.killCount;
        case ACHIEVEMENT_CRITERIA_TYPE_LEARN_SPELL:
            return progress->counter >= 1;
        case ACHIEVEMENT_CRITERIA_TYPE_HONORABLE_KILL:
        case ACHIEVEMENT_CRITERIA_TYPE_EARN_HONORABLE_KILL:
            return progress->counter >= achievementCriteria->honorable_kill.killCount;
        case ACHIEVEMENT_CRITERIA_TYPE_OWN_ITEM:
            return progress->counter >= achievementCriteria->own_item.itemCount;
        case ACHIEVEMENT_CRITERIA_TYPE_WIN_RATED_ARENA:
            return progress->counter >= achievementCriteria->win_rated_arena.count;
        case ACHIEVEMENT_CRITERIA_TYPE_HIGHEST_PERSONAL_RATING:
            return progress->counter >= achievementCriteria->highest_personal_rating.PersonalRating;
        case ACHIEVEMENT_CRITERIA_TYPE_LEARN_SKILL_LEVEL:
            return progress->counter >= (achievementCriteria->learn_skill_level.skillLevel * 75);
        case ACHIEVEMENT_CRITERIA_TYPE_USE_ITEM:
            return progress->counter >= achievementCriteria->use_item.itemCount;
        case ACHIEVEMENT_CRITERIA_TYPE_LOOT_ITEM:
            return progress->counter >= achievementCriteria->loot_item.itemCount;
        case ACHIEVEMENT_CRITERIA_TYPE_EXPLORE_AREA:
            return progress->counter >= 1;
        case ACHIEVEMENT_CRITERIA_TYPE_BUY_BANK_SLOT:
            return progress->counter >= achievementCriteria->buy_bank_slot.numberOfSlots;
        case ACHIEVEMENT_CRITERIA_TYPE_GAIN_REPUTATION:
            return progress->counter >= achievementCriteria->gain_reputation.reputationAmount;
        case ACHIEVEMENT_CRITERIA_TYPE_GAIN_EXALTED_REPUTATION:
            return progress->counter >= achievementCriteria->gain_exalted_reputation.numberOfExaltedFactions;
        case ACHIEVEMENT_CRITERIA_TYPE_VISIT_BARBER_SHOP:
            return progress->counter >= achievementCriteria->visit_barber.numberOfVisits;
        case ACHIEVEMENT_CRITERIA_TYPE_EQUIP_EPIC_ITEM:
            return progress->counter >= achievementCriteria->equip_epic_item.count;
        case ACHIEVEMENT_CRITERIA_TYPE_ROLL_NEED_ON_LOOT:
        case ACHIEVEMENT_CRITERIA_TYPE_ROLL_GREED_ON_LOOT:
            return progress->counter >= achievementCriteria->roll_greed_on_loot.count;
        case ACHIEVEMENT_CRITERIA_TYPE_HK_CLASS:
            return progress->counter >= achievementCriteria->hk_class.count;
        case ACHIEVEMENT_CRITERIA_TYPE_HK_RACE:
            return progress->counter >= achievementCriteria->hk_race.count;
        case ACHIEVEMENT_CRITERIA_TYPE_DO_EMOTE:
            return progress->counter >= achievementCriteria->do_emote.count;
        case ACHIEVEMENT_CRITERIA_TYPE_EQUIP_ITEM:
            return progress->counter >= achievementCriteria->equip_item.count;
        case ACHIEVEMENT_CRITERIA_TYPE_MONEY_FROM_QUEST_REWARD:
            return progress->counter >= achievementCriteria->quest_reward_money.goldInCopper;
        case ACHIEVEMENT_CRITERIA_TYPE_LOOT_MONEY:
            return progress->counter >= achievementCriteria->loot_money.goldInCopper;
        case ACHIEVEMENT_CRITERIA_TYPE_USE_GAMEOBJECT:
            return progress->counter >= achievementCriteria->use_gameobject.useCount;
        case ACHIEVEMENT_CRITERIA_TYPE_SPECIAL_PVP_KILL:
            return progress->counter >= achievementCriteria->special_pvp_kill.killCount;
        case ACHIEVEMENT_CRITERIA_TYPE_FISH_IN_GAMEOBJECT:
            return progress->counter >= achievementCriteria->fish_in_gameobject.lootCount;
        case ACHIEVEMENT_CRITERIA_TYPE_LEARN_SKILLLINE_SPELLS:
            return progress->counter >= achievementCriteria->learn_skillline_spell.spellCount;
        case ACHIEVEMENT_CRITERIA_TYPE_WIN_DUEL:
            return progress->counter >= achievementCriteria->win_duel.duelCount;
        case ACHIEVEMENT_CRITERIA_TYPE_LOOT_TYPE:
            return progress->counter >= achievementCriteria->loot_type.lootTypeCount;
        case ACHIEVEMENT_CRITERIA_TYPE_LEARN_SKILL_LINE:
            return progress->counter >= achievementCriteria->learn_skill_line.spellCount;
        case ACHIEVEMENT_CRITERIA_TYPE_EARN_ACHIEVEMENT_POINTS:
            return progress->counter >= 9000;
        case ACHIEVEMENT_CRITERIA_TYPE_USE_LFD_TO_GROUP_WITH_PLAYERS:
            return progress->counter >= achievementCriteria->use_lfg.dungeonsComplete;
        case ACHIEVEMENT_CRITERIA_TYPE_GET_KILLING_BLOWS:
            return progress->counter >= achievementCriteria->get_killing_blow.killCount;
        case ACHIEVEMENT_CRITERIA_TYPE_CURRENCY:
            return progress->counter >= achievementCriteria->currencyGain.count;
        case ACHIEVEMENT_CRITERIA_TYPE_WIN_ARENA:
            return achievementCriteria->win_arena.count && progress->counter >= achievementCriteria->win_arena.count;
        case ACHIEVEMENT_CRITERIA_TYPE_ON_LOGIN:
            return true;
        // handle all statistic-only criteria here
        case ACHIEVEMENT_CRITERIA_TYPE_COMPLETE_BATTLEGROUND:
        case ACHIEVEMENT_CRITERIA_TYPE_DEATH_AT_MAP:
        case ACHIEVEMENT_CRITERIA_TYPE_DEATH:
        case ACHIEVEMENT_CRITERIA_TYPE_DEATH_IN_DUNGEON:
        case ACHIEVEMENT_CRITERIA_TYPE_KILLED_BY_CREATURE:
        case ACHIEVEMENT_CRITERIA_TYPE_KILLED_BY_PLAYER:
        case ACHIEVEMENT_CRITERIA_TYPE_DEATHS_FROM:
        case ACHIEVEMENT_CRITERIA_TYPE_HIGHEST_TEAM_RATING:
        case ACHIEVEMENT_CRITERIA_TYPE_MONEY_FROM_VENDORS:
        case ACHIEVEMENT_CRITERIA_TYPE_GOLD_SPENT_FOR_TALENTS:
        case ACHIEVEMENT_CRITERIA_TYPE_NUMBER_OF_TALENT_RESETS:
        case ACHIEVEMENT_CRITERIA_TYPE_GOLD_SPENT_AT_BARBER:
        case ACHIEVEMENT_CRITERIA_TYPE_GOLD_SPENT_FOR_MAIL:
        case ACHIEVEMENT_CRITERIA_TYPE_LOSE_DUEL:
        case ACHIEVEMENT_CRITERIA_TYPE_KILL_CREATURE_TYPE:
        case ACHIEVEMENT_CRITERIA_TYPE_GOLD_EARNED_BY_AUCTIONS:
        case ACHIEVEMENT_CRITERIA_TYPE_CREATE_AUCTION:
        case ACHIEVEMENT_CRITERIA_TYPE_HIGHEST_AUCTION_BID:
        case ACHIEVEMENT_CRITERIA_TYPE_HIGHEST_AUCTION_SOLD:
        case ACHIEVEMENT_CRITERIA_TYPE_HIGHEST_GOLD_VALUE_OWNED:
        case ACHIEVEMENT_CRITERIA_TYPE_WON_AUCTIONS:
        case ACHIEVEMENT_CRITERIA_TYPE_GAIN_REVERED_REPUTATION:
        case ACHIEVEMENT_CRITERIA_TYPE_GAIN_HONORED_REPUTATION:
        case ACHIEVEMENT_CRITERIA_TYPE_KNOWN_FACTIONS:
        case ACHIEVEMENT_CRITERIA_TYPE_LOOT_EPIC_ITEM:
        case ACHIEVEMENT_CRITERIA_TYPE_RECEIVE_EPIC_ITEM:
        case ACHIEVEMENT_CRITERIA_TYPE_ROLL_NEED:
        case ACHIEVEMENT_CRITERIA_TYPE_ROLL_GREED:
        case ACHIEVEMENT_CRITERIA_TYPE_QUEST_ABANDONED:
        case ACHIEVEMENT_CRITERIA_TYPE_FLIGHT_PATHS_TAKEN:
        case ACHIEVEMENT_CRITERIA_TYPE_ACCEPTED_SUMMONINGS:
        default:
            break;
    }

    return false;
}

template<class T>
void AchievementMgr<T>::CompletedCriteriaFor(AchievementEntry const* achievement, Player* referencePlayer)
{
    // counter can never complete
    if (achievement->flags & ACHIEVEMENT_FLAG_COUNTER)
        return;

    // already completed and stored
    if (HasAchieved(achievement->ID))
        return;

    if (IsCompletedAchievement(achievement))
        CompletedAchievement(achievement, referencePlayer);
}

template<class T>
bool AchievementMgr<T>::IsCompletedAchievement(AchievementEntry const* entry)
{
    // counter can never complete
    if (entry->flags & ACHIEVEMENT_FLAG_COUNTER)
        return false;

    // for achievement with referenced achievement criterias get from referenced and counter from self
    uint32 achievementForTestId = entry->refAchievement ? entry->refAchievement : entry->ID;
    uint32 achievementForTestCount = entry->count;

    AchievementCriteriaEntryList const* cList = sAchievementMgr->GetAchievementCriteriaByAchievement(achievementForTestId);
    if (!cList)
        return false;
    uint64 count = 0;

    // For SUMM achievements, we have to count the progress of each criteria of the achievement.
    // Oddly, the target count is NOT contained in the achievement, but in each individual criteria
    if (entry->flags & ACHIEVEMENT_FLAG_SUMM)
    {
        for (AchievementCriteriaEntryList::const_iterator itr = cList->begin(); itr != cList->end(); ++itr)
        {
            AchievementCriteriaEntry const* criteria = *itr;

            CriteriaProgress const* progress = GetCriteriaProgress(criteria);
            if (!progress)
                continue;

            count += progress->counter;

            // for counters, field4 contains the main count requirement
            if (count >= criteria->raw.count)
                return true;
        }
        return false;
    }

    // Default case - need complete all or
    bool completed_all = true;
    for (AchievementCriteriaEntryList::const_iterator itr = cList->begin(); itr != cList->end(); ++itr)
    {
        AchievementCriteriaEntry const* criteria = *itr;

        bool completed = IsCompletedCriteria(criteria, entry);

        // found an uncompleted criteria, but DONT return false yet - there might be a completed criteria with ACHIEVEMENT_CRITERIA_COMPLETE_FLAG_ALL
        if (completed)
            ++count;
        else
            completed_all = false;

        // completed as have req. count of completed criterias
        if (achievementForTestCount > 0 && achievementForTestCount <= count)
           return true;
    }

    // all criterias completed requirement
    if (completed_all && achievementForTestCount == 0)
        return true;

    return false;
}

template<class T>
CriteriaProgress* AchievementMgr<T>::GetCriteriaProgress(AchievementCriteriaEntry const* entry)
{
    CriteriaProgressMap::iterator iter = m_criteriaProgress.find(entry->ID);

    if (iter == m_criteriaProgress.end())
        return NULL;

    return &(iter->second);
}

template<class T>
void AchievementMgr<T>::SetCriteriaProgress(AchievementCriteriaEntry const* entry, uint64 changeValue, Player* referencePlayer, ProgressType ptype)
{
    // Don't allow to cheat - doing timed achievements without timer active
    TimedAchievementMap::iterator timedIter = m_timedAchievements.find(entry->ID);
    if (entry->timeLimit && timedIter == m_timedAchievements.end())
        return;

    TC_LOG_DEBUG("achievement", "SetCriteriaProgress(%u, " UI64FMTD ") for (%s)",
                   entry->ID, changeValue, GetOwner()->GetGUID().ToString().c_str());

    CriteriaProgress* progress = GetCriteriaProgress(entry);
    if (!progress)
    {
        // not create record for 0 counter but allow it for timed achievements
        // we will need to send 0 progress to client to start the timer
        if (changeValue == 0 && !entry->timeLimit)
            return;

        progress = &m_criteriaProgress[entry->ID];
        progress->counter = changeValue;
    }
    else
    {
        uint64 newValue = 0;
        switch (ptype)
        {
            case PROGRESS_SET:
                newValue = changeValue;
                break;
            case PROGRESS_ACCUMULATE:
            {
                // avoid overflow
                uint64 max_value = std::numeric_limits<uint64>::max();
                newValue = max_value - progress->counter > changeValue ? progress->counter + changeValue : max_value;
                break;
            }
            case PROGRESS_HIGHEST:
                newValue = progress->counter < changeValue ? changeValue : progress->counter;
                break;
        }

        // not update (not mark as changed) if counter will have same value
        if (progress->counter == newValue && !entry->timeLimit)
            return;

        progress->counter = newValue;
    }

    progress->changed = true;
    progress->date = time(NULL); // set the date to the latest update.

    AchievementEntry const* achievement = sAchievementMgr->GetAchievement(entry->achievement);
    uint32 timeElapsed = 0;
    bool criteriaComplete = IsCompletedCriteria(entry, achievement);

    if (entry->timeLimit)
    {
        // Client expects this in packet
        timeElapsed = entry->timeLimit - (timedIter->second/IN_MILLISECONDS);

        // Remove the timer, we wont need it anymore
        if (criteriaComplete)
            m_timedAchievements.erase(timedIter);
    }

    if (criteriaComplete && achievement->flags & ACHIEVEMENT_FLAG_SHOW_CRITERIA_MEMBERS && !progress->CompletedGUID)
        progress->CompletedGUID = referencePlayer->GetGUID();

    SendCriteriaUpdate(entry, progress, timeElapsed, criteriaComplete);
}

template<class T>
void AchievementMgr<T>::UpdateTimedAchievements(uint32 timeDiff)
{
    if (!m_timedAchievements.empty())
    {
        for (TimedAchievementMap::iterator itr = m_timedAchievements.begin(); itr != m_timedAchievements.end();)
        {
            // Time is up, remove timer and reset progress
            if (itr->second <= timeDiff)
            {
                AchievementCriteriaEntry const* entry = sAchievementMgr->GetAchievementCriteria(itr->first);
                RemoveCriteriaProgress(entry);
                m_timedAchievements.erase(itr++);
            }
            else
            {
                itr->second -= timeDiff;
                ++itr;
            }
        }
    }
}

template<class T>
void AchievementMgr<T>::StartTimedAchievement(AchievementCriteriaTimedTypes /*type*/, uint32 /*entry*/, uint32 /*timeLost = 0*/)
{
}

template<>
void AchievementMgr<Player>::StartTimedAchievement(AchievementCriteriaTimedTypes type, uint32 entry, uint32 timeLost /* = 0 */)
{
    AchievementCriteriaEntryList const& achievementCriteriaList = sAchievementMgr->GetTimedAchievementCriteriaByType(type);
    for (AchievementCriteriaEntryList::const_iterator i = achievementCriteriaList.begin(); i != achievementCriteriaList.end(); ++i)
    {
        if ((*i)->timedCriteriaMiscId != entry)
            continue;

        AchievementEntry const* achievement = sAchievementMgr->GetAchievement((*i)->achievement);
        if (m_timedAchievements.find((*i)->ID) == m_timedAchievements.end() && !IsCompletedCriteria(*i, achievement))
        {
            // Start the timer
            if ((*i)->timeLimit * IN_MILLISECONDS > timeLost)
            {
                m_timedAchievements[(*i)->ID] = (*i)->timeLimit * IN_MILLISECONDS - timeLost;

                // and at client too
                SetCriteriaProgress(*i, 0, GetOwner(), PROGRESS_SET);
            }
        }
    }
}

template<class T>
void AchievementMgr<T>::RemoveTimedAchievement(AchievementCriteriaTimedTypes type, uint32 entry)
{
    AchievementCriteriaEntryList const& achievementCriteriaList = sAchievementMgr->GetTimedAchievementCriteriaByType(type);
    for (AchievementCriteriaEntryList::const_iterator i = achievementCriteriaList.begin(); i != achievementCriteriaList.end(); ++i)
    {
        if ((*i)->timedCriteriaMiscId != entry)
            continue;

        TimedAchievementMap::iterator timedIter = m_timedAchievements.find((*i)->ID);
        // We don't have timer for this achievement
        if (timedIter == m_timedAchievements.end())
            continue;

        // remove progress
        RemoveCriteriaProgress(*i);

        // Remove the timer
        m_timedAchievements.erase(timedIter);
    }
}

template<>
void AchievementMgr<Player>::CompletedAchievement(AchievementEntry const* achievement, Player* referencePlayer)
{
    // disable for gamemasters with GM-mode enabled
    if (GetOwner()->IsGameMaster())
        return;

    if (achievement->flags & ACHIEVEMENT_FLAG_COUNTER || HasAchieved(achievement->ID))
        return;

    if (achievement->flags & ACHIEVEMENT_FLAG_SHOW_IN_GUILD_NEWS)
        if (Guild* guild = referencePlayer->GetGuild())
            guild->AddGuildNews(GUILD_NEWS_PLAYER_ACHIEVEMENT, referencePlayer->GetGUID(), achievement->flags & ACHIEVEMENT_FLAG_SHOW_IN_GUILD_HEADER, achievement->ID);

    if (!GetOwner()->GetSession()->PlayerLoading())
        SendAchievementEarned(achievement);

    TC_LOG_INFO("achievement", "AchievementMgr::CompletedAchievement(%u). Player: %s (%u)",
        achievement->ID, GetOwner()->GetName().c_str(), GetOwner()->GetGUIDLow());

    CompletedAchievementData& ca = m_completedAchievements[achievement->ID];
    ca.date = time(NULL);
    ca.changed = true;

    sAchievementMgr->SetRealmCompleted(achievement, GetOwner()->GetInstanceId());

    _achievementPoints += achievement->points;

    UpdateAchievementCriteria(ACHIEVEMENT_CRITERIA_TYPE_COMPLETE_ACHIEVEMENT, 0, 0, 0, NULL, referencePlayer);
    UpdateAchievementCriteria(ACHIEVEMENT_CRITERIA_TYPE_EARN_ACHIEVEMENT_POINTS, achievement->points, 0, 0, NULL, referencePlayer);

    // reward items and titles if any
    AchievementReward const* reward = sAchievementMgr->GetAchievementReward(achievement);

    // no rewards
    if (!reward)
        return;

    // titles
    //! Currently there's only one achievement that deals with gender-specific titles.
    //! Since no common attributes were found, (not even in titleRewardFlags field)
    //! we explicitly check by ID. Maybe in the future we could move the achievement_reward
    //! condition fields to the condition system.
    if (uint32 titleId = reward->titleId[achievement->ID == 1793 ? GetOwner()->getGender() : (GetOwner()->GetTeam() == ALLIANCE ? 0 : 1)])
        if (CharTitlesEntry const* titleEntry = sCharTitlesStore.LookupEntry(titleId))
            GetOwner()->SetTitle(titleEntry);

    // mail
    if (reward->sender)
    {
        MailDraft draft(reward->mailTemplate);

        if (!reward->mailTemplate)
        {
            // subject and text
            std::string subject = reward->subject;
            std::string text = reward->text;

            int locIdx = GetOwner()->GetSession()->GetSessionDbLocaleIndex();
            if (locIdx >= 0)
            {
                if (AchievementRewardLocale const* loc = sAchievementMgr->GetAchievementRewardLocale(achievement))
                {
                    ObjectMgr::GetLocaleString(loc->subject, locIdx, subject);
                    ObjectMgr::GetLocaleString(loc->text, locIdx, text);
                }
            }

            draft = MailDraft(subject, text);
        }

        SQLTransaction trans = CharacterDatabase.BeginTransaction();

        Item* item = reward->itemId ? Item::CreateItem(reward->itemId, 1, GetOwner()) : NULL;
        if (item)
        {
            // save new item before send
            item->SaveToDB(trans);                               // save for prevent lost at next mail load, if send fail then item will deleted

            // item
            draft.AddItem(item);
        }

        draft.SendMailTo(trans, GetOwner(), MailSender(MAIL_CREATURE, reward->sender));
        CharacterDatabase.CommitTransaction(trans);
    }
}

template<>
void AchievementMgr<Guild>::CompletedAchievement(AchievementEntry const* achievement, Player* referencePlayer)
{
    TC_LOG_DEBUG("achievement", "AchievementMgr<Guild>::CompletedAchievement(%u)", achievement->ID);

    if (achievement->flags & ACHIEVEMENT_FLAG_COUNTER || HasAchieved(achievement->ID))
        return;

    if (achievement->flags & ACHIEVEMENT_FLAG_SHOW_IN_GUILD_NEWS)
        if (Guild* guild = referencePlayer->GetGuild())
            guild->AddGuildNews(GUILD_NEWS_GUILD_ACHIEVEMENT, ObjectGuid::Empty, achievement->flags & ACHIEVEMENT_FLAG_SHOW_IN_GUILD_HEADER, achievement->ID);

    SendAchievementEarned(achievement);
    CompletedAchievementData& ca = m_completedAchievements[achievement->ID];
    ca.date = time(NULL);
    ca.changed = true;

    if (achievement->flags & ACHIEVEMENT_FLAG_SHOW_GUILD_MEMBERS)
    {
        if (referencePlayer->GetGuildId() == GetOwner()->GetId())
            ca.guids.insert(referencePlayer->GetGUID());

        if (Group const* group = referencePlayer->GetGroup())
            for (GroupReference const* ref = group->GetFirstMember(); ref != NULL; ref = ref->next())
                if (Player const* groupMember = ref->GetSource())
                    if (groupMember->GetGuildId() == GetOwner()->GetId())
                        ca.guids.insert(groupMember->GetGUID());
    }

    sAchievementMgr->SetRealmCompleted(achievement, referencePlayer->GetInstanceId());

    _achievementPoints += achievement->points;

    UpdateAchievementCriteria(ACHIEVEMENT_CRITERIA_TYPE_COMPLETE_ACHIEVEMENT, 0, 0, 0, NULL, referencePlayer);
    UpdateAchievementCriteria(ACHIEVEMENT_CRITERIA_TYPE_EARN_ACHIEVEMENT_POINTS, achievement->points, 0, 0, NULL, referencePlayer);
}

struct VisibleAchievementPred
{
    bool operator()(CompletedAchievementMap::value_type const& val)
    {
        AchievementEntry const* achievement = sAchievementMgr->GetAchievement(val.first);
        return achievement && !(achievement->flags & ACHIEVEMENT_FLAG_HIDDEN);
    }
};

template<class T>
void AchievementMgr<T>::SendAllAchievementData(Player* /*receiver*/) const
{
    VisibleAchievementPred isVisible;
    size_t numCriteria = m_criteriaProgress.size();
    size_t numAchievements = std::count_if(m_completedAchievements.begin(), m_completedAchievements.end(), isVisible);
    ByteBuffer criteriaData(numCriteria * (4 + 4 + 4 + 4 + 8 + 8));
    ObjectGuid guid = GetOwner()->GetGUID();
    ObjectGuid counter;

    WorldPacket data(SMSG_ALL_ACHIEVEMENT_DATA, 4 + numAchievements * (4 + 4) + 4 + numCriteria * (4 + 4 + 4 + 4 + 8 + 8));
    data.WriteBits(numCriteria, 21);
    for (CriteriaProgressMap::const_iterator itr = m_criteriaProgress.begin(); itr != m_criteriaProgress.end(); ++itr)
    {
        counter.Set(itr->second.counter);

        data.WriteBit(guid[4]);
        data.WriteBit(counter[3]);
        data.WriteBit(guid[5]);
        data.WriteBit(counter[0]);
        data.WriteBit(counter[6]);
        data.WriteBit(guid[3]);
        data.WriteBit(guid[0]);
        data.WriteBit(counter[4]);
        data.WriteBit(guid[2]);
        data.WriteBit(counter[7]);
        data.WriteBit(guid[7]);
        data.WriteBits(0u, 2);
        data.WriteBit(guid[6]);
        data.WriteBit(counter[2]);
        data.WriteBit(counter[1]);
        data.WriteBit(counter[5]);
        data.WriteBit(guid[1]);

        criteriaData.WriteByteSeq(guid[3]);
        criteriaData.WriteByteSeq(counter[5]);
        criteriaData.WriteByteSeq(counter[6]);
        criteriaData.WriteByteSeq(guid[4]);
        criteriaData.WriteByteSeq(guid[6]);
        criteriaData.WriteByteSeq(counter[2]);
        criteriaData << uint32(0); // timer 2
        criteriaData.WriteByteSeq(guid[2]);
        criteriaData << uint32(itr->first); // criteria id
        criteriaData.WriteByteSeq(guid[5]);
        criteriaData.WriteByteSeq(counter[0]);
        criteriaData.WriteByteSeq(counter[3]);
        criteriaData.WriteByteSeq(counter[1]);
        criteriaData.WriteByteSeq(counter[4]);
        criteriaData.WriteByteSeq(guid[0]);
        criteriaData.WriteByteSeq(guid[7]);
        criteriaData.WriteByteSeq(counter[7]);
        criteriaData << uint32(0); // timer 1
        criteriaData.AppendPackedTime(itr->second.date);  // criteria date
        criteriaData.WriteByteSeq(guid[1]);
    }

    data.WriteBits(numAchievements, 23);
    data.FlushBits();
    data.append(criteriaData);

    for (CompletedAchievementMap::const_iterator itr = m_completedAchievements.begin(); itr != m_completedAchievements.end(); ++itr)
    {
        if (!isVisible(*itr))
            continue;

        data << uint32(itr->first);
        data.AppendPackedTime(itr->second.date);
    }

    SendPacket(&data);
}

<<<<<<< HEAD
template<>
void AchievementMgr<Guild>::SendAllAchievementData(Player* receiver) const
{
    VisibleAchievementPred isVisible;

    auto count = std::count_if(m_completedAchievements.begin(), m_completedAchievements.end(), isVisible);

    WorldPacket data(SMSG_GUILD_ACHIEVEMENT_DATA, count * (4 + 4) + 3);
    data.WriteBits(count, 23);
    data.FlushBits();

    for (CompletedAchievementMap::const_iterator itr = m_completedAchievements.begin(); itr != m_completedAchievements.end(); ++itr)
=======
bool AchievementMgr::CanUpdateCriteria(AchievementCriteriaEntry const* criteria, AchievementEntry const* achievement, uint32 miscValue1, uint32 miscValue2, Unit const* unit)
{
    if (DisableMgr::IsDisabledFor(DISABLE_TYPE_ACHIEVEMENT_CRITERIA, criteria->ID, nullptr))
    {
        TC_LOG_TRACE("achievement", "CanUpdateCriteria: (Id: %u Type %s) Disabled",
            criteria->ID, AchievementGlobalMgr::GetCriteriaTypeString(criteria->requiredType));
        return false;
    }

    if (achievement->mapID != -1 && GetPlayer()->GetMapId() != uint32(achievement->mapID))
    {
        TC_LOG_TRACE("achievement", "CanUpdateCriteria: (Id: %u Type %s Achievement %u) Wrong map",
            criteria->ID, AchievementGlobalMgr::GetCriteriaTypeString(criteria->requiredType), achievement->ID);
        return false;
    }

    if ((achievement->requiredFaction == ACHIEVEMENT_FACTION_HORDE    && GetPlayer()->GetTeam() != HORDE) ||
        (achievement->requiredFaction == ACHIEVEMENT_FACTION_ALLIANCE && GetPlayer()->GetTeam() != ALLIANCE))
    {
        TC_LOG_TRACE("achievement", "CanUpdateCriteria: (Id: %u Type %s Achievement %u) Wrong faction",
            criteria->ID, AchievementGlobalMgr::GetCriteriaTypeString(criteria->requiredType), achievement->ID);
        return false;
    }

    if (!RequirementsSatisfied(criteria, achievement, miscValue1, miscValue2, unit))
    {
        TC_LOG_TRACE("achievement", "CanUpdateCriteria: (Id: %u Type %s) Requirements not satisfied",
            criteria->ID, AchievementGlobalMgr::GetCriteriaTypeString(criteria->requiredType));
        return false;
    }

    if (!ConditionsSatisfied(criteria))
    {
        TC_LOG_TRACE("achievement", "CanUpdateCriteria: (Id: %u Type %s) Conditions not satisfied",
            criteria->ID, AchievementGlobalMgr::GetCriteriaTypeString(criteria->requiredType));
        return false;
    }

    // don't update already completed criteria
    if (IsCompletedCriteria(criteria, achievement))
        return false;

    return true;
}

bool AchievementMgr::ConditionsSatisfied(AchievementCriteriaEntry const* criteria) const
{
    for (uint32 i = 0; i < MAX_CRITERIA_REQUIREMENTS; ++i)
>>>>>>> 61ba5e4f
    {
        if (!isVisible(*itr))
            continue;

        data.AppendPackedTime(itr->second.date);
        data << uint32(itr->first);
    }

    receiver->GetSession()->SendPacket(&data);
}

template<>
void AchievementMgr<Player>::SendAchievementInfo(Player* receiver, uint32 /*achievementId = 0 */) const
{
    ObjectGuid guid = GetOwner()->GetGUID();
    ObjectGuid counter;

    VisibleAchievementPred isVisible;
    size_t numCriteria = m_criteriaProgress.size();
    size_t numAchievements = std::count_if(m_completedAchievements.begin(), m_completedAchievements.end(), isVisible);
    ByteBuffer criteriaData(numCriteria * 16);

    WorldPacket data(SMSG_RESPOND_INSPECT_ACHIEVEMENTS, 1 + 8 + 3 + 3 + numAchievements * (4 + 4) + numCriteria * (0));
    data.WriteBit(guid[7]);
    data.WriteBit(guid[4]);
    data.WriteBit(guid[1]);
    data.WriteBits(numAchievements, 23);
    data.WriteBit(guid[0]);
    data.WriteBit(guid[3]);
    data.WriteBits(numCriteria, 21);
    data.WriteBit(guid[2]);
    for (CriteriaProgressMap::const_iterator itr = m_criteriaProgress.begin(); itr != m_criteriaProgress.end(); ++itr)
    {
        counter.Set(itr->second.counter);

        data.WriteBit(counter[5]);
        data.WriteBit(counter[3]);
        data.WriteBit(guid[1]);
        data.WriteBit(guid[4]);
        data.WriteBit(guid[2]);
        data.WriteBit(counter[6]);
        data.WriteBit(guid[0]);
        data.WriteBit(counter[4]);
        data.WriteBit(counter[1]);
        data.WriteBit(counter[2]);
        data.WriteBit(guid[3]);
        data.WriteBit(guid[7]);
        data.WriteBits(0, 2);           // criteria progress flags
        data.WriteBit(counter[0]);
        data.WriteBit(guid[5]);
        data.WriteBit(guid[6]);
        data.WriteBit(counter[7]);

        criteriaData.WriteByteSeq(guid[3]);
        criteriaData.WriteByteSeq(counter[4]);
        criteriaData << uint32(0);      // timer 1
        criteriaData.WriteByteSeq(guid[1]);
        criteriaData.AppendPackedTime(itr->second.date);
        criteriaData.WriteByteSeq(counter[3]);
        criteriaData.WriteByteSeq(counter[7]);
        criteriaData.WriteByteSeq(guid[5]);
        criteriaData.WriteByteSeq(counter[0]);
        criteriaData.WriteByteSeq(guid[4]);
        criteriaData.WriteByteSeq(guid[2]);
        criteriaData.WriteByteSeq(guid[6]);
        criteriaData.WriteByteSeq(guid[7]);
        criteriaData.WriteByteSeq(counter[6]);
        criteriaData << uint32(itr->first);
        criteriaData << uint32(0);      // timer 2
        criteriaData.WriteByteSeq(counter[1]);
        criteriaData.WriteByteSeq(counter[5]);
        criteriaData.WriteByteSeq(guid[0]);
        criteriaData.WriteByteSeq(counter[2]);
    }

    data.WriteBit(guid[6]);
    data.WriteBit(guid[5]);
    data.FlushBits();
    data.append(criteriaData);
    data.WriteByteSeq(guid[1]);
    data.WriteByteSeq(guid[6]);
    data.WriteByteSeq(guid[3]);
    data.WriteByteSeq(guid[0]);
    data.WriteByteSeq(guid[2]);

    for (CompletedAchievementMap::const_iterator itr = m_completedAchievements.begin(); itr != m_completedAchievements.end(); ++itr)
    {
        if (!isVisible(*itr))
            continue;

        data << uint32(itr->first);
        data.AppendPackedTime(itr->second.date);
    }

    data.WriteByteSeq(guid[7]);
    data.WriteByteSeq(guid[4]);
    data.WriteByteSeq(guid[5]);

    receiver->GetSession()->SendPacket(&data);
}

template<>
void AchievementMgr<Guild>::SendAchievementInfo(Player* receiver, uint32 achievementId /*= 0*/) const
{
    //will send response to criteria progress request
    AchievementCriteriaEntryList const* criteria = sAchievementMgr->GetAchievementCriteriaByAchievement(achievementId);
    if (!criteria)
    {
        // send empty packet
        WorldPacket data(SMSG_GUILD_CRITERIA_DATA, 3);
        data.WriteBits(0, 21);
        data.FlushBits();
        receiver->GetSession()->SendPacket(&data);
        return;
    }

    ObjectGuid counter;
    ObjectGuid guid;
    uint32 numCriteria = 0;
    ByteBuffer criteriaData(criteria->size() * (8 + 8 + 4 + 4 + 4));
    ByteBuffer criteriaBits(criteria->size() * (8 + 8) / 8);
    for (AchievementCriteriaEntryList::const_iterator itr = criteria->begin(); itr != criteria->end(); ++itr)
    {
        uint32 criteriaId = (*itr)->ID;
        CriteriaProgressMap::const_iterator progress = m_criteriaProgress.find(criteriaId);
        if (progress == m_criteriaProgress.end())
            continue;

        ++numCriteria;
    }

    criteriaBits.WriteBits(numCriteria, 21);

    for (AchievementCriteriaEntryList::const_iterator itr = criteria->begin(); itr != criteria->end(); ++itr)
    {
        uint32 criteriaId = (*itr)->ID;
        CriteriaProgressMap::const_iterator progress = m_criteriaProgress.find(criteriaId);
        if (progress == m_criteriaProgress.end())
            continue;

        counter.Set(progress->second.counter);
        guid = progress->second.CompletedGUID;

        criteriaBits.WriteBit(counter[4]);
        criteriaBits.WriteBit(counter[1]);
        criteriaBits.WriteBit(guid[2]);
        criteriaBits.WriteBit(counter[3]);
        criteriaBits.WriteBit(guid[1]);
        criteriaBits.WriteBit(counter[5]);
        criteriaBits.WriteBit(counter[0]);
        criteriaBits.WriteBit(guid[3]);
        criteriaBits.WriteBit(counter[2]);
        criteriaBits.WriteBit(guid[7]);
        criteriaBits.WriteBit(guid[5]);
        criteriaBits.WriteBit(guid[0]);
        criteriaBits.WriteBit(counter[6]);
        criteriaBits.WriteBit(guid[6]);
        criteriaBits.WriteBit(counter[7]);
        criteriaBits.WriteBit(guid[4]);

        criteriaData.WriteByteSeq(guid[5]);
        criteriaData << uint32(progress->second.date);      // unknown date
        criteriaData.WriteByteSeq(counter[3]);
        criteriaData.WriteByteSeq(counter[7]);
        criteriaData << uint32(progress->second.date);      // unknown date
        criteriaData.WriteByteSeq(counter[6]);
        criteriaData.WriteByteSeq(guid[4]);
        criteriaData.WriteByteSeq(guid[1]);
        criteriaData.WriteByteSeq(counter[4]);
        criteriaData.WriteByteSeq(guid[3]);
        criteriaData.WriteByteSeq(counter[0]);
        criteriaData.WriteByteSeq(guid[2]);
        criteriaData.WriteByteSeq(counter[1]);
        criteriaData.WriteByteSeq(guid[6]);
        criteriaData << uint32(progress->second.date);      // last update time (not packed!)
        criteriaData << uint32(criteriaId);
        criteriaData.WriteByteSeq(counter[5]);
        criteriaData << uint32(0);
        criteriaData.WriteByteSeq(guid[7]);
        criteriaData.WriteByteSeq(counter[2]);
        criteriaData.WriteByteSeq(guid[0]);
    }

    WorldPacket data(SMSG_GUILD_CRITERIA_DATA, criteriaBits.size() + criteriaData.size());
    data.append(criteriaBits);
    if (numCriteria)
        data.append(criteriaData);

    receiver->GetSession()->SendPacket(&data);
}

template<class T>
bool AchievementMgr<T>::HasAchieved(uint32 achievementId) const
{
    return m_completedAchievements.find(achievementId) != m_completedAchievements.end();
}

template<class T>
bool AchievementMgr<T>::CanUpdateCriteria(AchievementCriteriaEntry const* criteria, AchievementEntry const* achievement, uint64 miscValue1, uint64 miscValue2, uint64 miscValue3, Unit const* unit, Player* referencePlayer)
{
    if (DisableMgr::IsDisabledFor(DISABLE_TYPE_ACHIEVEMENT_CRITERIA, criteria->ID, NULL))
    {
        TC_LOG_TRACE("achievement", "CanUpdateCriteria: %s (Id: %u Type %s) Disabled",
            criteria->name, criteria->ID, AchievementGlobalMgr::GetCriteriaTypeString(criteria->type));
        return false;
    }

    if (achievement->mapID != -1 && referencePlayer->GetMapId() != uint32(achievement->mapID))
    {
        TC_LOG_TRACE("achievement", "CanUpdateCriteria: %s (Id: %u Type %s) Wrong map",
            criteria->name, criteria->ID, AchievementGlobalMgr::GetCriteriaTypeString(criteria->type));
        return false;
    }

    if ((achievement->requiredFaction == ACHIEVEMENT_FACTION_HORDE    && referencePlayer->GetTeam() != HORDE) ||
        (achievement->requiredFaction == ACHIEVEMENT_FACTION_ALLIANCE && referencePlayer->GetTeam() != ALLIANCE))
    {
        TC_LOG_TRACE("achievement", "CanUpdateCriteria: %s (Id: %u Type %s) Wrong faction",
            criteria->name, criteria->ID, AchievementGlobalMgr::GetCriteriaTypeString(criteria->type));
        return false;
    }

    if (IsCompletedCriteria(criteria, achievement))
    {
        TC_LOG_TRACE("achievement", "CanUpdateCriteria: %s (Id: %u Type %s) Is Completed",
            criteria->name, criteria->ID, AchievementGlobalMgr::GetCriteriaTypeString(criteria->type));
        return false;
    }

    if (!RequirementsSatisfied(criteria, miscValue1, miscValue2, miscValue3, unit, referencePlayer))
    {
        TC_LOG_TRACE("achievement", "CanUpdateCriteria: %s (Id: %u Type %s) Requirements not satisfied",
            criteria->name, criteria->ID, AchievementGlobalMgr::GetCriteriaTypeString(criteria->type));
        return false;
    }

    if (!AdditionalRequirementsSatisfied(criteria, miscValue1, miscValue2, unit, referencePlayer))
    {
        TC_LOG_TRACE("achievement", "CanUpdateCriteria: %s (Id: %u Type %s) Additional requirements not satisfied",
            criteria->name, criteria->ID, AchievementGlobalMgr::GetCriteriaTypeString(criteria->type));
        return false;
    }

    if (!ConditionsSatisfied(criteria, referencePlayer))
    {
        TC_LOG_TRACE("achievement", "CanUpdateCriteria: %s (Id: %u Type %s) Conditions not satisfied",
            criteria->name, criteria->ID, AchievementGlobalMgr::GetCriteriaTypeString(criteria->type));
        return false;
    }

    return true;
}

template<class T>
bool AchievementMgr<T>::ConditionsSatisfied(AchievementCriteriaEntry const* criteria, Player* referencePlayer) const
{
    for (uint32 i = 0; i < MAX_CRITERIA_REQUIREMENTS; ++i)
    {
        if (!criteria->additionalRequirements[i].additionalRequirement_type)
            continue;

        switch (criteria->additionalRequirements[i].additionalRequirement_type)
        {
            case ACHIEVEMENT_CRITERIA_CONDITION_BG_MAP:
                if (referencePlayer->GetMapId() != criteria->additionalRequirements[i].additionalRequirement_value)
                    return false;
                break;
            case ACHIEVEMENT_CRITERIA_CONDITION_NOT_IN_GROUP:
                if (referencePlayer->GetGroup())
                    return false;
                break;
            default:
                break;
        }
    }

    return true;
}

template<class T>
bool AchievementMgr<T>::RequirementsSatisfied(AchievementCriteriaEntry const* achievementCriteria, uint64 miscValue1, uint64 miscValue2, uint64 miscValue3, Unit const* unit, Player* referencePlayer) const
{
    switch (AchievementCriteriaTypes(achievementCriteria->type))
    {
        case ACHIEVEMENT_CRITERIA_TYPE_ACCEPTED_SUMMONINGS:
        case ACHIEVEMENT_CRITERIA_TYPE_COMPLETE_DAILY_QUEST:
        case ACHIEVEMENT_CRITERIA_TYPE_CREATE_AUCTION:
        case ACHIEVEMENT_CRITERIA_TYPE_FALL_WITHOUT_DYING:
        case ACHIEVEMENT_CRITERIA_TYPE_FLIGHT_PATHS_TAKEN:
        case ACHIEVEMENT_CRITERIA_TYPE_GET_KILLING_BLOWS:
        case ACHIEVEMENT_CRITERIA_TYPE_GOLD_EARNED_BY_AUCTIONS:
        case ACHIEVEMENT_CRITERIA_TYPE_GOLD_SPENT_AT_BARBER:
        case ACHIEVEMENT_CRITERIA_TYPE_GOLD_SPENT_FOR_MAIL:
        case ACHIEVEMENT_CRITERIA_TYPE_GOLD_SPENT_FOR_TALENTS:
        case ACHIEVEMENT_CRITERIA_TYPE_GOLD_SPENT_FOR_TRAVELLING:
        case ACHIEVEMENT_CRITERIA_TYPE_HIGHEST_AUCTION_BID:
        case ACHIEVEMENT_CRITERIA_TYPE_HIGHEST_AUCTION_SOLD:
        case ACHIEVEMENT_CRITERIA_TYPE_HIGHEST_HEALING_RECEIVED:
        case ACHIEVEMENT_CRITERIA_TYPE_HIGHEST_HEAL_CAST:
        case ACHIEVEMENT_CRITERIA_TYPE_HIGHEST_HIT_DEALT:
        case ACHIEVEMENT_CRITERIA_TYPE_HIGHEST_HIT_RECEIVED:
        case ACHIEVEMENT_CRITERIA_TYPE_HONORABLE_KILL:
        case ACHIEVEMENT_CRITERIA_TYPE_LOOT_MONEY:
        case ACHIEVEMENT_CRITERIA_TYPE_LOSE_DUEL:
        case ACHIEVEMENT_CRITERIA_TYPE_MONEY_FROM_QUEST_REWARD:
        case ACHIEVEMENT_CRITERIA_TYPE_MONEY_FROM_VENDORS:
        case ACHIEVEMENT_CRITERIA_TYPE_NUMBER_OF_TALENT_RESETS:
        case ACHIEVEMENT_CRITERIA_TYPE_QUEST_ABANDONED:
        case ACHIEVEMENT_CRITERIA_TYPE_REACH_GUILD_LEVEL:
        case ACHIEVEMENT_CRITERIA_TYPE_ROLL_GREED:
        case ACHIEVEMENT_CRITERIA_TYPE_ROLL_NEED:
        case ACHIEVEMENT_CRITERIA_TYPE_SPECIAL_PVP_KILL:
        case ACHIEVEMENT_CRITERIA_TYPE_TOTAL_DAMAGE_RECEIVED:
        case ACHIEVEMENT_CRITERIA_TYPE_TOTAL_HEALING_RECEIVED:
        case ACHIEVEMENT_CRITERIA_TYPE_USE_LFD_TO_GROUP_WITH_PLAYERS:
        case ACHIEVEMENT_CRITERIA_TYPE_VISIT_BARBER_SHOP:
        case ACHIEVEMENT_CRITERIA_TYPE_WIN_DUEL:
        case ACHIEVEMENT_CRITERIA_TYPE_WIN_RATED_ARENA:
        case ACHIEVEMENT_CRITERIA_TYPE_WON_AUCTIONS:
            if (!miscValue1)
                return false;
            break;
        case ACHIEVEMENT_CRITERIA_TYPE_BUY_BANK_SLOT:
        case ACHIEVEMENT_CRITERIA_TYPE_COMPLETE_DAILY_QUEST_DAILY:
        case ACHIEVEMENT_CRITERIA_TYPE_COMPLETE_QUEST_COUNT:
        case ACHIEVEMENT_CRITERIA_TYPE_EARN_ACHIEVEMENT_POINTS:
        case ACHIEVEMENT_CRITERIA_TYPE_GAIN_EXALTED_REPUTATION:
        case ACHIEVEMENT_CRITERIA_TYPE_GAIN_HONORED_REPUTATION:
        case ACHIEVEMENT_CRITERIA_TYPE_GAIN_REVERED_REPUTATION:
        case ACHIEVEMENT_CRITERIA_TYPE_HIGHEST_GOLD_VALUE_OWNED:
        case ACHIEVEMENT_CRITERIA_TYPE_HIGHEST_PERSONAL_RATING:
        case ACHIEVEMENT_CRITERIA_TYPE_HIGHEST_TEAM_RATING:
        case ACHIEVEMENT_CRITERIA_TYPE_KNOWN_FACTIONS:
        case ACHIEVEMENT_CRITERIA_TYPE_REACH_LEVEL:
        case ACHIEVEMENT_CRITERIA_TYPE_ON_LOGIN:
            break;
        case ACHIEVEMENT_CRITERIA_TYPE_COMPLETE_ACHIEVEMENT:
            if (m_completedAchievements.find(achievementCriteria->complete_achievement.linkedAchievement) == m_completedAchievements.end())
                return false;
            break;
        case ACHIEVEMENT_CRITERIA_TYPE_WIN_BG:
            if (!miscValue1 || achievementCriteria->win_bg.bgMapID != referencePlayer->GetMapId())
                return false;
            break;
        case ACHIEVEMENT_CRITERIA_TYPE_KILL_CREATURE:
            if (!miscValue1 || achievementCriteria->kill_creature.creatureID != miscValue1)
                return false;
            break;
        case ACHIEVEMENT_CRITERIA_TYPE_REACH_SKILL_LEVEL:
            // update at loading or specific skill update
            if (miscValue1 && miscValue1 != achievementCriteria->reach_skill_level.skillID)
                return false;
            break;
        case ACHIEVEMENT_CRITERIA_TYPE_LEARN_SKILL_LEVEL:
            // update at loading or specific skill update
            if (miscValue1 && miscValue1 != achievementCriteria->learn_skill_level.skillID)
                return false;
            break;
        case ACHIEVEMENT_CRITERIA_TYPE_COMPLETE_QUESTS_IN_ZONE:
            if (miscValue1 && miscValue1 != achievementCriteria->complete_quests_in_zone.zoneID)
                return false;
            break;
        case ACHIEVEMENT_CRITERIA_TYPE_COMPLETE_BATTLEGROUND:
            if (!miscValue1 || referencePlayer->GetMapId() != achievementCriteria->complete_battleground.mapID)
                return false;
            break;
        case ACHIEVEMENT_CRITERIA_TYPE_DEATH_AT_MAP:
            if (!miscValue1 || referencePlayer->GetMapId() != achievementCriteria->death_at_map.mapID)
                return false;
            break;
        case ACHIEVEMENT_CRITERIA_TYPE_DEATH:
        {
            if (!miscValue1)
                return false;
            // skip wrong arena achievements, if not achievIdByArenaSlot then normal total death counter
            bool notfit = false;
            for (int j = 0; j < MAX_ARENA_SLOT; ++j)
            {
                if (achievIdByArenaSlot[j] == achievementCriteria->achievement)
                {
                    Battleground* bg = referencePlayer->GetBattleground();
                    if (!bg || !bg->isArena() || ArenaTeam::GetSlotByType(bg->GetArenaType()) != j)
                        notfit = true;
                    break;
                }
            }
            if (notfit)
                return false;
            break;
        }
        case ACHIEVEMENT_CRITERIA_TYPE_DEATH_IN_DUNGEON:
        {
            if (!miscValue1)
                return false;

            Map const* map = referencePlayer->IsInWorld() ? referencePlayer->GetMap() : sMapMgr->FindMap(referencePlayer->GetMapId(), referencePlayer->GetInstanceId());
            if (!map || !map->IsDungeon())
                return false;

            // search case
            bool found = false;
            for (int j = 0; achievIdForDungeon[j][0]; ++j)
            {
                if (achievIdForDungeon[j][0] == achievementCriteria->achievement)
                {
                    if (map->IsRaid())
                    {
                        // if raid accepted (ignore difficulty)
                        if (!achievIdForDungeon[j][2])
                            break;                      // for
                    }
                    else if (referencePlayer->GetDungeonDifficulty() == DUNGEON_DIFFICULTY_NORMAL)
                    {
                        // dungeon in normal mode accepted
                        if (!achievIdForDungeon[j][1])
                            break;                      // for
                    }
                    else
                    {
                        // dungeon in heroic mode accepted
                        if (!achievIdForDungeon[j][3])
                            break;                      // for
                    }

                    found = true;
                    break;                              // for
                }
            }
            if (!found)
                return false;

            //FIXME: work only for instances where max == min for players
            if (((InstanceMap*)map)->GetMaxPlayers() != achievementCriteria->death_in_dungeon.manLimit)
                return false;
            break;
        }
        case ACHIEVEMENT_CRITERIA_TYPE_KILLED_BY_CREATURE:
            if (!miscValue1 || miscValue1 != achievementCriteria->killed_by_creature.creatureEntry)
                return false;
            break;
        case ACHIEVEMENT_CRITERIA_TYPE_KILLED_BY_PLAYER:
            if (!miscValue1 || !unit || unit->GetTypeId() != TYPEID_PLAYER)
                return false;
            break;
        case ACHIEVEMENT_CRITERIA_TYPE_DEATHS_FROM:
            if (!miscValue1 || miscValue2 != achievementCriteria->death_from.type)
                return false;
            break;
        case ACHIEVEMENT_CRITERIA_TYPE_COMPLETE_QUEST:
        {
            // if miscValues != 0, it contains the questID.
            if (miscValue1)
            {
                if (miscValue1 != achievementCriteria->complete_quest.questID)
                    return false;
            }
            else
            {
                // login case.
                if (!referencePlayer->GetQuestRewardStatus(achievementCriteria->complete_quest.questID))
                    return false;
            }

            if (AchievementCriteriaDataSet const* data = sAchievementMgr->GetCriteriaDataSet(achievementCriteria))
                if (!data->Meets(referencePlayer, unit))
                    return false;
            break;
        }
        case ACHIEVEMENT_CRITERIA_TYPE_BE_SPELL_TARGET:
        case ACHIEVEMENT_CRITERIA_TYPE_BE_SPELL_TARGET2:
            if (!miscValue1 || miscValue1 != achievementCriteria->be_spell_target.spellID)
                return false;
            break;
        case ACHIEVEMENT_CRITERIA_TYPE_CAST_SPELL:
        case ACHIEVEMENT_CRITERIA_TYPE_CAST_SPELL2:
            if (!miscValue1 || miscValue1 != achievementCriteria->cast_spell.spellID)
                return false;
            break;
        case ACHIEVEMENT_CRITERIA_TYPE_LEARN_SPELL:
            if (miscValue1 && miscValue1 != achievementCriteria->learn_spell.spellID)
                return false;

            if (!referencePlayer->HasSpell(achievementCriteria->learn_spell.spellID))
                return false;
            break;
        case ACHIEVEMENT_CRITERIA_TYPE_LOOT_TYPE:
            // miscValue1 = itemId - miscValue2 = count of item loot
            // miscValue3 = loot_type (note: 0 = LOOT_CORPSE and then it ignored)
            if (!miscValue1 || !miscValue2 || !miscValue3 || miscValue3 != achievementCriteria->loot_type.lootType)
                return false;
            break;
        case ACHIEVEMENT_CRITERIA_TYPE_OWN_ITEM:
            if (miscValue1 && achievementCriteria->own_item.itemID != miscValue1)
                return false;
            break;
        case ACHIEVEMENT_CRITERIA_TYPE_USE_ITEM:
            if (!miscValue1 || achievementCriteria->use_item.itemID != miscValue1)
                return false;
            break;
        case ACHIEVEMENT_CRITERIA_TYPE_LOOT_ITEM:
            if (!miscValue1 || miscValue1 != achievementCriteria->own_item.itemID)
                return false;
            break;
        case ACHIEVEMENT_CRITERIA_TYPE_EXPLORE_AREA:
        {
            WorldMapOverlayEntry const* worldOverlayEntry = sWorldMapOverlayStore.LookupEntry(achievementCriteria->explore_area.areaReference);
            if (!worldOverlayEntry)
                break;

            bool matchFound = false;
            for (int j = 0; j < MAX_WORLD_MAP_OVERLAY_AREA_IDX; ++j)
            {
                uint32 area_id = worldOverlayEntry->areatableID[j];
                if (!area_id)                            // array have 0 only in empty tail
                    break;

                int32 exploreFlag = GetAreaFlagByAreaID(area_id);
                if (exploreFlag < 0)
                    continue;

                uint32 playerIndexOffset = uint32(exploreFlag) / 32;
                uint32 mask = 1 << (uint32(exploreFlag) % 32);

                if (referencePlayer->GetUInt32Value(PLAYER_EXPLORED_ZONES_1 + playerIndexOffset) & mask)
                {
                    matchFound = true;
                    break;
                }
            }

            if (!matchFound)
                return false;
            break;
        }
        case ACHIEVEMENT_CRITERIA_TYPE_GAIN_REPUTATION:
            if (miscValue1 && miscValue1 != achievementCriteria->gain_reputation.factionID)
                return false;
            break;
        case ACHIEVEMENT_CRITERIA_TYPE_EQUIP_EPIC_ITEM:
            // miscValue1 = itemid miscValue2 = itemSlot
            if (!miscValue1 || miscValue2 != achievementCriteria->equip_epic_item.itemSlot)
                return false;
            break;
        case ACHIEVEMENT_CRITERIA_TYPE_ROLL_NEED_ON_LOOT:
        case ACHIEVEMENT_CRITERIA_TYPE_ROLL_GREED_ON_LOOT:
        {
            // miscValue1 = itemid miscValue2 = diced value
            if (!miscValue1 || miscValue2 != achievementCriteria->roll_greed_on_loot.rollValue)
                return false;

            ItemTemplate const* proto = sObjectMgr->GetItemTemplate(uint32(miscValue1));
            if (!proto)
                return false;
            break;
        }
        case ACHIEVEMENT_CRITERIA_TYPE_DO_EMOTE:
            if (!miscValue1 || miscValue1 != achievementCriteria->do_emote.emoteID)
                return false;
            break;
        case ACHIEVEMENT_CRITERIA_TYPE_DAMAGE_DONE:
        case ACHIEVEMENT_CRITERIA_TYPE_HEALING_DONE:
            if (!miscValue1)
                return false;

            if (achievementCriteria->additionalRequirements[0].additionalRequirement_type == ACHIEVEMENT_CRITERIA_CONDITION_BG_MAP)
            {
                if (referencePlayer->GetMapId() != achievementCriteria->additionalRequirements[0].additionalRequirement_value)
                    return false;

                // map specific case (BG in fact) expected player targeted damage/heal
                if (!unit || unit->GetTypeId() != TYPEID_PLAYER)
                    return false;
            }
            break;
        case ACHIEVEMENT_CRITERIA_TYPE_EQUIP_ITEM:
            // miscValue1 = item_id
            if (!miscValue1 || miscValue1 != achievementCriteria->equip_item.itemID)
                return false;
            break;
        case ACHIEVEMENT_CRITERIA_TYPE_USE_GAMEOBJECT:
            if (!miscValue1 || miscValue1 != achievementCriteria->use_gameobject.goEntry)
                return false;
            break;
        case ACHIEVEMENT_CRITERIA_TYPE_FISH_IN_GAMEOBJECT:
            if (!miscValue1 || miscValue1 != achievementCriteria->fish_in_gameobject.goEntry)
                return false;
            break;
        case ACHIEVEMENT_CRITERIA_TYPE_LEARN_SKILLLINE_SPELLS:
            if (miscValue1 && miscValue1 != achievementCriteria->learn_skillline_spell.skillLine)
                return false;
            break;
        case ACHIEVEMENT_CRITERIA_TYPE_LOOT_EPIC_ITEM:
        case ACHIEVEMENT_CRITERIA_TYPE_RECEIVE_EPIC_ITEM:
        {
            if (!miscValue1)
                return false;
            ItemTemplate const* proto = sObjectMgr->GetItemTemplate(uint32(miscValue1));
            if (!proto || proto->Quality < ITEM_QUALITY_EPIC)
                return false;
            break;
        }
        case ACHIEVEMENT_CRITERIA_TYPE_LEARN_SKILL_LINE:
            if (miscValue1 && miscValue1 != achievementCriteria->learn_skill_line.skillLine)
                return false;
            break;
        case ACHIEVEMENT_CRITERIA_TYPE_HK_CLASS:
            if (!miscValue1 || miscValue1 != achievementCriteria->hk_class.classID)
                return false;
            break;
        case ACHIEVEMENT_CRITERIA_TYPE_HK_RACE:
            if (!miscValue1 || miscValue1 != achievementCriteria->hk_race.raceID)
                return false;
            break;
        case ACHIEVEMENT_CRITERIA_TYPE_BG_OBJECTIVE_CAPTURE:
            if (!miscValue1 || miscValue1 != achievementCriteria->bg_objective.objectiveId)
                return false;
            break;
        case ACHIEVEMENT_CRITERIA_TYPE_HONORABLE_KILL_AT_AREA:
            if (!miscValue1 || miscValue1 != achievementCriteria->honorable_kill_at_area.areaID)
                return false;
            break;
        case ACHIEVEMENT_CRITERIA_TYPE_CURRENCY:
            if (!miscValue1 || !miscValue2 || int64(miscValue2) < 0
                || miscValue1 != achievementCriteria->currencyGain.currency)
                return false;
            break;
        case ACHIEVEMENT_CRITERIA_TYPE_WIN_ARENA:
            if (miscValue1 != achievementCriteria->win_arena.mapID)
                return false;
            break;
        default:
            break;
    }
    return true;
}

template<class T>
bool AchievementMgr<T>::AdditionalRequirementsSatisfied(AchievementCriteriaEntry const* criteria, uint64 miscValue1, uint64 /*miscValue2*/, Unit const* unit, Player* referencePlayer) const
{
    for (uint8 i = 0; i < MAX_ADDITIONAL_CRITERIA_CONDITIONS; ++i)
    {
        uint32 reqType = criteria->additionalConditionType[i];
        uint32 reqValue = criteria->additionalConditionValue[i];

        switch (AchievementCriteriaAdditionalCondition(reqType))
        {
            case ACHIEVEMENT_CRITERIA_ADDITIONAL_CONDITION_TARGET_CREATURE_ENTRY: // 4
                if (!unit || unit->GetEntry() != reqValue)
                    return false;
                break;
            case ACHIEVEMENT_CRITERIA_ADDITIONAL_CONDITION_TARGET_MUST_BE_PLAYER: // 5
                if (!unit || unit->GetTypeId() != TYPEID_PLAYER)
                    return false;
                break;
            case ACHIEVEMENT_CRITERIA_ADDITIONAL_CONDITION_TARGET_MUST_BE_DEAD: // 6
                if (!unit || unit->IsAlive())
                    return false;
                break;
            case ACHIEVEMENT_CRITERIA_ADDITIONAL_CONDITION_TARGET_MUST_BE_ENEMY: // 7
                if (!unit || !referencePlayer->IsHostileTo(unit))
                    return false;
                break;
            case ACHIEVEMENT_CRITERIA_ADDITIONAL_CONDITION_SOURCE_HAS_AURA: // 8
                if (!referencePlayer->HasAura(reqValue))
                    return false;
                break;
            case ACHIEVEMENT_CRITERIA_ADDITIONAL_CONDITION_TARGET_HAS_AURA: // 10
                if (!unit || !unit->HasAura(reqValue))
                    return false;
            case ACHIEVEMENT_CRITERIA_ADDITIONAL_CONDITION_TARGET_HAS_AURA_TYPE: // 11
                if (!unit || !unit->HasAuraType(AuraType(reqValue)))
                    return false;
                break;
            case ACHIEVEMENT_CRITERIA_ADDITIONAL_CONDITION_ITEM_QUALITY_MIN: // 14
            {
                // miscValue1 is itemid
                ItemTemplate const* const item = sObjectMgr->GetItemTemplate(uint32(miscValue1));
                if (!item || item->Quality < reqValue)
                    return false;
                break;
            }
            case ACHIEVEMENT_CRITERIA_ADDITIONAL_CONDITION_ITEM_QUALITY_EQUALS: // 15
            {
                // miscValue1 is itemid
                ItemTemplate const* const item = sObjectMgr->GetItemTemplate(uint32(miscValue1));
                if (!item || item->Quality != reqValue)
                    return false;
                break;
            }
            case ACHIEVEMENT_CRITERIA_ADDITIONAL_CONDITION_SOURCE_AREA_OR_ZONE: // 17
            {
                uint32 zoneId, areaId;
                referencePlayer->GetZoneAndAreaId(zoneId, areaId);
                if (zoneId != reqValue && areaId != reqValue)
                    return false;
                break;
            }
            case ACHIEVEMENT_CRITERIA_ADDITIONAL_CONDITION_TARGET_AREA_OR_ZONE: // 18
            {
                if (!unit)
                    return false;
                uint32 zoneId, areaId;
                unit->GetZoneAndAreaId(zoneId, areaId);
                if (zoneId != reqValue && areaId != reqValue)
                    return false;
                break;
            }
            case ACHIEVEMENT_CRITERIA_ADDITIONAL_CONDITION_MAP_DIFFICULTY: // 20
                if (uint32(referencePlayer->GetMap()->GetDifficulty()) != reqValue)
                    return false;
                break;
            case ACHIEVEMENT_CRITERIA_ADDITIONAL_CONDITION_SOURCE_RACE: // 25
                if (referencePlayer->getRace() != reqValue)
                    return false;
                break;
            case ACHIEVEMENT_CRITERIA_ADDITIONAL_CONDITION_SOURCE_CLASS: // 26
                if (referencePlayer->getClass() != reqValue)
                    return false;
                break;
            case ACHIEVEMENT_CRITERIA_ADDITIONAL_CONDITION_TARGET_RACE: // 27
                if (!unit || unit->GetTypeId() != TYPEID_PLAYER || unit->getRace() != reqValue)
                    return false;
                break;
            case ACHIEVEMENT_CRITERIA_ADDITIONAL_CONDITION_TARGET_CLASS: // 28
                if (!unit || unit->GetTypeId() != TYPEID_PLAYER || unit->getClass() != reqValue)
                    return false;
                break;
            case ACHIEVEMENT_CRITERIA_ADDITIONAL_CONDITION_MAX_GROUP_MEMBERS: // 29
                if (referencePlayer->GetGroup() && referencePlayer->GetGroup()->GetMembersCount() >= reqValue)
                    return false;
                break;
            case ACHIEVEMENT_CRITERIA_ADDITIONAL_CONDITION_TARGET_CREATURE_TYPE: // 30
            {
                if (!unit)
                    return false;
                Creature const* const creature = unit->ToCreature();
                if (!creature || creature->GetCreatureType() != reqValue)
                    return false;
                break;
            }
            case ACHIEVEMENT_CRITERIA_ADDITIONAL_CONDITION_SOURCE_MAP: // 32
                if (referencePlayer->GetMapId() != reqValue)
                    return false;
                break;
            case ACHIEVEMENT_CRITERIA_ADDITIONAL_CONDITION_TITLE_BIT_INDEX: // 38
                // miscValue1 is title's bit index
                if (miscValue1 != reqValue)
                    return false;
                break;
            case ACHIEVEMENT_CRITERIA_ADDITIONAL_CONDITION_SOURCE_LEVEL: // 39
                if (referencePlayer->getLevel() != reqValue)
                    return false;
                break;
            case ACHIEVEMENT_CRITERIA_ADDITIONAL_CONDITION_TARGET_LEVEL: // 40
                if (!unit || unit->getLevel() != reqValue)
                    return false;
                break;
            case ACHIEVEMENT_CRITERIA_ADDITIONAL_CONDITION_TARGET_ZONE: // 41
                if (!unit || unit->GetZoneId() != reqValue)
                    return false;
            case ACHIEVEMENT_CRITERIA_ADDITIONAL_CONDITION_TARGET_HEALTH_PERCENT_BELOW: // 46
                if (!unit || unit->GetHealthPct() >= reqValue)
                    return false;
                break;
            default:
                break;
        }
    }
    return true;
}

<<<<<<< HEAD
char const* AchievementGlobalMgr::GetCriteriaTypeString(uint32 type)
{
    return GetCriteriaTypeString(AchievementCriteriaTypes(type));
}
=======
    return true;
}

bool AchievementMgr::RequirementsSatisfied(AchievementCriteriaEntry const* achievementCriteria, AchievementEntry const* achievement, uint32 miscValue1, uint32 miscValue2, Unit const* unit) const
{
    switch (AchievementCriteriaTypes(achievementCriteria->requiredType))
    {
        case ACHIEVEMENT_CRITERIA_TYPE_COMPLETE_DAILY_QUEST:
        case ACHIEVEMENT_CRITERIA_TYPE_FALL_WITHOUT_DYING:
        case ACHIEVEMENT_CRITERIA_TYPE_HONORABLE_KILL:
        case ACHIEVEMENT_CRITERIA_TYPE_WIN_RATED_ARENA:
        case ACHIEVEMENT_CRITERIA_TYPE_VISIT_BARBER_SHOP:
        case ACHIEVEMENT_CRITERIA_TYPE_GET_KILLING_BLOWS:
        case ACHIEVEMENT_CRITERIA_TYPE_MONEY_FROM_VENDORS:
        case ACHIEVEMENT_CRITERIA_TYPE_GOLD_SPENT_FOR_TALENTS:
        case ACHIEVEMENT_CRITERIA_TYPE_NUMBER_OF_TALENT_RESETS:
        case ACHIEVEMENT_CRITERIA_TYPE_MONEY_FROM_QUEST_REWARD:
        case ACHIEVEMENT_CRITERIA_TYPE_GOLD_SPENT_FOR_TRAVELLING:
        case ACHIEVEMENT_CRITERIA_TYPE_GOLD_SPENT_AT_BARBER:
        case ACHIEVEMENT_CRITERIA_TYPE_GOLD_SPENT_FOR_MAIL:
        case ACHIEVEMENT_CRITERIA_TYPE_LOOT_MONEY:
        case ACHIEVEMENT_CRITERIA_TYPE_SPECIAL_PVP_KILL:
        case ACHIEVEMENT_CRITERIA_TYPE_ON_LOGIN:
        case ACHIEVEMENT_CRITERIA_TYPE_WIN_DUEL:
        case ACHIEVEMENT_CRITERIA_TYPE_LOSE_DUEL:
        case ACHIEVEMENT_CRITERIA_TYPE_KILL_CREATURE_TYPE:
        case ACHIEVEMENT_CRITERIA_TYPE_GOLD_EARNED_BY_AUCTIONS:
        case ACHIEVEMENT_CRITERIA_TYPE_CREATE_AUCTION:
        case ACHIEVEMENT_CRITERIA_TYPE_HIGHEST_AUCTION_BID:
        case ACHIEVEMENT_CRITERIA_TYPE_WON_AUCTIONS:
        case ACHIEVEMENT_CRITERIA_TYPE_HIGHEST_AUCTION_SOLD:
        case ACHIEVEMENT_CRITERIA_TYPE_ROLL_NEED:
        case ACHIEVEMENT_CRITERIA_TYPE_ROLL_GREED:
        case ACHIEVEMENT_CRITERIA_TYPE_HIGHEST_HIT_DEALT:
        case ACHIEVEMENT_CRITERIA_TYPE_HIGHEST_HIT_RECEIVED:
        case ACHIEVEMENT_CRITERIA_TYPE_TOTAL_DAMAGE_RECEIVED:
        case ACHIEVEMENT_CRITERIA_TYPE_HIGHEST_HEAL_CAST:
        case ACHIEVEMENT_CRITERIA_TYPE_TOTAL_HEALING_RECEIVED:
        case ACHIEVEMENT_CRITERIA_TYPE_HIGHEST_HEALING_RECEIVED:
        case ACHIEVEMENT_CRITERIA_TYPE_QUEST_ABANDONED:
        case ACHIEVEMENT_CRITERIA_TYPE_FLIGHT_PATHS_TAKEN:
        case ACHIEVEMENT_CRITERIA_TYPE_ACCEPTED_SUMMONINGS:
        case ACHIEVEMENT_CRITERIA_TYPE_USE_LFD_TO_GROUP_WITH_PLAYERS:
            if (!miscValue1)
                return false;
            break;
        case ACHIEVEMENT_CRITERIA_TYPE_REACH_LEVEL:
        case ACHIEVEMENT_CRITERIA_TYPE_COMPLETE_ACHIEVEMENT:
        case ACHIEVEMENT_CRITERIA_TYPE_COMPLETE_QUEST_COUNT:
        case ACHIEVEMENT_CRITERIA_TYPE_COMPLETE_DAILY_QUEST_DAILY:
        case ACHIEVEMENT_CRITERIA_TYPE_HIGHEST_TEAM_RATING:
        case ACHIEVEMENT_CRITERIA_TYPE_HIGHEST_PERSONAL_RATING:
        case ACHIEVEMENT_CRITERIA_TYPE_BUY_BANK_SLOT:
        case ACHIEVEMENT_CRITERIA_TYPE_GAIN_EXALTED_REPUTATION:
        case ACHIEVEMENT_CRITERIA_TYPE_GAIN_REVERED_REPUTATION:
        case ACHIEVEMENT_CRITERIA_TYPE_GAIN_HONORED_REPUTATION:
        case ACHIEVEMENT_CRITERIA_TYPE_KNOWN_FACTIONS:
        case ACHIEVEMENT_CRITERIA_TYPE_EARN_HONORABLE_KILL:
        case ACHIEVEMENT_CRITERIA_TYPE_HIGHEST_GOLD_VALUE_OWNED:
        case ACHIEVEMENT_CRITERIA_TYPE_EARN_ACHIEVEMENT_POINTS:
            break;

        // specialized cases
        case ACHIEVEMENT_CRITERIA_TYPE_WIN_BG:
            if (!miscValue1)
                return false;
            if (achievementCriteria->win_bg.bgMapID != GetPlayer()->GetMapId())
                return false;
            break;
        case ACHIEVEMENT_CRITERIA_TYPE_KILL_CREATURE:
            if (!miscValue1)
                return false;
            if (achievementCriteria->kill_creature.creatureID != miscValue1)
                return false;
            break;
        case ACHIEVEMENT_CRITERIA_TYPE_REACH_SKILL_LEVEL:
            if (miscValue1 && miscValue1 != achievementCriteria->reach_skill_level.skillID)
                return false;
            break;
        case ACHIEVEMENT_CRITERIA_TYPE_LEARN_SKILL_LEVEL:
            if (miscValue1 && miscValue1 != achievementCriteria->learn_skill_level.skillID)
                return false;
            break;
        case ACHIEVEMENT_CRITERIA_TYPE_COMPLETE_QUESTS_IN_ZONE:
            if (miscValue1 && miscValue1 != achievementCriteria->complete_quests_in_zone.zoneID)
                return false;
            break;
        case ACHIEVEMENT_CRITERIA_TYPE_COMPLETE_BATTLEGROUND:
            if (!miscValue1)
                return false;
            if (GetPlayer()->GetMapId() != achievementCriteria->complete_battleground.mapID)
                return false;
            break;
        case ACHIEVEMENT_CRITERIA_TYPE_DEATH_AT_MAP:
            if (!miscValue1)
                return false;
            if (GetPlayer()->GetMapId() != achievementCriteria->death_at_map.mapID)
                return false;
            break;
        case ACHIEVEMENT_CRITERIA_TYPE_DEATH:
            if (!miscValue1)
                return false;
            for (uint8 j = 0; j < MAX_ARENA_SLOT; ++j)
            {
                if (achievIdByArenaSlot[j] == achievement->ID)
                {
                    Battleground* bg = GetPlayer()->GetBattleground();
                    if (!bg || !bg->isArena() || ArenaTeam::GetSlotByType(bg->GetArenaType()) != j)
                        return false;
                    break;
                }
            }
            break;
        case ACHIEVEMENT_CRITERIA_TYPE_DEATH_IN_DUNGEON:
        {
            if (!miscValue1)
                return false;

            Map const* map = GetPlayer()->IsInWorld() ? GetPlayer()->GetMap() : sMapMgr->FindMap(GetPlayer()->GetMapId(), GetPlayer()->GetInstanceId());
            if (!map || !map->IsDungeon())
                return false;

            //FIXME: work only for instances where max == min for players
            if (map->ToInstanceMap()->GetMaxPlayers() != achievementCriteria->death_in_dungeon.manLimit)
                return false;
            break;
        }
        case ACHIEVEMENT_CRITERIA_TYPE_KILLED_BY_CREATURE:
            if (!miscValue1)
                return false;
            if (miscValue1 != achievementCriteria->killed_by_creature.creatureEntry)
                return false;
            break;
        case ACHIEVEMENT_CRITERIA_TYPE_KILLED_BY_PLAYER:
            if (!miscValue1)
                return false;
            // if team check required: must kill by opposition faction
            if (achievement->ID == 318 && miscValue2 == GetPlayer()->GetTeam())
                return false;
            break;
        case ACHIEVEMENT_CRITERIA_TYPE_DEATHS_FROM:
            if (!miscValue1)
                return false;
            if (miscValue2 != achievementCriteria->death_from.type)
                return false;
            break;
        case ACHIEVEMENT_CRITERIA_TYPE_COMPLETE_QUEST:
            // if miscvalues != 0, it contains the questID.
            if (miscValue1)
            {
                if (miscValue1 != achievementCriteria->complete_quest.questID)
                    return false;
            }
            else
            {
                // login case.
                if (!GetPlayer()->GetQuestRewardStatus(achievementCriteria->complete_quest.questID))
                    return false;
            }
            break;
        case ACHIEVEMENT_CRITERIA_TYPE_BE_SPELL_TARGET:
        case ACHIEVEMENT_CRITERIA_TYPE_BE_SPELL_TARGET2:
            if (!miscValue1 || miscValue1 != achievementCriteria->be_spell_target.spellID)
                return false;
            break;
        case ACHIEVEMENT_CRITERIA_TYPE_CAST_SPELL:
        case ACHIEVEMENT_CRITERIA_TYPE_CAST_SPELL2:
            if (!miscValue1 || miscValue1 != achievementCriteria->cast_spell.spellID)
                return false;
            break;
        case ACHIEVEMENT_CRITERIA_TYPE_LEARN_SPELL:
            if (miscValue1 && miscValue1 != achievementCriteria->learn_spell.spellID)
                return false;
            if (!GetPlayer()->HasSpell(achievementCriteria->learn_spell.spellID))
                return false;
            break;
        case ACHIEVEMENT_CRITERIA_TYPE_LOOT_TYPE:
            // miscvalue1=loot_type (note: 0 = LOOT_CORPSE and then it ignored)
            // miscvalue2=count of item loot
            if (!miscValue1 || !miscValue2)
                return false;
            if (miscValue1 != achievementCriteria->loot_type.lootType)
                return false;
            break;
        case ACHIEVEMENT_CRITERIA_TYPE_OWN_ITEM:
            if (miscValue1 && achievementCriteria->own_item.itemID != miscValue1)
                return false;
            break;
        case ACHIEVEMENT_CRITERIA_TYPE_USE_ITEM:
            if (!miscValue1)
                return false;
            if (achievementCriteria->use_item.itemID != miscValue1)
                return false;
            break;
        case ACHIEVEMENT_CRITERIA_TYPE_LOOT_ITEM:
            if (!miscValue1)
                return false;
            if (miscValue1 != achievementCriteria->own_item.itemID)
                return false;
            break;
        case ACHIEVEMENT_CRITERIA_TYPE_EXPLORE_AREA:
        {
            WorldMapOverlayEntry const* worldOverlayEntry = sWorldMapOverlayStore.LookupEntry(achievementCriteria->explore_area.areaReference);
            if (!worldOverlayEntry)
                return false;

            bool matchFound = false;
            for (int j = 0; j < MAX_WORLD_MAP_OVERLAY_AREA_IDX; ++j)
            {
                uint32 area_id = worldOverlayEntry->areatableID[j];
                if (!area_id)                            // array have 0 only in empty tail
                    break;

                int32 exploreFlag = GetAreaFlagByAreaID(area_id);
                if (exploreFlag < 0)
                    continue;

                uint32 playerIndexOffset = uint32(exploreFlag) / 32;
                uint32 mask = 1 << (uint32(exploreFlag) % 32);

                if (GetPlayer()->GetUInt32Value(PLAYER_EXPLORED_ZONES_1 + playerIndexOffset) & mask)
                {
                    matchFound = true;
                    break;
                }
            }

            if (!matchFound)
                return false;
            break;
        }
        case ACHIEVEMENT_CRITERIA_TYPE_GAIN_REPUTATION:
            if (miscValue1 && miscValue1 != achievementCriteria->gain_reputation.factionID)
                return false;
            break;
        case ACHIEVEMENT_CRITERIA_TYPE_EQUIP_EPIC_ITEM:
            // miscvalue1 = itemid
            // miscvalue2 = itemSlot
            if (!miscValue1)
                return false;
            if (miscValue2 != achievementCriteria->equip_epic_item.itemSlot)
                return false;
            break;
        case ACHIEVEMENT_CRITERIA_TYPE_ROLL_NEED_ON_LOOT:
        case ACHIEVEMENT_CRITERIA_TYPE_ROLL_GREED_ON_LOOT:
            // miscvalue1 = itemid
            // miscvalue2 = diced value
            if (!miscValue1)
                return false;
            if (miscValue2 != achievementCriteria->roll_greed_on_loot.rollValue)
                return false;
            break;
        case ACHIEVEMENT_CRITERIA_TYPE_DO_EMOTE:
            // miscvalue1 = emote
            if (!miscValue1)
                return false;
            if (miscValue1 != achievementCriteria->do_emote.emoteID)
                return false;
            break;
        case ACHIEVEMENT_CRITERIA_TYPE_DAMAGE_DONE:
        case ACHIEVEMENT_CRITERIA_TYPE_HEALING_DONE:
            if (!miscValue1)
                return false;

            if (achievementCriteria->additionalRequirements[0].additionalRequirement_type == ACHIEVEMENT_CRITERIA_CONDITION_BG_MAP)
            {
                if (GetPlayer()->GetMapId() != achievementCriteria->additionalRequirements[0].additionalRequirement_value)
                    return false;

                // map specific case (BG in fact) expected player targeted damage/heal
                if (!unit || unit->GetTypeId() != TYPEID_PLAYER)
                    return false;
            }
            break;
        case ACHIEVEMENT_CRITERIA_TYPE_EQUIP_ITEM:
            if (!miscValue1)
                return false;
            if (miscValue1 != achievementCriteria->equip_item.itemID)
                return false;
            break;
        case ACHIEVEMENT_CRITERIA_TYPE_USE_GAMEOBJECT:
            if (!miscValue1)
                return false;
            if (miscValue1 != achievementCriteria->use_gameobject.goEntry)
                return false;
            break;
        case ACHIEVEMENT_CRITERIA_TYPE_FISH_IN_GAMEOBJECT:
            if (!miscValue1)
                return false;
            if (miscValue1 != achievementCriteria->fish_in_gameobject.goEntry)
                return false;
            break;
        case ACHIEVEMENT_CRITERIA_TYPE_LEARN_SKILLLINE_SPELLS:
            if (miscValue1 && miscValue1 != achievementCriteria->learn_skillline_spell.skillLine)
                return false;
            break;
        case ACHIEVEMENT_CRITERIA_TYPE_LOOT_EPIC_ITEM:
        case ACHIEVEMENT_CRITERIA_TYPE_RECEIVE_EPIC_ITEM:
        {
            if (!miscValue1)
                return false;
            ItemTemplate const* proto = sObjectMgr->GetItemTemplate(miscValue1);
            if (!proto || proto->Quality < ITEM_QUALITY_EPIC)
                return false;
            break;
        }
        case ACHIEVEMENT_CRITERIA_TYPE_LEARN_SKILL_LINE:
            if (miscValue1 && miscValue1 != achievementCriteria->learn_skill_line.skillLine)
                return false;
            break;
        case ACHIEVEMENT_CRITERIA_TYPE_HK_CLASS:
            if (!miscValue1 || miscValue1 != achievementCriteria->hk_class.classID)
                return false;
            break;
        case ACHIEVEMENT_CRITERIA_TYPE_HK_RACE:
            if (!miscValue1 || miscValue1 != achievementCriteria->hk_race.raceID)
                return false;
            break;
        case ACHIEVEMENT_CRITERIA_TYPE_BG_OBJECTIVE_CAPTURE:
            if (!miscValue1 || miscValue1 != achievementCriteria->bg_objective.objectiveId)
                return false;
            break;
        case ACHIEVEMENT_CRITERIA_TYPE_HONORABLE_KILL_AT_AREA:
            if (!miscValue1 || miscValue1 != achievementCriteria->honorable_kill_at_area.areaID)
                return false;
            break;
        case ACHIEVEMENT_CRITERIA_TYPE_WIN_ARENA:
            if (miscValue1 != achievementCriteria->win_arena.mapID)
                return false;
            break;
        default:
            break;
    }
>>>>>>> 61ba5e4f

char const* AchievementGlobalMgr::GetCriteriaTypeString(AchievementCriteriaTypes type)
{
    switch (type)
    {
        case ACHIEVEMENT_CRITERIA_TYPE_KILL_CREATURE:
            return "KILL_CREATURE";
        case ACHIEVEMENT_CRITERIA_TYPE_WIN_BG:
            return "TYPE_WIN_BG";
        case ACHIEVEMENT_CRITERIA_TYPE_COMPLETE_ARCHAEOLOGY_PROJECTS:
            return "COMPLETE_RESEARCH";
        case ACHIEVEMENT_CRITERIA_TYPE_REACH_LEVEL:
            return "REACH_LEVEL";
        case ACHIEVEMENT_CRITERIA_TYPE_REACH_SKILL_LEVEL:
            return "REACH_SKILL_LEVEL";
        case ACHIEVEMENT_CRITERIA_TYPE_COMPLETE_ACHIEVEMENT:
            return "COMPLETE_ACHIEVEMENT";
        case ACHIEVEMENT_CRITERIA_TYPE_COMPLETE_QUEST_COUNT:
            return "COMPLETE_QUEST_COUNT";
        case ACHIEVEMENT_CRITERIA_TYPE_COMPLETE_DAILY_QUEST_DAILY:
            return "COMPLETE_DAILY_QUEST_DAILY";
        case ACHIEVEMENT_CRITERIA_TYPE_COMPLETE_QUESTS_IN_ZONE:
            return "COMPLETE_QUESTS_IN_ZONE";
        case ACHIEVEMENT_CRITERIA_TYPE_CURRENCY:
            return "CURRENCY";
        case ACHIEVEMENT_CRITERIA_TYPE_DAMAGE_DONE:
            return "DAMAGE_DONE";
        case ACHIEVEMENT_CRITERIA_TYPE_COMPLETE_DAILY_QUEST:
            return "COMPLETE_DAILY_QUEST";
        case ACHIEVEMENT_CRITERIA_TYPE_COMPLETE_BATTLEGROUND:
            return "COMPLETE_BATTLEGROUND";
        case ACHIEVEMENT_CRITERIA_TYPE_DEATH_AT_MAP:
            return "DEATH_AT_MAP";
        case ACHIEVEMENT_CRITERIA_TYPE_DEATH:
            return "DEATH";
        case ACHIEVEMENT_CRITERIA_TYPE_DEATH_IN_DUNGEON:
            return "DEATH_IN_DUNGEON";
        case ACHIEVEMENT_CRITERIA_TYPE_COMPLETE_RAID:
            return "COMPLETE_RAID";
        case ACHIEVEMENT_CRITERIA_TYPE_KILLED_BY_CREATURE:
            return "KILLED_BY_CREATURE";
        case ACHIEVEMENT_CRITERIA_TYPE_KILLED_BY_PLAYER:
            return "KILLED_BY_PLAYER";
        case ACHIEVEMENT_CRITERIA_TYPE_FALL_WITHOUT_DYING:
            return "FALL_WITHOUT_DYING";
        case ACHIEVEMENT_CRITERIA_TYPE_DEATHS_FROM:
            return "DEATHS_FROM";
        case ACHIEVEMENT_CRITERIA_TYPE_COMPLETE_QUEST:
            return "COMPLETE_QUEST";
        case ACHIEVEMENT_CRITERIA_TYPE_BE_SPELL_TARGET:
            return "BE_SPELL_TARGET";
        case ACHIEVEMENT_CRITERIA_TYPE_CAST_SPELL:
            return "CAST_SPELL";
        case ACHIEVEMENT_CRITERIA_TYPE_BG_OBJECTIVE_CAPTURE:
            return "BG_OBJECTIVE_CAPTURE";
        case ACHIEVEMENT_CRITERIA_TYPE_HONORABLE_KILL_AT_AREA:
            return "HONORABLE_KILL_AT_AREA";
        case ACHIEVEMENT_CRITERIA_TYPE_WIN_ARENA:
            return "WIN_ARENA";
        case ACHIEVEMENT_CRITERIA_TYPE_PLAY_ARENA:
            return "PLAY_ARENA";
        case ACHIEVEMENT_CRITERIA_TYPE_LEARN_SPELL:
            return "LEARN_SPELL";
        case ACHIEVEMENT_CRITERIA_TYPE_HONORABLE_KILL:
            return "HONORABLE_KILL";
        case ACHIEVEMENT_CRITERIA_TYPE_OWN_ITEM:
            return "OWN_ITEM";
        case ACHIEVEMENT_CRITERIA_TYPE_WIN_RATED_ARENA:
            return "WIN_RATED_ARENA";
        case ACHIEVEMENT_CRITERIA_TYPE_HIGHEST_TEAM_RATING:
            return "HIGHEST_TEAM_RATING";
        case ACHIEVEMENT_CRITERIA_TYPE_HIGHEST_PERSONAL_RATING:
            return "HIGHEST_PERSONAL_RATING";
        case ACHIEVEMENT_CRITERIA_TYPE_LEARN_SKILL_LEVEL:
            return "LEARN_SKILL_LEVEL";
        case ACHIEVEMENT_CRITERIA_TYPE_USE_ITEM:
            return "USE_ITEM";
        case ACHIEVEMENT_CRITERIA_TYPE_LOOT_ITEM:
            return "LOOT_ITEM";
        case ACHIEVEMENT_CRITERIA_TYPE_EXPLORE_AREA:
            return "EXPLORE_AREA";
        case ACHIEVEMENT_CRITERIA_TYPE_OWN_RANK:
            return "OWN_RANK";
        case ACHIEVEMENT_CRITERIA_TYPE_BUY_BANK_SLOT:
            return "BUY_BANK_SLOT";
        case ACHIEVEMENT_CRITERIA_TYPE_GAIN_REPUTATION:
            return "GAIN_REPUTATION";
        case ACHIEVEMENT_CRITERIA_TYPE_GAIN_EXALTED_REPUTATION:
            return "GAIN_EXALTED_REPUTATION";
        case ACHIEVEMENT_CRITERIA_TYPE_VISIT_BARBER_SHOP:
            return "VISIT_BARBER_SHOP";
        case ACHIEVEMENT_CRITERIA_TYPE_EQUIP_EPIC_ITEM:
            return "EQUIP_EPIC_ITEM";
        case ACHIEVEMENT_CRITERIA_TYPE_ROLL_NEED_ON_LOOT:
            return "ROLL_NEED_ON_LOOT";
        case ACHIEVEMENT_CRITERIA_TYPE_ROLL_GREED_ON_LOOT:
            return "GREED_ON_LOOT";
        case ACHIEVEMENT_CRITERIA_TYPE_HK_CLASS:
            return "HK_CLASS";
        case ACHIEVEMENT_CRITERIA_TYPE_HK_RACE:
            return "HK_RACE";
        case ACHIEVEMENT_CRITERIA_TYPE_DO_EMOTE:
            return "DO_EMOTE";
        case ACHIEVEMENT_CRITERIA_TYPE_HEALING_DONE:
            return "HEALING_DONE";
        case ACHIEVEMENT_CRITERIA_TYPE_GET_KILLING_BLOWS:
            return "GET_KILLING_BLOWS";
        case ACHIEVEMENT_CRITERIA_TYPE_EQUIP_ITEM:
            return "EQUIP_ITEM";
        case ACHIEVEMENT_CRITERIA_TYPE_MONEY_FROM_VENDORS:
            return "MONEY_FROM_VENDORS";
        case ACHIEVEMENT_CRITERIA_TYPE_GOLD_SPENT_FOR_TALENTS:
            return "GOLD_SPENT_FOR_TALENTS";
        case ACHIEVEMENT_CRITERIA_TYPE_NUMBER_OF_TALENT_RESETS:
            return "NUMBER_OF_TALENT_RESETS";
        case ACHIEVEMENT_CRITERIA_TYPE_MONEY_FROM_QUEST_REWARD:
            return "MONEY_FROM_QUEST_REWARD";
        case ACHIEVEMENT_CRITERIA_TYPE_GOLD_SPENT_FOR_TRAVELLING:
            return "GOLD_SPENT_FOR_TRAVELLING";
        case ACHIEVEMENT_CRITERIA_TYPE_GOLD_SPENT_AT_BARBER:
            return "GOLD_SPENT_AT_BARBER";
        case ACHIEVEMENT_CRITERIA_TYPE_GOLD_SPENT_FOR_MAIL:
            return "GOLD_SPENT_FOR_MAIL";
        case ACHIEVEMENT_CRITERIA_TYPE_LOOT_MONEY:
            return "LOOT_MONEY";
        case ACHIEVEMENT_CRITERIA_TYPE_USE_GAMEOBJECT:
            return "USE_GAMEOBJECT";
        case ACHIEVEMENT_CRITERIA_TYPE_BE_SPELL_TARGET2:
            return "BE_SPELL_TARGET2";
        case ACHIEVEMENT_CRITERIA_TYPE_SPECIAL_PVP_KILL:
            return "SPECIAL_PVP_KILL";
        case ACHIEVEMENT_CRITERIA_TYPE_FISH_IN_GAMEOBJECT:
            return "FISH_IN_GAMEOBJECT";
        case ACHIEVEMENT_CRITERIA_TYPE_ON_LOGIN:
            return "ON_LOGIN";
        case ACHIEVEMENT_CRITERIA_TYPE_LEARN_SKILLLINE_SPELLS:
            return "LEARN_SKILLLINE_SPELLS";
        case ACHIEVEMENT_CRITERIA_TYPE_WIN_DUEL:
            return "WIN_DUEL";
        case ACHIEVEMENT_CRITERIA_TYPE_LOSE_DUEL:
            return "LOSE_DUEL";
        case ACHIEVEMENT_CRITERIA_TYPE_KILL_CREATURE_TYPE:
            return "KILL_CREATURE_TYPE";
        case ACHIEVEMENT_CRITERIA_TYPE_GOLD_EARNED_BY_AUCTIONS:
            return "GOLD_EARNED_BY_AUCTIONS";
        case ACHIEVEMENT_CRITERIA_TYPE_CREATE_AUCTION:
            return "CREATE_AUCTION";
        case ACHIEVEMENT_CRITERIA_TYPE_HIGHEST_AUCTION_BID:
            return "HIGHEST_AUCTION_BID";
        case ACHIEVEMENT_CRITERIA_TYPE_WON_AUCTIONS:
            return "WON_AUCTIONS";
        case ACHIEVEMENT_CRITERIA_TYPE_HIGHEST_AUCTION_SOLD:
            return "HIGHEST_AUCTION_SOLD";
        case ACHIEVEMENT_CRITERIA_TYPE_HIGHEST_GOLD_VALUE_OWNED:
            return "HIGHEST_GOLD_VALUE_OWNED";
        case ACHIEVEMENT_CRITERIA_TYPE_GAIN_REVERED_REPUTATION:
            return "GAIN_REVERED_REPUTATION";
        case ACHIEVEMENT_CRITERIA_TYPE_GAIN_HONORED_REPUTATION:
            return "GAIN_HONORED_REPUTATION";
        case ACHIEVEMENT_CRITERIA_TYPE_KNOWN_FACTIONS:
            return "KNOWN_FACTIONS";
        case ACHIEVEMENT_CRITERIA_TYPE_LOOT_EPIC_ITEM:
            return "LOOT_EPIC_ITEM";
        case ACHIEVEMENT_CRITERIA_TYPE_RECEIVE_EPIC_ITEM:
            return "RECEIVE_EPIC_ITEM";
        case ACHIEVEMENT_CRITERIA_TYPE_ROLL_NEED:
            return "ROLL_NEED";
        case ACHIEVEMENT_CRITERIA_TYPE_ROLL_GREED:
            return "ROLL_GREED";
        case ACHIEVEMENT_CRITERIA_TYPE_HIGHEST_HIT_DEALT:
            return "HIT_DEALT";
        case ACHIEVEMENT_CRITERIA_TYPE_HIGHEST_HIT_RECEIVED:
            return "HIT_RECEIVED";
        case ACHIEVEMENT_CRITERIA_TYPE_TOTAL_DAMAGE_RECEIVED:
            return "TOTAL_DAMAGE_RECEIVED";
        case ACHIEVEMENT_CRITERIA_TYPE_HIGHEST_HEAL_CAST:
            return "HIGHEST_HEAL_CAST";
        case ACHIEVEMENT_CRITERIA_TYPE_TOTAL_HEALING_RECEIVED:
            return "TOTAL_HEALING_RECEIVED";
        case ACHIEVEMENT_CRITERIA_TYPE_HIGHEST_HEALING_RECEIVED:
            return "HIGHEST_HEALING_RECEIVED";
        case ACHIEVEMENT_CRITERIA_TYPE_QUEST_ABANDONED:
            return "QUEST_ABANDONED";
        case ACHIEVEMENT_CRITERIA_TYPE_FLIGHT_PATHS_TAKEN:
            return "FLIGHT_PATHS_TAKEN";
        case ACHIEVEMENT_CRITERIA_TYPE_LOOT_TYPE:
            return "LOOT_TYPE";
        case ACHIEVEMENT_CRITERIA_TYPE_CAST_SPELL2:
            return "CAST_SPELL2";
        case ACHIEVEMENT_CRITERIA_TYPE_LEARN_SKILL_LINE:
            return "LEARN_SKILL_LINE";
        case ACHIEVEMENT_CRITERIA_TYPE_EARN_HONORABLE_KILL:
            return "EARN_HONORABLE_KILL";
        case ACHIEVEMENT_CRITERIA_TYPE_ACCEPTED_SUMMONINGS:
            return "ACCEPTED_SUMMONINGS";
        case ACHIEVEMENT_CRITERIA_TYPE_EARN_ACHIEVEMENT_POINTS:
            return "EARN_ACHIEVEMENT_POINTS";
        case ACHIEVEMENT_CRITERIA_TYPE_USE_LFD_TO_GROUP_WITH_PLAYERS:
            return "USE_LFD_TO_GROUP_WITH_PLAYERS";
        case ACHIEVEMENT_CRITERIA_TYPE_SPENT_GOLD_GUILD_REPAIRS:
            return "SPENT_GOLD_GUILD_REPAIRS";
        case ACHIEVEMENT_CRITERIA_TYPE_REACH_GUILD_LEVEL:
            return "REACH_GUILD_LEVEL";
        case ACHIEVEMENT_CRITERIA_TYPE_CRAFT_ITEMS_GUILD:
            return "CRAFT_ITEMS_GUILD";
        case ACHIEVEMENT_CRITERIA_TYPE_CATCH_FROM_POOL:
            return "CATCH_FROM_POOL";
        case ACHIEVEMENT_CRITERIA_TYPE_BUY_GUILD_BANK_SLOTS:
            return "BUY_GUILD_BANK_SLOTS";
        case ACHIEVEMENT_CRITERIA_TYPE_EARN_GUILD_ACHIEVEMENT_POINTS:
            return "EARN_GUILD_ACHIEVEMENT_POINTS";
        case ACHIEVEMENT_CRITERIA_TYPE_WIN_RATED_BATTLEGROUND:
            return "WIN_RATED_BATTLEGROUND";
        case ACHIEVEMENT_CRITERIA_TYPE_REACH_BG_RATING:
            return "REACH_BG_RATING";
        case ACHIEVEMENT_CRITERIA_TYPE_BUY_GUILD_TABARD:
            return "BUY_GUILD_TABARD";
        case ACHIEVEMENT_CRITERIA_TYPE_COMPLETE_QUESTS_GUILD:
            return "COMPLETE_QUESTS_GUILD";
        case ACHIEVEMENT_CRITERIA_TYPE_HONORABLE_KILLS_GUILD:
            return "HONORABLE_KILLS_GUILD";
        case ACHIEVEMENT_CRITERIA_TYPE_KILL_CREATURE_TYPE_GUILD:
            return "KILL_CREATURE_TYPE_GUILD";
        case ACHIEVEMENT_CRITERIA_TYPE_COMPLETE_GUILD_CHALLENGE_TYPE:
            return "GUILD_CHALLENGE_TYPE";
        case ACHIEVEMENT_CRITERIA_TYPE_COMPLETE_GUILD_CHALLENGE:
            return "GUILD_CHALLENGE";
    }
    return "MISSING_TYPE";
}

<<<<<<< HEAD
template class AchievementMgr<Guild>;
template class AchievementMgr<Player>;
=======
char const* AchievementGlobalMgr::GetCriteriaTypeString(uint32 type)
{
    return GetCriteriaTypeString(AchievementCriteriaTypes(type));
}

char const* AchievementGlobalMgr::GetCriteriaTypeString(AchievementCriteriaTypes type)
{
    switch (type)
    {
        case ACHIEVEMENT_CRITERIA_TYPE_KILL_CREATURE:
            return "KILL_CREATURE";
        case ACHIEVEMENT_CRITERIA_TYPE_WIN_BG:
            return "TYPE_WIN_BG";
        case ACHIEVEMENT_CRITERIA_TYPE_REACH_LEVEL:
            return "REACH_LEVEL";
        case ACHIEVEMENT_CRITERIA_TYPE_REACH_SKILL_LEVEL:
            return "REACH_SKILL_LEVEL";
        case ACHIEVEMENT_CRITERIA_TYPE_COMPLETE_ACHIEVEMENT:
            return "COMPLETE_ACHIEVEMENT";
        case ACHIEVEMENT_CRITERIA_TYPE_COMPLETE_QUEST_COUNT:
            return "COMPLETE_QUEST_COUNT";
        case ACHIEVEMENT_CRITERIA_TYPE_COMPLETE_DAILY_QUEST_DAILY:
            return "COMPLETE_DAILY_QUEST_DAILY";
        case ACHIEVEMENT_CRITERIA_TYPE_COMPLETE_QUESTS_IN_ZONE:
            return "COMPLETE_QUESTS_IN_ZONE";
        case ACHIEVEMENT_CRITERIA_TYPE_DAMAGE_DONE:
            return "DAMAGE_DONE";
        case ACHIEVEMENT_CRITERIA_TYPE_COMPLETE_DAILY_QUEST:
            return "COMPLETE_DAILY_QUEST";
        case ACHIEVEMENT_CRITERIA_TYPE_COMPLETE_BATTLEGROUND:
            return "COMPLETE_BATTLEGROUND";
        case ACHIEVEMENT_CRITERIA_TYPE_DEATH_AT_MAP:
            return "DEATH_AT_MAP";
        case ACHIEVEMENT_CRITERIA_TYPE_DEATH:
            return "DEATH";
        case ACHIEVEMENT_CRITERIA_TYPE_DEATH_IN_DUNGEON:
            return "DEATH_IN_DUNGEON";
        case ACHIEVEMENT_CRITERIA_TYPE_COMPLETE_RAID:
            return "COMPLETE_RAID";
        case ACHIEVEMENT_CRITERIA_TYPE_KILLED_BY_CREATURE:
            return "KILLED_BY_CREATURE";
        case ACHIEVEMENT_CRITERIA_TYPE_KILLED_BY_PLAYER:
            return "KILLED_BY_PLAYER";
        case ACHIEVEMENT_CRITERIA_TYPE_FALL_WITHOUT_DYING:
            return "FALL_WITHOUT_DYING";
        case ACHIEVEMENT_CRITERIA_TYPE_DEATHS_FROM:
            return "DEATHS_FROM";
        case ACHIEVEMENT_CRITERIA_TYPE_COMPLETE_QUEST:
            return "COMPLETE_QUEST";
        case ACHIEVEMENT_CRITERIA_TYPE_BE_SPELL_TARGET:
            return "BE_SPELL_TARGET";
        case ACHIEVEMENT_CRITERIA_TYPE_CAST_SPELL:
            return "CAST_SPELL";
        case ACHIEVEMENT_CRITERIA_TYPE_BG_OBJECTIVE_CAPTURE:
            return "BG_OBJECTIVE_CAPTURE";
        case ACHIEVEMENT_CRITERIA_TYPE_HONORABLE_KILL_AT_AREA:
            return "HONORABLE_KILL_AT_AREA";
        case ACHIEVEMENT_CRITERIA_TYPE_WIN_ARENA:
            return "WIN_ARENA";
        case ACHIEVEMENT_CRITERIA_TYPE_PLAY_ARENA:
            return "PLAY_ARENA";
        case ACHIEVEMENT_CRITERIA_TYPE_LEARN_SPELL:
            return "LEARN_SPELL";
        case ACHIEVEMENT_CRITERIA_TYPE_HONORABLE_KILL:
            return "HONORABLE_KILL";
        case ACHIEVEMENT_CRITERIA_TYPE_OWN_ITEM:
            return "OWN_ITEM";
        case ACHIEVEMENT_CRITERIA_TYPE_WIN_RATED_ARENA:
            return "WIN_RATED_ARENA";
        case ACHIEVEMENT_CRITERIA_TYPE_HIGHEST_TEAM_RATING:
            return "HIGHEST_TEAM_RATING";
        case ACHIEVEMENT_CRITERIA_TYPE_HIGHEST_PERSONAL_RATING:
            return "HIGHEST_PERSONAL_RATING";
        case ACHIEVEMENT_CRITERIA_TYPE_LEARN_SKILL_LEVEL:
            return "LEARN_SKILL_LEVEL";
        case ACHIEVEMENT_CRITERIA_TYPE_USE_ITEM:
            return "USE_ITEM";
        case ACHIEVEMENT_CRITERIA_TYPE_LOOT_ITEM:
            return "LOOT_ITEM";
        case ACHIEVEMENT_CRITERIA_TYPE_EXPLORE_AREA:
            return "EXPLORE_AREA";
        case ACHIEVEMENT_CRITERIA_TYPE_OWN_RANK:
            return "OWN_RANK";
        case ACHIEVEMENT_CRITERIA_TYPE_BUY_BANK_SLOT:
            return "BUY_BANK_SLOT";
        case ACHIEVEMENT_CRITERIA_TYPE_GAIN_REPUTATION:
            return "GAIN_REPUTATION";
        case ACHIEVEMENT_CRITERIA_TYPE_GAIN_EXALTED_REPUTATION:
            return "GAIN_EXALTED_REPUTATION";
        case ACHIEVEMENT_CRITERIA_TYPE_VISIT_BARBER_SHOP:
            return "VISIT_BARBER_SHOP";
        case ACHIEVEMENT_CRITERIA_TYPE_EQUIP_EPIC_ITEM:
            return "EQUIP_EPIC_ITEM";
        case ACHIEVEMENT_CRITERIA_TYPE_ROLL_NEED_ON_LOOT:
            return "ROLL_NEED_ON_LOOT";
        case ACHIEVEMENT_CRITERIA_TYPE_ROLL_GREED_ON_LOOT:
            return "GREED_ON_LOOT";
        case ACHIEVEMENT_CRITERIA_TYPE_HK_CLASS:
            return "HK_CLASS";
        case ACHIEVEMENT_CRITERIA_TYPE_HK_RACE:
            return "HK_RACE";
        case ACHIEVEMENT_CRITERIA_TYPE_DO_EMOTE:
            return "DO_EMOTE";
        case ACHIEVEMENT_CRITERIA_TYPE_HEALING_DONE:
            return "HEALING_DONE";
        case ACHIEVEMENT_CRITERIA_TYPE_GET_KILLING_BLOWS:
            return "GET_KILLING_BLOWS";
        case ACHIEVEMENT_CRITERIA_TYPE_EQUIP_ITEM:
            return "EQUIP_ITEM";
        case ACHIEVEMENT_CRITERIA_TYPE_MONEY_FROM_VENDORS:
            return "MONEY_FROM_VENDORS";
        case ACHIEVEMENT_CRITERIA_TYPE_GOLD_SPENT_FOR_TALENTS:
            return "GOLD_SPENT_FOR_TALENTS";
        case ACHIEVEMENT_CRITERIA_TYPE_NUMBER_OF_TALENT_RESETS:
            return "NUMBER_OF_TALENT_RESETS";
        case ACHIEVEMENT_CRITERIA_TYPE_MONEY_FROM_QUEST_REWARD:
            return "MONEY_FROM_QUEST_REWARD";
        case ACHIEVEMENT_CRITERIA_TYPE_GOLD_SPENT_FOR_TRAVELLING:
            return "GOLD_SPENT_FOR_TRAVELLING";
        case ACHIEVEMENT_CRITERIA_TYPE_GOLD_SPENT_AT_BARBER:
            return "GOLD_SPENT_AT_BARBER";
        case ACHIEVEMENT_CRITERIA_TYPE_GOLD_SPENT_FOR_MAIL:
            return "GOLD_SPENT_FOR_MAIL";
        case ACHIEVEMENT_CRITERIA_TYPE_LOOT_MONEY:
            return "LOOT_MONEY";
        case ACHIEVEMENT_CRITERIA_TYPE_USE_GAMEOBJECT:
            return "USE_GAMEOBJECT";
        case ACHIEVEMENT_CRITERIA_TYPE_BE_SPELL_TARGET2:
            return "BE_SPELL_TARGET2";
        case ACHIEVEMENT_CRITERIA_TYPE_SPECIAL_PVP_KILL:
            return "SPECIAL_PVP_KILL";
        case ACHIEVEMENT_CRITERIA_TYPE_FISH_IN_GAMEOBJECT:
            return "FISH_IN_GAMEOBJECT";
        case ACHIEVEMENT_CRITERIA_TYPE_ON_LOGIN:
            return "ON_LOGIN";
        case ACHIEVEMENT_CRITERIA_TYPE_LEARN_SKILLLINE_SPELLS:
            return "LEARN_SKILLLINE_SPELLS";
        case ACHIEVEMENT_CRITERIA_TYPE_WIN_DUEL:
            return "WIN_DUEL";
        case ACHIEVEMENT_CRITERIA_TYPE_LOSE_DUEL:
            return "LOSE_DUEL";
        case ACHIEVEMENT_CRITERIA_TYPE_KILL_CREATURE_TYPE:
            return "KILL_CREATURE_TYPE";
        case ACHIEVEMENT_CRITERIA_TYPE_GOLD_EARNED_BY_AUCTIONS:
            return "GOLD_EARNED_BY_AUCTIONS";
        case ACHIEVEMENT_CRITERIA_TYPE_CREATE_AUCTION:
            return "CREATE_AUCTION";
        case ACHIEVEMENT_CRITERIA_TYPE_HIGHEST_AUCTION_BID:
            return "HIGHEST_AUCTION_BID";
        case ACHIEVEMENT_CRITERIA_TYPE_WON_AUCTIONS:
            return "WON_AUCTIONS";
        case ACHIEVEMENT_CRITERIA_TYPE_HIGHEST_AUCTION_SOLD:
            return "HIGHEST_AUCTION_SOLD";
        case ACHIEVEMENT_CRITERIA_TYPE_HIGHEST_GOLD_VALUE_OWNED:
            return "HIGHEST_GOLD_VALUE_OWNED";
        case ACHIEVEMENT_CRITERIA_TYPE_GAIN_REVERED_REPUTATION:
            return "GAIN_REVERED_REPUTATION";
        case ACHIEVEMENT_CRITERIA_TYPE_GAIN_HONORED_REPUTATION:
            return "GAIN_HONORED_REPUTATION";
        case ACHIEVEMENT_CRITERIA_TYPE_KNOWN_FACTIONS:
            return "KNOWN_FACTIONS";
        case ACHIEVEMENT_CRITERIA_TYPE_LOOT_EPIC_ITEM:
            return "LOOT_EPIC_ITEM";
        case ACHIEVEMENT_CRITERIA_TYPE_RECEIVE_EPIC_ITEM:
            return "RECEIVE_EPIC_ITEM";
        case ACHIEVEMENT_CRITERIA_TYPE_ROLL_NEED:
            return "ROLL_NEED";
        case ACHIEVEMENT_CRITERIA_TYPE_ROLL_GREED:
            return "ROLL_GREED";
        case ACHIEVEMENT_CRITERIA_TYPE_HIGHEST_HEALTH:
            return "HIGHEST_HEALTH";
        case ACHIEVEMENT_CRITERIA_TYPE_HIGHEST_POWER:
            return "HIGHEST_POWER";
        case ACHIEVEMENT_CRITERIA_TYPE_HIGHEST_STAT:
            return "HIGHEST_STAT";
        case ACHIEVEMENT_CRITERIA_TYPE_HIGHEST_SPELLPOWER:
            return "HIGHEST_SPELLPOWER";
        case ACHIEVEMENT_CRITERIA_TYPE_HIGHEST_ARMOR:
            return "HIGHEST_ARMOR";
        case ACHIEVEMENT_CRITERIA_TYPE_HIGHEST_RATING:
            return "HIGHEST_RATING";
        case ACHIEVEMENT_CRITERIA_TYPE_HIGHEST_HIT_DEALT:
            return "HIT_DEALT";
        case ACHIEVEMENT_CRITERIA_TYPE_HIGHEST_HIT_RECEIVED:
            return "HIT_RECEIVED";
        case ACHIEVEMENT_CRITERIA_TYPE_TOTAL_DAMAGE_RECEIVED:
            return "TOTAL_DAMAGE_RECEIVED";
        case ACHIEVEMENT_CRITERIA_TYPE_HIGHEST_HEAL_CAST:
            return "HIGHEST_HEAL_CAST";
        case ACHIEVEMENT_CRITERIA_TYPE_TOTAL_HEALING_RECEIVED:
            return "TOTAL_HEALING_RECEIVED";
        case ACHIEVEMENT_CRITERIA_TYPE_HIGHEST_HEALING_RECEIVED:
            return "HIGHEST_HEALING_RECEIVED";
        case ACHIEVEMENT_CRITERIA_TYPE_QUEST_ABANDONED:
            return "QUEST_ABANDONED";
        case ACHIEVEMENT_CRITERIA_TYPE_FLIGHT_PATHS_TAKEN:
            return "FLIGHT_PATHS_TAKEN";
        case ACHIEVEMENT_CRITERIA_TYPE_LOOT_TYPE:
            return "LOOT_TYPE";
        case ACHIEVEMENT_CRITERIA_TYPE_CAST_SPELL2:
            return "CAST_SPELL2";
        case ACHIEVEMENT_CRITERIA_TYPE_LEARN_SKILL_LINE:
            return "LEARN_SKILL_LINE";
        case ACHIEVEMENT_CRITERIA_TYPE_EARN_HONORABLE_KILL:
            return "EARN_HONORABLE_KILL";
        case ACHIEVEMENT_CRITERIA_TYPE_ACCEPTED_SUMMONINGS:
            return "ACCEPTED_SUMMONINGS";
        case ACHIEVEMENT_CRITERIA_TYPE_EARN_ACHIEVEMENT_POINTS:
            return "EARN_ACHIEVEMENT_POINTS";
        case ACHIEVEMENT_CRITERIA_TYPE_USE_LFD_TO_GROUP_WITH_PLAYERS:
            return "USE_LFD_TO_GROUP_WITH_PLAYERS";
    }
    return "MISSING_TYPE";
}
>>>>>>> 61ba5e4f

//==========================================================
void AchievementGlobalMgr::LoadAchievementCriteriaList()
{
    uint32 oldMSTime = getMSTime();

    if (sAchievementCriteriaStore.GetNumRows() == 0)
    {
        TC_LOG_ERROR("server.loading", ">> Loaded 0 achievement criteria.");
        return;
    }

    uint32 criterias = 0;
    uint32 guildCriterias = 0;
    for (uint32 entryId = 0; entryId < sAchievementCriteriaStore.GetNumRows(); ++entryId)
    {
        AchievementCriteriaEntry const* criteria = sAchievementMgr->GetAchievementCriteria(entryId);
        if (!criteria)
            continue;

        AchievementEntry const* achievement = sAchievementMgr->GetAchievement(criteria->achievement);

        m_AchievementCriteriaListByAchievement[criteria->achievement].push_back(criteria);

        if (achievement && achievement->flags & ACHIEVEMENT_FLAG_GUILD)
            ++guildCriterias, m_GuildAchievementCriteriasByType[criteria->type].push_back(criteria);
        else
            ++criterias, m_AchievementCriteriasByType[criteria->type].push_back(criteria);

        if (criteria->timeLimit)
            m_AchievementCriteriasByTimedType[criteria->timedCriteriaStartType].push_back(criteria);
    }

    TC_LOG_INFO("server.loading", ">> Loaded %u achievement criteria and %u guild achievement crieteria in %u ms", criterias, guildCriterias, GetMSTimeDiffToNow(oldMSTime));
}

void AchievementGlobalMgr::LoadAchievementReferenceList()
{
    uint32 oldMSTime = getMSTime();

    if (sAchievementStore.GetNumRows() == 0)
    {
        TC_LOG_INFO("server.loading", ">> Loaded 0 achievement references.");
        return;
    }

    uint32 count = 0;

    for (uint32 entryId = 0; entryId < sAchievementStore.GetNumRows(); ++entryId)
    {
        AchievementEntry const* achievement = sAchievementMgr->GetAchievement(entryId);
        if (!achievement || !achievement->refAchievement)
            continue;

        m_AchievementListByReferencedId[achievement->refAchievement].push_back(achievement);
        ++count;
    }

    // Once Bitten, Twice Shy (10 player) - Icecrown Citadel
    if (AchievementEntry const* achievement = sAchievementMgr->GetAchievement(4539))
        const_cast<AchievementEntry*>(achievement)->mapID = 631;    // Correct map requirement (currently has Ulduar)

    TC_LOG_INFO("server.loading", ">> Loaded %u achievement references in %u ms", count, GetMSTimeDiffToNow(oldMSTime));
}

void AchievementGlobalMgr::LoadAchievementCriteriaData()
{
    uint32 oldMSTime = getMSTime();

    m_criteriaDataMap.clear();                              // need for reload case

    QueryResult result = WorldDatabase.Query("SELECT criteria_id, type, value1, value2, ScriptName FROM achievement_criteria_data");

    if (!result)
    {
        TC_LOG_INFO("server.loading", ">> Loaded 0 additional achievement criteria data. DB table `achievement_criteria_data` is empty.");
        return;
    }

    uint32 count = 0;

    do
    {
        Field* fields = result->Fetch();
        uint32 criteria_id = fields[0].GetUInt32();

        AchievementCriteriaEntry const* criteria = sAchievementMgr->GetAchievementCriteria(criteria_id);

        if (!criteria)
        {
            TC_LOG_ERROR("sql.sql", "Table `achievement_criteria_data` has data for non-existing criteria (Entry: %u), ignore.", criteria_id);
            continue;
        }

        uint32 dataType = fields[1].GetUInt8();
        std::string scriptName = fields[4].GetString();
        uint32 scriptId = 0;
        if (scriptName.length()) // not empty
        {
            if (dataType != ACHIEVEMENT_CRITERIA_DATA_TYPE_SCRIPT)
                TC_LOG_ERROR("sql.sql", "Table `achievement_criteria_data` has ScriptName set for non-scripted data type (Entry: %u, type %u), useless data.", criteria_id, dataType);
            else
                scriptId = sObjectMgr->GetScriptId(scriptName.c_str());
        }

        AchievementCriteriaData data(dataType, fields[2].GetUInt32(), fields[3].GetUInt32(), scriptId);

        if (!data.IsValid(criteria))
            continue;

        // this will allocate empty data set storage
        AchievementCriteriaDataSet& dataSet = m_criteriaDataMap[criteria_id];
        dataSet.SetCriteriaId(criteria_id);

        // add real data only for not NONE data types
        if (data.dataType != ACHIEVEMENT_CRITERIA_DATA_TYPE_NONE)
            dataSet.Add(data);

        // counting data by and data types
        ++count;
    }
    while (result->NextRow());

    TC_LOG_INFO("server.loading", ">> Loaded %u additional achievement criteria data in %u ms", count, GetMSTimeDiffToNow(oldMSTime));
}

void AchievementGlobalMgr::LoadCompletedAchievements()
{
    uint32 oldMSTime = getMSTime();

    QueryResult result = CharacterDatabase.Query("SELECT achievement FROM character_achievement GROUP BY achievement");

    if (!result)
    {
        TC_LOG_INFO("server.loading", ">> Loaded 0 realm first completed achievements. DB table `character_achievement` is empty.");
        return;
    }

    do
    {
        Field* fields = result->Fetch();

        uint16 achievementId = fields[0].GetUInt16();
        const AchievementEntry* achievement = sAchievementMgr->GetAchievement(achievementId);
        if (!achievement)
        {
            // Remove non existent achievements from all characters
            TC_LOG_ERROR("achievement", "Non-existing achievement %u data removed from table `character_achievement`.", achievementId);

            PreparedStatement* stmt = CharacterDatabase.GetPreparedStatement(CHAR_DEL_INVALID_ACHIEVMENT);
            stmt->setUInt16(0, uint16(achievementId));
            CharacterDatabase.Execute(stmt);

            continue;
        }
        else if (achievement->flags & (ACHIEVEMENT_FLAG_REALM_FIRST_REACH | ACHIEVEMENT_FLAG_REALM_FIRST_KILL))
            m_allCompletedAchievements[achievementId] = uint32(0xFFFFFFFF);
    }
    while (result->NextRow());

    TC_LOG_INFO("server.loading", ">> Loaded %lu realm first completed achievements in %u ms", (unsigned long)m_allCompletedAchievements.size(), GetMSTimeDiffToNow(oldMSTime));
}

void AchievementGlobalMgr::LoadRewards()
{
    uint32 oldMSTime = getMSTime();

    m_achievementRewards.clear();                           // need for reload case

    //                                               0      1        2        3     4       5        6     7
    QueryResult result = WorldDatabase.Query("SELECT entry, title_A, title_H, item, sender, subject, text, mailTemplate FROM achievement_reward");

    if (!result)
    {
        TC_LOG_ERROR("server.loading", ">> Loaded 0 achievement rewards. DB table `achievement_reward` is empty.");
        return;
    }

    uint32 count = 0;

    do
    {
        Field* fields = result->Fetch();
        uint32 entry = fields[0].GetUInt32();
        AchievementEntry const* achievement = GetAchievement(entry);
        if (!achievement)
        {
            TC_LOG_ERROR("sql.sql", "Table `achievement_reward` has wrong achievement (Entry: %u), ignored.", entry);
            continue;
        }

        AchievementReward reward;
        reward.titleId[0]   = fields[1].GetUInt32();
        reward.titleId[1]   = fields[2].GetUInt32();
        reward.itemId       = fields[3].GetUInt32();
        reward.sender       = fields[4].GetUInt32();
        reward.subject      = fields[5].GetString();
        reward.text         = fields[6].GetString();
        reward.mailTemplate = fields[7].GetUInt32();

        // must be title or mail at least
        if (!reward.titleId[0] && !reward.titleId[1] && !reward.sender)
        {
            TC_LOG_ERROR("sql.sql", "Table `achievement_reward` (Entry: %u) does not have title or item reward data, ignored.", entry);
            continue;
        }

        if (achievement->requiredFaction == ACHIEVEMENT_FACTION_ANY && (!reward.titleId[0] ^ !reward.titleId[1]))
            TC_LOG_ERROR("sql.sql", "Table `achievement_reward` (Entry: %u) has title (A: %u H: %u) for only one team.", entry, reward.titleId[0], reward.titleId[1]);

        if (reward.titleId[0])
        {
            CharTitlesEntry const* titleEntry = sCharTitlesStore.LookupEntry(reward.titleId[0]);
            if (!titleEntry)
            {
                TC_LOG_ERROR("sql.sql", "Table `achievement_reward` (Entry: %u) has invalid title id (%u) in `title_A`, set to 0", entry, reward.titleId[0]);
                reward.titleId[0] = 0;
            }
        }

        if (reward.titleId[1])
        {
            CharTitlesEntry const* titleEntry = sCharTitlesStore.LookupEntry(reward.titleId[1]);
            if (!titleEntry)
            {
                TC_LOG_ERROR("sql.sql", "Table `achievement_reward` (Entry: %u) has invalid title id (%u) in `title_H`, set to 0", entry, reward.titleId[1]);
                reward.titleId[1] = 0;
            }
        }

        //check mail data before item for report including wrong item case
        if (reward.sender)
        {
            if (!sObjectMgr->GetCreatureTemplate(reward.sender))
            {
                TC_LOG_ERROR("sql.sql", "Table `achievement_reward` (Entry: %u) has invalid creature entry %u as sender, mail reward skipped.", entry, reward.sender);
                reward.sender = 0;
            }
        }
        else
        {
            if (reward.itemId)
                TC_LOG_ERROR("sql.sql", "Table `achievement_reward` (Entry: %u) does not have sender data but has item reward, item will not be rewarded.", entry);

            if (!reward.subject.empty())
                TC_LOG_ERROR("sql.sql", "Table `achievement_reward` (Entry: %u) does not have sender data but has mail subject.", entry);

            if (!reward.text.empty())
                TC_LOG_ERROR("sql.sql", "Table `achievement_reward` (Entry: %u) does not have sender data but has mail text.", entry);

            if (reward.mailTemplate)
                TC_LOG_ERROR("sql.sql", "Table `achievement_reward` (Entry: %u) does not have sender data but has mailTemplate.", entry);
        }

        if (reward.mailTemplate)
        {
            if (!sMailTemplateStore.LookupEntry(reward.mailTemplate))
            {
                TC_LOG_ERROR("sql.sql", "Table `achievement_reward` (Entry: %u) has invalid mailTemplate (%u).", entry, reward.mailTemplate);
                reward.mailTemplate = 0;
            }
            else if (!reward.subject.empty() || !reward.text.empty())
                TC_LOG_ERROR("sql.sql", "Table `achievement_reward` (Entry: %u) has mailTemplate (%u) and mail subject/text.", entry, reward.mailTemplate);
        }

        if (reward.itemId)
        {
            if (!sObjectMgr->GetItemTemplate(reward.itemId))
            {
                TC_LOG_ERROR("sql.sql", "Table `achievement_reward` (Entry: %u) has invalid item id %u, reward mail will not contain item.", entry, reward.itemId);
                reward.itemId = 0;
            }
        }

        m_achievementRewards[entry] = reward;
        ++count;
    }
    while (result->NextRow());

    TC_LOG_INFO("server.loading", ">> Loaded %u achievement rewards in %u ms", count, GetMSTimeDiffToNow(oldMSTime));
}

void AchievementGlobalMgr::LoadRewardLocales()
{
    uint32 oldMSTime = getMSTime();

    m_achievementRewardLocales.clear();                       // need for reload case

    QueryResult result = WorldDatabase.Query("SELECT entry, subject_loc1, text_loc1, subject_loc2, text_loc2, subject_loc3, text_loc3, subject_loc4, text_loc4, "
                                             "subject_loc5, text_loc5, subject_loc6, text_loc6, subject_loc7, text_loc7, subject_loc8, text_loc8"
                                             " FROM locales_achievement_reward");

    if (!result)
    {
        TC_LOG_INFO("server.loading", ">> Loaded 0 achievement reward locale strings.  DB table `locales_achievement_reward` is empty");
        return;
    }

    do
    {
        Field* fields = result->Fetch();

        uint32 entry = fields[0].GetUInt32();

        if (m_achievementRewards.find(entry) == m_achievementRewards.end())
        {
            TC_LOG_ERROR("sql.sql", "Table `locales_achievement_reward` (Entry: %u) has locale strings for non-existing achievement reward.", entry);
            continue;
        }

        AchievementRewardLocale& data = m_achievementRewardLocales[entry];

        for (uint8 i = TOTAL_LOCALES - 1; i > 0; --i)
        {
            LocaleConstant locale = (LocaleConstant) i;
            ObjectMgr::AddLocaleString(fields[1 + 2 * (i - 1)].GetString(), locale, data.subject);
            ObjectMgr::AddLocaleString(fields[1 + 2 * (i - 1) + 1].GetString(), locale, data.text);
        }
    }
    while (result->NextRow());

    TC_LOG_INFO("server.loading", ">> Loaded %u achievement reward locale strings in %u ms", uint32(m_achievementRewardLocales.size()), GetMSTimeDiffToNow(oldMSTime));
}

AchievementEntry const* AchievementGlobalMgr::GetAchievement(uint32 achievementId) const
{
    return sAchievementStore.LookupEntry(achievementId);
}

AchievementCriteriaEntry const* AchievementGlobalMgr::GetAchievementCriteria(uint32 criteriaId) const
{
    return sAchievementCriteriaStore.LookupEntry(criteriaId);
}

void AchievementGlobalMgr::OnInstanceDestroyed(uint32 instanceId)
{
    for (auto& realmCompletion : m_allCompletedAchievements)
        if (realmCompletion.second == instanceId)
            realmCompletion.second = uint32(0xFFFFFFFF);
}<|MERGE_RESOLUTION|>--- conflicted
+++ resolved
@@ -1098,21 +1098,7 @@
         UpdateAchievementCriteria(AchievementCriteriaTypes(i), 0, 0, 0, NULL, referencePlayer);
 }
 
-<<<<<<< HEAD
 static const uint32 achievIdByArenaSlot[MAX_ARENA_SLOT] = {1057, 1107, 1108};
-static const uint32 achievIdForDungeon[][4] =
-{
-    // ach_cr_id, is_dungeon, is_raid, is_heroic_dungeon
-    { 321,       true,      true,   true  },
-    { 916,       false,     true,   false },
-    { 917,       false,     true,   false },
-    { 918,       true,      false,  false },
-    { 2219,      false,     false,  true  },
-    { 0,         false,     false,  false }
-};
-=======
-static const uint32 achievIdByArenaSlot[MAX_ARENA_SLOT] = { 1057, 1107, 1108 };
->>>>>>> 61ba5e4f
 
 // Helper function to avoid having to specialize template for a 800 line long function
 template <typename T> static bool IsGuild() { return false; }
@@ -1129,7 +1115,6 @@
         TC_LOG_DEBUG("achievement", "UpdateAchievementCriteria: Wrong criteria type %u", type);
         return;
     }
-<<<<<<< HEAD
 
     if (!referencePlayer)
     {
@@ -1145,6 +1130,9 @@
         return;
     }
 
+    TC_LOG_DEBUG("achievement", "UpdateAchievementCriteria: %s, %s (%u), %u, %u"
+        , m_player->GetGUID().ToString().c_str(), AchievementGlobalMgr::GetCriteriaTypeString(type), type, miscValue1, miscValue2);
+
     TC_LOG_DEBUG("achievement", "UpdateAchievementCriteria: %s, %s (%u), " UI64FMTD ", " UI64FMTD ", " UI64FMTD
         , GetOwner()->GetGUID().ToString().c_str(), AchievementGlobalMgr::GetCriteriaTypeString(type), type, miscValue1, miscValue2, miscValue3);
 
@@ -1153,39 +1141,15 @@
         return;
 
     AchievementCriteriaEntryList const& achievementCriteriaList = sAchievementMgr->GetAchievementCriteriaByType(type, IsGuild<T>());
-    for (AchievementCriteriaEntryList::const_iterator i = achievementCriteriaList.begin(); i != achievementCriteriaList.end(); ++i)
-    {
-        AchievementCriteriaEntry const* achievementCriteria = (*i);
+    {
         AchievementEntry const* achievement = sAchievementMgr->GetAchievement(achievementCriteria->achievement);
-=======
-
-    // disable for gamemasters with GM-mode enabled
-    if (m_player->IsGameMaster())
-    {
-        TC_LOG_DEBUG("achievement", "UpdateAchievementCriteria: [Player %s GM mode on] %s, %s (%u), %u, %u"
-            , m_player->GetName().c_str(), m_player->GetGUID().ToString().c_str(), AchievementGlobalMgr::GetCriteriaTypeString(type), type, miscValue1, miscValue2);
-        return;
-    }
-
-    TC_LOG_DEBUG("achievement", "UpdateAchievementCriteria: %s, %s (%u), %u, %u"
-        , m_player->GetGUID().ToString().c_str(), AchievementGlobalMgr::GetCriteriaTypeString(type), type, miscValue1, miscValue2);
-
-    AchievementCriteriaEntryList const& achievementCriteriaList = sAchievementMgr->GetAchievementCriteriaByType(type);
-    for (AchievementCriteriaEntry const* achievementCriteria : achievementCriteriaList)
-    {
-        AchievementEntry const* achievement = sAchievementMgr->GetAchievement(achievementCriteria->referredAchievement);
->>>>>>> 61ba5e4f
         if (!achievement)
         {
             TC_LOG_ERROR("achievement", "UpdateAchievementCriteria: Achievement %u not found!", achievementCriteria->achievement);
             continue;
         }
 
-<<<<<<< HEAD
         if (!CanUpdateCriteria(achievementCriteria, achievement, miscValue1, miscValue2, miscValue3, unit, referencePlayer))
-=======
-        if (!CanUpdateCriteria(achievementCriteria, achievement, miscValue1, miscValue2, unit))
->>>>>>> 61ba5e4f
             continue;
 
         // requirements not found in the dbc
@@ -1210,10 +1174,6 @@
         switch (type)
         {
             // std. case: increment at 1
-<<<<<<< HEAD
-            case ACHIEVEMENT_CRITERIA_TYPE_NUMBER_OF_TALENT_RESETS:
-=======
-            case ACHIEVEMENT_CRITERIA_TYPE_COMPLETE_DAILY_QUEST:
             case ACHIEVEMENT_CRITERIA_TYPE_DEATH_AT_MAP:
             case ACHIEVEMENT_CRITERIA_TYPE_DEATH:
             case ACHIEVEMENT_CRITERIA_TYPE_DEATH_IN_DUNGEON:
@@ -1225,20 +1185,14 @@
             case ACHIEVEMENT_CRITERIA_TYPE_BG_OBJECTIVE_CAPTURE:
             case ACHIEVEMENT_CRITERIA_TYPE_HONORABLE_KILL_AT_AREA:
             case ACHIEVEMENT_CRITERIA_TYPE_WIN_ARENA: // This also behaves like ACHIEVEMENT_CRITERIA_TYPE_WIN_RATED_ARENA
-            case ACHIEVEMENT_CRITERIA_TYPE_HONORABLE_KILL:
             case ACHIEVEMENT_CRITERIA_TYPE_USE_ITEM:
             case ACHIEVEMENT_CRITERIA_TYPE_HK_CLASS:
             case ACHIEVEMENT_CRITERIA_TYPE_HK_RACE:
             case ACHIEVEMENT_CRITERIA_TYPE_DO_EMOTE:
-            case ACHIEVEMENT_CRITERIA_TYPE_GET_KILLING_BLOWS:
             case ACHIEVEMENT_CRITERIA_TYPE_NUMBER_OF_TALENT_RESETS:
             case ACHIEVEMENT_CRITERIA_TYPE_USE_GAMEOBJECT:
             case ACHIEVEMENT_CRITERIA_TYPE_BE_SPELL_TARGET2:
-            case ACHIEVEMENT_CRITERIA_TYPE_SPECIAL_PVP_KILL:
             case ACHIEVEMENT_CRITERIA_TYPE_FISH_IN_GAMEOBJECT:
-            case ACHIEVEMENT_CRITERIA_TYPE_ON_LOGIN:
-            case ACHIEVEMENT_CRITERIA_TYPE_WIN_DUEL:
->>>>>>> 61ba5e4f
             case ACHIEVEMENT_CRITERIA_TYPE_LOSE_DUEL:
             case ACHIEVEMENT_CRITERIA_TYPE_CREATE_AUCTION:
             case ACHIEVEMENT_CRITERIA_TYPE_WON_AUCTIONS:            /* FIXME: for online player only currently */
@@ -1250,7 +1204,6 @@
             case ACHIEVEMENT_CRITERIA_TYPE_FLIGHT_PATHS_TAKEN:
             case ACHIEVEMENT_CRITERIA_TYPE_CAST_SPELL2:
             case ACHIEVEMENT_CRITERIA_TYPE_ACCEPTED_SUMMONINGS:
-<<<<<<< HEAD
             case ACHIEVEMENT_CRITERIA_TYPE_LOOT_EPIC_ITEM:
             case ACHIEVEMENT_CRITERIA_TYPE_RECEIVE_EPIC_ITEM:
             case ACHIEVEMENT_CRITERIA_TYPE_DEATH:
@@ -1284,16 +1237,10 @@
                 SetCriteriaProgress(achievementCriteria, 1, referencePlayer, PROGRESS_ACCUMULATE);
                 break;
             // std case: increment at miscValue1
-=======
-            case ACHIEVEMENT_CRITERIA_TYPE_USE_LFD_TO_GROUP_WITH_PLAYERS:
-                SetCriteriaProgress(achievementCriteria, 1, PROGRESS_ACCUMULATE);
-                break;
-            // std case: increment at miscvalue1
             case ACHIEVEMENT_CRITERIA_TYPE_WIN_BG:
             case ACHIEVEMENT_CRITERIA_TYPE_DAMAGE_DONE:
             case ACHIEVEMENT_CRITERIA_TYPE_COMPLETE_BATTLEGROUND:
             case ACHIEVEMENT_CRITERIA_TYPE_HEALING_DONE:
->>>>>>> 61ba5e4f
             case ACHIEVEMENT_CRITERIA_TYPE_MONEY_FROM_VENDORS:
             case ACHIEVEMENT_CRITERIA_TYPE_GOLD_SPENT_FOR_TALENTS:
             case ACHIEVEMENT_CRITERIA_TYPE_MONEY_FROM_QUEST_REWARD:
@@ -1304,7 +1251,6 @@
             case ACHIEVEMENT_CRITERIA_TYPE_GOLD_EARNED_BY_AUCTIONS: /* FIXME: for online player only currently */
             case ACHIEVEMENT_CRITERIA_TYPE_TOTAL_DAMAGE_RECEIVED:
             case ACHIEVEMENT_CRITERIA_TYPE_TOTAL_HEALING_RECEIVED:
-<<<<<<< HEAD
             case ACHIEVEMENT_CRITERIA_TYPE_USE_LFD_TO_GROUP_WITH_PLAYERS:
             case ACHIEVEMENT_CRITERIA_TYPE_WIN_BG:
             case ACHIEVEMENT_CRITERIA_TYPE_COMPLETE_BATTLEGROUND:
@@ -1321,31 +1267,12 @@
                 SetCriteriaProgress(achievementCriteria, miscValue2, referencePlayer, PROGRESS_ACCUMULATE);
                 break;
             // std case: high value at miscValue1
-=======
-                SetCriteriaProgress(achievementCriteria, miscValue1, PROGRESS_ACCUMULATE);
-                break;
-            // std case: increment at miscvalue2
-            case ACHIEVEMENT_CRITERIA_TYPE_KILL_CREATURE:
-            case ACHIEVEMENT_CRITERIA_TYPE_OWN_ITEM:
-            case ACHIEVEMENT_CRITERIA_TYPE_LOOT_ITEM:
-            case ACHIEVEMENT_CRITERIA_TYPE_KILL_CREATURE_TYPE:
-            case ACHIEVEMENT_CRITERIA_TYPE_LOOT_TYPE:
-                SetCriteriaProgress(achievementCriteria, miscValue2, PROGRESS_ACCUMULATE);
-                break;
-            // std case: high value at miscvalue1
->>>>>>> 61ba5e4f
             case ACHIEVEMENT_CRITERIA_TYPE_HIGHEST_AUCTION_BID:
             case ACHIEVEMENT_CRITERIA_TYPE_HIGHEST_AUCTION_SOLD: /* FIXME: for online player only currently */
             case ACHIEVEMENT_CRITERIA_TYPE_HIGHEST_HIT_DEALT:
             case ACHIEVEMENT_CRITERIA_TYPE_HIGHEST_HIT_RECEIVED:
             case ACHIEVEMENT_CRITERIA_TYPE_HIGHEST_HEAL_CAST:
             case ACHIEVEMENT_CRITERIA_TYPE_HIGHEST_HEALING_RECEIVED:
-<<<<<<< HEAD
-                SetCriteriaProgress(achievementCriteria, miscValue1, referencePlayer, PROGRESS_HIGHEST);
-                break;
-=======
-                SetCriteriaProgress(achievementCriteria, miscValue1, PROGRESS_HIGHEST);
-                break;
             // std. case: set at 1
             case ACHIEVEMENT_CRITERIA_TYPE_COMPLETE_QUEST:
             case ACHIEVEMENT_CRITERIA_TYPE_LEARN_SPELL:
@@ -1354,33 +1281,16 @@
             case ACHIEVEMENT_CRITERIA_TYPE_EQUIP_EPIC_ITEM:
             case ACHIEVEMENT_CRITERIA_TYPE_EQUIP_ITEM:
                 SetCriteriaProgress(achievementCriteria, 1, PROGRESS_SET);
-                break;
-
-            // specialized cases
->>>>>>> 61ba5e4f
             case ACHIEVEMENT_CRITERIA_TYPE_REACH_LEVEL:
                 SetCriteriaProgress(achievementCriteria, referencePlayer->getLevel(), referencePlayer);
                 break;
             case ACHIEVEMENT_CRITERIA_TYPE_REACH_SKILL_LEVEL:
-<<<<<<< HEAD
                 if (uint32 skillvalue = referencePlayer->GetBaseSkillValue(achievementCriteria->reach_skill_level.skillID))
                     SetCriteriaProgress(achievementCriteria, skillvalue, referencePlayer);
                 break;
             case ACHIEVEMENT_CRITERIA_TYPE_LEARN_SKILL_LEVEL:
                 if (uint32 maxSkillvalue = referencePlayer->GetPureMaxSkillValue(achievementCriteria->learn_skill_level.skillID))
                     SetCriteriaProgress(achievementCriteria, maxSkillvalue, referencePlayer);
-=======
-                if (uint32 skillvalue = GetPlayer()->GetBaseSkillValue(achievementCriteria->reach_skill_level.skillID))
-                    SetCriteriaProgress(achievementCriteria, skillvalue);
-                break;
-            case ACHIEVEMENT_CRITERIA_TYPE_LEARN_SKILL_LEVEL:
-                if (uint32 maxSkillvalue = GetPlayer()->GetPureMaxSkillValue(achievementCriteria->learn_skill_level.skillID))
-                    SetCriteriaProgress(achievementCriteria, maxSkillvalue);
-                break;
-            case ACHIEVEMENT_CRITERIA_TYPE_COMPLETE_ACHIEVEMENT:
-                if (m_completedAchievements.find(achievementCriteria->complete_achievement.linkedAchievement) != m_completedAchievements.end())
-                    SetCriteriaProgress(achievementCriteria, 1);
->>>>>>> 61ba5e4f
                 break;
             case ACHIEVEMENT_CRITERIA_TYPE_COMPLETE_QUEST_COUNT:
                 SetCriteriaProgress(achievementCriteria, referencePlayer->GetRewardedQuestCount(), referencePlayer);
@@ -1430,19 +1340,13 @@
                 break;
             }
             case ACHIEVEMENT_CRITERIA_TYPE_FALL_WITHOUT_DYING:
-<<<<<<< HEAD
                 // miscValue1 is the ingame fallheight*100 as stored in dbc
                 SetCriteriaProgress(achievementCriteria, miscValue1, referencePlayer);
-                break;
-            case ACHIEVEMENT_CRITERIA_TYPE_COMPLETE_QUEST:
-            case ACHIEVEMENT_CRITERIA_TYPE_LEARN_SPELL:
-            case ACHIEVEMENT_CRITERIA_TYPE_EXPLORE_AREA:
             case ACHIEVEMENT_CRITERIA_TYPE_VISIT_BARBER_SHOP:
             case ACHIEVEMENT_CRITERIA_TYPE_EQUIP_EPIC_ITEM:
             case ACHIEVEMENT_CRITERIA_TYPE_EQUIP_ITEM:
             case ACHIEVEMENT_CRITERIA_TYPE_COMPLETE_ACHIEVEMENT:
                 SetCriteriaProgress(achievementCriteria, 1, referencePlayer);
-                break;
             case ACHIEVEMENT_CRITERIA_TYPE_BUY_BANK_SLOT:
                 SetCriteriaProgress(achievementCriteria, referencePlayer->GetBankBagSlotCount(), referencePlayer);
                 break;
@@ -1514,14 +1418,6 @@
                 uint32 reqTeamType = achievementCriteria->highest_team_rating.teamtype;
 
                 if (miscValue1)
-=======
-                // miscvalue1 is the ingame fallheight*100 as stored in dbc
-                SetCriteriaProgress(achievementCriteria, miscValue1);
-                break;
-            case ACHIEVEMENT_CRITERIA_TYPE_WIN_RATED_ARENA:
-                // additional requirements
-                if (achievementCriteria->additionalRequirements[0].additionalRequirement_type == ACHIEVEMENT_CRITERIA_CONDITION_NO_LOSE)
->>>>>>> 61ba5e4f
                 {
                     if (miscValue2 != reqTeamType)
                         continue;
@@ -1536,196 +1432,50 @@
                         if (!teamId)
                             continue;
 
-<<<<<<< HEAD
-=======
-                SetCriteriaProgress(achievementCriteria, 1, PROGRESS_ACCUMULATE);
-                break;
-            case ACHIEVEMENT_CRITERIA_TYPE_BUY_BANK_SLOT:
-                SetCriteriaProgress(achievementCriteria, GetPlayer()->GetBankBagSlotCount());
-                break;
-            case ACHIEVEMENT_CRITERIA_TYPE_GAIN_REPUTATION:
-            {
-                int32 reputation = GetPlayer()->GetReputationMgr().GetReputation(achievementCriteria->gain_reputation.factionID);
-                if (reputation > 0)
-                    SetCriteriaProgress(achievementCriteria, reputation);
-                break;
-            }
-            case ACHIEVEMENT_CRITERIA_TYPE_GAIN_EXALTED_REPUTATION:
-                SetCriteriaProgress(achievementCriteria, GetPlayer()->GetReputationMgr().GetExaltedFactionCount());
-                break;
-            case ACHIEVEMENT_CRITERIA_TYPE_ROLL_NEED_ON_LOOT:
-            case ACHIEVEMENT_CRITERIA_TYPE_ROLL_GREED_ON_LOOT:
-            {
-                ItemTemplate const* proto = sObjectMgr->GetItemTemplate(miscValue1);
-                if (!proto)
-                    continue;
-
-                // check item level via achievement_criteria_data
-                AchievementCriteriaDataSet const* data = sAchievementMgr->GetCriteriaDataSet(achievementCriteria);
-                if (!data || !data->Meets(GetPlayer(), nullptr, proto->ItemLevel))
-                    continue;
-
-                SetCriteriaProgress(achievementCriteria, 1, PROGRESS_ACCUMULATE);
-                break;
-            }
-            case ACHIEVEMENT_CRITERIA_TYPE_LEARN_SKILLLINE_SPELLS:
-            {
-                uint32 spellCount = 0;
-                for (PlayerSpellMap::const_iterator spellIter = GetPlayer()->GetSpellMap().begin();
-                    spellIter != GetPlayer()->GetSpellMap().end();
-                    ++spellIter)
-                {
-                    SkillLineAbilityMapBounds bounds = sSpellMgr->GetSkillLineAbilityMapBounds(spellIter->first);
-                    for (SkillLineAbilityMap::const_iterator skillIter = bounds.first; skillIter != bounds.second; ++skillIter)
-                    {
-                        if (skillIter->second->skillId == achievementCriteria->learn_skillline_spell.skillLine)
-                            spellCount++;
+                        ArenaTeam* team = sArenaTeamMgr->GetArenaTeamById(teamId);
+                        if (!team || team->GetType() != reqTeamType)
+                            continue;
+
+                        SetCriteriaProgress(achievementCriteria, team->GetStats().Rating, referencePlayer, PROGRESS_HIGHEST);
+                        break;
                     }
                 }
-                SetCriteriaProgress(achievementCriteria, spellCount);
-                break;
-            }
-            case ACHIEVEMENT_CRITERIA_TYPE_GAIN_REVERED_REPUTATION:
-                SetCriteriaProgress(achievementCriteria, GetPlayer()->GetReputationMgr().GetReveredFactionCount());
-                break;
-            case ACHIEVEMENT_CRITERIA_TYPE_GAIN_HONORED_REPUTATION:
-                SetCriteriaProgress(achievementCriteria, GetPlayer()->GetReputationMgr().GetHonoredFactionCount());
-                break;
-            case ACHIEVEMENT_CRITERIA_TYPE_KNOWN_FACTIONS:
-                SetCriteriaProgress(achievementCriteria, GetPlayer()->GetReputationMgr().GetVisibleFactionCount());
-                break;
-            case ACHIEVEMENT_CRITERIA_TYPE_LEARN_SKILL_LINE:
-            {
-                uint32 spellCount = 0;
-                for (PlayerSpellMap::const_iterator spellIter = GetPlayer()->GetSpellMap().begin();
-                    spellIter != GetPlayer()->GetSpellMap().end();
-                    ++spellIter)
-                {
-                    SkillLineAbilityMapBounds bounds = sSpellMgr->GetSkillLineAbilityMapBounds(spellIter->first);
-                    for (SkillLineAbilityMap::const_iterator skillIter = bounds.first; skillIter != bounds.second; ++skillIter)
-                        if (skillIter->second->skillId == achievementCriteria->learn_skill_line.skillLine)
-                            spellCount++;
-                }
-                SetCriteriaProgress(achievementCriteria, spellCount);
-                break;
-            }
-            case ACHIEVEMENT_CRITERIA_TYPE_EARN_HONORABLE_KILL:
-                SetCriteriaProgress(achievementCriteria, GetPlayer()->GetUInt32Value(PLAYER_FIELD_LIFETIME_HONORABLE_KILLS));
-                break;
-            case ACHIEVEMENT_CRITERIA_TYPE_HIGHEST_GOLD_VALUE_OWNED:
-                SetCriteriaProgress(achievementCriteria, GetPlayer()->GetMoney(), PROGRESS_HIGHEST);
-                break;
-            case ACHIEVEMENT_CRITERIA_TYPE_EARN_ACHIEVEMENT_POINTS:
-                if (!miscValue1)
-                {
-                    uint32 points = 0;
-                    for (CompletedAchievementMap::const_iterator itr = m_completedAchievements.begin(); itr != m_completedAchievements.end(); ++itr)
-                        if (AchievementEntry const* completedAchievements = sAchievementMgr->GetAchievement(itr->first))
-                            points += completedAchievements->points;
-                    SetCriteriaProgress(achievementCriteria, points, PROGRESS_SET);
-                }
-                else
-                    SetCriteriaProgress(achievementCriteria, miscValue1, PROGRESS_ACCUMULATE);
-                break;
-            case ACHIEVEMENT_CRITERIA_TYPE_HIGHEST_TEAM_RATING:
-            {
-                uint32 reqTeamType = achievementCriteria->highest_team_rating.teamtype;
+                break;
+            }
+            case ACHIEVEMENT_CRITERIA_TYPE_HIGHEST_PERSONAL_RATING:
+            {
+                uint32 reqTeamType = achievementCriteria->highest_personal_rating.teamtype;
 
                 if (miscValue1)
                 {
                     if (miscValue2 != reqTeamType)
                         continue;
 
-                    SetCriteriaProgress(achievementCriteria, miscValue1, PROGRESS_HIGHEST);
+                    SetCriteriaProgress(achievementCriteria, miscValue1, referencePlayer, PROGRESS_HIGHEST);
                 }
                 else // login case
                 {
                     for (uint32 arena_slot = 0; arena_slot < MAX_ARENA_SLOT; ++arena_slot)
                     {
-                        uint32 teamId = GetPlayer()->GetArenaTeamId(arena_slot);
+                        uint32 teamId = referencePlayer->GetArenaTeamId(arena_slot);
                         if (!teamId)
                             continue;
 
->>>>>>> 61ba5e4f
                         ArenaTeam* team = sArenaTeamMgr->GetArenaTeamById(teamId);
                         if (!team || team->GetType() != reqTeamType)
                             continue;
 
-<<<<<<< HEAD
-                        SetCriteriaProgress(achievementCriteria, team->GetStats().Rating, referencePlayer, PROGRESS_HIGHEST);
-                        break;
-                    }
-                }
-
-=======
-                        SetCriteriaProgress(achievementCriteria, team->GetStats().Rating, PROGRESS_HIGHEST);
-                        break;
-                    }
-                }
->>>>>>> 61ba5e4f
-                break;
-            }
-            case ACHIEVEMENT_CRITERIA_TYPE_HIGHEST_PERSONAL_RATING:
-            {
-                uint32 reqTeamType = achievementCriteria->highest_personal_rating.teamtype;
-
-                if (miscValue1)
-                {
-                    if (miscValue2 != reqTeamType)
-                        continue;
-
-<<<<<<< HEAD
-                    SetCriteriaProgress(achievementCriteria, miscValue1, referencePlayer, PROGRESS_HIGHEST);
-=======
-                    SetCriteriaProgress(achievementCriteria, miscValue1, PROGRESS_HIGHEST);
->>>>>>> 61ba5e4f
-                }
-                else // login case
-                {
-                    for (uint32 arena_slot = 0; arena_slot < MAX_ARENA_SLOT; ++arena_slot)
-                    {
-<<<<<<< HEAD
-                        uint32 teamId = referencePlayer->GetArenaTeamId(arena_slot);
-=======
-                        uint32 teamId = GetPlayer()->GetArenaTeamId(arena_slot);
->>>>>>> 61ba5e4f
-                        if (!teamId)
-                            continue;
-
-                        ArenaTeam* team = sArenaTeamMgr->GetArenaTeamById(teamId);
-                        if (!team || team->GetType() != reqTeamType)
-                            continue;
-
-<<<<<<< HEAD
                         if (ArenaTeamMember const* member = team->GetMember(referencePlayer->GetGUID()))
                         {
                             SetCriteriaProgress(achievementCriteria, member->PersonalRating, referencePlayer, PROGRESS_HIGHEST);
-=======
-                        if (ArenaTeamMember const* member = team->GetMember(GetPlayer()->GetGUID()))
-                        {
-                            SetCriteriaProgress(achievementCriteria, member->PersonalRating, PROGRESS_HIGHEST);
->>>>>>> 61ba5e4f
                             break;
                         }
                     }
                 }
-<<<<<<< HEAD
                 break;
             }
             case ACHIEVEMENT_CRITERIA_TYPE_REACH_GUILD_LEVEL:
                 SetCriteriaProgress(achievementCriteria, miscValue1, referencePlayer);
-=======
-
-                break;
-            }
-            // std case: not exist in DBC, not triggered in code as result
-            case ACHIEVEMENT_CRITERIA_TYPE_HIGHEST_HEALTH:
-            case ACHIEVEMENT_CRITERIA_TYPE_HIGHEST_SPELLPOWER:
-            case ACHIEVEMENT_CRITERIA_TYPE_HIGHEST_ARMOR:
-            case ACHIEVEMENT_CRITERIA_TYPE_HIGHEST_POWER:
-            case ACHIEVEMENT_CRITERIA_TYPE_HIGHEST_STAT:
-            case ACHIEVEMENT_CRITERIA_TYPE_HIGHEST_RATING:
->>>>>>> 61ba5e4f
                 break;
             // FIXME: not triggered in code as result, need to implement
             case ACHIEVEMENT_CRITERIA_TYPE_COMPLETE_RAID:
@@ -2381,7 +2131,6 @@
     SendPacket(&data);
 }
 
-<<<<<<< HEAD
 template<>
 void AchievementMgr<Guild>::SendAllAchievementData(Player* receiver) const
 {
@@ -2394,56 +2143,6 @@
     data.FlushBits();
 
     for (CompletedAchievementMap::const_iterator itr = m_completedAchievements.begin(); itr != m_completedAchievements.end(); ++itr)
-=======
-bool AchievementMgr::CanUpdateCriteria(AchievementCriteriaEntry const* criteria, AchievementEntry const* achievement, uint32 miscValue1, uint32 miscValue2, Unit const* unit)
-{
-    if (DisableMgr::IsDisabledFor(DISABLE_TYPE_ACHIEVEMENT_CRITERIA, criteria->ID, nullptr))
-    {
-        TC_LOG_TRACE("achievement", "CanUpdateCriteria: (Id: %u Type %s) Disabled",
-            criteria->ID, AchievementGlobalMgr::GetCriteriaTypeString(criteria->requiredType));
-        return false;
-    }
-
-    if (achievement->mapID != -1 && GetPlayer()->GetMapId() != uint32(achievement->mapID))
-    {
-        TC_LOG_TRACE("achievement", "CanUpdateCriteria: (Id: %u Type %s Achievement %u) Wrong map",
-            criteria->ID, AchievementGlobalMgr::GetCriteriaTypeString(criteria->requiredType), achievement->ID);
-        return false;
-    }
-
-    if ((achievement->requiredFaction == ACHIEVEMENT_FACTION_HORDE    && GetPlayer()->GetTeam() != HORDE) ||
-        (achievement->requiredFaction == ACHIEVEMENT_FACTION_ALLIANCE && GetPlayer()->GetTeam() != ALLIANCE))
-    {
-        TC_LOG_TRACE("achievement", "CanUpdateCriteria: (Id: %u Type %s Achievement %u) Wrong faction",
-            criteria->ID, AchievementGlobalMgr::GetCriteriaTypeString(criteria->requiredType), achievement->ID);
-        return false;
-    }
-
-    if (!RequirementsSatisfied(criteria, achievement, miscValue1, miscValue2, unit))
-    {
-        TC_LOG_TRACE("achievement", "CanUpdateCriteria: (Id: %u Type %s) Requirements not satisfied",
-            criteria->ID, AchievementGlobalMgr::GetCriteriaTypeString(criteria->requiredType));
-        return false;
-    }
-
-    if (!ConditionsSatisfied(criteria))
-    {
-        TC_LOG_TRACE("achievement", "CanUpdateCriteria: (Id: %u Type %s) Conditions not satisfied",
-            criteria->ID, AchievementGlobalMgr::GetCriteriaTypeString(criteria->requiredType));
-        return false;
-    }
-
-    // don't update already completed criteria
-    if (IsCompletedCriteria(criteria, achievement))
-        return false;
-
-    return true;
-}
-
-bool AchievementMgr::ConditionsSatisfied(AchievementCriteriaEntry const* criteria) const
-{
-    for (uint32 i = 0; i < MAX_CRITERIA_REQUIREMENTS; ++i)
->>>>>>> 61ba5e4f
     {
         if (!isVisible(*itr))
             continue;
@@ -2644,25 +2343,39 @@
 template<class T>
 bool AchievementMgr<T>::CanUpdateCriteria(AchievementCriteriaEntry const* criteria, AchievementEntry const* achievement, uint64 miscValue1, uint64 miscValue2, uint64 miscValue3, Unit const* unit, Player* referencePlayer)
 {
-    if (DisableMgr::IsDisabledFor(DISABLE_TYPE_ACHIEVEMENT_CRITERIA, criteria->ID, NULL))
-    {
-        TC_LOG_TRACE("achievement", "CanUpdateCriteria: %s (Id: %u Type %s) Disabled",
-            criteria->name, criteria->ID, AchievementGlobalMgr::GetCriteriaTypeString(criteria->type));
+    if (DisableMgr::IsDisabledFor(DISABLE_TYPE_ACHIEVEMENT_CRITERIA, criteria->ID, nullptr))
+    {
+        TC_LOG_TRACE("achievement", "CanUpdateCriteria: (Id: %u Type %s) Disabled",
+            criteria->ID, AchievementGlobalMgr::GetCriteriaTypeString(criteria->requiredType));
         return false;
     }
 
     if (achievement->mapID != -1 && referencePlayer->GetMapId() != uint32(achievement->mapID))
     {
-        TC_LOG_TRACE("achievement", "CanUpdateCriteria: %s (Id: %u Type %s) Wrong map",
-            criteria->name, criteria->ID, AchievementGlobalMgr::GetCriteriaTypeString(criteria->type));
+        TC_LOG_TRACE("achievement", "CanUpdateCriteria: (Id: %u Type %s Achievement %u) Wrong map",
+            criteria->ID, AchievementGlobalMgr::GetCriteriaTypeString(criteria->requiredType), achievement->ID);
         return false;
     }
 
     if ((achievement->requiredFaction == ACHIEVEMENT_FACTION_HORDE    && referencePlayer->GetTeam() != HORDE) ||
         (achievement->requiredFaction == ACHIEVEMENT_FACTION_ALLIANCE && referencePlayer->GetTeam() != ALLIANCE))
     {
-        TC_LOG_TRACE("achievement", "CanUpdateCriteria: %s (Id: %u Type %s) Wrong faction",
-            criteria->name, criteria->ID, AchievementGlobalMgr::GetCriteriaTypeString(criteria->type));
+        TC_LOG_TRACE("achievement", "CanUpdateCriteria: (Id: %u Type %s Achievement %u) Wrong faction",
+            criteria->ID, AchievementGlobalMgr::GetCriteriaTypeString(criteria->requiredType), achievement->ID);
+        return false;
+    }
+
+    if (!RequirementsSatisfied(criteria, achievement, miscValue1, miscValue2, unit))
+    {
+        TC_LOG_TRACE("achievement", "CanUpdateCriteria: (Id: %u Type %s) Requirements not satisfied",
+            criteria->ID, AchievementGlobalMgr::GetCriteriaTypeString(criteria->requiredType));
+        return false;
+    }
+
+    if (!ConditionsSatisfied(criteria))
+    {
+        TC_LOG_TRACE("achievement", "CanUpdateCriteria: (Id: %u Type %s) Conditions not satisfied",
+            criteria->ID, AchievementGlobalMgr::GetCriteriaTypeString(criteria->requiredType));
         return false;
     }
 
@@ -2680,13 +2393,15 @@
         return false;
     }
 
-    if (!AdditionalRequirementsSatisfied(criteria, miscValue1, miscValue2, unit, referencePlayer))
-    {
-        TC_LOG_TRACE("achievement", "CanUpdateCriteria: %s (Id: %u Type %s) Additional requirements not satisfied",
-            criteria->name, criteria->ID, AchievementGlobalMgr::GetCriteriaTypeString(criteria->type));
+    // don't update already completed criteria
+    if (IsCompletedCriteria(criteria, achievement))
         return false;
-    }
-
+
+    return true;
+}
+
+bool AchievementMgr::ConditionsSatisfied(AchievementCriteriaEntry const* criteria) const
+{
     if (!ConditionsSatisfied(criteria, referencePlayer))
     {
         TC_LOG_TRACE("achievement", "CanUpdateCriteria: %s (Id: %u Type %s) Conditions not satisfied",
@@ -2837,7 +2552,222 @@
         case ACHIEVEMENT_CRITERIA_TYPE_DEATH_IN_DUNGEON:
         {
             if (!miscValue1)
-                return false;
+
+            Map const* map = GetPlayer()->IsInWorld() ? GetPlayer()->GetMap() : sMapMgr->FindMap(GetPlayer()->GetMapId(), GetPlayer()->GetInstanceId());
+            if (!map || !map->IsDungeon())
+                return false;
+
+            //FIXME: work only for instances where max == min for players
+            if (map->ToInstanceMap()->GetMaxPlayers() != achievementCriteria->death_in_dungeon.manLimit)
+                return false;
+            break;
+        }
+        case ACHIEVEMENT_CRITERIA_TYPE_KILLED_BY_CREATURE:
+            if (!miscValue1)
+                return false;
+            if (miscValue1 != achievementCriteria->killed_by_creature.creatureEntry)
+                return false;
+            break;
+        case ACHIEVEMENT_CRITERIA_TYPE_KILLED_BY_PLAYER:
+            if (!miscValue1)
+                return false;
+            // if team check required: must kill by opposition faction
+            if (achievement->ID == 318 && miscValue2 == GetPlayer()->GetTeam())
+                return false;
+            break;
+        case ACHIEVEMENT_CRITERIA_TYPE_DEATHS_FROM:
+            if (!miscValue1)
+                return false;
+            if (miscValue2 != achievementCriteria->death_from.type)
+                return false;
+            break;
+        case ACHIEVEMENT_CRITERIA_TYPE_COMPLETE_QUEST:
+            // if miscvalues != 0, it contains the questID.
+            if (miscValue1)
+            {
+                if (miscValue1 != achievementCriteria->complete_quest.questID)
+                    return false;
+            }
+            else
+            {
+                // login case.
+                if (!GetPlayer()->GetQuestRewardStatus(achievementCriteria->complete_quest.questID))
+                    return false;
+            }
+            break;
+        case ACHIEVEMENT_CRITERIA_TYPE_BE_SPELL_TARGET:
+        case ACHIEVEMENT_CRITERIA_TYPE_BE_SPELL_TARGET2:
+            if (!miscValue1 || miscValue1 != achievementCriteria->be_spell_target.spellID)
+                return false;
+            break;
+        case ACHIEVEMENT_CRITERIA_TYPE_CAST_SPELL:
+        case ACHIEVEMENT_CRITERIA_TYPE_CAST_SPELL2:
+            if (!miscValue1 || miscValue1 != achievementCriteria->cast_spell.spellID)
+                return false;
+            break;
+        case ACHIEVEMENT_CRITERIA_TYPE_LEARN_SPELL:
+            if (miscValue1 && miscValue1 != achievementCriteria->learn_spell.spellID)
+                return false;
+            if (!GetPlayer()->HasSpell(achievementCriteria->learn_spell.spellID))
+                return false;
+            break;
+        case ACHIEVEMENT_CRITERIA_TYPE_LOOT_TYPE:
+            // miscvalue1=loot_type (note: 0 = LOOT_CORPSE and then it ignored)
+            // miscvalue2=count of item loot
+            if (!miscValue1 || !miscValue2)
+                return false;
+            if (miscValue1 != achievementCriteria->loot_type.lootType)
+                return false;
+            break;
+        case ACHIEVEMENT_CRITERIA_TYPE_OWN_ITEM:
+            if (miscValue1 && achievementCriteria->own_item.itemID != miscValue1)
+                return false;
+            break;
+        case ACHIEVEMENT_CRITERIA_TYPE_USE_ITEM:
+            if (!miscValue1)
+                return false;
+            if (achievementCriteria->use_item.itemID != miscValue1)
+                return false;
+            break;
+        case ACHIEVEMENT_CRITERIA_TYPE_LOOT_ITEM:
+            if (!miscValue1)
+                return false;
+            if (miscValue1 != achievementCriteria->own_item.itemID)
+                return false;
+            break;
+        case ACHIEVEMENT_CRITERIA_TYPE_EXPLORE_AREA:
+        {
+            WorldMapOverlayEntry const* worldOverlayEntry = sWorldMapOverlayStore.LookupEntry(achievementCriteria->explore_area.areaReference);
+            if (!worldOverlayEntry)
+                return false;
+
+            bool matchFound = false;
+            for (int j = 0; j < MAX_WORLD_MAP_OVERLAY_AREA_IDX; ++j)
+            {
+                uint32 area_id = worldOverlayEntry->areatableID[j];
+                if (!area_id)                            // array have 0 only in empty tail
+                    break;
+
+                int32 exploreFlag = GetAreaFlagByAreaID(area_id);
+                if (exploreFlag < 0)
+                    continue;
+
+                uint32 playerIndexOffset = uint32(exploreFlag) / 32;
+                uint32 mask = 1 << (uint32(exploreFlag) % 32);
+
+                if (GetPlayer()->GetUInt32Value(PLAYER_EXPLORED_ZONES_1 + playerIndexOffset) & mask)
+                {
+                    matchFound = true;
+                    break;
+                }
+            }
+
+            if (!matchFound)
+                return false;
+            break;
+        }
+        case ACHIEVEMENT_CRITERIA_TYPE_GAIN_REPUTATION:
+            if (miscValue1 && miscValue1 != achievementCriteria->gain_reputation.factionID)
+                return false;
+            break;
+        case ACHIEVEMENT_CRITERIA_TYPE_EQUIP_EPIC_ITEM:
+            // miscvalue1 = itemid
+            // miscvalue2 = itemSlot
+            if (!miscValue1)
+                return false;
+            if (miscValue2 != achievementCriteria->equip_epic_item.itemSlot)
+                return false;
+            break;
+        case ACHIEVEMENT_CRITERIA_TYPE_ROLL_NEED_ON_LOOT:
+        case ACHIEVEMENT_CRITERIA_TYPE_ROLL_GREED_ON_LOOT:
+            // miscvalue1 = itemid
+            // miscvalue2 = diced value
+            if (!miscValue1)
+                return false;
+            if (miscValue2 != achievementCriteria->roll_greed_on_loot.rollValue)
+                return false;
+            break;
+        case ACHIEVEMENT_CRITERIA_TYPE_DO_EMOTE:
+            // miscvalue1 = emote
+            if (!miscValue1)
+                return false;
+            if (miscValue1 != achievementCriteria->do_emote.emoteID)
+                return false;
+            break;
+        case ACHIEVEMENT_CRITERIA_TYPE_DAMAGE_DONE:
+        case ACHIEVEMENT_CRITERIA_TYPE_HEALING_DONE:
+            if (!miscValue1)
+                return false;
+
+            if (achievementCriteria->additionalRequirements[0].additionalRequirement_type == ACHIEVEMENT_CRITERIA_CONDITION_BG_MAP)
+            {
+                if (GetPlayer()->GetMapId() != achievementCriteria->additionalRequirements[0].additionalRequirement_value)
+                    return false;
+
+                // map specific case (BG in fact) expected player targeted damage/heal
+                if (!unit || unit->GetTypeId() != TYPEID_PLAYER)
+                    return false;
+            }
+            break;
+        case ACHIEVEMENT_CRITERIA_TYPE_EQUIP_ITEM:
+            if (!miscValue1)
+                return false;
+            if (miscValue1 != achievementCriteria->equip_item.itemID)
+                return false;
+            break;
+        case ACHIEVEMENT_CRITERIA_TYPE_USE_GAMEOBJECT:
+            if (!miscValue1)
+                return false;
+            if (miscValue1 != achievementCriteria->use_gameobject.goEntry)
+                return false;
+            break;
+        case ACHIEVEMENT_CRITERIA_TYPE_FISH_IN_GAMEOBJECT:
+            if (!miscValue1)
+                return false;
+            if (miscValue1 != achievementCriteria->fish_in_gameobject.goEntry)
+                return false;
+            break;
+        case ACHIEVEMENT_CRITERIA_TYPE_LEARN_SKILLLINE_SPELLS:
+            if (miscValue1 && miscValue1 != achievementCriteria->learn_skillline_spell.skillLine)
+                return false;
+            break;
+        case ACHIEVEMENT_CRITERIA_TYPE_LOOT_EPIC_ITEM:
+        case ACHIEVEMENT_CRITERIA_TYPE_RECEIVE_EPIC_ITEM:
+        {
+            if (!miscValue1)
+                return false;
+            ItemTemplate const* proto = sObjectMgr->GetItemTemplate(miscValue1);
+            if (!proto || proto->Quality < ITEM_QUALITY_EPIC)
+                return false;
+            break;
+        }
+        case ACHIEVEMENT_CRITERIA_TYPE_LEARN_SKILL_LINE:
+            if (miscValue1 && miscValue1 != achievementCriteria->learn_skill_line.skillLine)
+                return false;
+            break;
+        case ACHIEVEMENT_CRITERIA_TYPE_HK_CLASS:
+            if (!miscValue1 || miscValue1 != achievementCriteria->hk_class.classID)
+                return false;
+            break;
+        case ACHIEVEMENT_CRITERIA_TYPE_HK_RACE:
+            if (!miscValue1 || miscValue1 != achievementCriteria->hk_race.raceID)
+                return false;
+            break;
+        case ACHIEVEMENT_CRITERIA_TYPE_BG_OBJECTIVE_CAPTURE:
+            if (!miscValue1 || miscValue1 != achievementCriteria->bg_objective.objectiveId)
+                return false;
+            break;
+        case ACHIEVEMENT_CRITERIA_TYPE_HONORABLE_KILL_AT_AREA:
+            if (!miscValue1 || miscValue1 != achievementCriteria->honorable_kill_at_area.areaID)
+                return false;
+            break;
+        case ACHIEVEMENT_CRITERIA_TYPE_WIN_ARENA:
+            if (miscValue1 != achievementCriteria->win_arena.mapID)
+                return false;
+            break;
+        default:
+            break;
+    }
 
             Map const* map = referencePlayer->IsInWorld() ? referencePlayer->GetMap() : sMapMgr->FindMap(referencePlayer->GetMapId(), referencePlayer->GetInstanceId());
             if (!map || !map->IsDungeon())
@@ -3080,6 +3010,221 @@
     return true;
 }
 
+char const* AchievementGlobalMgr::GetCriteriaTypeString(uint32 type)
+{
+    return GetCriteriaTypeString(AchievementCriteriaTypes(type));
+}
+
+char const* AchievementGlobalMgr::GetCriteriaTypeString(AchievementCriteriaTypes type)
+{
+    switch (type)
+    {
+        case ACHIEVEMENT_CRITERIA_TYPE_KILL_CREATURE:
+            return "KILL_CREATURE";
+        case ACHIEVEMENT_CRITERIA_TYPE_WIN_BG:
+            return "TYPE_WIN_BG";
+        case ACHIEVEMENT_CRITERIA_TYPE_REACH_LEVEL:
+            return "REACH_LEVEL";
+        case ACHIEVEMENT_CRITERIA_TYPE_REACH_SKILL_LEVEL:
+            return "REACH_SKILL_LEVEL";
+        case ACHIEVEMENT_CRITERIA_TYPE_COMPLETE_ACHIEVEMENT:
+            return "COMPLETE_ACHIEVEMENT";
+        case ACHIEVEMENT_CRITERIA_TYPE_COMPLETE_QUEST_COUNT:
+            return "COMPLETE_QUEST_COUNT";
+        case ACHIEVEMENT_CRITERIA_TYPE_COMPLETE_DAILY_QUEST_DAILY:
+            return "COMPLETE_DAILY_QUEST_DAILY";
+        case ACHIEVEMENT_CRITERIA_TYPE_COMPLETE_QUESTS_IN_ZONE:
+            return "COMPLETE_QUESTS_IN_ZONE";
+        case ACHIEVEMENT_CRITERIA_TYPE_DAMAGE_DONE:
+            return "DAMAGE_DONE";
+        case ACHIEVEMENT_CRITERIA_TYPE_COMPLETE_DAILY_QUEST:
+            return "COMPLETE_DAILY_QUEST";
+        case ACHIEVEMENT_CRITERIA_TYPE_COMPLETE_BATTLEGROUND:
+            return "COMPLETE_BATTLEGROUND";
+        case ACHIEVEMENT_CRITERIA_TYPE_DEATH_AT_MAP:
+            return "DEATH_AT_MAP";
+        case ACHIEVEMENT_CRITERIA_TYPE_DEATH:
+            return "DEATH";
+        case ACHIEVEMENT_CRITERIA_TYPE_DEATH_IN_DUNGEON:
+            return "DEATH_IN_DUNGEON";
+        case ACHIEVEMENT_CRITERIA_TYPE_COMPLETE_RAID:
+            return "COMPLETE_RAID";
+        case ACHIEVEMENT_CRITERIA_TYPE_KILLED_BY_CREATURE:
+            return "KILLED_BY_CREATURE";
+        case ACHIEVEMENT_CRITERIA_TYPE_KILLED_BY_PLAYER:
+            return "KILLED_BY_PLAYER";
+        case ACHIEVEMENT_CRITERIA_TYPE_FALL_WITHOUT_DYING:
+            return "FALL_WITHOUT_DYING";
+        case ACHIEVEMENT_CRITERIA_TYPE_DEATHS_FROM:
+            return "DEATHS_FROM";
+        case ACHIEVEMENT_CRITERIA_TYPE_COMPLETE_QUEST:
+            return "COMPLETE_QUEST";
+        case ACHIEVEMENT_CRITERIA_TYPE_BE_SPELL_TARGET:
+            return "BE_SPELL_TARGET";
+        case ACHIEVEMENT_CRITERIA_TYPE_CAST_SPELL:
+            return "CAST_SPELL";
+        case ACHIEVEMENT_CRITERIA_TYPE_BG_OBJECTIVE_CAPTURE:
+            return "BG_OBJECTIVE_CAPTURE";
+        case ACHIEVEMENT_CRITERIA_TYPE_HONORABLE_KILL_AT_AREA:
+            return "HONORABLE_KILL_AT_AREA";
+        case ACHIEVEMENT_CRITERIA_TYPE_WIN_ARENA:
+            return "WIN_ARENA";
+        case ACHIEVEMENT_CRITERIA_TYPE_PLAY_ARENA:
+            return "PLAY_ARENA";
+        case ACHIEVEMENT_CRITERIA_TYPE_LEARN_SPELL:
+            return "LEARN_SPELL";
+        case ACHIEVEMENT_CRITERIA_TYPE_HONORABLE_KILL:
+            return "HONORABLE_KILL";
+        case ACHIEVEMENT_CRITERIA_TYPE_OWN_ITEM:
+            return "OWN_ITEM";
+        case ACHIEVEMENT_CRITERIA_TYPE_WIN_RATED_ARENA:
+            return "WIN_RATED_ARENA";
+        case ACHIEVEMENT_CRITERIA_TYPE_HIGHEST_TEAM_RATING:
+            return "HIGHEST_TEAM_RATING";
+        case ACHIEVEMENT_CRITERIA_TYPE_HIGHEST_PERSONAL_RATING:
+            return "HIGHEST_PERSONAL_RATING";
+        case ACHIEVEMENT_CRITERIA_TYPE_LEARN_SKILL_LEVEL:
+            return "LEARN_SKILL_LEVEL";
+        case ACHIEVEMENT_CRITERIA_TYPE_USE_ITEM:
+            return "USE_ITEM";
+        case ACHIEVEMENT_CRITERIA_TYPE_LOOT_ITEM:
+            return "LOOT_ITEM";
+        case ACHIEVEMENT_CRITERIA_TYPE_EXPLORE_AREA:
+            return "EXPLORE_AREA";
+        case ACHIEVEMENT_CRITERIA_TYPE_OWN_RANK:
+            return "OWN_RANK";
+        case ACHIEVEMENT_CRITERIA_TYPE_BUY_BANK_SLOT:
+            return "BUY_BANK_SLOT";
+        case ACHIEVEMENT_CRITERIA_TYPE_GAIN_REPUTATION:
+            return "GAIN_REPUTATION";
+        case ACHIEVEMENT_CRITERIA_TYPE_GAIN_EXALTED_REPUTATION:
+            return "GAIN_EXALTED_REPUTATION";
+        case ACHIEVEMENT_CRITERIA_TYPE_VISIT_BARBER_SHOP:
+            return "VISIT_BARBER_SHOP";
+        case ACHIEVEMENT_CRITERIA_TYPE_EQUIP_EPIC_ITEM:
+            return "EQUIP_EPIC_ITEM";
+        case ACHIEVEMENT_CRITERIA_TYPE_ROLL_NEED_ON_LOOT:
+            return "ROLL_NEED_ON_LOOT";
+        case ACHIEVEMENT_CRITERIA_TYPE_ROLL_GREED_ON_LOOT:
+            return "GREED_ON_LOOT";
+        case ACHIEVEMENT_CRITERIA_TYPE_HK_CLASS:
+            return "HK_CLASS";
+        case ACHIEVEMENT_CRITERIA_TYPE_HK_RACE:
+            return "HK_RACE";
+        case ACHIEVEMENT_CRITERIA_TYPE_DO_EMOTE:
+            return "DO_EMOTE";
+        case ACHIEVEMENT_CRITERIA_TYPE_HEALING_DONE:
+            return "HEALING_DONE";
+        case ACHIEVEMENT_CRITERIA_TYPE_GET_KILLING_BLOWS:
+            return "GET_KILLING_BLOWS";
+        case ACHIEVEMENT_CRITERIA_TYPE_EQUIP_ITEM:
+            return "EQUIP_ITEM";
+        case ACHIEVEMENT_CRITERIA_TYPE_MONEY_FROM_VENDORS:
+            return "MONEY_FROM_VENDORS";
+        case ACHIEVEMENT_CRITERIA_TYPE_GOLD_SPENT_FOR_TALENTS:
+            return "GOLD_SPENT_FOR_TALENTS";
+        case ACHIEVEMENT_CRITERIA_TYPE_NUMBER_OF_TALENT_RESETS:
+            return "NUMBER_OF_TALENT_RESETS";
+        case ACHIEVEMENT_CRITERIA_TYPE_MONEY_FROM_QUEST_REWARD:
+            return "MONEY_FROM_QUEST_REWARD";
+        case ACHIEVEMENT_CRITERIA_TYPE_GOLD_SPENT_FOR_TRAVELLING:
+            return "GOLD_SPENT_FOR_TRAVELLING";
+        case ACHIEVEMENT_CRITERIA_TYPE_GOLD_SPENT_AT_BARBER:
+            return "GOLD_SPENT_AT_BARBER";
+        case ACHIEVEMENT_CRITERIA_TYPE_GOLD_SPENT_FOR_MAIL:
+            return "GOLD_SPENT_FOR_MAIL";
+        case ACHIEVEMENT_CRITERIA_TYPE_LOOT_MONEY:
+            return "LOOT_MONEY";
+        case ACHIEVEMENT_CRITERIA_TYPE_USE_GAMEOBJECT:
+            return "USE_GAMEOBJECT";
+        case ACHIEVEMENT_CRITERIA_TYPE_BE_SPELL_TARGET2:
+            return "BE_SPELL_TARGET2";
+        case ACHIEVEMENT_CRITERIA_TYPE_SPECIAL_PVP_KILL:
+            return "SPECIAL_PVP_KILL";
+        case ACHIEVEMENT_CRITERIA_TYPE_FISH_IN_GAMEOBJECT:
+            return "FISH_IN_GAMEOBJECT";
+        case ACHIEVEMENT_CRITERIA_TYPE_ON_LOGIN:
+            return "ON_LOGIN";
+        case ACHIEVEMENT_CRITERIA_TYPE_LEARN_SKILLLINE_SPELLS:
+            return "LEARN_SKILLLINE_SPELLS";
+        case ACHIEVEMENT_CRITERIA_TYPE_WIN_DUEL:
+            return "WIN_DUEL";
+        case ACHIEVEMENT_CRITERIA_TYPE_LOSE_DUEL:
+            return "LOSE_DUEL";
+        case ACHIEVEMENT_CRITERIA_TYPE_KILL_CREATURE_TYPE:
+            return "KILL_CREATURE_TYPE";
+        case ACHIEVEMENT_CRITERIA_TYPE_GOLD_EARNED_BY_AUCTIONS:
+            return "GOLD_EARNED_BY_AUCTIONS";
+        case ACHIEVEMENT_CRITERIA_TYPE_CREATE_AUCTION:
+            return "CREATE_AUCTION";
+        case ACHIEVEMENT_CRITERIA_TYPE_HIGHEST_AUCTION_BID:
+            return "HIGHEST_AUCTION_BID";
+        case ACHIEVEMENT_CRITERIA_TYPE_WON_AUCTIONS:
+            return "WON_AUCTIONS";
+        case ACHIEVEMENT_CRITERIA_TYPE_HIGHEST_AUCTION_SOLD:
+            return "HIGHEST_AUCTION_SOLD";
+        case ACHIEVEMENT_CRITERIA_TYPE_HIGHEST_GOLD_VALUE_OWNED:
+            return "HIGHEST_GOLD_VALUE_OWNED";
+        case ACHIEVEMENT_CRITERIA_TYPE_GAIN_REVERED_REPUTATION:
+            return "GAIN_REVERED_REPUTATION";
+        case ACHIEVEMENT_CRITERIA_TYPE_GAIN_HONORED_REPUTATION:
+            return "GAIN_HONORED_REPUTATION";
+        case ACHIEVEMENT_CRITERIA_TYPE_KNOWN_FACTIONS:
+            return "KNOWN_FACTIONS";
+        case ACHIEVEMENT_CRITERIA_TYPE_LOOT_EPIC_ITEM:
+            return "LOOT_EPIC_ITEM";
+        case ACHIEVEMENT_CRITERIA_TYPE_RECEIVE_EPIC_ITEM:
+            return "RECEIVE_EPIC_ITEM";
+        case ACHIEVEMENT_CRITERIA_TYPE_ROLL_NEED:
+            return "ROLL_NEED";
+        case ACHIEVEMENT_CRITERIA_TYPE_ROLL_GREED:
+            return "ROLL_GREED";
+        case ACHIEVEMENT_CRITERIA_TYPE_HIGHEST_HEALTH:
+            return "HIGHEST_HEALTH";
+        case ACHIEVEMENT_CRITERIA_TYPE_HIGHEST_POWER:
+            return "HIGHEST_POWER";
+        case ACHIEVEMENT_CRITERIA_TYPE_HIGHEST_STAT:
+            return "HIGHEST_STAT";
+        case ACHIEVEMENT_CRITERIA_TYPE_HIGHEST_SPELLPOWER:
+            return "HIGHEST_SPELLPOWER";
+        case ACHIEVEMENT_CRITERIA_TYPE_HIGHEST_ARMOR:
+            return "HIGHEST_ARMOR";
+        case ACHIEVEMENT_CRITERIA_TYPE_HIGHEST_RATING:
+            return "HIGHEST_RATING";
+        case ACHIEVEMENT_CRITERIA_TYPE_HIGHEST_HIT_DEALT:
+            return "HIT_DEALT";
+        case ACHIEVEMENT_CRITERIA_TYPE_HIGHEST_HIT_RECEIVED:
+            return "HIT_RECEIVED";
+        case ACHIEVEMENT_CRITERIA_TYPE_TOTAL_DAMAGE_RECEIVED:
+            return "TOTAL_DAMAGE_RECEIVED";
+        case ACHIEVEMENT_CRITERIA_TYPE_HIGHEST_HEAL_CAST:
+            return "HIGHEST_HEAL_CAST";
+        case ACHIEVEMENT_CRITERIA_TYPE_TOTAL_HEALING_RECEIVED:
+            return "TOTAL_HEALING_RECEIVED";
+        case ACHIEVEMENT_CRITERIA_TYPE_HIGHEST_HEALING_RECEIVED:
+            return "HIGHEST_HEALING_RECEIVED";
+        case ACHIEVEMENT_CRITERIA_TYPE_QUEST_ABANDONED:
+            return "QUEST_ABANDONED";
+        case ACHIEVEMENT_CRITERIA_TYPE_FLIGHT_PATHS_TAKEN:
+            return "FLIGHT_PATHS_TAKEN";
+        case ACHIEVEMENT_CRITERIA_TYPE_LOOT_TYPE:
+            return "LOOT_TYPE";
+        case ACHIEVEMENT_CRITERIA_TYPE_CAST_SPELL2:
+            return "CAST_SPELL2";
+        case ACHIEVEMENT_CRITERIA_TYPE_LEARN_SKILL_LINE:
+            return "LEARN_SKILL_LINE";
+        case ACHIEVEMENT_CRITERIA_TYPE_EARN_HONORABLE_KILL:
+            return "EARN_HONORABLE_KILL";
+        case ACHIEVEMENT_CRITERIA_TYPE_ACCEPTED_SUMMONINGS:
+            return "ACCEPTED_SUMMONINGS";
+        case ACHIEVEMENT_CRITERIA_TYPE_EARN_ACHIEVEMENT_POINTS:
+            return "EARN_ACHIEVEMENT_POINTS";
+        case ACHIEVEMENT_CRITERIA_TYPE_USE_LFD_TO_GROUP_WITH_PLAYERS:
+            return "USE_LFD_TO_GROUP_WITH_PLAYERS";
+    }
+    return "MISSING_TYPE";
+}
+
 template<class T>
 bool AchievementMgr<T>::AdditionalRequirementsSatisfied(AchievementCriteriaEntry const* criteria, uint64 miscValue1, uint64 /*miscValue2*/, Unit const* unit, Player* referencePlayer) const
 {
@@ -3215,346 +3360,10 @@
     return true;
 }
 
-<<<<<<< HEAD
 char const* AchievementGlobalMgr::GetCriteriaTypeString(uint32 type)
 {
     return GetCriteriaTypeString(AchievementCriteriaTypes(type));
 }
-=======
-    return true;
-}
-
-bool AchievementMgr::RequirementsSatisfied(AchievementCriteriaEntry const* achievementCriteria, AchievementEntry const* achievement, uint32 miscValue1, uint32 miscValue2, Unit const* unit) const
-{
-    switch (AchievementCriteriaTypes(achievementCriteria->requiredType))
-    {
-        case ACHIEVEMENT_CRITERIA_TYPE_COMPLETE_DAILY_QUEST:
-        case ACHIEVEMENT_CRITERIA_TYPE_FALL_WITHOUT_DYING:
-        case ACHIEVEMENT_CRITERIA_TYPE_HONORABLE_KILL:
-        case ACHIEVEMENT_CRITERIA_TYPE_WIN_RATED_ARENA:
-        case ACHIEVEMENT_CRITERIA_TYPE_VISIT_BARBER_SHOP:
-        case ACHIEVEMENT_CRITERIA_TYPE_GET_KILLING_BLOWS:
-        case ACHIEVEMENT_CRITERIA_TYPE_MONEY_FROM_VENDORS:
-        case ACHIEVEMENT_CRITERIA_TYPE_GOLD_SPENT_FOR_TALENTS:
-        case ACHIEVEMENT_CRITERIA_TYPE_NUMBER_OF_TALENT_RESETS:
-        case ACHIEVEMENT_CRITERIA_TYPE_MONEY_FROM_QUEST_REWARD:
-        case ACHIEVEMENT_CRITERIA_TYPE_GOLD_SPENT_FOR_TRAVELLING:
-        case ACHIEVEMENT_CRITERIA_TYPE_GOLD_SPENT_AT_BARBER:
-        case ACHIEVEMENT_CRITERIA_TYPE_GOLD_SPENT_FOR_MAIL:
-        case ACHIEVEMENT_CRITERIA_TYPE_LOOT_MONEY:
-        case ACHIEVEMENT_CRITERIA_TYPE_SPECIAL_PVP_KILL:
-        case ACHIEVEMENT_CRITERIA_TYPE_ON_LOGIN:
-        case ACHIEVEMENT_CRITERIA_TYPE_WIN_DUEL:
-        case ACHIEVEMENT_CRITERIA_TYPE_LOSE_DUEL:
-        case ACHIEVEMENT_CRITERIA_TYPE_KILL_CREATURE_TYPE:
-        case ACHIEVEMENT_CRITERIA_TYPE_GOLD_EARNED_BY_AUCTIONS:
-        case ACHIEVEMENT_CRITERIA_TYPE_CREATE_AUCTION:
-        case ACHIEVEMENT_CRITERIA_TYPE_HIGHEST_AUCTION_BID:
-        case ACHIEVEMENT_CRITERIA_TYPE_WON_AUCTIONS:
-        case ACHIEVEMENT_CRITERIA_TYPE_HIGHEST_AUCTION_SOLD:
-        case ACHIEVEMENT_CRITERIA_TYPE_ROLL_NEED:
-        case ACHIEVEMENT_CRITERIA_TYPE_ROLL_GREED:
-        case ACHIEVEMENT_CRITERIA_TYPE_HIGHEST_HIT_DEALT:
-        case ACHIEVEMENT_CRITERIA_TYPE_HIGHEST_HIT_RECEIVED:
-        case ACHIEVEMENT_CRITERIA_TYPE_TOTAL_DAMAGE_RECEIVED:
-        case ACHIEVEMENT_CRITERIA_TYPE_HIGHEST_HEAL_CAST:
-        case ACHIEVEMENT_CRITERIA_TYPE_TOTAL_HEALING_RECEIVED:
-        case ACHIEVEMENT_CRITERIA_TYPE_HIGHEST_HEALING_RECEIVED:
-        case ACHIEVEMENT_CRITERIA_TYPE_QUEST_ABANDONED:
-        case ACHIEVEMENT_CRITERIA_TYPE_FLIGHT_PATHS_TAKEN:
-        case ACHIEVEMENT_CRITERIA_TYPE_ACCEPTED_SUMMONINGS:
-        case ACHIEVEMENT_CRITERIA_TYPE_USE_LFD_TO_GROUP_WITH_PLAYERS:
-            if (!miscValue1)
-                return false;
-            break;
-        case ACHIEVEMENT_CRITERIA_TYPE_REACH_LEVEL:
-        case ACHIEVEMENT_CRITERIA_TYPE_COMPLETE_ACHIEVEMENT:
-        case ACHIEVEMENT_CRITERIA_TYPE_COMPLETE_QUEST_COUNT:
-        case ACHIEVEMENT_CRITERIA_TYPE_COMPLETE_DAILY_QUEST_DAILY:
-        case ACHIEVEMENT_CRITERIA_TYPE_HIGHEST_TEAM_RATING:
-        case ACHIEVEMENT_CRITERIA_TYPE_HIGHEST_PERSONAL_RATING:
-        case ACHIEVEMENT_CRITERIA_TYPE_BUY_BANK_SLOT:
-        case ACHIEVEMENT_CRITERIA_TYPE_GAIN_EXALTED_REPUTATION:
-        case ACHIEVEMENT_CRITERIA_TYPE_GAIN_REVERED_REPUTATION:
-        case ACHIEVEMENT_CRITERIA_TYPE_GAIN_HONORED_REPUTATION:
-        case ACHIEVEMENT_CRITERIA_TYPE_KNOWN_FACTIONS:
-        case ACHIEVEMENT_CRITERIA_TYPE_EARN_HONORABLE_KILL:
-        case ACHIEVEMENT_CRITERIA_TYPE_HIGHEST_GOLD_VALUE_OWNED:
-        case ACHIEVEMENT_CRITERIA_TYPE_EARN_ACHIEVEMENT_POINTS:
-            break;
-
-        // specialized cases
-        case ACHIEVEMENT_CRITERIA_TYPE_WIN_BG:
-            if (!miscValue1)
-                return false;
-            if (achievementCriteria->win_bg.bgMapID != GetPlayer()->GetMapId())
-                return false;
-            break;
-        case ACHIEVEMENT_CRITERIA_TYPE_KILL_CREATURE:
-            if (!miscValue1)
-                return false;
-            if (achievementCriteria->kill_creature.creatureID != miscValue1)
-                return false;
-            break;
-        case ACHIEVEMENT_CRITERIA_TYPE_REACH_SKILL_LEVEL:
-            if (miscValue1 && miscValue1 != achievementCriteria->reach_skill_level.skillID)
-                return false;
-            break;
-        case ACHIEVEMENT_CRITERIA_TYPE_LEARN_SKILL_LEVEL:
-            if (miscValue1 && miscValue1 != achievementCriteria->learn_skill_level.skillID)
-                return false;
-            break;
-        case ACHIEVEMENT_CRITERIA_TYPE_COMPLETE_QUESTS_IN_ZONE:
-            if (miscValue1 && miscValue1 != achievementCriteria->complete_quests_in_zone.zoneID)
-                return false;
-            break;
-        case ACHIEVEMENT_CRITERIA_TYPE_COMPLETE_BATTLEGROUND:
-            if (!miscValue1)
-                return false;
-            if (GetPlayer()->GetMapId() != achievementCriteria->complete_battleground.mapID)
-                return false;
-            break;
-        case ACHIEVEMENT_CRITERIA_TYPE_DEATH_AT_MAP:
-            if (!miscValue1)
-                return false;
-            if (GetPlayer()->GetMapId() != achievementCriteria->death_at_map.mapID)
-                return false;
-            break;
-        case ACHIEVEMENT_CRITERIA_TYPE_DEATH:
-            if (!miscValue1)
-                return false;
-            for (uint8 j = 0; j < MAX_ARENA_SLOT; ++j)
-            {
-                if (achievIdByArenaSlot[j] == achievement->ID)
-                {
-                    Battleground* bg = GetPlayer()->GetBattleground();
-                    if (!bg || !bg->isArena() || ArenaTeam::GetSlotByType(bg->GetArenaType()) != j)
-                        return false;
-                    break;
-                }
-            }
-            break;
-        case ACHIEVEMENT_CRITERIA_TYPE_DEATH_IN_DUNGEON:
-        {
-            if (!miscValue1)
-                return false;
-
-            Map const* map = GetPlayer()->IsInWorld() ? GetPlayer()->GetMap() : sMapMgr->FindMap(GetPlayer()->GetMapId(), GetPlayer()->GetInstanceId());
-            if (!map || !map->IsDungeon())
-                return false;
-
-            //FIXME: work only for instances where max == min for players
-            if (map->ToInstanceMap()->GetMaxPlayers() != achievementCriteria->death_in_dungeon.manLimit)
-                return false;
-            break;
-        }
-        case ACHIEVEMENT_CRITERIA_TYPE_KILLED_BY_CREATURE:
-            if (!miscValue1)
-                return false;
-            if (miscValue1 != achievementCriteria->killed_by_creature.creatureEntry)
-                return false;
-            break;
-        case ACHIEVEMENT_CRITERIA_TYPE_KILLED_BY_PLAYER:
-            if (!miscValue1)
-                return false;
-            // if team check required: must kill by opposition faction
-            if (achievement->ID == 318 && miscValue2 == GetPlayer()->GetTeam())
-                return false;
-            break;
-        case ACHIEVEMENT_CRITERIA_TYPE_DEATHS_FROM:
-            if (!miscValue1)
-                return false;
-            if (miscValue2 != achievementCriteria->death_from.type)
-                return false;
-            break;
-        case ACHIEVEMENT_CRITERIA_TYPE_COMPLETE_QUEST:
-            // if miscvalues != 0, it contains the questID.
-            if (miscValue1)
-            {
-                if (miscValue1 != achievementCriteria->complete_quest.questID)
-                    return false;
-            }
-            else
-            {
-                // login case.
-                if (!GetPlayer()->GetQuestRewardStatus(achievementCriteria->complete_quest.questID))
-                    return false;
-            }
-            break;
-        case ACHIEVEMENT_CRITERIA_TYPE_BE_SPELL_TARGET:
-        case ACHIEVEMENT_CRITERIA_TYPE_BE_SPELL_TARGET2:
-            if (!miscValue1 || miscValue1 != achievementCriteria->be_spell_target.spellID)
-                return false;
-            break;
-        case ACHIEVEMENT_CRITERIA_TYPE_CAST_SPELL:
-        case ACHIEVEMENT_CRITERIA_TYPE_CAST_SPELL2:
-            if (!miscValue1 || miscValue1 != achievementCriteria->cast_spell.spellID)
-                return false;
-            break;
-        case ACHIEVEMENT_CRITERIA_TYPE_LEARN_SPELL:
-            if (miscValue1 && miscValue1 != achievementCriteria->learn_spell.spellID)
-                return false;
-            if (!GetPlayer()->HasSpell(achievementCriteria->learn_spell.spellID))
-                return false;
-            break;
-        case ACHIEVEMENT_CRITERIA_TYPE_LOOT_TYPE:
-            // miscvalue1=loot_type (note: 0 = LOOT_CORPSE and then it ignored)
-            // miscvalue2=count of item loot
-            if (!miscValue1 || !miscValue2)
-                return false;
-            if (miscValue1 != achievementCriteria->loot_type.lootType)
-                return false;
-            break;
-        case ACHIEVEMENT_CRITERIA_TYPE_OWN_ITEM:
-            if (miscValue1 && achievementCriteria->own_item.itemID != miscValue1)
-                return false;
-            break;
-        case ACHIEVEMENT_CRITERIA_TYPE_USE_ITEM:
-            if (!miscValue1)
-                return false;
-            if (achievementCriteria->use_item.itemID != miscValue1)
-                return false;
-            break;
-        case ACHIEVEMENT_CRITERIA_TYPE_LOOT_ITEM:
-            if (!miscValue1)
-                return false;
-            if (miscValue1 != achievementCriteria->own_item.itemID)
-                return false;
-            break;
-        case ACHIEVEMENT_CRITERIA_TYPE_EXPLORE_AREA:
-        {
-            WorldMapOverlayEntry const* worldOverlayEntry = sWorldMapOverlayStore.LookupEntry(achievementCriteria->explore_area.areaReference);
-            if (!worldOverlayEntry)
-                return false;
-
-            bool matchFound = false;
-            for (int j = 0; j < MAX_WORLD_MAP_OVERLAY_AREA_IDX; ++j)
-            {
-                uint32 area_id = worldOverlayEntry->areatableID[j];
-                if (!area_id)                            // array have 0 only in empty tail
-                    break;
-
-                int32 exploreFlag = GetAreaFlagByAreaID(area_id);
-                if (exploreFlag < 0)
-                    continue;
-
-                uint32 playerIndexOffset = uint32(exploreFlag) / 32;
-                uint32 mask = 1 << (uint32(exploreFlag) % 32);
-
-                if (GetPlayer()->GetUInt32Value(PLAYER_EXPLORED_ZONES_1 + playerIndexOffset) & mask)
-                {
-                    matchFound = true;
-                    break;
-                }
-            }
-
-            if (!matchFound)
-                return false;
-            break;
-        }
-        case ACHIEVEMENT_CRITERIA_TYPE_GAIN_REPUTATION:
-            if (miscValue1 && miscValue1 != achievementCriteria->gain_reputation.factionID)
-                return false;
-            break;
-        case ACHIEVEMENT_CRITERIA_TYPE_EQUIP_EPIC_ITEM:
-            // miscvalue1 = itemid
-            // miscvalue2 = itemSlot
-            if (!miscValue1)
-                return false;
-            if (miscValue2 != achievementCriteria->equip_epic_item.itemSlot)
-                return false;
-            break;
-        case ACHIEVEMENT_CRITERIA_TYPE_ROLL_NEED_ON_LOOT:
-        case ACHIEVEMENT_CRITERIA_TYPE_ROLL_GREED_ON_LOOT:
-            // miscvalue1 = itemid
-            // miscvalue2 = diced value
-            if (!miscValue1)
-                return false;
-            if (miscValue2 != achievementCriteria->roll_greed_on_loot.rollValue)
-                return false;
-            break;
-        case ACHIEVEMENT_CRITERIA_TYPE_DO_EMOTE:
-            // miscvalue1 = emote
-            if (!miscValue1)
-                return false;
-            if (miscValue1 != achievementCriteria->do_emote.emoteID)
-                return false;
-            break;
-        case ACHIEVEMENT_CRITERIA_TYPE_DAMAGE_DONE:
-        case ACHIEVEMENT_CRITERIA_TYPE_HEALING_DONE:
-            if (!miscValue1)
-                return false;
-
-            if (achievementCriteria->additionalRequirements[0].additionalRequirement_type == ACHIEVEMENT_CRITERIA_CONDITION_BG_MAP)
-            {
-                if (GetPlayer()->GetMapId() != achievementCriteria->additionalRequirements[0].additionalRequirement_value)
-                    return false;
-
-                // map specific case (BG in fact) expected player targeted damage/heal
-                if (!unit || unit->GetTypeId() != TYPEID_PLAYER)
-                    return false;
-            }
-            break;
-        case ACHIEVEMENT_CRITERIA_TYPE_EQUIP_ITEM:
-            if (!miscValue1)
-                return false;
-            if (miscValue1 != achievementCriteria->equip_item.itemID)
-                return false;
-            break;
-        case ACHIEVEMENT_CRITERIA_TYPE_USE_GAMEOBJECT:
-            if (!miscValue1)
-                return false;
-            if (miscValue1 != achievementCriteria->use_gameobject.goEntry)
-                return false;
-            break;
-        case ACHIEVEMENT_CRITERIA_TYPE_FISH_IN_GAMEOBJECT:
-            if (!miscValue1)
-                return false;
-            if (miscValue1 != achievementCriteria->fish_in_gameobject.goEntry)
-                return false;
-            break;
-        case ACHIEVEMENT_CRITERIA_TYPE_LEARN_SKILLLINE_SPELLS:
-            if (miscValue1 && miscValue1 != achievementCriteria->learn_skillline_spell.skillLine)
-                return false;
-            break;
-        case ACHIEVEMENT_CRITERIA_TYPE_LOOT_EPIC_ITEM:
-        case ACHIEVEMENT_CRITERIA_TYPE_RECEIVE_EPIC_ITEM:
-        {
-            if (!miscValue1)
-                return false;
-            ItemTemplate const* proto = sObjectMgr->GetItemTemplate(miscValue1);
-            if (!proto || proto->Quality < ITEM_QUALITY_EPIC)
-                return false;
-            break;
-        }
-        case ACHIEVEMENT_CRITERIA_TYPE_LEARN_SKILL_LINE:
-            if (miscValue1 && miscValue1 != achievementCriteria->learn_skill_line.skillLine)
-                return false;
-            break;
-        case ACHIEVEMENT_CRITERIA_TYPE_HK_CLASS:
-            if (!miscValue1 || miscValue1 != achievementCriteria->hk_class.classID)
-                return false;
-            break;
-        case ACHIEVEMENT_CRITERIA_TYPE_HK_RACE:
-            if (!miscValue1 || miscValue1 != achievementCriteria->hk_race.raceID)
-                return false;
-            break;
-        case ACHIEVEMENT_CRITERIA_TYPE_BG_OBJECTIVE_CAPTURE:
-            if (!miscValue1 || miscValue1 != achievementCriteria->bg_objective.objectiveId)
-                return false;
-            break;
-        case ACHIEVEMENT_CRITERIA_TYPE_HONORABLE_KILL_AT_AREA:
-            if (!miscValue1 || miscValue1 != achievementCriteria->honorable_kill_at_area.areaID)
-                return false;
-            break;
-        case ACHIEVEMENT_CRITERIA_TYPE_WIN_ARENA:
-            if (miscValue1 != achievementCriteria->win_arena.mapID)
-                return false;
-            break;
-        default:
-            break;
-    }
->>>>>>> 61ba5e4f
 
 char const* AchievementGlobalMgr::GetCriteriaTypeString(AchievementCriteriaTypes type)
 {
@@ -3786,225 +3595,8 @@
     return "MISSING_TYPE";
 }
 
-<<<<<<< HEAD
 template class AchievementMgr<Guild>;
 template class AchievementMgr<Player>;
-=======
-char const* AchievementGlobalMgr::GetCriteriaTypeString(uint32 type)
-{
-    return GetCriteriaTypeString(AchievementCriteriaTypes(type));
-}
-
-char const* AchievementGlobalMgr::GetCriteriaTypeString(AchievementCriteriaTypes type)
-{
-    switch (type)
-    {
-        case ACHIEVEMENT_CRITERIA_TYPE_KILL_CREATURE:
-            return "KILL_CREATURE";
-        case ACHIEVEMENT_CRITERIA_TYPE_WIN_BG:
-            return "TYPE_WIN_BG";
-        case ACHIEVEMENT_CRITERIA_TYPE_REACH_LEVEL:
-            return "REACH_LEVEL";
-        case ACHIEVEMENT_CRITERIA_TYPE_REACH_SKILL_LEVEL:
-            return "REACH_SKILL_LEVEL";
-        case ACHIEVEMENT_CRITERIA_TYPE_COMPLETE_ACHIEVEMENT:
-            return "COMPLETE_ACHIEVEMENT";
-        case ACHIEVEMENT_CRITERIA_TYPE_COMPLETE_QUEST_COUNT:
-            return "COMPLETE_QUEST_COUNT";
-        case ACHIEVEMENT_CRITERIA_TYPE_COMPLETE_DAILY_QUEST_DAILY:
-            return "COMPLETE_DAILY_QUEST_DAILY";
-        case ACHIEVEMENT_CRITERIA_TYPE_COMPLETE_QUESTS_IN_ZONE:
-            return "COMPLETE_QUESTS_IN_ZONE";
-        case ACHIEVEMENT_CRITERIA_TYPE_DAMAGE_DONE:
-            return "DAMAGE_DONE";
-        case ACHIEVEMENT_CRITERIA_TYPE_COMPLETE_DAILY_QUEST:
-            return "COMPLETE_DAILY_QUEST";
-        case ACHIEVEMENT_CRITERIA_TYPE_COMPLETE_BATTLEGROUND:
-            return "COMPLETE_BATTLEGROUND";
-        case ACHIEVEMENT_CRITERIA_TYPE_DEATH_AT_MAP:
-            return "DEATH_AT_MAP";
-        case ACHIEVEMENT_CRITERIA_TYPE_DEATH:
-            return "DEATH";
-        case ACHIEVEMENT_CRITERIA_TYPE_DEATH_IN_DUNGEON:
-            return "DEATH_IN_DUNGEON";
-        case ACHIEVEMENT_CRITERIA_TYPE_COMPLETE_RAID:
-            return "COMPLETE_RAID";
-        case ACHIEVEMENT_CRITERIA_TYPE_KILLED_BY_CREATURE:
-            return "KILLED_BY_CREATURE";
-        case ACHIEVEMENT_CRITERIA_TYPE_KILLED_BY_PLAYER:
-            return "KILLED_BY_PLAYER";
-        case ACHIEVEMENT_CRITERIA_TYPE_FALL_WITHOUT_DYING:
-            return "FALL_WITHOUT_DYING";
-        case ACHIEVEMENT_CRITERIA_TYPE_DEATHS_FROM:
-            return "DEATHS_FROM";
-        case ACHIEVEMENT_CRITERIA_TYPE_COMPLETE_QUEST:
-            return "COMPLETE_QUEST";
-        case ACHIEVEMENT_CRITERIA_TYPE_BE_SPELL_TARGET:
-            return "BE_SPELL_TARGET";
-        case ACHIEVEMENT_CRITERIA_TYPE_CAST_SPELL:
-            return "CAST_SPELL";
-        case ACHIEVEMENT_CRITERIA_TYPE_BG_OBJECTIVE_CAPTURE:
-            return "BG_OBJECTIVE_CAPTURE";
-        case ACHIEVEMENT_CRITERIA_TYPE_HONORABLE_KILL_AT_AREA:
-            return "HONORABLE_KILL_AT_AREA";
-        case ACHIEVEMENT_CRITERIA_TYPE_WIN_ARENA:
-            return "WIN_ARENA";
-        case ACHIEVEMENT_CRITERIA_TYPE_PLAY_ARENA:
-            return "PLAY_ARENA";
-        case ACHIEVEMENT_CRITERIA_TYPE_LEARN_SPELL:
-            return "LEARN_SPELL";
-        case ACHIEVEMENT_CRITERIA_TYPE_HONORABLE_KILL:
-            return "HONORABLE_KILL";
-        case ACHIEVEMENT_CRITERIA_TYPE_OWN_ITEM:
-            return "OWN_ITEM";
-        case ACHIEVEMENT_CRITERIA_TYPE_WIN_RATED_ARENA:
-            return "WIN_RATED_ARENA";
-        case ACHIEVEMENT_CRITERIA_TYPE_HIGHEST_TEAM_RATING:
-            return "HIGHEST_TEAM_RATING";
-        case ACHIEVEMENT_CRITERIA_TYPE_HIGHEST_PERSONAL_RATING:
-            return "HIGHEST_PERSONAL_RATING";
-        case ACHIEVEMENT_CRITERIA_TYPE_LEARN_SKILL_LEVEL:
-            return "LEARN_SKILL_LEVEL";
-        case ACHIEVEMENT_CRITERIA_TYPE_USE_ITEM:
-            return "USE_ITEM";
-        case ACHIEVEMENT_CRITERIA_TYPE_LOOT_ITEM:
-            return "LOOT_ITEM";
-        case ACHIEVEMENT_CRITERIA_TYPE_EXPLORE_AREA:
-            return "EXPLORE_AREA";
-        case ACHIEVEMENT_CRITERIA_TYPE_OWN_RANK:
-            return "OWN_RANK";
-        case ACHIEVEMENT_CRITERIA_TYPE_BUY_BANK_SLOT:
-            return "BUY_BANK_SLOT";
-        case ACHIEVEMENT_CRITERIA_TYPE_GAIN_REPUTATION:
-            return "GAIN_REPUTATION";
-        case ACHIEVEMENT_CRITERIA_TYPE_GAIN_EXALTED_REPUTATION:
-            return "GAIN_EXALTED_REPUTATION";
-        case ACHIEVEMENT_CRITERIA_TYPE_VISIT_BARBER_SHOP:
-            return "VISIT_BARBER_SHOP";
-        case ACHIEVEMENT_CRITERIA_TYPE_EQUIP_EPIC_ITEM:
-            return "EQUIP_EPIC_ITEM";
-        case ACHIEVEMENT_CRITERIA_TYPE_ROLL_NEED_ON_LOOT:
-            return "ROLL_NEED_ON_LOOT";
-        case ACHIEVEMENT_CRITERIA_TYPE_ROLL_GREED_ON_LOOT:
-            return "GREED_ON_LOOT";
-        case ACHIEVEMENT_CRITERIA_TYPE_HK_CLASS:
-            return "HK_CLASS";
-        case ACHIEVEMENT_CRITERIA_TYPE_HK_RACE:
-            return "HK_RACE";
-        case ACHIEVEMENT_CRITERIA_TYPE_DO_EMOTE:
-            return "DO_EMOTE";
-        case ACHIEVEMENT_CRITERIA_TYPE_HEALING_DONE:
-            return "HEALING_DONE";
-        case ACHIEVEMENT_CRITERIA_TYPE_GET_KILLING_BLOWS:
-            return "GET_KILLING_BLOWS";
-        case ACHIEVEMENT_CRITERIA_TYPE_EQUIP_ITEM:
-            return "EQUIP_ITEM";
-        case ACHIEVEMENT_CRITERIA_TYPE_MONEY_FROM_VENDORS:
-            return "MONEY_FROM_VENDORS";
-        case ACHIEVEMENT_CRITERIA_TYPE_GOLD_SPENT_FOR_TALENTS:
-            return "GOLD_SPENT_FOR_TALENTS";
-        case ACHIEVEMENT_CRITERIA_TYPE_NUMBER_OF_TALENT_RESETS:
-            return "NUMBER_OF_TALENT_RESETS";
-        case ACHIEVEMENT_CRITERIA_TYPE_MONEY_FROM_QUEST_REWARD:
-            return "MONEY_FROM_QUEST_REWARD";
-        case ACHIEVEMENT_CRITERIA_TYPE_GOLD_SPENT_FOR_TRAVELLING:
-            return "GOLD_SPENT_FOR_TRAVELLING";
-        case ACHIEVEMENT_CRITERIA_TYPE_GOLD_SPENT_AT_BARBER:
-            return "GOLD_SPENT_AT_BARBER";
-        case ACHIEVEMENT_CRITERIA_TYPE_GOLD_SPENT_FOR_MAIL:
-            return "GOLD_SPENT_FOR_MAIL";
-        case ACHIEVEMENT_CRITERIA_TYPE_LOOT_MONEY:
-            return "LOOT_MONEY";
-        case ACHIEVEMENT_CRITERIA_TYPE_USE_GAMEOBJECT:
-            return "USE_GAMEOBJECT";
-        case ACHIEVEMENT_CRITERIA_TYPE_BE_SPELL_TARGET2:
-            return "BE_SPELL_TARGET2";
-        case ACHIEVEMENT_CRITERIA_TYPE_SPECIAL_PVP_KILL:
-            return "SPECIAL_PVP_KILL";
-        case ACHIEVEMENT_CRITERIA_TYPE_FISH_IN_GAMEOBJECT:
-            return "FISH_IN_GAMEOBJECT";
-        case ACHIEVEMENT_CRITERIA_TYPE_ON_LOGIN:
-            return "ON_LOGIN";
-        case ACHIEVEMENT_CRITERIA_TYPE_LEARN_SKILLLINE_SPELLS:
-            return "LEARN_SKILLLINE_SPELLS";
-        case ACHIEVEMENT_CRITERIA_TYPE_WIN_DUEL:
-            return "WIN_DUEL";
-        case ACHIEVEMENT_CRITERIA_TYPE_LOSE_DUEL:
-            return "LOSE_DUEL";
-        case ACHIEVEMENT_CRITERIA_TYPE_KILL_CREATURE_TYPE:
-            return "KILL_CREATURE_TYPE";
-        case ACHIEVEMENT_CRITERIA_TYPE_GOLD_EARNED_BY_AUCTIONS:
-            return "GOLD_EARNED_BY_AUCTIONS";
-        case ACHIEVEMENT_CRITERIA_TYPE_CREATE_AUCTION:
-            return "CREATE_AUCTION";
-        case ACHIEVEMENT_CRITERIA_TYPE_HIGHEST_AUCTION_BID:
-            return "HIGHEST_AUCTION_BID";
-        case ACHIEVEMENT_CRITERIA_TYPE_WON_AUCTIONS:
-            return "WON_AUCTIONS";
-        case ACHIEVEMENT_CRITERIA_TYPE_HIGHEST_AUCTION_SOLD:
-            return "HIGHEST_AUCTION_SOLD";
-        case ACHIEVEMENT_CRITERIA_TYPE_HIGHEST_GOLD_VALUE_OWNED:
-            return "HIGHEST_GOLD_VALUE_OWNED";
-        case ACHIEVEMENT_CRITERIA_TYPE_GAIN_REVERED_REPUTATION:
-            return "GAIN_REVERED_REPUTATION";
-        case ACHIEVEMENT_CRITERIA_TYPE_GAIN_HONORED_REPUTATION:
-            return "GAIN_HONORED_REPUTATION";
-        case ACHIEVEMENT_CRITERIA_TYPE_KNOWN_FACTIONS:
-            return "KNOWN_FACTIONS";
-        case ACHIEVEMENT_CRITERIA_TYPE_LOOT_EPIC_ITEM:
-            return "LOOT_EPIC_ITEM";
-        case ACHIEVEMENT_CRITERIA_TYPE_RECEIVE_EPIC_ITEM:
-            return "RECEIVE_EPIC_ITEM";
-        case ACHIEVEMENT_CRITERIA_TYPE_ROLL_NEED:
-            return "ROLL_NEED";
-        case ACHIEVEMENT_CRITERIA_TYPE_ROLL_GREED:
-            return "ROLL_GREED";
-        case ACHIEVEMENT_CRITERIA_TYPE_HIGHEST_HEALTH:
-            return "HIGHEST_HEALTH";
-        case ACHIEVEMENT_CRITERIA_TYPE_HIGHEST_POWER:
-            return "HIGHEST_POWER";
-        case ACHIEVEMENT_CRITERIA_TYPE_HIGHEST_STAT:
-            return "HIGHEST_STAT";
-        case ACHIEVEMENT_CRITERIA_TYPE_HIGHEST_SPELLPOWER:
-            return "HIGHEST_SPELLPOWER";
-        case ACHIEVEMENT_CRITERIA_TYPE_HIGHEST_ARMOR:
-            return "HIGHEST_ARMOR";
-        case ACHIEVEMENT_CRITERIA_TYPE_HIGHEST_RATING:
-            return "HIGHEST_RATING";
-        case ACHIEVEMENT_CRITERIA_TYPE_HIGHEST_HIT_DEALT:
-            return "HIT_DEALT";
-        case ACHIEVEMENT_CRITERIA_TYPE_HIGHEST_HIT_RECEIVED:
-            return "HIT_RECEIVED";
-        case ACHIEVEMENT_CRITERIA_TYPE_TOTAL_DAMAGE_RECEIVED:
-            return "TOTAL_DAMAGE_RECEIVED";
-        case ACHIEVEMENT_CRITERIA_TYPE_HIGHEST_HEAL_CAST:
-            return "HIGHEST_HEAL_CAST";
-        case ACHIEVEMENT_CRITERIA_TYPE_TOTAL_HEALING_RECEIVED:
-            return "TOTAL_HEALING_RECEIVED";
-        case ACHIEVEMENT_CRITERIA_TYPE_HIGHEST_HEALING_RECEIVED:
-            return "HIGHEST_HEALING_RECEIVED";
-        case ACHIEVEMENT_CRITERIA_TYPE_QUEST_ABANDONED:
-            return "QUEST_ABANDONED";
-        case ACHIEVEMENT_CRITERIA_TYPE_FLIGHT_PATHS_TAKEN:
-            return "FLIGHT_PATHS_TAKEN";
-        case ACHIEVEMENT_CRITERIA_TYPE_LOOT_TYPE:
-            return "LOOT_TYPE";
-        case ACHIEVEMENT_CRITERIA_TYPE_CAST_SPELL2:
-            return "CAST_SPELL2";
-        case ACHIEVEMENT_CRITERIA_TYPE_LEARN_SKILL_LINE:
-            return "LEARN_SKILL_LINE";
-        case ACHIEVEMENT_CRITERIA_TYPE_EARN_HONORABLE_KILL:
-            return "EARN_HONORABLE_KILL";
-        case ACHIEVEMENT_CRITERIA_TYPE_ACCEPTED_SUMMONINGS:
-            return "ACCEPTED_SUMMONINGS";
-        case ACHIEVEMENT_CRITERIA_TYPE_EARN_ACHIEVEMENT_POINTS:
-            return "EARN_ACHIEVEMENT_POINTS";
-        case ACHIEVEMENT_CRITERIA_TYPE_USE_LFD_TO_GROUP_WITH_PLAYERS:
-            return "USE_LFD_TO_GROUP_WITH_PLAYERS";
-    }
-    return "MISSING_TYPE";
-}
->>>>>>> 61ba5e4f
 
 //==========================================================
 void AchievementGlobalMgr::LoadAchievementCriteriaList()
