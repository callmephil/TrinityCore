/*
 * Copyright (C) 2008-2012 TrinityCore <http://www.trinitycore.org/>
 * Copyright (C) 2005-2009 MaNGOS <http://getmangos.com/>
 *
 * This program is free software; you can redistribute it and/or modify it
 * under the terms of the GNU General Public License as published by the
 * Free Software Foundation; either version 2 of the License, or (at your
 * option) any later version.
 *
 * This program is distributed in the hope that it will be useful, but WITHOUT
 * ANY WARRANTY; without even the implied warranty of MERCHANTABILITY or
 * FITNESS FOR A PARTICULAR PURPOSE. See the GNU General Public License for
 * more details.
 *
 * You should have received a copy of the GNU General Public License along
 * with this program. If not, see <http://www.gnu.org/licenses/>.
 */

#include "AchievementMgr.h"
<<<<<<< HEAD
#include "Common.h"
#include "DBCEnums.h"
#include "ObjectMgr.h"
#include "ArenaTeamMgr.h"
#include "GuildMgr.h"
#include "World.h"
#include "WorldPacket.h"
#include "DatabaseEnv.h"
=======
>>>>>>> 7bef4ce4
#include "ArenaTeam.h"
#include "ArenaTeamMgr.h"
#include "BattlegroundAB.h"
#include "Battleground.h"
#include "CellImpl.h"
#include "Common.h"
#include "DatabaseEnv.h"
#include "DBCEnums.h"
#include "DisableMgr.h"
#include "GameEventMgr.h"
#include "GridNotifiersImpl.h"
#include "Guild.h"
#include "GuildMgr.h"
#include "InstanceScript.h"
#include "Language.h"
#include "Map.h"
#include "MapManager.h"
#include "ObjectMgr.h"
#include "Player.h"
#include "ReputationMgr.h"
#include "ScriptMgr.h"
<<<<<<< HEAD
#include "MapManager.h"
#include "Battleground.h"
#include "Map.h"
#include "InstanceScript.h"
#include "Group.h"
=======
#include "SpellMgr.h"
#include "World.h"
#include "WorldPacket.h"

>>>>>>> 7bef4ce4

namespace Trinity
{
    class AchievementChatBuilder
    {
        public:
            AchievementChatBuilder(Player const& player, ChatMsg msgtype, int32 textId, uint32 ach_id)
                : i_player(player), i_msgtype(msgtype), i_textId(textId), i_achievementId(ach_id) {}
            void operator()(WorldPacket& data, LocaleConstant loc_idx)
            {
                char const* text = sObjectMgr->GetTrinityString(i_textId, loc_idx);

                data << uint8(i_msgtype);
                data << uint32(LANG_UNIVERSAL);
                data << uint64(i_player.GetGUID());
                data << uint32(5);
                data << uint64(i_player.GetGUID());
                data << uint32(strlen(text)+1);
                data << text;
                data << uint8(0);
                data << uint32(i_achievementId);
            }

        private:
            Player const& i_player;
            ChatMsg i_msgtype;
            int32 i_textId;
            uint32 i_achievementId;
    };
}                                                           // namespace Trinity

bool AchievementCriteriaData::IsValid(AchievementCriteriaEntry const* criteria)
{
    if (dataType >= MAX_ACHIEVEMENT_CRITERIA_DATA_TYPE)
    {
        sLog->outError(LOG_FILTER_SQL, "Table `achievement_criteria_data` for criteria (Entry: %u) has wrong data type (%u), ignored.", criteria->ID, dataType);
        return false;
    }

    switch (criteria->type)
    {
        case ACHIEVEMENT_CRITERIA_TYPE_KILL_CREATURE:
        case ACHIEVEMENT_CRITERIA_TYPE_WIN_BG:
        case ACHIEVEMENT_CRITERIA_TYPE_FALL_WITHOUT_DYING:
        case ACHIEVEMENT_CRITERIA_TYPE_COMPLETE_QUEST:          // only hardcoded list
        case ACHIEVEMENT_CRITERIA_TYPE_CAST_SPELL:
        case ACHIEVEMENT_CRITERIA_TYPE_WIN_RATED_ARENA:
        case ACHIEVEMENT_CRITERIA_TYPE_DO_EMOTE:
        case ACHIEVEMENT_CRITERIA_TYPE_SPECIAL_PVP_KILL:
        case ACHIEVEMENT_CRITERIA_TYPE_WIN_DUEL:
        case ACHIEVEMENT_CRITERIA_TYPE_LOOT_TYPE:
        case ACHIEVEMENT_CRITERIA_TYPE_CAST_SPELL2:
        case ACHIEVEMENT_CRITERIA_TYPE_BE_SPELL_TARGET:
        case ACHIEVEMENT_CRITERIA_TYPE_BE_SPELL_TARGET2:
        case ACHIEVEMENT_CRITERIA_TYPE_EQUIP_EPIC_ITEM:
        case ACHIEVEMENT_CRITERIA_TYPE_ROLL_NEED_ON_LOOT:
        case ACHIEVEMENT_CRITERIA_TYPE_ROLL_GREED_ON_LOOT:
        case ACHIEVEMENT_CRITERIA_TYPE_BG_OBJECTIVE_CAPTURE:
        case ACHIEVEMENT_CRITERIA_TYPE_HONORABLE_KILL:
        case ACHIEVEMENT_CRITERIA_TYPE_COMPLETE_DAILY_QUEST:    // only Children's Week achievements
        case ACHIEVEMENT_CRITERIA_TYPE_USE_ITEM:                // only Children's Week achievements
        case ACHIEVEMENT_CRITERIA_TYPE_GET_KILLING_BLOWS:
        case ACHIEVEMENT_CRITERIA_TYPE_REACH_LEVEL:
            break;
        default:
            if (dataType != ACHIEVEMENT_CRITERIA_DATA_TYPE_SCRIPT)
            {
                sLog->outError(LOG_FILTER_SQL, "Table `achievement_criteria_data` has data for non-supported criteria type (Entry: %u Type: %u), ignored.", criteria->ID, criteria->type);
                return false;
            }
            break;
    }

    switch (dataType)
    {
        case ACHIEVEMENT_CRITERIA_DATA_TYPE_NONE:
        case ACHIEVEMENT_CRITERIA_DATA_TYPE_VALUE:
        case ACHIEVEMENT_CRITERIA_DATA_INSTANCE_SCRIPT:
            return true;
        case ACHIEVEMENT_CRITERIA_DATA_TYPE_T_CREATURE:
            if (!creature.id || !sObjectMgr->GetCreatureTemplate(creature.id))
            {
                sLog->outError(LOG_FILTER_SQL, "Table `achievement_criteria_data` (Entry: %u Type: %u) for data type ACHIEVEMENT_CRITERIA_DATA_TYPE_CREATURE (%u) has non-existing creature id in value1 (%u), ignored.",
                    criteria->ID, criteria->type, dataType, creature.id);
                return false;
            }
            return true;
        case ACHIEVEMENT_CRITERIA_DATA_TYPE_T_PLAYER_CLASS_RACE:
            if (!classRace.class_id && !classRace.race_id)
            {
                sLog->outError(LOG_FILTER_SQL, "Table `achievement_criteria_data` (Entry: %u Type: %u) for data type ACHIEVEMENT_CRITERIA_DATA_TYPE_T_PLAYER_CLASS_RACE (%u) must not have 0 in either value field, ignored.",
                    criteria->ID, criteria->type, dataType);
                return false;
            }
            if (classRace.class_id && ((1 << (classRace.class_id-1)) & CLASSMASK_ALL_PLAYABLE) == 0)
            {
                sLog->outError(LOG_FILTER_SQL, "Table `achievement_criteria_data` (Entry: %u Type: %u) for data type ACHIEVEMENT_CRITERIA_DATA_TYPE_T_PLAYER_CLASS_RACE (%u) has non-existing class in value1 (%u), ignored.",
                    criteria->ID, criteria->type, dataType, classRace.class_id);
                return false;
            }
            if (classRace.race_id && ((1 << (classRace.race_id-1)) & RACEMASK_ALL_PLAYABLE) == 0)
            {
                sLog->outError(LOG_FILTER_SQL, "Table `achievement_criteria_data` (Entry: %u Type: %u) for data type ACHIEVEMENT_CRITERIA_DATA_TYPE_T_PLAYER_CLASS_RACE (%u) has non-existing race in value2 (%u), ignored.",
                    criteria->ID, criteria->type, dataType, classRace.race_id);
                return false;
            }
            return true;
        case ACHIEVEMENT_CRITERIA_DATA_TYPE_T_PLAYER_LESS_HEALTH:
            if (health.percent < 1 || health.percent > 100)
            {
                sLog->outError(LOG_FILTER_SQL, "Table `achievement_criteria_data` (Entry: %u Type: %u) for data type ACHIEVEMENT_CRITERIA_DATA_TYPE_PLAYER_LESS_HEALTH (%u) has wrong percent value in value1 (%u), ignored.",
                    criteria->ID, criteria->type, dataType, health.percent);
                return false;
            }
            return true;
        case ACHIEVEMENT_CRITERIA_DATA_TYPE_S_AURA:
        case ACHIEVEMENT_CRITERIA_DATA_TYPE_T_AURA:
        {
            SpellInfo const* spellEntry = sSpellMgr->GetSpellInfo(aura.spell_id);
            if (!spellEntry)
            {
                sLog->outError(LOG_FILTER_SQL, "Table `achievement_criteria_data` (Entry: %u Type: %u) for data type %s (%u) has wrong spell id in value1 (%u), ignored.",
                    criteria->ID, criteria->type, (dataType == ACHIEVEMENT_CRITERIA_DATA_TYPE_S_AURA?"ACHIEVEMENT_CRITERIA_DATA_TYPE_S_AURA":"ACHIEVEMENT_CRITERIA_DATA_TYPE_T_AURA"), dataType, aura.spell_id);
                return false;
            }
            if (aura.effect_idx >= 3)
            {
                sLog->outError(LOG_FILTER_SQL, "Table `achievement_criteria_data` (Entry: %u Type: %u) for data type %s (%u) has wrong spell effect index in value2 (%u), ignored.",
                    criteria->ID, criteria->type, (dataType == ACHIEVEMENT_CRITERIA_DATA_TYPE_S_AURA?"ACHIEVEMENT_CRITERIA_DATA_TYPE_S_AURA":"ACHIEVEMENT_CRITERIA_DATA_TYPE_T_AURA"), dataType, aura.effect_idx);
                return false;
            }
            if (!spellEntry->Effects[aura.effect_idx].ApplyAuraName)
            {
                sLog->outError(LOG_FILTER_SQL, "Table `achievement_criteria_data` (Entry: %u Type: %u) for data type %s (%u) has non-aura spell effect (ID: %u Effect: %u), ignores.",
                    criteria->ID, criteria->type, (dataType == ACHIEVEMENT_CRITERIA_DATA_TYPE_S_AURA?"ACHIEVEMENT_CRITERIA_DATA_TYPE_S_AURA":"ACHIEVEMENT_CRITERIA_DATA_TYPE_T_AURA"), dataType, aura.spell_id, aura.effect_idx);
                return false;
            }
            return true;
        }
        case ACHIEVEMENT_CRITERIA_DATA_TYPE_T_LEVEL:
            if (level.minlevel > STRONG_MAX_LEVEL)
            {
                sLog->outError(LOG_FILTER_SQL, "Table `achievement_criteria_data` (Entry: %u Type: %u) for data type ACHIEVEMENT_CRITERIA_DATA_TYPE_T_LEVEL (%u) has wrong minlevel in value1 (%u), ignored.",
                    criteria->ID, criteria->type, dataType, level.minlevel);
                return false;
            }
            return true;
        case ACHIEVEMENT_CRITERIA_DATA_TYPE_T_GENDER:
            if (gender.gender > GENDER_NONE)
            {
                sLog->outError(LOG_FILTER_SQL, "Table `achievement_criteria_data` (Entry: %u Type: %u) for data type ACHIEVEMENT_CRITERIA_DATA_TYPE_T_GENDER (%u) has wrong gender in value1 (%u), ignored.",
                    criteria->ID, criteria->type, dataType, gender.gender);
                return false;
            }
            return true;
        case ACHIEVEMENT_CRITERIA_DATA_TYPE_SCRIPT:
            if (!ScriptId)
            {
                sLog->outError(LOG_FILTER_SQL, "Table `achievement_criteria_data` (Entry: %u Type: %u) for data type ACHIEVEMENT_CRITERIA_DATA_TYPE_SCRIPT (%u) does not have ScriptName set, ignored.",
                    criteria->ID, criteria->type, dataType);
                return false;
            }
            return true;
        case ACHIEVEMENT_CRITERIA_DATA_TYPE_MAP_PLAYER_COUNT:
            if (map_players.maxcount <= 0)
            {
                sLog->outError(LOG_FILTER_SQL, "Table `achievement_criteria_data` (Entry: %u Type: %u) for data type ACHIEVEMENT_CRITERIA_DATA_TYPE_MAP_PLAYER_COUNT (%u) has wrong max players count in value1 (%u), ignored.",
                    criteria->ID, criteria->type, dataType, map_players.maxcount);
                return false;
            }
            return true;
        case ACHIEVEMENT_CRITERIA_DATA_TYPE_T_TEAM:
            if (team.team != ALLIANCE && team.team != HORDE)
            {
                sLog->outError(LOG_FILTER_SQL, "Table `achievement_criteria_data` (Entry: %u Type: %u) for data type ACHIEVEMENT_CRITERIA_DATA_TYPE_T_TEAM (%u) has unknown team in value1 (%u), ignored.",
                    criteria->ID, criteria->type, dataType, team.team);
                return false;
            }
            return true;
        case ACHIEVEMENT_CRITERIA_DATA_TYPE_S_DRUNK:
            if (drunk.state >= MAX_DRUNKEN)
            {
                sLog->outError(LOG_FILTER_SQL, "Table `achievement_criteria_data` (Entry: %u Type: %u) for data type ACHIEVEMENT_CRITERIA_DATA_TYPE_S_DRUNK (%u) has unknown drunken state in value1 (%u), ignored.",
                    criteria->ID, criteria->type, dataType, drunk.state);
                return false;
            }
            return true;
        case ACHIEVEMENT_CRITERIA_DATA_TYPE_HOLIDAY:
            if (!sHolidaysStore.LookupEntry(holiday.id))
            {
                sLog->outError(LOG_FILTER_SQL, "Table `achievement_criteria_data` (Entry: %u Type: %u) for data type ACHIEVEMENT_CRITERIA_DATA_TYPE_HOLIDAY (%u) has unknown holiday in value1 (%u), ignored.",
                    criteria->ID, criteria->type, dataType, holiday.id);
                return false;
            }
            return true;
        case ACHIEVEMENT_CRITERIA_DATA_TYPE_BG_LOSS_TEAM_SCORE:
            return true;                                    // not check correctness node indexes
        case ACHIEVEMENT_CRITERIA_DATA_TYPE_S_EQUIPED_ITEM:
            if (equipped_item.item_quality >= MAX_ITEM_QUALITY)
            {
                sLog->outError(LOG_FILTER_SQL, "Table `achievement_criteria_requirement` (Entry: %u Type: %u) for requirement ACHIEVEMENT_CRITERIA_REQUIRE_S_EQUIPED_ITEM (%u) has unknown quality state in value1 (%u), ignored.",
                    criteria->ID, criteria->type, dataType, equipped_item.item_quality);
                return false;
            }
            return true;
        case ACHIEVEMENT_CRITERIA_DATA_TYPE_S_PLAYER_CLASS_RACE:
            if (!classRace.class_id && !classRace.race_id)
            {
                sLog->outError(LOG_FILTER_SQL, "Table `achievement_criteria_data` (Entry: %u Type: %u) for data type ACHIEVEMENT_CRITERIA_DATA_TYPE_S_PLAYER_CLASS_RACE (%u) must not have 0 in either value field, ignored.",
                    criteria->ID, criteria->type, dataType);
                return false;
            }
            if (classRace.class_id && ((1 << (classRace.class_id-1)) & CLASSMASK_ALL_PLAYABLE) == 0)
            {
                sLog->outError(LOG_FILTER_SQL, "Table `achievement_criteria_data` (Entry: %u Type: %u) for data type ACHIEVEMENT_CRITERIA_DATA_TYPE_S_PLAYER_CLASS_RACE (%u) has non-existing class in value1 (%u), ignored.",
                    criteria->ID, criteria->type, dataType, classRace.class_id);
                return false;
            }
            if (classRace.race_id && ((1 << (classRace.race_id-1)) & RACEMASK_ALL_PLAYABLE) == 0)
            {
                sLog->outError(LOG_FILTER_SQL, "Table `achievement_criteria_data` (Entry: %u Type: %u) for data type ACHIEVEMENT_CRITERIA_DATA_TYPE_S_PLAYER_CLASS_RACE (%u) has non-existing race in value2 (%u), ignored.",
                    criteria->ID, criteria->type, dataType, classRace.race_id);
                return false;
            }
            return true;
        default:
            sLog->outError(LOG_FILTER_SQL, "Table `achievement_criteria_data` (Entry: %u Type: %u) has data for non-supported data type (%u), ignored.", criteria->ID, criteria->type, dataType);
            return false;
    }
}

bool AchievementCriteriaData::Meets(uint32 criteria_id, Player const* source, Unit const* target, uint32 miscValue1 /*= 0*/) const
{
    switch (dataType)
    {
        case ACHIEVEMENT_CRITERIA_DATA_TYPE_NONE:
            return true;
        case ACHIEVEMENT_CRITERIA_DATA_TYPE_T_CREATURE:
            if (!target || target->GetTypeId() != TYPEID_UNIT)
                return false;
            return target->GetEntry() == creature.id;
        case ACHIEVEMENT_CRITERIA_DATA_TYPE_T_PLAYER_CLASS_RACE:
            if (!target || target->GetTypeId() != TYPEID_PLAYER)
                return false;
            if (classRace.class_id && classRace.class_id != target->ToPlayer()->getClass())
                return false;
            if (classRace.race_id && classRace.race_id != target->ToPlayer()->getRace())
                return false;
            return true;
        case ACHIEVEMENT_CRITERIA_DATA_TYPE_S_PLAYER_CLASS_RACE:
            if (!source || source->GetTypeId() != TYPEID_PLAYER)
                return false;
            if (classRace.class_id && classRace.class_id != source->ToPlayer()->getClass())
                return false;
            if (classRace.race_id && classRace.race_id != source->ToPlayer()->getRace())
                return false;
            return true;
        case ACHIEVEMENT_CRITERIA_DATA_TYPE_T_PLAYER_LESS_HEALTH:
            if (!target || target->GetTypeId() != TYPEID_PLAYER)
                return false;
            return !target->HealthAbovePct(health.percent);
        case ACHIEVEMENT_CRITERIA_DATA_TYPE_S_AURA:
            return source->HasAuraEffect(aura.spell_id, aura.effect_idx);
        case ACHIEVEMENT_CRITERIA_DATA_TYPE_T_AURA:
            return target && target->HasAuraEffect(aura.spell_id, aura.effect_idx);
        case ACHIEVEMENT_CRITERIA_DATA_TYPE_VALUE:
            return miscValue1 >= value.minvalue;
        case ACHIEVEMENT_CRITERIA_DATA_TYPE_T_LEVEL:
            if (!target)
                return false;
            return target->getLevel() >= level.minlevel;
        case ACHIEVEMENT_CRITERIA_DATA_TYPE_T_GENDER:
            if (!target)
                return false;
            return target->getGender() == gender.gender;
        case ACHIEVEMENT_CRITERIA_DATA_TYPE_SCRIPT:
            return sScriptMgr->OnCriteriaCheck(ScriptId, const_cast<Player*>(source), const_cast<Unit*>(target));
<<<<<<< HEAD
=======
        case ACHIEVEMENT_CRITERIA_DATA_TYPE_MAP_DIFFICULTY:
            if (source->GetMap()->IsRaid())
                if (source->GetMap()->Is25ManRaid() != ((difficulty.difficulty & RAID_DIFFICULTY_MASK_25MAN) != 0))
                    return false;
            return source->GetMap()->GetSpawnMode() >= difficulty.difficulty;
>>>>>>> 7bef4ce4
        case ACHIEVEMENT_CRITERIA_DATA_TYPE_MAP_PLAYER_COUNT:
            return source->GetMap()->GetPlayersCountExceptGMs() <= map_players.maxcount;
        case ACHIEVEMENT_CRITERIA_DATA_TYPE_T_TEAM:
            if (!target || target->GetTypeId() != TYPEID_PLAYER)
                return false;
            return target->ToPlayer()->GetTeam() == team.team;
        case ACHIEVEMENT_CRITERIA_DATA_TYPE_S_DRUNK:
            return Player::GetDrunkenstateByValue(source->GetDrunkValue()) >= DrunkenState(drunk.state);
        case ACHIEVEMENT_CRITERIA_DATA_TYPE_HOLIDAY:
            return IsHolidayActive(HolidayIds(holiday.id));
        case ACHIEVEMENT_CRITERIA_DATA_TYPE_BG_LOSS_TEAM_SCORE:
        {
            Battleground* bg = source->GetBattleground();
            if (!bg)
                return false;

            uint32 score = bg->GetTeamScore(source->GetTeamId() == TEAM_ALLIANCE ? TEAM_HORDE : TEAM_ALLIANCE);
            return score >= bg_loss_team_score.min_score && score <= bg_loss_team_score.max_score;
        }
        case ACHIEVEMENT_CRITERIA_DATA_INSTANCE_SCRIPT:
        {
            if (!source->IsInWorld())
                return false;
            Map* map = source->GetMap();
            if (!map->IsDungeon())
            {
                sLog->outError(LOG_FILTER_ACHIEVEMENTSYS, "Achievement system call ACHIEVEMENT_CRITERIA_DATA_INSTANCE_SCRIPT (%u) for achievement criteria %u for non-dungeon/non-raid map %u",
                    ACHIEVEMENT_CRITERIA_DATA_INSTANCE_SCRIPT, criteria_id, map->GetId());
                    return false;
            }
            InstanceScript* instance = ((InstanceMap*)map)->GetInstanceScript();
            if (!instance)
            {
                sLog->outError(LOG_FILTER_ACHIEVEMENTSYS, "Achievement system call ACHIEVEMENT_CRITERIA_DATA_INSTANCE_SCRIPT (%u) for achievement criteria %u for map %u but map does not have a instance script",
                    ACHIEVEMENT_CRITERIA_DATA_INSTANCE_SCRIPT, criteria_id, map->GetId());
                return false;
            }
            return instance->CheckAchievementCriteriaMeet(criteria_id, source, target, miscValue1);
        }
        case ACHIEVEMENT_CRITERIA_DATA_TYPE_S_EQUIPED_ITEM:
        {
            ItemTemplate const* pProto = sObjectMgr->GetItemTemplate(miscValue1);
            if (!pProto)
                return false;
            return pProto->ItemLevel >= equipped_item.item_level && pProto->Quality >= equipped_item.item_quality;
        }
        default:
            break;
    }
    return false;
}

bool AchievementCriteriaDataSet::Meets(Player const* source, Unit const* target, uint32 miscValue /*= 0*/) const
{
    for (Storage::const_iterator itr = storage.begin(); itr != storage.end(); ++itr)
        if (!itr->Meets(criteria_id, source, target, miscValue))
            return false;

    return true;
}

template<class T>
AchievementMgr<T>::AchievementMgr(T* owner): _owner(owner), _achievementPoints(0) {}

template<class T>
AchievementMgr<T>::~AchievementMgr()
{
}

template<class T>
void AchievementMgr<T>::SendPacket(WorldPacket* data) const
{
}

template<>
void AchievementMgr<Guild>::SendPacket(WorldPacket* data) const
{
    GetOwner()->BroadcastPacket(data);
}

template<>
void AchievementMgr<Player>::SendPacket(WorldPacket* data) const
{
    GetOwner()->GetSession()->SendPacket(data);
}

template<class T>
void AchievementMgr<T>::RemoveCriteriaProgress(const AchievementCriteriaEntry* entry)
{
    CriteriaProgressMap::iterator criteriaProgress = m_criteriaProgress.find(entry->ID);
    if (criteriaProgress == m_criteriaProgress.end())
        return;

    WorldPacket data(SMSG_CRITERIA_DELETED, 4);
    data << uint32(entry->ID);
    SendPacket(&data);

    m_criteriaProgress.erase(criteriaProgress);
}

template<>
void AchievementMgr<Guild>::RemoveCriteriaProgress(const AchievementCriteriaEntry* entry)
{
    CriteriaProgressMap::iterator criteriaProgress = m_criteriaProgress.find(entry->ID);
    if (criteriaProgress == m_criteriaProgress.end())
        return;

    ObjectGuid guid = GetOwner()->GetGUID();

    WorldPacket data(SMSG_GUILD_CRITERIA_DELETED, 4 + 8);
    data.WriteBit(guid[6]);
    data.WriteBit(guid[5]);
    data.WriteBit(guid[7]);
    data.WriteBit(guid[0]);
    data.WriteBit(guid[1]);
    data.WriteBit(guid[3]);
    data.WriteBit(guid[2]);
    data.WriteBit(guid[4]);

    data.WriteByteSeq(guid[2]);
    data.WriteByteSeq(guid[3]);
    data.WriteByteSeq(guid[4]);
    data.WriteByteSeq(guid[1]);
    data.WriteByteSeq(guid[7]);
    data << uint32(entry->ID);
    data.WriteByteSeq(guid[5]);
    data.WriteByteSeq(guid[0]);
    data.WriteByteSeq(guid[6]);

    SendPacket(&data);

    m_criteriaProgress.erase(criteriaProgress);
}

template<class T>
void AchievementMgr<T>::ResetAchievementCriteria(AchievementCriteriaTypes type, uint64 miscValue1, uint64 miscValue2, bool evenIfCriteriaComplete)
{
    sLog->outDebug(LOG_FILTER_ACHIEVEMENTSYS, "ResetAchievementCriteria(%u, " UI64FMTD ", " UI64FMTD ")", type, miscValue1, miscValue2);

    // disable for gamemasters with GM-mode enabled
    if (GetOwner()->isGameMaster())
        return;

    AchievementCriteriaEntryList const& achievementCriteriaList = sAchievementMgr->GetAchievementCriteriaByType(type);
    for (AchievementCriteriaEntryList::const_iterator i = achievementCriteriaList.begin(); i != achievementCriteriaList.end(); ++i)
    {
        AchievementCriteriaEntry const* achievementCriteria = (*i);

        AchievementEntry const* achievement = sAchievementMgr->GetAchievement(achievementCriteria->achievement);
        if (!achievement)
            continue;

        // don't update already completed criteria if not forced or achievement already complete
        if ((IsCompletedCriteria(achievementCriteria, achievement) && !evenIfCriteriaComplete) || HasAchieved(achievement->ID))
            continue;

        for (uint8 j = 0; j < MAX_CRITERIA_REQUIREMENTS; ++j)
            if (achievementCriteria->additionalRequirements[j].additionalRequirement_type == miscValue1 &&
                (!achievementCriteria->additionalRequirements[j].additionalRequirement_value ||
                achievementCriteria->additionalRequirements[j].additionalRequirement_value == miscValue2))
            {
                RemoveCriteriaProgress(achievementCriteria);
                break;
            }
    }
}

template<>
void AchievementMgr<Guild>::ResetAchievementCriteria(AchievementCriteriaTypes /*type*/, uint64 /*miscValue1*/, uint64 /*miscValue2*/, bool /*evenIfCriteriaComplete*/)
{
    // Not needed
}

template<class T>
void AchievementMgr<T>::DeleteFromDB(uint32 /*lowguid*/)
{
}

template<>
void AchievementMgr<Player>::DeleteFromDB(uint32 lowguid)
{
    SQLTransaction trans = CharacterDatabase.BeginTransaction();

    PreparedStatement* stmt = CharacterDatabase.GetPreparedStatement(CHAR_DEL_CHAR_ACHIEVEMENT);
    stmt->setUInt32(0, lowguid);
    trans->Append(stmt);

    stmt = CharacterDatabase.GetPreparedStatement(CHAR_DEL_CHAR_ACHIEVEMENT_PROGRESS);
    stmt->setUInt32(0, lowguid);
    trans->Append(stmt);

    CharacterDatabase.CommitTransaction(trans);
}

template<>
void AchievementMgr<Guild>::DeleteFromDB(uint32 lowguid)
{
    SQLTransaction trans = CharacterDatabase.BeginTransaction();

    PreparedStatement* stmt = CharacterDatabase.GetPreparedStatement(CHAR_DEL_ALL_GUILD_ACHIEVEMENTS);
    stmt->setUInt32(0, lowguid);
    trans->Append(stmt);

    stmt = CharacterDatabase.GetPreparedStatement(CHAR_DEL_ALL_GUILD_ACHIEVEMENT_CRITERIA);
    stmt->setUInt32(0, lowguid);
    trans->Append(stmt);

    CharacterDatabase.CommitTransaction(trans);
}

template<class T>
void AchievementMgr<T>::SaveToDB(SQLTransaction& /*trans*/)
{
}

template<>
void AchievementMgr<Player>::SaveToDB(SQLTransaction& trans)
{
    if (!m_completedAchievements.empty())
    {
        bool need_execute = false;
        std::ostringstream ssdel;
        std::ostringstream ssins;
        for (CompletedAchievementMap::iterator iter = m_completedAchievements.begin(); iter != m_completedAchievements.end(); ++iter)
        {
            if (!iter->second.changed)
                continue;

            /// first new/changed record prefix
            if (!need_execute)
            {
                ssdel << "DELETE FROM character_achievement WHERE guid = " << GetOwner()->GetGUIDLow() << " AND achievement IN (";
                ssins << "INSERT INTO character_achievement (guid, achievement, date) VALUES ";
                need_execute = true;
            }
            /// next new/changed record prefix
            else
            {
                ssdel << ',';
                ssins << ',';
            }

            // new/changed record data
            ssdel << iter->first;
            ssins << '(' << GetOwner()->GetGUIDLow() << ',' << iter->first << ',' << uint64(iter->second.date) << ')';

            /// mark as saved in db
            iter->second.changed = false;
        }

        if (need_execute)
        {
            ssdel << ')';
            trans->Append(ssdel.str().c_str());
            trans->Append(ssins.str().c_str());
        }
    }

    if (!m_criteriaProgress.empty())
    {
        /// prepare deleting and insert
        bool need_execute_del = false;
        bool need_execute_ins = false;
        std::ostringstream ssdel;
        std::ostringstream ssins;
        for (CriteriaProgressMap::iterator iter = m_criteriaProgress.begin(); iter != m_criteriaProgress.end(); ++iter)
        {
            if (!iter->second.changed)
                continue;

            // deleted data (including 0 progress state)
            {
                /// first new/changed record prefix (for any counter value)
                if (!need_execute_del)
                {
                    ssdel << "DELETE FROM character_achievement_progress WHERE guid = " << GetOwner()->GetGUIDLow() << " AND criteria IN (";
                    need_execute_del = true;
                }
                /// next new/changed record prefix
                else
                    ssdel << ',';

                // new/changed record data
                ssdel << iter->first;
            }

            // store data only for real progress
            if (iter->second.counter != 0)
            {
                /// first new/changed record prefix
                if (!need_execute_ins)
                {
                    ssins << "INSERT INTO character_achievement_progress (guid, criteria, counter, date) VALUES ";
                    need_execute_ins = true;
                }
                /// next new/changed record prefix
                else
                    ssins << ',';

                // new/changed record data
                ssins << '(' << GetOwner()->GetGUIDLow() << ',' << iter->first << ',' << iter->second.counter << ',' << iter->second.date << ')';
            }

            /// mark as updated in db
            iter->second.changed = false;
        }

        if (need_execute_del)                                // DELETE ... IN (.... _)_
            ssdel << ')';

        if (need_execute_del || need_execute_ins)
        {
            if (need_execute_del)
                trans->Append(ssdel.str().c_str());
            if (need_execute_ins)
                trans->Append(ssins.str().c_str());
        }
    }
}

template<>
void AchievementMgr<Guild>::SaveToDB(SQLTransaction& trans)
{
    PreparedStatement* stmt;
    std::ostringstream guidstr;
    for (CompletedAchievementMap::const_iterator itr = m_completedAchievements.begin(); itr != m_completedAchievements.end(); ++itr)
    {
        if (!itr->second.changed)
            continue;

        stmt = CharacterDatabase.GetPreparedStatement(CHAR_DEL_GUILD_ACHIEVEMENT);
        stmt->setUInt32(0, GetOwner()->GetId());
        stmt->setUInt16(1, itr->first);
        trans->Append(stmt);

        stmt = CharacterDatabase.GetPreparedStatement(CHAR_INS_GUILD_ACHIEVEMENT);
        stmt->setUInt32(0, GetOwner()->GetId());
        stmt->setUInt16(1, itr->first);
        stmt->setUInt32(2, itr->second.date);
        for (std::set<uint64>::const_iterator gItr = itr->second.guids.begin(); gItr != itr->second.guids.end(); ++gItr)
            guidstr << GUID_LOPART(*gItr) << ',';

        stmt->setString(3, guidstr.str());
        trans->Append(stmt);

        guidstr.str("");
    }

    for (CriteriaProgressMap::const_iterator itr = m_criteriaProgress.begin(); itr != m_criteriaProgress.end(); ++itr)
    {
        if (!itr->second.changed)
            continue;

        stmt = CharacterDatabase.GetPreparedStatement(CHAR_DEL_GUILD_ACHIEVEMENT_CRITERIA);
        stmt->setUInt32(0, GetOwner()->GetId());
        stmt->setUInt16(1, itr->first);
        trans->Append(stmt);

        stmt = CharacterDatabase.GetPreparedStatement(CHAR_INS_GUILD_ACHIEVEMENT_CRITERIA);
        stmt->setUInt32(0, GetOwner()->GetId());
        stmt->setUInt16(1, itr->first);
        stmt->setUInt32(2, itr->second.counter);
        stmt->setUInt32(3, itr->second.date);
        stmt->setUInt32(4, GUID_LOPART(itr->second.CompletedGUID));
        trans->Append(stmt);
    }
}

template<class T>
void AchievementMgr<T>::LoadFromDB(PreparedQueryResult achievementResult, PreparedQueryResult criteriaResult)
{
}

template<>
void AchievementMgr<Player>::LoadFromDB(PreparedQueryResult achievementResult, PreparedQueryResult criteriaResult)
{
    if (achievementResult)
    {
        do
        {
            Field* fields = achievementResult->Fetch();
            uint32 achievementid = fields[0].GetUInt16();

            // must not happen: cleanup at server startup in sAchievementMgr->LoadCompletedAchievements()
            AchievementEntry const* achievement = sAchievementMgr->GetAchievement(achievementid);
            if (!achievement)
                continue;

            CompletedAchievementData& ca = m_completedAchievements[achievementid];
            ca.date = time_t(fields[1].GetUInt32());
            ca.changed = false;

            _achievementPoints += achievement->points;

            // title achievement rewards are retroactive
            if (AchievementReward const* reward = sAchievementMgr->GetAchievementReward(achievement))
                if (uint32 titleId = reward->titleId[Player::TeamForRace(GetOwner()->getRace()) == ALLIANCE ? 0 : 1])
                    if (CharTitlesEntry const* titleEntry = sCharTitlesStore.LookupEntry(titleId))
                        GetOwner()->SetTitle(titleEntry);

        }
        while (achievementResult->NextRow());
    }

    if (criteriaResult)
    {
        time_t now = time(NULL);
        do
        {
            Field* fields = criteriaResult->Fetch();
            uint32 id      = fields[0].GetUInt16();
            uint64 counter = fields[1].GetUInt64();
            time_t date    = time_t(fields[2].GetUInt32());

            AchievementCriteriaEntry const* criteria = sAchievementMgr->GetAchievementCriteria(id);
            if (!criteria)
            {
                // we will remove not existed criteria for all characters
                sLog->outError(LOG_FILTER_ACHIEVEMENTSYS, "Non-existing achievement criteria %u data removed from table `character_achievement_progress`.", id);

                PreparedStatement* stmt = CharacterDatabase.GetPreparedStatement(CHAR_DEL_INVALID_ACHIEV_PROGRESS_CRITERIA);
                stmt->setUInt16(0, uint16(id));
                CharacterDatabase.Execute(stmt);

                continue;
            }

            if (criteria->timeLimit && time_t(date + criteria->timeLimit) < now)
                continue;

            CriteriaProgress& progress = m_criteriaProgress[id];
            progress.counter = counter;
            progress.date    = date;
            progress.changed = false;
        }
        while (criteriaResult->NextRow());
    }
}

template<>
void AchievementMgr<Guild>::LoadFromDB(PreparedQueryResult achievementResult, PreparedQueryResult criteriaResult)
{
    if (achievementResult)
    {
        do
        {
            Field* fields = achievementResult->Fetch();
            uint32 achievementid = fields[0].GetUInt16();

            // must not happen: cleanup at server startup in sAchievementMgr->LoadCompletedAchievements()
            AchievementEntry const* achievement = sAchievementMgr->GetAchievement(achievementid);
            if (!achievement)
                continue;

            CompletedAchievementData& ca = m_completedAchievements[achievementid];
            ca.date = time_t(fields[1].GetUInt32());
            Tokenizer guids(fields[2].GetString(), ' ');
            for (uint32 i = 0; i < guids.size(); ++i)
                ca.guids.insert(MAKE_NEW_GUID(atol(guids[i]), 0, HIGHGUID_PLAYER));

            ca.changed = false;

            _achievementPoints += achievement->points;
        }
        while (achievementResult->NextRow());
    }

    if (criteriaResult)
    {
        time_t now = time(NULL);
        do
        {
            Field* fields = criteriaResult->Fetch();
            uint32 id      = fields[0].GetUInt16();
            uint32 counter = fields[1].GetUInt32();
            time_t date    = time_t(fields[2].GetUInt32());
            uint64 guid    = fields[3].GetUInt32();

            AchievementCriteriaEntry const* criteria = sAchievementMgr->GetAchievementCriteria(id);
            if (!criteria)
            {
                // we will remove not existed criteria for all guilds
                sLog->outError(LOG_FILTER_ACHIEVEMENTSYS, "Non-existing achievement criteria %u data removed from table `guild_achievement_progress`.", id);

                PreparedStatement* stmt = CharacterDatabase.GetPreparedStatement(CHAR_DEL_INVALID_ACHIEV_PROGRESS_CRITERIA);
                stmt->setUInt16(0, uint16(id));
                CharacterDatabase.Execute(stmt);
                continue;
            }

            if (criteria->timeLimit && time_t(date + criteria->timeLimit) < now)
                continue;

            CriteriaProgress& progress = m_criteriaProgress[id];
            progress.counter = counter;
            progress.date    = date;
            progress.CompletedGUID = MAKE_NEW_GUID(guid, 0, HIGHGUID_PLAYER);
            progress.changed = false;
        } while (criteriaResult->NextRow());
    }
}

template<class T>
void AchievementMgr<T>::Reset()
{
}

template<>
void AchievementMgr<Player>::Reset()
{
    for (CompletedAchievementMap::const_iterator iter = m_completedAchievements.begin(); iter != m_completedAchievements.end(); ++iter)
    {
        WorldPacket data(SMSG_ACHIEVEMENT_DELETED, 4);
        data << uint32(iter->first);
        SendPacket(&data);
    }

    for (CriteriaProgressMap::const_iterator iter = m_criteriaProgress.begin(); iter != m_criteriaProgress.end(); ++iter)
    {
        WorldPacket data(SMSG_CRITERIA_DELETED, 4);
        data << uint32(iter->first);
        SendPacket(&data);
    }

    m_completedAchievements.clear();
    _achievementPoints = 0;
    m_criteriaProgress.clear();
    DeleteFromDB(GetOwner()->GetGUIDLow());

    // re-fill data
    CheckAllAchievementCriteria(GetOwner());
}

template<>
void AchievementMgr<Guild>::Reset()
{
    ObjectGuid guid = GetOwner()->GetGUID();
    for (CompletedAchievementMap::const_iterator iter = m_completedAchievements.begin(); iter != m_completedAchievements.end(); ++iter)
    {
        WorldPacket data(SMSG_GUILD_ACHIEVEMENT_DELETED, 4);
        data.WriteBit(guid[4]);
        data.WriteBit(guid[1]);
        data.WriteBit(guid[2]);
        data.WriteBit(guid[3]);
        data.WriteBit(guid[0]);
        data.WriteBit(guid[7]);
        data.WriteBit(guid[5]);
        data.WriteBit(guid[6]);
        data << uint32(iter->first);
        data.WriteByteSeq(guid[5]);
        data.WriteByteSeq(guid[1]);
        data.WriteByteSeq(guid[3]);
        data.WriteByteSeq(guid[6]);
        data.WriteByteSeq(guid[0]);
        data.WriteByteSeq(guid[7]);
        data.AppendPackedTime(iter->second.date);
        data.WriteByteSeq(guid[4]);
        data.WriteByteSeq(guid[2]);
        SendPacket(&data);
    }

    while (!m_criteriaProgress.empty())
        if (AchievementCriteriaEntry const* criteria = sAchievementMgr->GetAchievementCriteria(m_criteriaProgress.begin()->first))
            RemoveCriteriaProgress(criteria);

    _achievementPoints = 0;
    m_completedAchievements.clear();
    DeleteFromDB(GetOwner()->GetId());
}

template<class T>
void AchievementMgr<T>::SendAchievementEarned(AchievementEntry const* achievement) const
{
    // Don't send for achievements with ACHIEVEMENT_FLAG_HIDDEN
    if (achievement->flags & ACHIEVEMENT_FLAG_HIDDEN)
        return;

    sLog->outDebug(LOG_FILTER_ACHIEVEMENTSYS, "AchievementMgr::SendAchievementEarned(%u)", achievement->ID);

    if (Guild* guild = sGuildMgr->GetGuildById(GetOwner()->GetGuildId()))
    {
        Trinity::AchievementChatBuilder say_builder(*GetOwner(), CHAT_MSG_GUILD_ACHIEVEMENT, LANG_ACHIEVEMENT_EARNED, achievement->ID);
        Trinity::LocalizedPacketDo<Trinity::AchievementChatBuilder> say_do(say_builder);
        guild->BroadcastWorker(say_do);
    }

    if (achievement->flags & (ACHIEVEMENT_FLAG_REALM_FIRST_KILL | ACHIEVEMENT_FLAG_REALM_FIRST_REACH))
    {
        // broadcast realm first reached
        WorldPacket data(SMSG_SERVER_FIRST_ACHIEVEMENT, GetOwner()->GetName().size() + 1 + 8 + 4 + 4);
        data << GetOwner()->GetName();
        data << uint64(GetOwner()->GetGUID());
        data << uint32(achievement->ID);
        data << uint32(0);                                  // 1=link supplied string as player name, 0=display plain string
        sWorld->SendGlobalMessage(&data);
    }
    // if player is in world he can tell his friends about new achievement
    else if (GetOwner()->IsInWorld())
    {
        Trinity::AchievementChatBuilder say_builder(*GetOwner(), CHAT_MSG_ACHIEVEMENT, LANG_ACHIEVEMENT_EARNED, achievement->ID);

        CellCoord p = Trinity::ComputeCellCoord(GetOwner()->GetPositionX(), GetOwner()->GetPositionY());

        Cell cell(p);
        cell.SetNoCreate();

        Trinity::LocalizedPacketDo<Trinity::AchievementChatBuilder> say_do(say_builder);
        Trinity::PlayerDistWorker<Trinity::LocalizedPacketDo<Trinity::AchievementChatBuilder> > say_worker(GetOwner(), sWorld->getFloatConfig(CONFIG_LISTEN_RANGE_SAY), say_do);
        TypeContainerVisitor<Trinity::PlayerDistWorker<Trinity::LocalizedPacketDo<Trinity::AchievementChatBuilder> >, WorldTypeMapContainer > message(say_worker);
        cell.Visit(p, message, *GetOwner()->GetMap(), *GetOwner(), sWorld->getFloatConfig(CONFIG_LISTEN_RANGE_SAY));
    }

    WorldPacket data(SMSG_ACHIEVEMENT_EARNED, 8+4+8);
    data.append(GetOwner()->GetPackGUID());
    data << uint32(achievement->ID);
    data.AppendPackedTime(time(NULL));
    data << uint32(0);  // does not notify player ingame
    GetOwner()->SendMessageToSetInRange(&data, sWorld->getFloatConfig(CONFIG_LISTEN_RANGE_SAY), true);
}

template<>
void AchievementMgr<Guild>::SendAchievementEarned(AchievementEntry const* achievement) const
{
    ObjectGuid guid = GetOwner()->GetGUID();

    WorldPacket data(SMSG_GUILD_ACHIEVEMENT_EARNED, 8+4+8);
    data.WriteBit(guid[3]);
    data.WriteBit(guid[1]);
    data.WriteBit(guid[0]);
    data.WriteBit(guid[7]);
    data.WriteBit(guid[4]);
    data.WriteBit(guid[6]);
    data.WriteBit(guid[2]);
    data.WriteBit(guid[5]);

    data.WriteByteSeq(guid[2]);
    data.AppendPackedTime(time(NULL));
    data.WriteByteSeq(guid[0]);
    data.WriteByteSeq(guid[4]);
    data.WriteByteSeq(guid[1]);
    data.WriteByteSeq(guid[3]);
    data << uint32(achievement->ID);
    data.WriteByteSeq(guid[7]);
    data.WriteByteSeq(guid[5]);
    data.WriteByteSeq(guid[6]);

    SendPacket(&data);
}

template<class T>
void AchievementMgr<T>::SendCriteriaUpdate(AchievementCriteriaEntry const* /*entry*/, CriteriaProgress const* /*progress*/, uint32 /*timeElapsed*/, bool /*timedCompleted*/) const
{
}

template<>
void AchievementMgr<Player>::SendCriteriaUpdate(AchievementCriteriaEntry const* entry, CriteriaProgress const* progress, uint32 timeElapsed, bool timedCompleted) const
{
    WorldPacket data(SMSG_CRITERIA_UPDATE, 8 + 4 + 8);
    data << uint32(entry->ID);

    // the counter is packed like a packed Guid
    data.appendPackGUID(progress->counter);

    data.appendPackGUID(GetOwner()->GetGUID());
    if (!entry->timeLimit)
        data << uint32(0);
    else
        data << uint32(timedCompleted ? 0 : 1); // this are some flags, 1 is for keeping the counter at 0 in client
    data.AppendPackedTime(progress->date);
    data << uint32(timeElapsed);    // time elapsed in seconds
    data << uint32(0);              // unk
    SendPacket(&data);
}

template<>
void AchievementMgr<Guild>::SendCriteriaUpdate(AchievementCriteriaEntry const* entry, CriteriaProgress const* progress, uint32 /*timeElapsed*/, bool /*timedCompleted*/) const
{
    //will send response to criteria progress request
    WorldPacket data(SMSG_GUILD_CRITERIA_DATA, 3 + 1 + 1 + 8 + 8 + 4 + 4 + 4 + 4 + 4);

    ObjectGuid counter = progress->counter; // for accessing every byte individually
    ObjectGuid guid = progress->CompletedGUID;

    data.WriteBits(1, 21);
    data.WriteBit(counter[4]);
    data.WriteBit(counter[1]);
    data.WriteBit(guid[2]);
    data.WriteBit(counter[3]);
    data.WriteBit(guid[1]);
    data.WriteBit(counter[5]);
    data.WriteBit(counter[0]);
    data.WriteBit(guid[3]);
    data.WriteBit(counter[2]);
    data.WriteBit(guid[7]);
    data.WriteBit(guid[5]);
    data.WriteBit(guid[0]);
    data.WriteBit(counter[6]);
    data.WriteBit(guid[6]);
    data.WriteBit(counter[7]);
    data.WriteBit(guid[4]);

    data.FlushBits();

    data.WriteByteSeq(guid[5]);
    data << uint32(progress->date);      // unknown date
    data.WriteByteSeq(counter[3]);
    data.WriteByteSeq(counter[7]);
    data << uint32(progress->date);      // unknown date
    data.WriteByteSeq(counter[6]);
    data.WriteByteSeq(guid[4]);
    data.WriteByteSeq(guid[1]);
    data.WriteByteSeq(counter[4]);
    data.WriteByteSeq(guid[3]);
    data.WriteByteSeq(counter[0]);
    data.WriteByteSeq(guid[2]);
    data.WriteByteSeq(counter[1]);
    data.WriteByteSeq(guid[6]);
    data << uint32(progress->date);      // last update time (not packed!)
    data << uint32(entry->ID);
    data.WriteByteSeq(counter[5]);
    data << uint32(0);
    data.WriteByteSeq(guid[7]);
    data.WriteByteSeq(counter[2]);
    data.WriteByteSeq(guid[0]);

    SendPacket(&data);
}

/**
 * called at player login. The player might have fulfilled some achievements when the achievement system wasn't working yet
 */
template<class T>
void AchievementMgr<T>::CheckAllAchievementCriteria(Player* referencePlayer)
{
    // suppress sending packets
    for (uint32 i=0; i<ACHIEVEMENT_CRITERIA_TYPE_TOTAL; ++i)
        UpdateAchievementCriteria(AchievementCriteriaTypes(i), 0, 0, 0, NULL, referencePlayer);
}

static const uint32 achievIdByArenaSlot[MAX_ARENA_SLOT] = {1057, 1107, 1108};
static const uint32 achievIdForDungeon[][4] =
{
    // ach_cr_id, is_dungeon, is_raid, is_heroic_dungeon
    { 321,       true,      true,   true  },
    { 916,       false,     true,   false },
    { 917,       false,     true,   false },
    { 918,       true,      false,  false },
    { 2219,      false,     false,  true  },
    { 0,         false,     false,  false }
};

// Helper function to avoid having to specialize template for a 800 line long function
template <typename T> static bool IsGuild() { return false; }
template<> bool IsGuild<Guild>() { return true; }

/**
 * this function will be called whenever the user might have done a criteria relevant action
 */
template<class T>
void AchievementMgr<T>::UpdateAchievementCriteria(AchievementCriteriaTypes type, uint64 miscValue1 /*= 0*/, uint64 miscValue2 /*= 0*/, uint64 miscValue3 /*= 0*/, Unit const* unit /*= NULL*/, Player* referencePlayer /*= NULL*/)
{
    if (type >= ACHIEVEMENT_CRITERIA_TYPE_TOTAL)
    {
        sLog->outDebug(LOG_FILTER_ACHIEVEMENTSYS, "UpdateAchievementCriteria: Wrong criteria type %u", type);
        return;
    }

    if (!referencePlayer)
    {
        sLog->outDebug(LOG_FILTER_ACHIEVEMENTSYS, "UpdateAchievementCriteria: Player is NULL! Cant update criteria");
        return;
    }

    // disable for gamemasters with GM-mode enabled
    if (referencePlayer->isGameMaster())
    {
        sLog->outDebug(LOG_FILTER_ACHIEVEMENTSYS, "UpdateAchievementCriteria: [Player %s GM mode on] %s, %s (%u), " UI64FMTD ", " UI64FMTD ", " UI64FMTD
            , referencePlayer->GetName().c_str(), GetLogNameForGuid(GetOwner()->GetGUID()), AchievementGlobalMgr::GetCriteriaTypeString(type), type, miscValue1, miscValue2, miscValue3);
        return;
    }

    sLog->outDebug(LOG_FILTER_ACHIEVEMENTSYS, "UpdateAchievementCriteria: %s, %s (%u), " UI64FMTD ", " UI64FMTD ", " UI64FMTD
        , GetLogNameForGuid(GetOwner()->GetGUID()), AchievementGlobalMgr::GetCriteriaTypeString(type), type, miscValue1, miscValue2, miscValue3);

    // Lua_GetGuildLevelEnabled() is checked in achievement UI to display guild tab
    if (IsGuild<T>() && !sWorld->getBoolConfig(CONFIG_GUILD_LEVELING_ENABLED))
        return;

    AchievementCriteriaEntryList const& achievementCriteriaList = sAchievementMgr->GetAchievementCriteriaByType(type, IsGuild<T>());
    for (AchievementCriteriaEntryList::const_iterator i = achievementCriteriaList.begin(); i != achievementCriteriaList.end(); ++i)
    {
        AchievementCriteriaEntry const* achievementCriteria = (*i);
        AchievementEntry const* achievement = sAchievementMgr->GetAchievement(achievementCriteria->achievement);
        if (!achievement)
        {
            sLog->outError(LOG_FILTER_ACHIEVEMENTSYS, "UpdateAchievementCriteria: Achievement %u not found!", achievementCriteria->achievement);
            continue;
        }

        if (!CanUpdateCriteria(achievementCriteria, achievement, miscValue1, miscValue2, miscValue3, unit, referencePlayer))
            continue;

        // requirements not found in the dbc
        if (AchievementCriteriaDataSet const* data = sAchievementMgr->GetCriteriaDataSet(achievementCriteria))
            if (!data->Meets(referencePlayer, unit, miscValue1))
                continue;

        switch (type)
        {
            // std. case: increment at 1
            case ACHIEVEMENT_CRITERIA_TYPE_NUMBER_OF_TALENT_RESETS:
            case ACHIEVEMENT_CRITERIA_TYPE_LOSE_DUEL:
            case ACHIEVEMENT_CRITERIA_TYPE_CREATE_AUCTION:
            case ACHIEVEMENT_CRITERIA_TYPE_WON_AUCTIONS:    /* FIXME: for online player only currently */
            case ACHIEVEMENT_CRITERIA_TYPE_ROLL_NEED:
            case ACHIEVEMENT_CRITERIA_TYPE_ROLL_GREED:
            case ACHIEVEMENT_CRITERIA_TYPE_QUEST_ABANDONED:
            case ACHIEVEMENT_CRITERIA_TYPE_FLIGHT_PATHS_TAKEN:
            case ACHIEVEMENT_CRITERIA_TYPE_ACCEPTED_SUMMONINGS:
            case ACHIEVEMENT_CRITERIA_TYPE_LOOT_EPIC_ITEM:
            case ACHIEVEMENT_CRITERIA_TYPE_RECEIVE_EPIC_ITEM:
            case ACHIEVEMENT_CRITERIA_TYPE_DEATH:
            case ACHIEVEMENT_CRITERIA_TYPE_COMPLETE_DAILY_QUEST:
            case ACHIEVEMENT_CRITERIA_TYPE_DEATH_AT_MAP:
            case ACHIEVEMENT_CRITERIA_TYPE_DEATH_IN_DUNGEON:
            case ACHIEVEMENT_CRITERIA_TYPE_KILLED_BY_CREATURE:
            case ACHIEVEMENT_CRITERIA_TYPE_KILLED_BY_PLAYER:
            case ACHIEVEMENT_CRITERIA_TYPE_DEATHS_FROM:
            case ACHIEVEMENT_CRITERIA_TYPE_BE_SPELL_TARGET:
            case ACHIEVEMENT_CRITERIA_TYPE_BE_SPELL_TARGET2:
            case ACHIEVEMENT_CRITERIA_TYPE_CAST_SPELL:
            case ACHIEVEMENT_CRITERIA_TYPE_CAST_SPELL2:
            case ACHIEVEMENT_CRITERIA_TYPE_WIN_RATED_ARENA:
            case ACHIEVEMENT_CRITERIA_TYPE_USE_ITEM:
            case ACHIEVEMENT_CRITERIA_TYPE_ROLL_NEED_ON_LOOT:
            case ACHIEVEMENT_CRITERIA_TYPE_ROLL_GREED_ON_LOOT:
            case ACHIEVEMENT_CRITERIA_TYPE_DO_EMOTE:
            case ACHIEVEMENT_CRITERIA_TYPE_USE_GAMEOBJECT:
            case ACHIEVEMENT_CRITERIA_TYPE_FISH_IN_GAMEOBJECT:
            case ACHIEVEMENT_CRITERIA_TYPE_WIN_DUEL:
            case ACHIEVEMENT_CRITERIA_TYPE_HK_CLASS:
            case ACHIEVEMENT_CRITERIA_TYPE_HK_RACE:
            case ACHIEVEMENT_CRITERIA_TYPE_BG_OBJECTIVE_CAPTURE:
            case ACHIEVEMENT_CRITERIA_TYPE_HONORABLE_KILL:
            case ACHIEVEMENT_CRITERIA_TYPE_SPECIAL_PVP_KILL:
            case ACHIEVEMENT_CRITERIA_TYPE_GET_KILLING_BLOWS:
            case ACHIEVEMENT_CRITERIA_TYPE_HONORABLE_KILL_AT_AREA:
            case ACHIEVEMENT_CRITERIA_TYPE_WIN_ARENA: // This also behaves like ACHIEVEMENT_CRITERIA_TYPE_WIN_RATED_ARENA
                SetCriteriaProgress(achievementCriteria, 1, referencePlayer, PROGRESS_ACCUMULATE);
                break;
            // std case: increment at miscValue1
            case ACHIEVEMENT_CRITERIA_TYPE_MONEY_FROM_VENDORS:
            case ACHIEVEMENT_CRITERIA_TYPE_GOLD_SPENT_FOR_TALENTS:
            case ACHIEVEMENT_CRITERIA_TYPE_MONEY_FROM_QUEST_REWARD:
            case ACHIEVEMENT_CRITERIA_TYPE_GOLD_SPENT_FOR_TRAVELLING:
            case ACHIEVEMENT_CRITERIA_TYPE_GOLD_SPENT_AT_BARBER:
            case ACHIEVEMENT_CRITERIA_TYPE_GOLD_SPENT_FOR_MAIL:
            case ACHIEVEMENT_CRITERIA_TYPE_LOOT_MONEY:
            case ACHIEVEMENT_CRITERIA_TYPE_GOLD_EARNED_BY_AUCTIONS:/* FIXME: for online player only currently */
            case ACHIEVEMENT_CRITERIA_TYPE_TOTAL_DAMAGE_RECEIVED:
            case ACHIEVEMENT_CRITERIA_TYPE_TOTAL_HEALING_RECEIVED:
            case ACHIEVEMENT_CRITERIA_TYPE_USE_LFD_TO_GROUP_WITH_PLAYERS:
            case ACHIEVEMENT_CRITERIA_TYPE_WIN_BG:
            case ACHIEVEMENT_CRITERIA_TYPE_COMPLETE_BATTLEGROUND:
            case ACHIEVEMENT_CRITERIA_TYPE_DAMAGE_DONE:
            case ACHIEVEMENT_CRITERIA_TYPE_HEALING_DONE:
                SetCriteriaProgress(achievementCriteria, miscValue1, referencePlayer, PROGRESS_ACCUMULATE);
                break;
            case ACHIEVEMENT_CRITERIA_TYPE_KILL_CREATURE:
            case ACHIEVEMENT_CRITERIA_TYPE_LOOT_TYPE:
            case ACHIEVEMENT_CRITERIA_TYPE_OWN_ITEM:
            case ACHIEVEMENT_CRITERIA_TYPE_LOOT_ITEM:
            case ACHIEVEMENT_CRITERIA_TYPE_CURRENCY:
                SetCriteriaProgress(achievementCriteria, miscValue2, referencePlayer, PROGRESS_ACCUMULATE);
                break;
            // std case: high value at miscValue1
            case ACHIEVEMENT_CRITERIA_TYPE_HIGHEST_AUCTION_BID:
            case ACHIEVEMENT_CRITERIA_TYPE_HIGHEST_AUCTION_SOLD: /* FIXME: for online player only currently */
            case ACHIEVEMENT_CRITERIA_TYPE_HIGHEST_HIT_DEALT:
            case ACHIEVEMENT_CRITERIA_TYPE_HIGHEST_HIT_RECEIVED:
            case ACHIEVEMENT_CRITERIA_TYPE_HIGHEST_HEAL_CASTED:
            case ACHIEVEMENT_CRITERIA_TYPE_HIGHEST_HEALING_RECEIVED:
                SetCriteriaProgress(achievementCriteria, miscValue1, referencePlayer, PROGRESS_HIGHEST);
                break;
            case ACHIEVEMENT_CRITERIA_TYPE_REACH_LEVEL:
                SetCriteriaProgress(achievementCriteria, referencePlayer->getLevel(), referencePlayer);
                break;
            case ACHIEVEMENT_CRITERIA_TYPE_REACH_SKILL_LEVEL:
                if (uint32 skillvalue = referencePlayer->GetBaseSkillValue(achievementCriteria->reach_skill_level.skillID))
                    SetCriteriaProgress(achievementCriteria, skillvalue, referencePlayer);
                break;
            case ACHIEVEMENT_CRITERIA_TYPE_LEARN_SKILL_LEVEL:
                if (uint32 maxSkillvalue = referencePlayer->GetPureMaxSkillValue(achievementCriteria->learn_skill_level.skillID))
                    SetCriteriaProgress(achievementCriteria, maxSkillvalue, referencePlayer);
                break;
            case ACHIEVEMENT_CRITERIA_TYPE_COMPLETE_QUEST_COUNT:
                SetCriteriaProgress(achievementCriteria, referencePlayer->GetRewardedQuestCount(), referencePlayer);
                break;
            case ACHIEVEMENT_CRITERIA_TYPE_COMPLETE_DAILY_QUEST_DAILY:
            {
                time_t nextDailyResetTime = sWorld->GetNextDailyQuestsResetTime();
                CriteriaProgress *progress = GetCriteriaProgress(achievementCriteria);

                if (!miscValue1) // Login case.
                {
                    // reset if player missed one day.
                    if (progress && progress->date < (nextDailyResetTime - 2 * DAY))
                        SetCriteriaProgress(achievementCriteria, 0, referencePlayer, PROGRESS_SET);
                    continue;
                }

                ProgressType progressType;
                if (!progress)
                    // 1st time. Start count.
                    progressType = PROGRESS_SET;
                else if (progress->date < (nextDailyResetTime - 2 * DAY))
                    // last progress is older than 2 days. Player missed 1 day => Restart count.
                    progressType = PROGRESS_SET;
                else if (progress->date < (nextDailyResetTime - DAY))
                    // last progress is between 1 and 2 days. => 1st time of the day.
                    progressType = PROGRESS_ACCUMULATE;
                else
                    // last progress is within the day before the reset => Already counted today.
                    continue;

                SetCriteriaProgress(achievementCriteria, 1, referencePlayer, progressType);
                break;
            }
            case ACHIEVEMENT_CRITERIA_TYPE_COMPLETE_QUESTS_IN_ZONE:
            {
                uint32 counter = 0;

                const RewardedQuestSet &rewQuests = referencePlayer->getRewardedQuests();
                for (RewardedQuestSet::const_iterator itr = rewQuests.begin(); itr != rewQuests.end(); ++itr)
                {
                    Quest const* quest = sObjectMgr->GetQuestTemplate(*itr);
                    if (quest && quest->GetZoneOrSort() >= 0 && uint32(quest->GetZoneOrSort()) == achievementCriteria->complete_quests_in_zone.zoneID)
                        ++counter;
                }
                SetCriteriaProgress(achievementCriteria, counter, referencePlayer);
                break;
            }
            case ACHIEVEMENT_CRITERIA_TYPE_FALL_WITHOUT_DYING:
                // miscValue1 is the ingame fallheight*100 as stored in dbc
                SetCriteriaProgress(achievementCriteria, miscValue1, referencePlayer);
                break;
            case ACHIEVEMENT_CRITERIA_TYPE_COMPLETE_QUEST:
            case ACHIEVEMENT_CRITERIA_TYPE_LEARN_SPELL:
            case ACHIEVEMENT_CRITERIA_TYPE_EXPLORE_AREA:
            case ACHIEVEMENT_CRITERIA_TYPE_VISIT_BARBER_SHOP:
            case ACHIEVEMENT_CRITERIA_TYPE_EQUIP_EPIC_ITEM:
            case ACHIEVEMENT_CRITERIA_TYPE_EQUIP_ITEM:
            case ACHIEVEMENT_CRITERIA_TYPE_COMPLETE_ACHIEVEMENT:
                SetCriteriaProgress(achievementCriteria, 1, referencePlayer);
                break;
            case ACHIEVEMENT_CRITERIA_TYPE_BUY_BANK_SLOT:
                SetCriteriaProgress(achievementCriteria, referencePlayer->GetBankBagSlotCount(), referencePlayer);
                break;
            case ACHIEVEMENT_CRITERIA_TYPE_GAIN_REPUTATION:
            {
                int32 reputation = referencePlayer->GetReputationMgr().GetReputation(achievementCriteria->gain_reputation.factionID);
                if (reputation > 0)
                    SetCriteriaProgress(achievementCriteria, reputation, referencePlayer);
                break;
            }
            case ACHIEVEMENT_CRITERIA_TYPE_GAIN_EXALTED_REPUTATION:
                SetCriteriaProgress(achievementCriteria, referencePlayer->GetReputationMgr().GetExaltedFactionCount(), referencePlayer);
                break;
            case ACHIEVEMENT_CRITERIA_TYPE_LEARN_SKILLLINE_SPELLS:
            {
                uint32 spellCount = 0;
                for (PlayerSpellMap::const_iterator spellIter = referencePlayer->GetSpellMap().begin();
                    spellIter != referencePlayer->GetSpellMap().end();
                    ++spellIter)
                {
                    SkillLineAbilityMapBounds bounds = sSpellMgr->GetSkillLineAbilityMapBounds(spellIter->first);
                    for (SkillLineAbilityMap::const_iterator skillIter = bounds.first; skillIter != bounds.second; ++skillIter)
                    {
                        if (skillIter->second->skillId == achievementCriteria->learn_skillline_spell.skillLine)
                            spellCount++;
                    }
                }
                SetCriteriaProgress(achievementCriteria, spellCount, referencePlayer);
                break;
            }
            case ACHIEVEMENT_CRITERIA_TYPE_GAIN_REVERED_REPUTATION:
                SetCriteriaProgress(achievementCriteria, referencePlayer->GetReputationMgr().GetReveredFactionCount(), referencePlayer);
                break;
            case ACHIEVEMENT_CRITERIA_TYPE_GAIN_HONORED_REPUTATION:
                SetCriteriaProgress(achievementCriteria, referencePlayer->GetReputationMgr().GetHonoredFactionCount(), referencePlayer);
                break;
            case ACHIEVEMENT_CRITERIA_TYPE_KNOWN_FACTIONS:
                SetCriteriaProgress(achievementCriteria, referencePlayer->GetReputationMgr().GetVisibleFactionCount(), referencePlayer);
                break;
            case ACHIEVEMENT_CRITERIA_TYPE_LEARN_SKILL_LINE:
            {
                uint32 spellCount = 0;
                for (PlayerSpellMap::const_iterator spellIter = referencePlayer->GetSpellMap().begin();
                    spellIter != referencePlayer->GetSpellMap().end();
                    ++spellIter)
                {
                    SkillLineAbilityMapBounds bounds = sSpellMgr->GetSkillLineAbilityMapBounds(spellIter->first);
                    for (SkillLineAbilityMap::const_iterator skillIter = bounds.first; skillIter != bounds.second; ++skillIter)
                        if (skillIter->second->skillId == achievementCriteria->learn_skill_line.skillLine)
                            spellCount++;
                }
                SetCriteriaProgress(achievementCriteria, spellCount, referencePlayer);
                break;
            }
            case ACHIEVEMENT_CRITERIA_TYPE_EARN_HONORABLE_KILL:
                SetCriteriaProgress(achievementCriteria, referencePlayer->GetUInt32Value(PLAYER_FIELD_LIFETIME_HONORABLE_KILLS), referencePlayer);
                break;
            case ACHIEVEMENT_CRITERIA_TYPE_HIGHEST_GOLD_VALUE_OWNED:
                SetCriteriaProgress(achievementCriteria, referencePlayer->GetMoney(), referencePlayer, PROGRESS_HIGHEST);
                break;
            case ACHIEVEMENT_CRITERIA_TYPE_EARN_ACHIEVEMENT_POINTS:
                if (!miscValue1)
                    SetCriteriaProgress(achievementCriteria, _achievementPoints, referencePlayer, PROGRESS_SET);
                else
                    SetCriteriaProgress(achievementCriteria, miscValue1, referencePlayer, PROGRESS_ACCUMULATE);
                break;
            case ACHIEVEMENT_CRITERIA_TYPE_HIGHEST_TEAM_RATING:
            {
                uint32 reqTeamType = achievementCriteria->highest_team_rating.teamtype;

                if (miscValue1)
                {
                    if (miscValue2 != reqTeamType)
                        continue;

                    SetCriteriaProgress(achievementCriteria, miscValue1, referencePlayer, PROGRESS_HIGHEST);
                }
                else // login case
                {
                    for (uint32 arena_slot = 0; arena_slot < MAX_ARENA_SLOT; ++arena_slot)
                    {
                        uint32 teamId = referencePlayer->GetArenaTeamId(arena_slot);
                        if (!teamId)
                            continue;

                        ArenaTeam* team = sArenaTeamMgr->GetArenaTeamById(teamId);
                        if (!team || team->GetType() != reqTeamType)
                            continue;

                        SetCriteriaProgress(achievementCriteria, team->GetStats().Rating, referencePlayer, PROGRESS_HIGHEST);
                        break;
                    }
                }

                break;
            }
            case ACHIEVEMENT_CRITERIA_TYPE_HIGHEST_PERSONAL_RATING:
            {
                uint32 reqTeamType = achievementCriteria->highest_personal_rating.teamtype;

                if (miscValue1)
                {
                    if (miscValue2 != reqTeamType)
                        continue;

                    SetCriteriaProgress(achievementCriteria, miscValue1, referencePlayer, PROGRESS_HIGHEST);
                }
                else // login case
                {
                    for (uint32 arena_slot = 0; arena_slot < MAX_ARENA_SLOT; ++arena_slot)
                    {
                        uint32 teamId = referencePlayer->GetArenaTeamId(arena_slot);
                        if (!teamId)
                            continue;

                        ArenaTeam* team = sArenaTeamMgr->GetArenaTeamById(teamId);
                        if (!team || team->GetType() != reqTeamType)
                            continue;

                        if (ArenaTeamMember const* member = team->GetMember(referencePlayer->GetGUID()))
                        {
                            SetCriteriaProgress(achievementCriteria, member->PersonalRating, referencePlayer, PROGRESS_HIGHEST);
                            break;
                        }
                    }
                }

                break;
            }
            case ACHIEVEMENT_CRITERIA_TYPE_REACH_GUILD_LEVEL:
                SetCriteriaProgress(achievementCriteria, miscValue1, referencePlayer);
                break;
            // FIXME: not triggered in code as result, need to implement
            case ACHIEVEMENT_CRITERIA_TYPE_COMPLETE_RAID:
            case ACHIEVEMENT_CRITERIA_TYPE_PLAY_ARENA:
            case ACHIEVEMENT_CRITERIA_TYPE_OWN_RANK:
            case ACHIEVEMENT_CRITERIA_TYPE_EARNED_PVP_TITLE:
            case ACHIEVEMENT_CRITERIA_TYPE_KILL_CREATURE_TYPE:
            case ACHIEVEMENT_CRITERIA_TYPE_SPENT_GOLD_GUILD_REPAIRS:
            case ACHIEVEMENT_CRITERIA_TYPE_CRAFT_ITEMS_GUILD:
            case ACHIEVEMENT_CRITERIA_TYPE_CATCH_FROM_POOL:
            case ACHIEVEMENT_CRITERIA_TYPE_BUY_GUILD_BANK_SLOTS:
            case ACHIEVEMENT_CRITERIA_TYPE_EARN_GUILD_ACHIEVEMENT_POINTS:
            case ACHIEVEMENT_CRITERIA_TYPE_WIN_RATED_BATTLEGROUND:
            case ACHIEVEMENT_CRITERIA_TYPE_REACH_BG_RATING:
            case ACHIEVEMENT_CRITERIA_TYPE_BUY_GUILD_TABARD:
            case ACHIEVEMENT_CRITERIA_TYPE_COMPLETE_QUESTS_GUILD:
            case ACHIEVEMENT_CRITERIA_TYPE_HONORABLE_KILLS_GUILD:
            case ACHIEVEMENT_CRITERIA_TYPE_KILL_CREATURE_TYPE_GUILD:
            case ACHIEVEMENT_CRITERIA_TYPE_COMPLETE_ARCHAEOLOGY_PROJECTS:
            case ACHIEVEMENT_CRITERIA_TYPE_COMPLETE_GUILD_CHALLENGE_TYPE:
            case ACHIEVEMENT_CRITERIA_TYPE_COMPLETE_GUILD_CHALLENGE:
                break;                                   // Not implemented yet :(
        }

        if (IsCompletedCriteria(achievementCriteria, achievement))
            CompletedCriteriaFor(achievement, referencePlayer);

        // check again the completeness for SUMM and REQ COUNT achievements,
        // as they don't depend on the completed criteria but on the sum of the progress of each individual criteria
        if (achievement->flags & ACHIEVEMENT_FLAG_SUMM)
            if (IsCompletedAchievement(achievement))
                CompletedAchievement(achievement, referencePlayer);

        if (AchievementEntryList const* achRefList = sAchievementMgr->GetAchievementByReferencedId(achievement->ID))
            for (AchievementEntryList::const_iterator itr = achRefList->begin(); itr != achRefList->end(); ++itr)
                if (IsCompletedAchievement(*itr))
                    CompletedAchievement(*itr, referencePlayer);
    }
}

template<class T>
bool AchievementMgr<T>::IsCompletedCriteria(AchievementCriteriaEntry const* achievementCriteria, AchievementEntry const* achievement)
{
    // counter can never complete
    if (achievement->flags & ACHIEVEMENT_FLAG_COUNTER)
        return false;

    if (achievement->flags & (ACHIEVEMENT_FLAG_REALM_FIRST_REACH | ACHIEVEMENT_FLAG_REALM_FIRST_KILL))
    {
        // someone on this realm has already completed that achievement
        if (sAchievementMgr->IsRealmCompleted(achievement))
            return false;
    }

    CriteriaProgress const* progress = GetCriteriaProgress(achievementCriteria);
    if (!progress)
        return false;

    switch (AchievementCriteriaTypes(achievementCriteria->type))
    {
        case ACHIEVEMENT_CRITERIA_TYPE_WIN_BG:
            return progress->counter >= achievementCriteria->win_bg.winCount;
        case ACHIEVEMENT_CRITERIA_TYPE_KILL_CREATURE:
            return progress->counter >= achievementCriteria->kill_creature.creatureCount;
        case ACHIEVEMENT_CRITERIA_TYPE_REACH_LEVEL:
        case ACHIEVEMENT_CRITERIA_TYPE_REACH_GUILD_LEVEL:
            return progress->counter >= achievementCriteria->reach_level.level;
        case ACHIEVEMENT_CRITERIA_TYPE_REACH_SKILL_LEVEL:
            return progress->counter >= achievementCriteria->reach_skill_level.skillLevel;
        case ACHIEVEMENT_CRITERIA_TYPE_COMPLETE_ACHIEVEMENT:
            return progress->counter >= 1;
        case ACHIEVEMENT_CRITERIA_TYPE_COMPLETE_QUEST_COUNT:
            return progress->counter >= achievementCriteria->complete_quest_count.totalQuestCount;
        case ACHIEVEMENT_CRITERIA_TYPE_COMPLETE_DAILY_QUEST_DAILY:
            return progress->counter >= achievementCriteria->complete_daily_quest_daily.numberOfDays;
        case ACHIEVEMENT_CRITERIA_TYPE_COMPLETE_QUESTS_IN_ZONE:
            return progress->counter >= achievementCriteria->complete_quests_in_zone.questCount;
        case ACHIEVEMENT_CRITERIA_TYPE_DAMAGE_DONE:
        case ACHIEVEMENT_CRITERIA_TYPE_HEALING_DONE:
            return progress->counter >= achievementCriteria->healing_done.count;
        case ACHIEVEMENT_CRITERIA_TYPE_COMPLETE_DAILY_QUEST:
            return progress->counter >= achievementCriteria->complete_daily_quest.questCount;
        case ACHIEVEMENT_CRITERIA_TYPE_FALL_WITHOUT_DYING:
            return progress->counter >= achievementCriteria->fall_without_dying.fallHeight;
        case ACHIEVEMENT_CRITERIA_TYPE_COMPLETE_QUEST:
            return progress->counter >= 1;
        case ACHIEVEMENT_CRITERIA_TYPE_BE_SPELL_TARGET:
        case ACHIEVEMENT_CRITERIA_TYPE_BE_SPELL_TARGET2:
            return progress->counter >= achievementCriteria->be_spell_target.spellCount;
        case ACHIEVEMENT_CRITERIA_TYPE_CAST_SPELL:
        case ACHIEVEMENT_CRITERIA_TYPE_CAST_SPELL2:
            return progress->counter >= achievementCriteria->cast_spell.castCount;
        case ACHIEVEMENT_CRITERIA_TYPE_BG_OBJECTIVE_CAPTURE:
            return progress->counter >= achievementCriteria->bg_objective.completeCount;
        case ACHIEVEMENT_CRITERIA_TYPE_HONORABLE_KILL_AT_AREA:
            return progress->counter >= achievementCriteria->honorable_kill_at_area.killCount;
        case ACHIEVEMENT_CRITERIA_TYPE_LEARN_SPELL:
            return progress->counter >= 1;
        case ACHIEVEMENT_CRITERIA_TYPE_HONORABLE_KILL:
        case ACHIEVEMENT_CRITERIA_TYPE_EARN_HONORABLE_KILL:
            return progress->counter >= achievementCriteria->honorable_kill.killCount;
        case ACHIEVEMENT_CRITERIA_TYPE_OWN_ITEM:
            return progress->counter >= achievementCriteria->own_item.itemCount;
        case ACHIEVEMENT_CRITERIA_TYPE_WIN_RATED_ARENA:
            return progress->counter >= achievementCriteria->win_rated_arena.count;
        case ACHIEVEMENT_CRITERIA_TYPE_HIGHEST_PERSONAL_RATING:
            return progress->counter >= achievementCriteria->highest_personal_rating.PersonalRating;
        case ACHIEVEMENT_CRITERIA_TYPE_LEARN_SKILL_LEVEL:
            return progress->counter >= (achievementCriteria->learn_skill_level.skillLevel * 75);
        case ACHIEVEMENT_CRITERIA_TYPE_USE_ITEM:
            return progress->counter >= achievementCriteria->use_item.itemCount;
        case ACHIEVEMENT_CRITERIA_TYPE_LOOT_ITEM:
            return progress->counter >= achievementCriteria->loot_item.itemCount;
        case ACHIEVEMENT_CRITERIA_TYPE_EXPLORE_AREA:
            return progress->counter >= 1;
        case ACHIEVEMENT_CRITERIA_TYPE_BUY_BANK_SLOT:
            return progress->counter >= achievementCriteria->buy_bank_slot.numberOfSlots;
        case ACHIEVEMENT_CRITERIA_TYPE_GAIN_REPUTATION:
            return progress->counter >= achievementCriteria->gain_reputation.reputationAmount;
        case ACHIEVEMENT_CRITERIA_TYPE_GAIN_EXALTED_REPUTATION:
            return progress->counter >= achievementCriteria->gain_exalted_reputation.numberOfExaltedFactions;
        case ACHIEVEMENT_CRITERIA_TYPE_VISIT_BARBER_SHOP:
            return progress->counter >= achievementCriteria->visit_barber.numberOfVisits;
        case ACHIEVEMENT_CRITERIA_TYPE_EQUIP_EPIC_ITEM:
            return progress->counter >= achievementCriteria->equip_epic_item.count;
        case ACHIEVEMENT_CRITERIA_TYPE_ROLL_NEED_ON_LOOT:
        case ACHIEVEMENT_CRITERIA_TYPE_ROLL_GREED_ON_LOOT:
            return progress->counter >= achievementCriteria->roll_greed_on_loot.count;
        case ACHIEVEMENT_CRITERIA_TYPE_HK_CLASS:
            return progress->counter >= achievementCriteria->hk_class.count;
        case ACHIEVEMENT_CRITERIA_TYPE_HK_RACE:
            return progress->counter >= achievementCriteria->hk_race.count;
        case ACHIEVEMENT_CRITERIA_TYPE_DO_EMOTE:
            return progress->counter >= achievementCriteria->do_emote.count;
        case ACHIEVEMENT_CRITERIA_TYPE_EQUIP_ITEM:
            return progress->counter >= achievementCriteria->equip_item.count;
        case ACHIEVEMENT_CRITERIA_TYPE_MONEY_FROM_QUEST_REWARD:
            return progress->counter >= achievementCriteria->quest_reward_money.goldInCopper;
        case ACHIEVEMENT_CRITERIA_TYPE_LOOT_MONEY:
            return progress->counter >= achievementCriteria->loot_money.goldInCopper;
        case ACHIEVEMENT_CRITERIA_TYPE_USE_GAMEOBJECT:
            return progress->counter >= achievementCriteria->use_gameobject.useCount;
        case ACHIEVEMENT_CRITERIA_TYPE_SPECIAL_PVP_KILL:
            return progress->counter >= achievementCriteria->special_pvp_kill.killCount;
        case ACHIEVEMENT_CRITERIA_TYPE_FISH_IN_GAMEOBJECT:
            return progress->counter >= achievementCriteria->fish_in_gameobject.lootCount;
        case ACHIEVEMENT_CRITERIA_TYPE_LEARN_SKILLLINE_SPELLS:
            return progress->counter >= achievementCriteria->learn_skillline_spell.spellCount;
        case ACHIEVEMENT_CRITERIA_TYPE_WIN_DUEL:
            return progress->counter >= achievementCriteria->win_duel.duelCount;
        case ACHIEVEMENT_CRITERIA_TYPE_LOOT_TYPE:
            return progress->counter >= achievementCriteria->loot_type.lootTypeCount;
        case ACHIEVEMENT_CRITERIA_TYPE_LEARN_SKILL_LINE:
            return progress->counter >= achievementCriteria->learn_skill_line.spellCount;
        case ACHIEVEMENT_CRITERIA_TYPE_EARN_ACHIEVEMENT_POINTS:
            return progress->counter >= 9000;
        case ACHIEVEMENT_CRITERIA_TYPE_USE_LFD_TO_GROUP_WITH_PLAYERS:
            return progress->counter >= achievementCriteria->use_lfg.dungeonsComplete;
        case ACHIEVEMENT_CRITERIA_TYPE_GET_KILLING_BLOWS:
            return progress->counter >= achievementCriteria->get_killing_blow.killCount;
        case ACHIEVEMENT_CRITERIA_TYPE_CURRENCY:
            return progress->counter >= achievementCriteria->currencyGain.count;
        case ACHIEVEMENT_CRITERIA_TYPE_WIN_ARENA:
            return achievementCriteria->win_arena.count && progress->counter >= achievementCriteria->win_arena.count;
        // handle all statistic-only criteria here
        case ACHIEVEMENT_CRITERIA_TYPE_COMPLETE_BATTLEGROUND:
        case ACHIEVEMENT_CRITERIA_TYPE_DEATH_AT_MAP:
        case ACHIEVEMENT_CRITERIA_TYPE_DEATH:
        case ACHIEVEMENT_CRITERIA_TYPE_DEATH_IN_DUNGEON:
        case ACHIEVEMENT_CRITERIA_TYPE_KILLED_BY_CREATURE:
        case ACHIEVEMENT_CRITERIA_TYPE_KILLED_BY_PLAYER:
        case ACHIEVEMENT_CRITERIA_TYPE_DEATHS_FROM:
        case ACHIEVEMENT_CRITERIA_TYPE_HIGHEST_TEAM_RATING:
        case ACHIEVEMENT_CRITERIA_TYPE_MONEY_FROM_VENDORS:
        case ACHIEVEMENT_CRITERIA_TYPE_GOLD_SPENT_FOR_TALENTS:
        case ACHIEVEMENT_CRITERIA_TYPE_NUMBER_OF_TALENT_RESETS:
        case ACHIEVEMENT_CRITERIA_TYPE_GOLD_SPENT_AT_BARBER:
        case ACHIEVEMENT_CRITERIA_TYPE_GOLD_SPENT_FOR_MAIL:
        case ACHIEVEMENT_CRITERIA_TYPE_LOSE_DUEL:
        case ACHIEVEMENT_CRITERIA_TYPE_GOLD_EARNED_BY_AUCTIONS:
        case ACHIEVEMENT_CRITERIA_TYPE_CREATE_AUCTION:
        case ACHIEVEMENT_CRITERIA_TYPE_HIGHEST_AUCTION_BID:
        case ACHIEVEMENT_CRITERIA_TYPE_HIGHEST_AUCTION_SOLD:
        case ACHIEVEMENT_CRITERIA_TYPE_HIGHEST_GOLD_VALUE_OWNED:
        case ACHIEVEMENT_CRITERIA_TYPE_WON_AUCTIONS:
        case ACHIEVEMENT_CRITERIA_TYPE_GAIN_REVERED_REPUTATION:
        case ACHIEVEMENT_CRITERIA_TYPE_GAIN_HONORED_REPUTATION:
        case ACHIEVEMENT_CRITERIA_TYPE_KNOWN_FACTIONS:
        case ACHIEVEMENT_CRITERIA_TYPE_LOOT_EPIC_ITEM:
        case ACHIEVEMENT_CRITERIA_TYPE_RECEIVE_EPIC_ITEM:
        case ACHIEVEMENT_CRITERIA_TYPE_ROLL_NEED:
        case ACHIEVEMENT_CRITERIA_TYPE_ROLL_GREED:
        case ACHIEVEMENT_CRITERIA_TYPE_QUEST_ABANDONED:
        case ACHIEVEMENT_CRITERIA_TYPE_FLIGHT_PATHS_TAKEN:
        case ACHIEVEMENT_CRITERIA_TYPE_ACCEPTED_SUMMONINGS:
        default:
            break;
    }

    return false;
}

template<class T>
void AchievementMgr<T>::CompletedCriteriaFor(AchievementEntry const* achievement, Player* referencePlayer)
{
    // counter can never complete
    if (achievement->flags & ACHIEVEMENT_FLAG_COUNTER)
        return;

    // already completed and stored
    if (HasAchieved(achievement->ID))
        return;

    if (IsCompletedAchievement(achievement))
        CompletedAchievement(achievement, referencePlayer);
}

template<class T>
bool AchievementMgr<T>::IsCompletedAchievement(AchievementEntry const* entry)
{
    // counter can never complete
    if (entry->flags & ACHIEVEMENT_FLAG_COUNTER)
        return false;

    // for achievement with referenced achievement criterias get from referenced and counter from self
    uint32 achievementForTestId = entry->refAchievement ? entry->refAchievement : entry->ID;
    uint32 achievementForTestCount = entry->count;

    AchievementCriteriaEntryList const* cList = sAchievementMgr->GetAchievementCriteriaByAchievement(achievementForTestId);
    if (!cList)
        return false;
    uint64 count = 0;

    // For SUMM achievements, we have to count the progress of each criteria of the achievement.
    // Oddly, the target count is NOT contained in the achievement, but in each individual criteria
    if (entry->flags & ACHIEVEMENT_FLAG_SUMM)
    {
        for (AchievementCriteriaEntryList::const_iterator itr = cList->begin(); itr != cList->end(); ++itr)
        {
            AchievementCriteriaEntry const* criteria = *itr;

            CriteriaProgress const* progress = GetCriteriaProgress(criteria);
            if (!progress)
                continue;

            count += progress->counter;

            // for counters, field4 contains the main count requirement
            if (count >= criteria->raw.count)
                return true;
        }
        return false;
    }

    // Default case - need complete all or
    bool completed_all = true;
    for (AchievementCriteriaEntryList::const_iterator itr = cList->begin(); itr != cList->end(); ++itr)
    {
        AchievementCriteriaEntry const* criteria = *itr;

        bool completed = IsCompletedCriteria(criteria, entry);

        // found an uncompleted criteria, but DONT return false yet - there might be a completed criteria with ACHIEVEMENT_CRITERIA_COMPLETE_FLAG_ALL
        if (completed)
            ++count;
        else
            completed_all = false;

        // completed as have req. count of completed criterias
        if (achievementForTestCount > 0 && achievementForTestCount <= count)
           return true;
    }

    // all criterias completed requirement
    if (completed_all && achievementForTestCount == 0)
        return true;

    return false;
}

template<class T>
CriteriaProgress* AchievementMgr<T>::GetCriteriaProgress(AchievementCriteriaEntry const* entry)
{
    CriteriaProgressMap::iterator iter = m_criteriaProgress.find(entry->ID);

    if (iter == m_criteriaProgress.end())
        return NULL;

    return &(iter->second);
}

template<class T>
void AchievementMgr<T>::SetCriteriaProgress(AchievementCriteriaEntry const* entry, uint64 changeValue, Player* referencePlayer, ProgressType ptype)
{
    // Don't allow to cheat - doing timed achievements without timer active
    TimedAchievementMap::iterator timedIter = m_timedAchievements.find(entry->ID);
    if (entry->timeLimit && timedIter == m_timedAchievements.end())
        return;

    sLog->outDebug(LOG_FILTER_ACHIEVEMENTSYS, "SetCriteriaProgress(%u, " UI64FMTD ") for (%s GUID: %u)",
                   entry->ID, changeValue, GetLogNameForGuid(GetOwner()->GetGUID()), GUID_LOPART(GetOwner()->GetGUID()));

    CriteriaProgress* progress = GetCriteriaProgress(entry);
    if (!progress)
    {
        // not create record for 0 counter but allow it for timed achievements
        // we will need to send 0 progress to client to start the timer
        if (changeValue == 0 && !entry->timeLimit)
            return;

        progress = &m_criteriaProgress[entry->ID];
        progress->counter = changeValue;
    }
    else
    {
        uint64 newValue = 0;
        switch (ptype)
        {
            case PROGRESS_SET:
                newValue = changeValue;
                break;
            case PROGRESS_ACCUMULATE:
            {
                // avoid overflow
                uint64 max_value = std::numeric_limits<uint64>::max();
                newValue = max_value - progress->counter > changeValue ? progress->counter + changeValue : max_value;
                break;
            }
            case PROGRESS_HIGHEST:
                newValue = progress->counter < changeValue ? changeValue : progress->counter;
                break;
        }

        // not update (not mark as changed) if counter will have same value
        if (progress->counter == newValue && !entry->timeLimit)
            return;

        progress->counter = newValue;
    }

    progress->changed = true;
    progress->date = time(NULL); // set the date to the latest update.

    AchievementEntry const* achievement = sAchievementMgr->GetAchievement(entry->achievement);
    uint32 timeElapsed = 0;
    bool criteriaComplete = IsCompletedCriteria(entry, achievement);

    if (entry->timeLimit)
    {
        // Client expects this in packet
        timeElapsed = entry->timeLimit - (timedIter->second/IN_MILLISECONDS);

        // Remove the timer, we wont need it anymore
        if (criteriaComplete)
            m_timedAchievements.erase(timedIter);
    }

    if (criteriaComplete && achievement->flags & ACHIEVEMENT_FLAG_SHOW_CRITERIA_MEMBERS && !progress->CompletedGUID)
        progress->CompletedGUID = referencePlayer->GetGUID();

    SendCriteriaUpdate(entry, progress, timeElapsed, criteriaComplete);
}

template<class T>
void AchievementMgr<T>::UpdateTimedAchievements(uint32 timeDiff)
{
    if (!m_timedAchievements.empty())
    {
        for (TimedAchievementMap::iterator itr = m_timedAchievements.begin(); itr != m_timedAchievements.end();)
        {
            // Time is up, remove timer and reset progress
            if (itr->second <= timeDiff)
            {
                AchievementCriteriaEntry const* entry = sAchievementMgr->GetAchievementCriteria(itr->first);
                RemoveCriteriaProgress(entry);
                m_timedAchievements.erase(itr++);
            }
            else
            {
                itr->second -= timeDiff;
                ++itr;
            }
        }
    }
}

template<class T>
void AchievementMgr<T>::StartTimedAchievement(AchievementCriteriaTimedTypes /*type*/, uint32 /*entry*/, uint32 /*timeLost = 0*/)
{
}

template<>
void AchievementMgr<Player>::StartTimedAchievement(AchievementCriteriaTimedTypes type, uint32 entry, uint32 timeLost /* = 0 */)
{
    AchievementCriteriaEntryList const& achievementCriteriaList = sAchievementMgr->GetTimedAchievementCriteriaByType(type);
    for (AchievementCriteriaEntryList::const_iterator i = achievementCriteriaList.begin(); i != achievementCriteriaList.end(); ++i)
    {
        if ((*i)->timedCriteriaMiscId != entry)
            continue;

        AchievementEntry const* achievement = sAchievementMgr->GetAchievement((*i)->achievement);
        if (m_timedAchievements.find((*i)->ID) == m_timedAchievements.end() && !IsCompletedCriteria(*i, achievement))
        {
            // Start the timer
            if ((*i)->timeLimit * IN_MILLISECONDS > timeLost)
            {
                m_timedAchievements[(*i)->ID] = (*i)->timeLimit * IN_MILLISECONDS - timeLost;

                // and at client too
                SetCriteriaProgress(*i, 0, GetOwner(), PROGRESS_SET);
            }
        }
    }
}

template<class T>
void AchievementMgr<T>::RemoveTimedAchievement(AchievementCriteriaTimedTypes type, uint32 entry)
{
    AchievementCriteriaEntryList const& achievementCriteriaList = sAchievementMgr->GetTimedAchievementCriteriaByType(type);
    for (AchievementCriteriaEntryList::const_iterator i = achievementCriteriaList.begin(); i != achievementCriteriaList.end(); ++i)
    {
        if ((*i)->timedCriteriaMiscId != entry)
            continue;

        TimedAchievementMap::iterator timedIter = m_timedAchievements.find((*i)->ID);
        // We don't have timer for this achievement
        if (timedIter == m_timedAchievements.end())
            continue;

        // remove progress
        RemoveCriteriaProgress(*i);

        // Remove the timer
        m_timedAchievements.erase(timedIter);
    }
}

template<>
void AchievementMgr<Player>::CompletedAchievement(AchievementEntry const* achievement, Player* referencePlayer)
{
    sLog->outInfo(LOG_FILTER_ACHIEVEMENTSYS, "AchievementMgr::CompletedAchievement(%u)", achievement->ID);

    // disable for gamemasters with GM-mode enabled
    if (GetOwner()->isGameMaster())
        return;

    if (achievement->flags & ACHIEVEMENT_FLAG_COUNTER || HasAchieved(achievement->ID))
        return;

    if (achievement->flags & ACHIEVEMENT_FLAG_SHOW_IN_GUILD_NEWS)
        if (Guild* guild = referencePlayer->GetGuild())
            guild->AddGuildNews(GUILD_NEWS_PLAYER_ACHIEVEMENT, referencePlayer->GetGUID(), achievement->flags & ACHIEVEMENT_FLAG_SHOW_IN_GUILD_HEADER, achievement->ID);

    if (!GetOwner()->GetSession()->PlayerLoading())
        SendAchievementEarned(achievement);

    CompletedAchievementData& ca = m_completedAchievements[achievement->ID];
    ca.date = time(NULL);
    ca.changed = true;

    // don't insert for ACHIEVEMENT_FLAG_REALM_FIRST_KILL since otherwise only the first group member would reach that achievement
    // TODO: where do set this instead?
    if (!(achievement->flags & ACHIEVEMENT_FLAG_REALM_FIRST_KILL))
        sAchievementMgr->SetRealmCompleted(achievement);

    _achievementPoints += achievement->points;

    UpdateAchievementCriteria(ACHIEVEMENT_CRITERIA_TYPE_COMPLETE_ACHIEVEMENT, 0, 0, 0, NULL, referencePlayer);
    UpdateAchievementCriteria(ACHIEVEMENT_CRITERIA_TYPE_EARN_ACHIEVEMENT_POINTS, achievement->points, 0, 0, NULL, referencePlayer);

    // reward items and titles if any
    AchievementReward const* reward = sAchievementMgr->GetAchievementReward(achievement);

    // no rewards
    if (!reward)
        return;

    // titles
    //! Currently there's only one achievement that deals with gender-specific titles.
    //! Since no common attributes were found, (not even in titleRewardFlags field)
    //! we explicitly check by ID. Maybe in the future we could move the achievement_reward
    //! condition fields to the condition system.
    if (uint32 titleId = reward->titleId[achievement->ID == 1793 ? GetOwner()->getGender() : (GetOwner()->GetTeam() == ALLIANCE ? 0 : 1)])
        if (CharTitlesEntry const* titleEntry = sCharTitlesStore.LookupEntry(titleId))
            GetOwner()->SetTitle(titleEntry);

    // mail
    if (reward->sender)
    {
        Item* item = reward->itemId ? Item::CreateItem(reward->itemId, 1, GetOwner()) : NULL;

        int loc_idx = GetOwner()->GetSession()->GetSessionDbLocaleIndex();

        // subject and text
        std::string subject = reward->subject;
        std::string text = reward->text;
        if (loc_idx >= 0)
        {
            if (AchievementRewardLocale const* loc = sAchievementMgr->GetAchievementRewardLocale(achievement))
            {
                ObjectMgr::GetLocaleString(loc->subject, loc_idx, subject);
                ObjectMgr::GetLocaleString(loc->text, loc_idx, text);
            }
        }

        MailDraft draft(subject, text);

        SQLTransaction trans = CharacterDatabase.BeginTransaction();
        if (item)
        {
            // save new item before send
            item->SaveToDB(trans);                               // save for prevent lost at next mail load, if send fail then item will deleted

            // item
            draft.AddItem(item);
        }

        draft.SendMailTo(trans, GetOwner(), MailSender(MAIL_CREATURE, reward->sender));
        CharacterDatabase.CommitTransaction(trans);
    }
}

template<>
void AchievementMgr<Guild>::CompletedAchievement(AchievementEntry const* achievement, Player* referencePlayer)
{
    sLog->outDebug(LOG_FILTER_ACHIEVEMENTSYS, "AchievementMgr<Guild>::CompletedAchievement(%u)", achievement->ID);

    if (achievement->flags & ACHIEVEMENT_FLAG_COUNTER || HasAchieved(achievement->ID))
        return;

    if (achievement->flags & ACHIEVEMENT_FLAG_SHOW_IN_GUILD_NEWS)
        if (Guild* guild = referencePlayer->GetGuild())
            guild->AddGuildNews(GUILD_NEWS_GUILD_ACHIEVEMENT, 0, achievement->flags & ACHIEVEMENT_FLAG_SHOW_IN_GUILD_HEADER, achievement->ID);

    SendAchievementEarned(achievement);
    CompletedAchievementData& ca = m_completedAchievements[achievement->ID];
    ca.date = time(NULL);
    ca.changed = true;

    if (achievement->flags & ACHIEVEMENT_FLAG_SHOW_GUILD_MEMBERS)
    {
        if (referencePlayer->GetGuildId() == GetOwner()->GetId())
            ca.guids.insert(referencePlayer->GetGUID());

        if (Group const* group = referencePlayer->GetGroup())
            for (GroupReference const* ref = group->GetFirstMember(); ref != NULL; ref = ref->next())
                if (Player const* groupMember = ref->getSource())
                    if (groupMember->GetGuildId() == GetOwner()->GetId())
                        ca.guids.insert(groupMember->GetGUID());
    }

    sAchievementMgr->SetRealmCompleted(achievement);

    _achievementPoints += achievement->points;

    UpdateAchievementCriteria(ACHIEVEMENT_CRITERIA_TYPE_COMPLETE_ACHIEVEMENT, 0, 0, 0, NULL, referencePlayer);
    UpdateAchievementCriteria(ACHIEVEMENT_CRITERIA_TYPE_EARN_ACHIEVEMENT_POINTS, achievement->points, 0, 0, NULL, referencePlayer);
}

struct VisibleAchievementPred
{
    bool operator()(CompletedAchievementMap::value_type const& val)
    {
        AchievementEntry const* achievement = sAchievementMgr->GetAchievement(val.first);
        return achievement && !(achievement->flags & ACHIEVEMENT_FLAG_HIDDEN);
    }
};

template<class T>
void AchievementMgr<T>::SendAllAchievementData(Player* /*receiver*/) const
{
    VisibleAchievementPred isVisible;
    size_t numCriteria = m_criteriaProgress.size();
    size_t numAchievements = std::count_if(m_completedAchievements.begin(), m_completedAchievements.end(), isVisible);
    ByteBuffer criteriaData(numCriteria * (4 + 4 + 4 + 4 + 8 + 8));
    ObjectGuid guid = GetOwner()->GetGUID();
    ObjectGuid counter;

    WorldPacket data(SMSG_ALL_ACHIEVEMENT_DATA, 4 + numAchievements * (4 + 4) + 4 + numCriteria * (4 + 4 + 4 + 4 + 8 + 8));
    data.WriteBits(numCriteria, 21);
    for (CriteriaProgressMap::const_iterator itr = m_criteriaProgress.begin(); itr != m_criteriaProgress.end(); ++itr)
    {
        counter = uint64(itr->second.counter);

        data.WriteBit(guid[4]);
        data.WriteBit(counter[3]);
        data.WriteBit(guid[5]);
        data.WriteBit(counter[0]);
        data.WriteBit(counter[6]);
        data.WriteBit(guid[3]);
        data.WriteBit(guid[0]);
        data.WriteBit(counter[4]);
        data.WriteBit(guid[2]);
        data.WriteBit(counter[7]);
        data.WriteBit(guid[7]);
        data.WriteBits(0u, 2);
        data.WriteBit(guid[6]);
        data.WriteBit(counter[2]);
        data.WriteBit(counter[1]);
        data.WriteBit(counter[5]);
        data.WriteBit(guid[1]);

        criteriaData.WriteByteSeq(guid[3]);
        criteriaData.WriteByteSeq(counter[5]);
        criteriaData.WriteByteSeq(counter[6]);
        criteriaData.WriteByteSeq(guid[4]);
        criteriaData.WriteByteSeq(guid[6]);
        criteriaData.WriteByteSeq(counter[2]);
        criteriaData << uint32(0); // timer 2
        criteriaData.WriteByteSeq(guid[2]);
        criteriaData << uint32(itr->first); // criteria id
        criteriaData.WriteByteSeq(guid[5]);
        criteriaData.WriteByteSeq(counter[0]);
        criteriaData.WriteByteSeq(counter[3]);
        criteriaData.WriteByteSeq(counter[1]);
        criteriaData.WriteByteSeq(counter[4]);
        criteriaData.WriteByteSeq(guid[0]);
        criteriaData.WriteByteSeq(guid[7]);
        criteriaData.WriteByteSeq(counter[7]);
        criteriaData << uint32(0); // timer 1
        criteriaData.AppendPackedTime(itr->second.date);  // criteria date
        criteriaData.WriteByteSeq(guid[1]);
    }

    data.WriteBits(numAchievements, 23);
    data.FlushBits();
    data.append(criteriaData);

    for (CompletedAchievementMap::const_iterator itr = m_completedAchievements.begin(); itr != m_completedAchievements.end(); ++itr)
    {
        if (!isVisible(*itr))
            continue;

        data << uint32(itr->first);
        data.AppendPackedTime(itr->second.date);
    }

    SendPacket(&data);
}

template<>
void AchievementMgr<Guild>::SendAllAchievementData(Player* receiver) const
{
    WorldPacket data(SMSG_GUILD_ACHIEVEMENT_DATA, m_completedAchievements.size() * (4 + 4) + 3);
    data.WriteBits(m_completedAchievements.size(), 23);
    for (CompletedAchievementMap::const_iterator itr = m_completedAchievements.begin(); itr != m_completedAchievements.end(); ++itr)
    {
        data.AppendPackedTime(itr->second.date);
        data << uint32(itr->first);
    }

    receiver->GetSession()->SendPacket(&data);
}

template<>
void AchievementMgr<Player>::SendAchievementInfo(Player* receiver, uint32 /*achievementId = 0 */) const
{
    ObjectGuid guid = GetOwner()->GetGUID();
    ObjectGuid counter;

    VisibleAchievementPred isVisible;
    size_t numCriteria = m_criteriaProgress.size();
    size_t numAchievements = std::count_if(m_completedAchievements.begin(), m_completedAchievements.end(), isVisible);
    ByteBuffer criteriaData(numCriteria * (0));

    WorldPacket data(SMSG_RESPOND_INSPECT_ACHIEVEMENTS, 1 + 8 + 3 + 3 + numAchievements * (4 + 4) + numCriteria * (0));
    data.WriteBit(guid[7]);
    data.WriteBit(guid[4]);
    data.WriteBit(guid[1]);
    data.WriteBits(numAchievements, 23);
    data.WriteBit(guid[0]);
    data.WriteBit(guid[3]);
    data.WriteBits(numCriteria, 21);
    data.WriteBit(guid[2]);
    for (CriteriaProgressMap::const_iterator itr = m_criteriaProgress.begin(); itr != m_criteriaProgress.end(); ++itr)
    {
        counter = itr->second.counter;

        data.WriteBit(counter[5]);
        data.WriteBit(counter[3]);
        data.WriteBit(guid[1]);
        data.WriteBit(guid[4]);
        data.WriteBit(guid[2]);
        data.WriteBit(counter[6]);
        data.WriteBit(guid[0]);
        data.WriteBit(counter[4]);
        data.WriteBit(counter[1]);
        data.WriteBit(counter[2]);
        data.WriteBit(guid[3]);
        data.WriteBit(guid[7]);
        data.WriteBits(0, 2);           // criteria progress flags
        data.WriteBit(counter[0]);
        data.WriteBit(guid[5]);
        data.WriteBit(guid[6]);
        data.WriteBit(counter[7]);

        criteriaData.WriteByteSeq(guid[3]);
        criteriaData.WriteByteSeq(counter[4]);
        criteriaData << uint32(0);      // timer 1
        criteriaData.WriteByteSeq(guid[1]);
        criteriaData.AppendPackedTime(itr->second.date);
        criteriaData.WriteByteSeq(counter[3]);
        criteriaData.WriteByteSeq(counter[7]);
        criteriaData.WriteByteSeq(guid[5]);
        criteriaData.WriteByteSeq(counter[0]);
        criteriaData.WriteByteSeq(guid[4]);
        criteriaData.WriteByteSeq(guid[2]);
        criteriaData.WriteByteSeq(guid[6]);
        criteriaData.WriteByteSeq(guid[7]);
        criteriaData.WriteByteSeq(counter[6]);
        criteriaData << uint32(itr->first);
        criteriaData << uint32(0);      // timer 2
        criteriaData.WriteByteSeq(counter[1]);
        criteriaData.WriteByteSeq(counter[5]);
        criteriaData.WriteByteSeq(guid[0]);
        criteriaData.WriteByteSeq(counter[2]);
    }

    data.WriteBit(guid[6]);
    data.WriteBit(guid[5]);
    data.FlushBits();
    data.append(criteriaData);
    data.WriteByteSeq(guid[1]);
    data.WriteByteSeq(guid[6]);
    data.WriteByteSeq(guid[3]);
    data.WriteByteSeq(guid[0]);
    data.WriteByteSeq(guid[2]);

    for (CompletedAchievementMap::const_iterator itr = m_completedAchievements.begin(); itr != m_completedAchievements.end(); ++itr)
    {
        if (!isVisible(*itr))
            continue;

        data << uint32(itr->first);
        data.AppendPackedTime(itr->second.date);
    }

    data.WriteByteSeq(guid[7]);
    data.WriteByteSeq(guid[4]);
    data.WriteByteSeq(guid[5]);

    receiver->GetSession()->SendPacket(&data);
}

template<>
void AchievementMgr<Guild>::SendAchievementInfo(Player* receiver, uint32 achievementId /*= 0*/) const
{
    //will send response to criteria progress request
    AchievementCriteriaEntryList const* criteria = sAchievementMgr->GetAchievementCriteriaByAchievement(achievementId);
    if (!criteria)
    {
        // send empty packet
        WorldPacket data(SMSG_GUILD_CRITERIA_DATA, 3);
        data.WriteBits(0, 21);
        receiver->GetSession()->SendPacket(&data);
        return;
    }

    ObjectGuid counter;
    ObjectGuid guid;
    uint32 numCriteria = 0;
    ByteBuffer criteriaData(criteria->size() * (8 + 8 + 4 + 4 + 4));
    ByteBuffer criteriaBits(criteria->size() * (8 + 8) / 8);
    for (AchievementCriteriaEntryList::const_iterator itr = criteria->begin(); itr != criteria->end(); ++itr)
    {
        uint32 criteriaId = (*itr)->ID;
        CriteriaProgressMap::const_iterator progress = m_criteriaProgress.find(criteriaId);
        if (progress == m_criteriaProgress.end())
            continue;

        ++numCriteria;
    }

    criteriaBits.WriteBits(numCriteria, 21);

    for (AchievementCriteriaEntryList::const_iterator itr = criteria->begin(); itr != criteria->end(); ++itr)
    {
        uint32 criteriaId = (*itr)->ID;
        CriteriaProgressMap::const_iterator progress = m_criteriaProgress.find(criteriaId);
        if (progress == m_criteriaProgress.end())
            continue;

        counter = progress->second.counter;
        guid = progress->second.CompletedGUID;

        criteriaBits.WriteBit(counter[4]);
        criteriaBits.WriteBit(counter[1]);
        criteriaBits.WriteBit(guid[2]);
        criteriaBits.WriteBit(counter[3]);
        criteriaBits.WriteBit(guid[1]);
        criteriaBits.WriteBit(counter[5]);
        criteriaBits.WriteBit(counter[0]);
        criteriaBits.WriteBit(guid[3]);
        criteriaBits.WriteBit(counter[2]);
        criteriaBits.WriteBit(guid[7]);
        criteriaBits.WriteBit(guid[5]);
        criteriaBits.WriteBit(guid[0]);
        criteriaBits.WriteBit(counter[6]);
        criteriaBits.WriteBit(guid[6]);
        criteriaBits.WriteBit(counter[7]);
        criteriaBits.WriteBit(guid[4]);

        criteriaData.WriteByteSeq(guid[5]);
        criteriaData << uint32(progress->second.date);      // unknown date
        criteriaData.WriteByteSeq(counter[3]);
        criteriaData.WriteByteSeq(counter[7]);
        criteriaData << uint32(progress->second.date);      // unknown date
        criteriaData.WriteByteSeq(counter[6]);
        criteriaData.WriteByteSeq(guid[4]);
        criteriaData.WriteByteSeq(guid[1]);
        criteriaData.WriteByteSeq(counter[4]);
        criteriaData.WriteByteSeq(guid[3]);
        criteriaData.WriteByteSeq(counter[0]);
        criteriaData.WriteByteSeq(guid[2]);
        criteriaData.WriteByteSeq(counter[1]);
        criteriaData.WriteByteSeq(guid[6]);
        criteriaData << uint32(progress->second.date);      // last update time (not packed!)
        criteriaData << uint32(criteriaId);
        criteriaData.WriteByteSeq(counter[5]);
        criteriaData << uint32(0);
        criteriaData.WriteByteSeq(guid[7]);
        criteriaData.WriteByteSeq(counter[2]);
        criteriaData.WriteByteSeq(guid[0]);
    }

    WorldPacket data(SMSG_GUILD_CRITERIA_DATA, criteriaBits.size() + criteriaData.size());
    data.append(criteriaBits);
    if (numCriteria)
        data.append(criteriaData);

    receiver->GetSession()->SendPacket(&data);
}

template<class T>
bool AchievementMgr<T>::HasAchieved(uint32 achievementId) const
{
    return m_completedAchievements.find(achievementId) != m_completedAchievements.end();
}

template<class T>
bool AchievementMgr<T>::CanUpdateCriteria(AchievementCriteriaEntry const* criteria, AchievementEntry const* achievement, uint64 miscValue1, uint64 miscValue2, uint64 miscValue3, Unit const* unit, Player* referencePlayer)
{
    if (DisableMgr::IsDisabledFor(DISABLE_TYPE_ACHIEVEMENT_CRITERIA, criteria->ID, NULL))
    {
        sLog->outTrace(LOG_FILTER_ACHIEVEMENTSYS, "CanUpdateCriteria: %s (Id: %u Type %s) Disabled",
            criteria->name, criteria->ID, AchievementGlobalMgr::GetCriteriaTypeString(criteria->type));
        return false;
    }

    if (achievement->mapID != -1 && referencePlayer->GetMapId() != uint32(achievement->mapID))
    {
        sLog->outTrace(LOG_FILTER_ACHIEVEMENTSYS, "CanUpdateCriteria: %s (Id: %u Type %s) Wrong map",
            criteria->name, criteria->ID, AchievementGlobalMgr::GetCriteriaTypeString(criteria->type));
        return false;
    }

    if ((achievement->requiredFaction == ACHIEVEMENT_FACTION_HORDE    && referencePlayer->GetTeam() != HORDE) ||
        (achievement->requiredFaction == ACHIEVEMENT_FACTION_ALLIANCE && referencePlayer->GetTeam() != ALLIANCE))
    {
        sLog->outTrace(LOG_FILTER_ACHIEVEMENTSYS, "CanUpdateCriteria: %s (Id: %u Type %s) Wrong faction",
            criteria->name, criteria->ID, AchievementGlobalMgr::GetCriteriaTypeString(criteria->type));
        return false;
    }

    if (IsCompletedCriteria(criteria, achievement))
    {
        sLog->outTrace(LOG_FILTER_ACHIEVEMENTSYS, "CanUpdateCriteria: %s (Id: %u Type %s) Is Completed",
            criteria->name, criteria->ID, AchievementGlobalMgr::GetCriteriaTypeString(criteria->type));
        return false;
    }

    if (!RequirementsSatisfied(criteria, miscValue1, miscValue2, miscValue3, unit, referencePlayer))
    {
        sLog->outTrace(LOG_FILTER_ACHIEVEMENTSYS, "CanUpdateCriteria: %s (Id: %u Type %s) Requirements not satisfied",
            criteria->name, criteria->ID, AchievementGlobalMgr::GetCriteriaTypeString(criteria->type));
        return false;
    }

    if (!AdditionalRequirementsSatisfied(criteria, miscValue1, miscValue2, unit, referencePlayer))
    {
        sLog->outTrace(LOG_FILTER_ACHIEVEMENTSYS, "CanUpdateCriteria: %s (Id: %u Type %s) Additional requirements not satisfied",
            criteria->name, criteria->ID, AchievementGlobalMgr::GetCriteriaTypeString(criteria->type));
        return false;
    }

    if (!ConditionsSatisfied(criteria, referencePlayer))
    {
        sLog->outTrace(LOG_FILTER_ACHIEVEMENTSYS, "CanUpdateCriteria: %s (Id: %u Type %s) Conditions not satisfied",
            criteria->name, criteria->ID, AchievementGlobalMgr::GetCriteriaTypeString(criteria->type));
        return false;
    }

    return true;
}

template<class T>
bool AchievementMgr<T>::ConditionsSatisfied(AchievementCriteriaEntry const *criteria, Player* referencePlayer) const
{
    for (uint32 i = 0; i < MAX_CRITERIA_REQUIREMENTS; ++i)
    {
        if (!criteria->additionalRequirements[i].additionalRequirement_type)
            continue;

        switch (criteria->additionalRequirements[i].additionalRequirement_type)
        {
            case ACHIEVEMENT_CRITERIA_CONDITION_BG_MAP:
                if (referencePlayer->GetMapId() != criteria->additionalRequirements[i].additionalRequirement_value)
                    return false;
                break;
            case ACHIEVEMENT_CRITERIA_CONDITION_NOT_IN_GROUP:
                if (referencePlayer->GetGroup())
                    return false;
                break;
            default:
                break;
        }
    }

    return true;
}

template<class T>
bool AchievementMgr<T>::RequirementsSatisfied(AchievementCriteriaEntry const *achievementCriteria, uint64 miscValue1, uint64 miscValue2, uint64 miscValue3, Unit const *unit, Player* referencePlayer) const
{
    switch (AchievementCriteriaTypes(achievementCriteria->type))
    {
        case ACHIEVEMENT_CRITERIA_TYPE_ACCEPTED_SUMMONINGS:
        case ACHIEVEMENT_CRITERIA_TYPE_COMPLETE_DAILY_QUEST:
        case ACHIEVEMENT_CRITERIA_TYPE_CREATE_AUCTION:
        case ACHIEVEMENT_CRITERIA_TYPE_FALL_WITHOUT_DYING:
        case ACHIEVEMENT_CRITERIA_TYPE_FLIGHT_PATHS_TAKEN:
        case ACHIEVEMENT_CRITERIA_TYPE_GET_KILLING_BLOWS:
        case ACHIEVEMENT_CRITERIA_TYPE_GOLD_EARNED_BY_AUCTIONS:
        case ACHIEVEMENT_CRITERIA_TYPE_GOLD_SPENT_AT_BARBER:
        case ACHIEVEMENT_CRITERIA_TYPE_GOLD_SPENT_FOR_MAIL:
        case ACHIEVEMENT_CRITERIA_TYPE_GOLD_SPENT_FOR_TALENTS:
        case ACHIEVEMENT_CRITERIA_TYPE_GOLD_SPENT_FOR_TRAVELLING:
        case ACHIEVEMENT_CRITERIA_TYPE_HIGHEST_AUCTION_BID:
        case ACHIEVEMENT_CRITERIA_TYPE_HIGHEST_AUCTION_SOLD:
        case ACHIEVEMENT_CRITERIA_TYPE_HIGHEST_HEALING_RECEIVED:
        case ACHIEVEMENT_CRITERIA_TYPE_HIGHEST_HEAL_CASTED:
        case ACHIEVEMENT_CRITERIA_TYPE_HIGHEST_HIT_DEALT:
        case ACHIEVEMENT_CRITERIA_TYPE_HIGHEST_HIT_RECEIVED:
        case ACHIEVEMENT_CRITERIA_TYPE_HONORABLE_KILL:
        case ACHIEVEMENT_CRITERIA_TYPE_LOOT_MONEY:
        case ACHIEVEMENT_CRITERIA_TYPE_LOSE_DUEL:
        case ACHIEVEMENT_CRITERIA_TYPE_MONEY_FROM_QUEST_REWARD:
        case ACHIEVEMENT_CRITERIA_TYPE_MONEY_FROM_VENDORS:
        case ACHIEVEMENT_CRITERIA_TYPE_NUMBER_OF_TALENT_RESETS:
        case ACHIEVEMENT_CRITERIA_TYPE_QUEST_ABANDONED:
        case ACHIEVEMENT_CRITERIA_TYPE_REACH_GUILD_LEVEL:
        case ACHIEVEMENT_CRITERIA_TYPE_ROLL_GREED:
        case ACHIEVEMENT_CRITERIA_TYPE_ROLL_NEED:
        case ACHIEVEMENT_CRITERIA_TYPE_SPECIAL_PVP_KILL:
        case ACHIEVEMENT_CRITERIA_TYPE_TOTAL_DAMAGE_RECEIVED:
        case ACHIEVEMENT_CRITERIA_TYPE_TOTAL_HEALING_RECEIVED:
        case ACHIEVEMENT_CRITERIA_TYPE_USE_LFD_TO_GROUP_WITH_PLAYERS:
        case ACHIEVEMENT_CRITERIA_TYPE_VISIT_BARBER_SHOP:
        case ACHIEVEMENT_CRITERIA_TYPE_WIN_DUEL:
        case ACHIEVEMENT_CRITERIA_TYPE_WIN_RATED_ARENA:
        case ACHIEVEMENT_CRITERIA_TYPE_WON_AUCTIONS:
            if (!miscValue1)
                return false;
            break;
        case ACHIEVEMENT_CRITERIA_TYPE_BUY_BANK_SLOT:
        case ACHIEVEMENT_CRITERIA_TYPE_COMPLETE_DAILY_QUEST_DAILY:
        case ACHIEVEMENT_CRITERIA_TYPE_COMPLETE_QUEST_COUNT:
        case ACHIEVEMENT_CRITERIA_TYPE_EARNED_PVP_TITLE:
        case ACHIEVEMENT_CRITERIA_TYPE_EARN_ACHIEVEMENT_POINTS:
        case ACHIEVEMENT_CRITERIA_TYPE_GAIN_EXALTED_REPUTATION:
        case ACHIEVEMENT_CRITERIA_TYPE_GAIN_HONORED_REPUTATION:
        case ACHIEVEMENT_CRITERIA_TYPE_GAIN_REVERED_REPUTATION:
        case ACHIEVEMENT_CRITERIA_TYPE_HIGHEST_GOLD_VALUE_OWNED:
        case ACHIEVEMENT_CRITERIA_TYPE_HIGHEST_PERSONAL_RATING:
        case ACHIEVEMENT_CRITERIA_TYPE_HIGHEST_TEAM_RATING:
        case ACHIEVEMENT_CRITERIA_TYPE_KNOWN_FACTIONS:
        case ACHIEVEMENT_CRITERIA_TYPE_REACH_LEVEL:
            break;
        case ACHIEVEMENT_CRITERIA_TYPE_COMPLETE_ACHIEVEMENT:
            if (m_completedAchievements.find(achievementCriteria->complete_achievement.linkedAchievement) == m_completedAchievements.end())
                return false;
            break;
        case ACHIEVEMENT_CRITERIA_TYPE_WIN_BG:
            if (!miscValue1 || achievementCriteria->win_bg.bgMapID != referencePlayer->GetMapId())
                return false;
            break;
        case ACHIEVEMENT_CRITERIA_TYPE_KILL_CREATURE:
            if (!miscValue1 || achievementCriteria->kill_creature.creatureID != miscValue1)
                return false;
            break;
        case ACHIEVEMENT_CRITERIA_TYPE_REACH_SKILL_LEVEL:
            // update at loading or specific skill update
            if (miscValue1 && miscValue1 != achievementCriteria->reach_skill_level.skillID)
                return false;
            break;
        case ACHIEVEMENT_CRITERIA_TYPE_LEARN_SKILL_LEVEL:
            // update at loading or specific skill update
            if (miscValue1 && miscValue1 != achievementCriteria->learn_skill_level.skillID)
                return false;
            break;
        case ACHIEVEMENT_CRITERIA_TYPE_COMPLETE_QUESTS_IN_ZONE:
            if (miscValue1 && miscValue1 != achievementCriteria->complete_quests_in_zone.zoneID)
                return false;
            break;
        case ACHIEVEMENT_CRITERIA_TYPE_COMPLETE_BATTLEGROUND:
            if (!miscValue1 || referencePlayer->GetMapId() != achievementCriteria->complete_battleground.mapID)
                return false;
            break;
        case ACHIEVEMENT_CRITERIA_TYPE_DEATH_AT_MAP:
            if (!miscValue1 || referencePlayer->GetMapId() != achievementCriteria->death_at_map.mapID)
                return false;
            break;
        case ACHIEVEMENT_CRITERIA_TYPE_DEATH:
        {
            if (!miscValue1)
                return false;
            // skip wrong arena achievements, if not achievIdByArenaSlot then normal total death counter
            bool notfit = false;
            for (int j = 0; j < MAX_ARENA_SLOT; ++j)
            {
                if (achievIdByArenaSlot[j] == achievementCriteria->achievement)
                {
                    Battleground* bg = referencePlayer->GetBattleground();
                    if (!bg || !bg->isArena() || ArenaTeam::GetSlotByType(bg->GetArenaType()) != j)
                        notfit = true;
                    break;
                }
            }
            if (notfit)
                return false;
            break;
        }
        case ACHIEVEMENT_CRITERIA_TYPE_DEATH_IN_DUNGEON:
        {
            if (!miscValue1)
                return false;

            Map const* map = referencePlayer->IsInWorld() ? referencePlayer->GetMap() : sMapMgr->FindMap(referencePlayer->GetMapId(), referencePlayer->GetInstanceId());
            if (!map || !map->IsDungeon())
                return false;

            // search case
            bool found = false;
            for (int j = 0; achievIdForDungeon[j][0]; ++j)
            {
                if (achievIdForDungeon[j][0] == achievementCriteria->achievement)
                {
                    if (map->IsRaid())
                    {
                        // if raid accepted (ignore difficulty)
                        if (!achievIdForDungeon[j][2])
                            break;                      // for
                    }
                    else if (referencePlayer->GetDungeonDifficulty() == DUNGEON_DIFFICULTY_NORMAL)
                    {
                        // dungeon in normal mode accepted
                        if (!achievIdForDungeon[j][1])
                            break;                      // for
                    }
                    else
                    {
                        // dungeon in heroic mode accepted
                        if (!achievIdForDungeon[j][3])
                            break;                      // for
                    }

                    found = true;
                    break;                              // for
                }
            }
            if (!found)
                return false;

            //FIXME: work only for instances where max == min for players
            if (((InstanceMap*)map)->GetMaxPlayers() != achievementCriteria->death_in_dungeon.manLimit)
                return false;
            break;
        }
        case ACHIEVEMENT_CRITERIA_TYPE_KILLED_BY_CREATURE:
            if (!miscValue1 || miscValue1 != achievementCriteria->killed_by_creature.creatureEntry)
                return false;
            break;
        case ACHIEVEMENT_CRITERIA_TYPE_KILLED_BY_PLAYER:
            if (!miscValue1 || !unit || unit->GetTypeId() != TYPEID_PLAYER)
                return false;
            break;
        case ACHIEVEMENT_CRITERIA_TYPE_DEATHS_FROM:
            if (!miscValue1 || miscValue2 != achievementCriteria->death_from.type)
                return false;
            break;
        case ACHIEVEMENT_CRITERIA_TYPE_COMPLETE_QUEST:
        {
            // if miscValues != 0, it contains the questID.
            if (miscValue1)
            {
                if (miscValue1 != achievementCriteria->complete_quest.questID)
                    return false;
            }
            else
            {
                // login case.
                if (!referencePlayer->GetQuestRewardStatus(achievementCriteria->complete_quest.questID))
                    return false;
            }

            if (AchievementCriteriaDataSet const* data = sAchievementMgr->GetCriteriaDataSet(achievementCriteria))
                if (!data->Meets(referencePlayer, unit))
                    return false;
            break;
        }
        case ACHIEVEMENT_CRITERIA_TYPE_BE_SPELL_TARGET:
        case ACHIEVEMENT_CRITERIA_TYPE_BE_SPELL_TARGET2:
            if (!miscValue1 || miscValue1 != achievementCriteria->be_spell_target.spellID)
                return false;
            break;
        case ACHIEVEMENT_CRITERIA_TYPE_CAST_SPELL:
        case ACHIEVEMENT_CRITERIA_TYPE_CAST_SPELL2:
            if (!miscValue1 || miscValue1 != achievementCriteria->cast_spell.spellID)
                return false;
            break;
        case ACHIEVEMENT_CRITERIA_TYPE_LEARN_SPELL:
            if (miscValue1 && miscValue1 != achievementCriteria->learn_spell.spellID)
                return false;

            if (!referencePlayer->HasSpell(achievementCriteria->learn_spell.spellID))
                return false;
            break;
        case ACHIEVEMENT_CRITERIA_TYPE_LOOT_TYPE:
            // miscValue1 = itemId - miscValue2 = count of item loot
            // miscValue3 = loot_type (note: 0 = LOOT_CORPSE and then it ignored)
            if (!miscValue1 || !miscValue2 || !miscValue3 || miscValue3 != achievementCriteria->loot_type.lootType)
                return false;
            break;
        case ACHIEVEMENT_CRITERIA_TYPE_OWN_ITEM:
            if (miscValue1 && achievementCriteria->own_item.itemID != miscValue1)
                return false;
            break;
        case ACHIEVEMENT_CRITERIA_TYPE_USE_ITEM:
            if (!miscValue1 || achievementCriteria->use_item.itemID != miscValue1)
                return false;
            break;
        case ACHIEVEMENT_CRITERIA_TYPE_LOOT_ITEM:
            if (!miscValue1 || miscValue1 != achievementCriteria->own_item.itemID)
                return false;
            break;
        case ACHIEVEMENT_CRITERIA_TYPE_EXPLORE_AREA:
        {
            WorldMapOverlayEntry const* worldOverlayEntry = sWorldMapOverlayStore.LookupEntry(achievementCriteria->explore_area.areaReference);
            if (!worldOverlayEntry)
                break;

            bool matchFound = false;
            for (int j = 0; j < MAX_WORLD_MAP_OVERLAY_AREA_IDX; ++j)
            {
                uint32 area_id = worldOverlayEntry->areatableID[j];
                if (!area_id)                            // array have 0 only in empty tail
                    break;

                int32 exploreFlag = GetAreaFlagByAreaID(area_id);
                if (exploreFlag < 0)
                    continue;

                uint32 playerIndexOffset = uint32(exploreFlag) / 32;
                uint32 mask = 1 << (uint32(exploreFlag) % 32);

                if (referencePlayer->GetUInt32Value(PLAYER_EXPLORED_ZONES_1 + playerIndexOffset) & mask)
                {
                    matchFound = true;
                    break;
                }
            }

            if (!matchFound)
                return false;
            break;
        }
        case ACHIEVEMENT_CRITERIA_TYPE_GAIN_REPUTATION:
            if (miscValue1 && miscValue1 != achievementCriteria->gain_reputation.factionID)
                return false;
            break;
        case ACHIEVEMENT_CRITERIA_TYPE_EQUIP_EPIC_ITEM:
            // miscValue1 = itemid miscValue2 = itemSlot
            if (!miscValue1 || miscValue2 != achievementCriteria->equip_epic_item.itemSlot)
                return false;
            break;
        case ACHIEVEMENT_CRITERIA_TYPE_ROLL_NEED_ON_LOOT:
        case ACHIEVEMENT_CRITERIA_TYPE_ROLL_GREED_ON_LOOT:
        {
            // miscValue1 = itemid miscValue2 = diced value
            if (!miscValue1 || miscValue2 != achievementCriteria->roll_greed_on_loot.rollValue)
                return false;

            ItemTemplate const* proto = sObjectMgr->GetItemTemplate(uint32(miscValue1));
            if (!proto)
                return false;
            break;
        }
        case ACHIEVEMENT_CRITERIA_TYPE_DO_EMOTE:
            if (!miscValue1 || miscValue1 != achievementCriteria->do_emote.emoteID)
                return false;
            break;
        case ACHIEVEMENT_CRITERIA_TYPE_DAMAGE_DONE:
        case ACHIEVEMENT_CRITERIA_TYPE_HEALING_DONE:
            if (!miscValue1)
                return false;

            if (achievementCriteria->additionalRequirements[0].additionalRequirement_type == ACHIEVEMENT_CRITERIA_CONDITION_BG_MAP)
            {
                if (referencePlayer->GetMapId() != achievementCriteria->additionalRequirements[0].additionalRequirement_value)
                    return false;

                // map specific case (BG in fact) expected player targeted damage/heal
                if (!unit || unit->GetTypeId() != TYPEID_PLAYER)
                    return false;
            }
            break;
        case ACHIEVEMENT_CRITERIA_TYPE_EQUIP_ITEM:
            // miscValue1 = item_id
            if (!miscValue1 || miscValue1 != achievementCriteria->equip_item.itemID)
                return false;
            break;
        case ACHIEVEMENT_CRITERIA_TYPE_USE_GAMEOBJECT:
            if (!miscValue1 || miscValue1 != achievementCriteria->use_gameobject.goEntry)
                return false;
            break;
        case ACHIEVEMENT_CRITERIA_TYPE_FISH_IN_GAMEOBJECT:
            if (!miscValue1 || miscValue1 != achievementCriteria->fish_in_gameobject.goEntry)
                return false;
            break;
        case ACHIEVEMENT_CRITERIA_TYPE_LEARN_SKILLLINE_SPELLS:
            if (miscValue1 && miscValue1 != achievementCriteria->learn_skillline_spell.skillLine)
                return false;
            break;
        case ACHIEVEMENT_CRITERIA_TYPE_LOOT_EPIC_ITEM:
        case ACHIEVEMENT_CRITERIA_TYPE_RECEIVE_EPIC_ITEM:
        {
            if (!miscValue1)
                return false;
            ItemTemplate const* proto = sObjectMgr->GetItemTemplate(uint32(miscValue1));
            if (!proto || proto->Quality < ITEM_QUALITY_EPIC)
                return false;
            break;
        }
        case ACHIEVEMENT_CRITERIA_TYPE_LEARN_SKILL_LINE:
            if (miscValue1 && miscValue1 != achievementCriteria->learn_skill_line.skillLine)
                return false;
            break;
        case ACHIEVEMENT_CRITERIA_TYPE_HK_CLASS:
            if (!miscValue1 || miscValue1 != achievementCriteria->hk_class.classID)
                return false;
            break;
        case ACHIEVEMENT_CRITERIA_TYPE_HK_RACE:
            if (!miscValue1 || miscValue1 != achievementCriteria->hk_race.raceID)
                return false;
            break;
        case ACHIEVEMENT_CRITERIA_TYPE_BG_OBJECTIVE_CAPTURE:
            if (!miscValue1 || miscValue1 != achievementCriteria->bg_objective.objectiveId)
                return false;
            break;
        case ACHIEVEMENT_CRITERIA_TYPE_HONORABLE_KILL_AT_AREA:
            if (!miscValue1 || miscValue1 != achievementCriteria->honorable_kill_at_area.areaID)
                return false;
            break;
        case ACHIEVEMENT_CRITERIA_TYPE_CURRENCY:
            if (!miscValue1 || !miscValue2 || int64(miscValue2) < 0
                || miscValue1 != achievementCriteria->currencyGain.currency)
                return false;
            break;
        case ACHIEVEMENT_CRITERIA_TYPE_WIN_ARENA:
            if (miscValue1 != achievementCriteria->win_arena.mapID)
                return false;
            break;
        default:
            break;
    }
    return true;
}

template<class T>
bool AchievementMgr<T>::AdditionalRequirementsSatisfied(AchievementCriteriaEntry const *criteria, uint64 miscValue1, uint64 /*miscValue2*/, Unit const* unit, Player* referencePlayer) const
{
    for (uint8 i = 0; i < MAX_ADDITIONAL_CRITERIA_CONDITIONS; ++i)
    {
        uint32 const reqType = criteria->additionalConditionType[i];
        uint32 const reqValue = criteria->additionalConditionValue[i];

        switch (AchievementCriteriaAdditionalCondition(reqType))
        {
            case ACHIEVEMENT_CRITERIA_ADDITIONAL_CONDITION_TARGET_CREATURE_ENTRY: // 4
                if (!unit || unit->GetEntry() != reqValue)
                    return false;
                break;
            case ACHIEVEMENT_CRITERIA_ADDITIONAL_CONDITION_TARGET_MUST_BE_PLAYER: // 5
                if (!unit || unit->GetTypeId() != TYPEID_PLAYER)
                    return false;
                break;
            case ACHIEVEMENT_CRITERIA_ADDITIONAL_CONDITION_TARGET_MUST_BE_DEAD: // 6
                if (!unit || unit->isAlive())
                    return false;
                break;
            case ACHIEVEMENT_CRITERIA_ADDITIONAL_CONDITION_TARGET_MUST_BE_ENEMY: // 7
                if (!unit || !referencePlayer->IsHostileTo(unit))
                    return false;
                break;
            case ACHIEVEMENT_CRITERIA_ADDITIONAL_CONDITION_SOURCE_HAS_AURA: // 8
                if (!referencePlayer->HasAura(reqValue))
                    return false;
                break;
            case ACHIEVEMENT_CRITERIA_ADDITIONAL_CONDITION_TARGET_HAS_AURA: // 10
                if (!unit || !unit->HasAura(reqValue))
                    return false;
            case ACHIEVEMENT_CRITERIA_ADDITIONAL_CONDITION_TARGET_HAS_AURA_TYPE: // 11
                if (!unit || !unit->HasAuraType(AuraType(reqValue)))
                    return false;
                break;
            case ACHIEVEMENT_CRITERIA_ADDITIONAL_CONDITION_ITEM_QUALITY_MIN: // 14
            {
                // miscValue1 is itemid
                ItemTemplate const * const item = sObjectMgr->GetItemTemplate(uint32(miscValue1));
                if (!item || item->Quality < reqValue)
                    return false;
                break;
            }
            case ACHIEVEMENT_CRITERIA_ADDITIONAL_CONDITION_ITEM_QUALITY_EQUALS: // 15
            {
                // miscValue1 is itemid
                ItemTemplate const * const item = sObjectMgr->GetItemTemplate(uint32(miscValue1));
                if (!item || item->Quality != reqValue)
                    return false;
                break;
            }
            case ACHIEVEMENT_CRITERIA_ADDITIONAL_CONDITION_SOURCE_AREA_OR_ZONE: // 17
            {
                uint32 zoneId, areaId;
                referencePlayer->GetZoneAndAreaId(zoneId, areaId);
                if (zoneId != reqValue && areaId != reqValue)
                    return false;
                break;
            }
            case ACHIEVEMENT_CRITERIA_ADDITIONAL_CONDITION_TARGET_AREA_OR_ZONE: // 18
            {
                if (!unit)
                    return false;
                uint32 zoneId, areaId;
                unit->GetZoneAndAreaId(zoneId, areaId);
                if (zoneId != reqValue && areaId != reqValue)
                    return false;
                break;
            }
            case ACHIEVEMENT_CRITERIA_ADDITIONAL_CONDITION_MAP_DIFFICULTY: // 20
                if (uint32(referencePlayer->GetMap()->GetDifficulty()) != reqValue)
                    return false;
                break;
            case ACHIEVEMENT_CRITERIA_ADDITIONAL_CONDITION_SOURCE_RACE: // 25
                if (referencePlayer->getRace() != reqValue)
                    return false;
                break;
            case ACHIEVEMENT_CRITERIA_ADDITIONAL_CONDITION_SOURCE_CLASS: // 26
                if (referencePlayer->getClass() != reqValue)
                    return false;
                break;
            case ACHIEVEMENT_CRITERIA_ADDITIONAL_CONDITION_TARGET_RACE: // 27
                if (!unit || unit->GetTypeId() != TYPEID_PLAYER || unit->getRace() != reqValue)
                    return false;
                break;
            case ACHIEVEMENT_CRITERIA_ADDITIONAL_CONDITION_TARGET_CLASS: // 28
                if (!unit || unit->GetTypeId() != TYPEID_PLAYER || unit->getClass() != reqValue)
                    return false;
                break;
            case ACHIEVEMENT_CRITERIA_ADDITIONAL_CONDITION_MAX_GROUP_MEMBERS: // 29
                if (referencePlayer->GetGroup() && referencePlayer->GetGroup()->GetMembersCount() >= reqValue)
                    return false;
                break;
            case ACHIEVEMENT_CRITERIA_ADDITIONAL_CONDITION_TARGET_CREATURE_TYPE: // 30
            {
                if (!unit)
                    return false;
                Creature const * const creature = unit->ToCreature();
                if (!creature || creature->GetCreatureType() != reqValue)
                    return false;
                break;
            }
            case ACHIEVEMENT_CRITERIA_ADDITIONAL_CONDITION_SOURCE_MAP: // 32
                if (referencePlayer->GetMapId() != reqValue)
                    return false;
                break;
            case ACHIEVEMENT_CRITERIA_ADDITIONAL_CONDITION_TITLE_BIT_INDEX: // 38
                // miscValue1 is title's bit index
                if (miscValue1 != reqValue)
                    return false;
                break;
            case ACHIEVEMENT_CRITERIA_ADDITIONAL_CONDITION_SOURCE_LEVEL: // 39
                if (referencePlayer->getLevel() != reqValue)
                    return false;
                break;
            case ACHIEVEMENT_CRITERIA_ADDITIONAL_CONDITION_TARGET_LEVEL: // 40
                if (!unit || unit->getLevel() != reqValue)
                    return false;
                break;
            case ACHIEVEMENT_CRITERIA_ADDITIONAL_CONDITION_TARGET_ZONE: // 41
                if (!unit || unit->GetZoneId() != reqValue)
                    return false;
            case ACHIEVEMENT_CRITERIA_ADDITIONAL_CONDITION_TARGET_HEALTH_PERCENT_BELOW: // 46
                if (!unit || unit->GetHealthPct() >= reqValue)
                    return false;
                break;
            default:
                break;
        }
    }
    return true;
}

char const* AchievementGlobalMgr::GetCriteriaTypeString(uint32 type)
{
    return GetCriteriaTypeString(AchievementCriteriaTypes(type));
}

char const* AchievementGlobalMgr::GetCriteriaTypeString(AchievementCriteriaTypes type)
{
    switch (type)
    {
        case ACHIEVEMENT_CRITERIA_TYPE_KILL_CREATURE:
            return "KILL_CREATURE";
        case ACHIEVEMENT_CRITERIA_TYPE_WIN_BG:
            return "TYPE_WIN_BG";
        case ACHIEVEMENT_CRITERIA_TYPE_COMPLETE_ARCHAEOLOGY_PROJECTS:
            return "COMPLETE_RESEARCH";
        case ACHIEVEMENT_CRITERIA_TYPE_REACH_LEVEL:
            return "REACH_LEVEL";
        case ACHIEVEMENT_CRITERIA_TYPE_REACH_SKILL_LEVEL:
            return "REACH_SKILL_LEVEL";
        case ACHIEVEMENT_CRITERIA_TYPE_COMPLETE_ACHIEVEMENT:
            return "COMPLETE_ACHIEVEMENT";
        case ACHIEVEMENT_CRITERIA_TYPE_COMPLETE_QUEST_COUNT:
            return "COMPLETE_QUEST_COUNT";
        case ACHIEVEMENT_CRITERIA_TYPE_COMPLETE_DAILY_QUEST_DAILY:
            return "COMPLETE_DAILY_QUEST_DAILY";
        case ACHIEVEMENT_CRITERIA_TYPE_COMPLETE_QUESTS_IN_ZONE:
            return "COMPLETE_QUESTS_IN_ZONE";
        case ACHIEVEMENT_CRITERIA_TYPE_CURRENCY:
            return "CURRENCY";
        case ACHIEVEMENT_CRITERIA_TYPE_DAMAGE_DONE:
            return "DAMAGE_DONE";
        case ACHIEVEMENT_CRITERIA_TYPE_COMPLETE_DAILY_QUEST:
            return "COMPLETE_DAILY_QUEST";
        case ACHIEVEMENT_CRITERIA_TYPE_COMPLETE_BATTLEGROUND:
            return "COMPLETE_BATTLEGROUND";
        case ACHIEVEMENT_CRITERIA_TYPE_DEATH_AT_MAP:
            return "DEATH_AT_MAP";
        case ACHIEVEMENT_CRITERIA_TYPE_DEATH:
            return "DEATH";
        case ACHIEVEMENT_CRITERIA_TYPE_DEATH_IN_DUNGEON:
            return "DEATH_IN_DUNGEON";
        case ACHIEVEMENT_CRITERIA_TYPE_COMPLETE_RAID:
            return "COMPLETE_RAID";
        case ACHIEVEMENT_CRITERIA_TYPE_KILLED_BY_CREATURE:
            return "KILLED_BY_CREATURE";
        case ACHIEVEMENT_CRITERIA_TYPE_KILLED_BY_PLAYER:
            return "KILLED_BY_PLAYER";
        case ACHIEVEMENT_CRITERIA_TYPE_FALL_WITHOUT_DYING:
            return "FALL_WITHOUT_DYING";
        case ACHIEVEMENT_CRITERIA_TYPE_DEATHS_FROM:
            return "DEATHS_FROM";
        case ACHIEVEMENT_CRITERIA_TYPE_COMPLETE_QUEST:
            return "COMPLETE_QUEST";
        case ACHIEVEMENT_CRITERIA_TYPE_BE_SPELL_TARGET:
            return "BE_SPELL_TARGET";
        case ACHIEVEMENT_CRITERIA_TYPE_CAST_SPELL:
            return "CAST_SPELL";
        case ACHIEVEMENT_CRITERIA_TYPE_BG_OBJECTIVE_CAPTURE:
            return "BG_OBJECTIVE_CAPTURE";
        case ACHIEVEMENT_CRITERIA_TYPE_HONORABLE_KILL_AT_AREA:
            return "HONORABLE_KILL_AT_AREA";
        case ACHIEVEMENT_CRITERIA_TYPE_WIN_ARENA:
            return "WIN_ARENA";
        case ACHIEVEMENT_CRITERIA_TYPE_PLAY_ARENA:
            return "PLAY_ARENA";
        case ACHIEVEMENT_CRITERIA_TYPE_LEARN_SPELL:
            return "LEARN_SPELL";
        case ACHIEVEMENT_CRITERIA_TYPE_HONORABLE_KILL:
            return "HONORABLE_KILL";
        case ACHIEVEMENT_CRITERIA_TYPE_OWN_ITEM:
            return "OWN_ITEM";
        case ACHIEVEMENT_CRITERIA_TYPE_WIN_RATED_ARENA:
            return "WIN_RATED_ARENA";
        case ACHIEVEMENT_CRITERIA_TYPE_HIGHEST_TEAM_RATING:
            return "HIGHEST_TEAM_RATING";
        case ACHIEVEMENT_CRITERIA_TYPE_HIGHEST_PERSONAL_RATING:
            return "HIGHEST_PERSONAL_RATING";
        case ACHIEVEMENT_CRITERIA_TYPE_LEARN_SKILL_LEVEL:
            return "LEARN_SKILL_LEVEL";
        case ACHIEVEMENT_CRITERIA_TYPE_USE_ITEM:
            return "USE_ITEM";
        case ACHIEVEMENT_CRITERIA_TYPE_LOOT_ITEM:
            return "LOOT_ITEM";
        case ACHIEVEMENT_CRITERIA_TYPE_EXPLORE_AREA:
            return "EXPLORE_AREA";
        case ACHIEVEMENT_CRITERIA_TYPE_OWN_RANK:
            return "OWN_RANK";
        case ACHIEVEMENT_CRITERIA_TYPE_BUY_BANK_SLOT:
            return "BUY_BANK_SLOT";
        case ACHIEVEMENT_CRITERIA_TYPE_GAIN_REPUTATION:
            return "GAIN_REPUTATION";
        case ACHIEVEMENT_CRITERIA_TYPE_GAIN_EXALTED_REPUTATION:
            return "GAIN_EXALTED_REPUTATION";
        case ACHIEVEMENT_CRITERIA_TYPE_VISIT_BARBER_SHOP:
            return "VISIT_BARBER_SHOP";
        case ACHIEVEMENT_CRITERIA_TYPE_EQUIP_EPIC_ITEM:
            return "EQUIP_EPIC_ITEM";
        case ACHIEVEMENT_CRITERIA_TYPE_ROLL_NEED_ON_LOOT:
            return "ROLL_NEED_ON_LOOT";
        case ACHIEVEMENT_CRITERIA_TYPE_ROLL_GREED_ON_LOOT:
            return "GREED_ON_LOOT";
        case ACHIEVEMENT_CRITERIA_TYPE_HK_CLASS:
            return "HK_CLASS";
        case ACHIEVEMENT_CRITERIA_TYPE_HK_RACE:
            return "HK_RACE";
        case ACHIEVEMENT_CRITERIA_TYPE_DO_EMOTE:
            return "DO_EMOTE";
        case ACHIEVEMENT_CRITERIA_TYPE_HEALING_DONE:
            return "HEALING_DONE";
        case ACHIEVEMENT_CRITERIA_TYPE_GET_KILLING_BLOWS:
            return "GET_KILLING_BLOWS";
        case ACHIEVEMENT_CRITERIA_TYPE_EQUIP_ITEM:
            return "EQUIP_ITEM";
        case ACHIEVEMENT_CRITERIA_TYPE_MONEY_FROM_VENDORS:
            return "MONEY_FROM_VENDORS";
        case ACHIEVEMENT_CRITERIA_TYPE_GOLD_SPENT_FOR_TALENTS:
            return "GOLD_SPENT_FOR_TALENTS";
        case ACHIEVEMENT_CRITERIA_TYPE_NUMBER_OF_TALENT_RESETS:
            return "NUMBER_OF_TALENT_RESETS";
        case ACHIEVEMENT_CRITERIA_TYPE_MONEY_FROM_QUEST_REWARD:
            return "MONEY_FROM_QUEST_REWARD";
        case ACHIEVEMENT_CRITERIA_TYPE_GOLD_SPENT_FOR_TRAVELLING:
            return "GOLD_SPENT_FOR_TRAVELLING";
        case ACHIEVEMENT_CRITERIA_TYPE_GOLD_SPENT_AT_BARBER:
            return "GOLD_SPENT_AT_BARBER";
        case ACHIEVEMENT_CRITERIA_TYPE_GOLD_SPENT_FOR_MAIL:
            return "GOLD_SPENT_FOR_MAIL";
        case ACHIEVEMENT_CRITERIA_TYPE_LOOT_MONEY:
            return "LOOT_MONEY";
        case ACHIEVEMENT_CRITERIA_TYPE_USE_GAMEOBJECT:
            return "USE_GAMEOBJECT";
        case ACHIEVEMENT_CRITERIA_TYPE_BE_SPELL_TARGET2:
            return "BE_SPELL_TARGET2";
        case ACHIEVEMENT_CRITERIA_TYPE_SPECIAL_PVP_KILL:
            return "SPECIAL_PVP_KILL";
        case ACHIEVEMENT_CRITERIA_TYPE_FISH_IN_GAMEOBJECT:
            return "FISH_IN_GAMEOBJECT";
        case ACHIEVEMENT_CRITERIA_TYPE_EARNED_PVP_TITLE:
            return "EARNED_PVP_TITLE";
        case ACHIEVEMENT_CRITERIA_TYPE_LEARN_SKILLLINE_SPELLS:
            return "LEARN_SKILLLINE_SPELLS";
        case ACHIEVEMENT_CRITERIA_TYPE_WIN_DUEL:
            return "WIN_DUEL";
        case ACHIEVEMENT_CRITERIA_TYPE_LOSE_DUEL:
            return "LOSE_DUEL";
        case ACHIEVEMENT_CRITERIA_TYPE_KILL_CREATURE_TYPE:
            return "KILL_CREATURE_TYPE";
        case ACHIEVEMENT_CRITERIA_TYPE_GOLD_EARNED_BY_AUCTIONS:
            return "GOLD_EARNED_BY_AUCTIONS";
        case ACHIEVEMENT_CRITERIA_TYPE_CREATE_AUCTION:
            return "CREATE_AUCTION";
        case ACHIEVEMENT_CRITERIA_TYPE_HIGHEST_AUCTION_BID:
            return "HIGHEST_AUCTION_BID";
        case ACHIEVEMENT_CRITERIA_TYPE_WON_AUCTIONS:
            return "WON_AUCTIONS";
        case ACHIEVEMENT_CRITERIA_TYPE_HIGHEST_AUCTION_SOLD:
            return "HIGHEST_AUCTION_SOLD";
        case ACHIEVEMENT_CRITERIA_TYPE_HIGHEST_GOLD_VALUE_OWNED:
            return "HIGHEST_GOLD_VALUE_OWNED";
        case ACHIEVEMENT_CRITERIA_TYPE_GAIN_REVERED_REPUTATION:
            return "GAIN_REVERED_REPUTATION";
        case ACHIEVEMENT_CRITERIA_TYPE_GAIN_HONORED_REPUTATION:
            return "GAIN_HONORED_REPUTATION";
        case ACHIEVEMENT_CRITERIA_TYPE_KNOWN_FACTIONS:
            return "KNOWN_FACTIONS";
        case ACHIEVEMENT_CRITERIA_TYPE_LOOT_EPIC_ITEM:
            return "LOOT_EPIC_ITEM";
        case ACHIEVEMENT_CRITERIA_TYPE_RECEIVE_EPIC_ITEM:
            return "RECEIVE_EPIC_ITEM";
        case ACHIEVEMENT_CRITERIA_TYPE_ROLL_NEED:
            return "ROLL_NEED";
        case ACHIEVEMENT_CRITERIA_TYPE_ROLL_GREED:
            return "ROLL_GREED";
        case ACHIEVEMENT_CRITERIA_TYPE_HIGHEST_HIT_DEALT:
            return "HIT_DEALT";
        case ACHIEVEMENT_CRITERIA_TYPE_HIGHEST_HIT_RECEIVED:
            return "HIT_RECEIVED";
        case ACHIEVEMENT_CRITERIA_TYPE_TOTAL_DAMAGE_RECEIVED:
            return "TOTAL_DAMAGE_RECEIVED";
        case ACHIEVEMENT_CRITERIA_TYPE_HIGHEST_HEAL_CASTED:
            return "HIGHEST_HEAL_CASTED";
        case ACHIEVEMENT_CRITERIA_TYPE_TOTAL_HEALING_RECEIVED:
            return "TOTAL_HEALING_RECEIVED";
        case ACHIEVEMENT_CRITERIA_TYPE_HIGHEST_HEALING_RECEIVED:
            return "HIGHEST_HEALING_RECEIVED";
        case ACHIEVEMENT_CRITERIA_TYPE_QUEST_ABANDONED:
            return "QUEST_ABANDONED";
        case ACHIEVEMENT_CRITERIA_TYPE_FLIGHT_PATHS_TAKEN:
            return "FLIGHT_PATHS_TAKEN";
        case ACHIEVEMENT_CRITERIA_TYPE_LOOT_TYPE:
            return "LOOT_TYPE";
        case ACHIEVEMENT_CRITERIA_TYPE_CAST_SPELL2:
            return "CAST_SPELL2";
        case ACHIEVEMENT_CRITERIA_TYPE_LEARN_SKILL_LINE:
            return "LEARN_SKILL_LINE";
        case ACHIEVEMENT_CRITERIA_TYPE_EARN_HONORABLE_KILL:
            return "EARN_HONORABLE_KILL";
        case ACHIEVEMENT_CRITERIA_TYPE_ACCEPTED_SUMMONINGS:
            return "ACCEPTED_SUMMONINGS";
        case ACHIEVEMENT_CRITERIA_TYPE_EARN_ACHIEVEMENT_POINTS:
            return "EARN_ACHIEVEMENT_POINTS";
        case ACHIEVEMENT_CRITERIA_TYPE_USE_LFD_TO_GROUP_WITH_PLAYERS:
            return "USE_LFD_TO_GROUP_WITH_PLAYERS";
        case ACHIEVEMENT_CRITERIA_TYPE_SPENT_GOLD_GUILD_REPAIRS:
            return "SPENT_GOLD_GUILD_REPAIRS";
        case ACHIEVEMENT_CRITERIA_TYPE_REACH_GUILD_LEVEL:
            return "REACH_GUILD_LEVEL";
        case ACHIEVEMENT_CRITERIA_TYPE_CRAFT_ITEMS_GUILD:
            return "CRAFT_ITEMS_GUILD";
        case ACHIEVEMENT_CRITERIA_TYPE_CATCH_FROM_POOL:
            return "CATCH_FROM_POOL";
        case ACHIEVEMENT_CRITERIA_TYPE_BUY_GUILD_BANK_SLOTS:
            return "BUY_GUILD_BANK_SLOTS";
        case ACHIEVEMENT_CRITERIA_TYPE_EARN_GUILD_ACHIEVEMENT_POINTS:
            return "EARN_GUILD_ACHIEVEMENT_POINTS";
        case ACHIEVEMENT_CRITERIA_TYPE_WIN_RATED_BATTLEGROUND:
            return "WIN_RATED_BATTLEGROUND";
        case ACHIEVEMENT_CRITERIA_TYPE_REACH_BG_RATING:
            return "REACH_BG_RATING";
        case ACHIEVEMENT_CRITERIA_TYPE_BUY_GUILD_TABARD:
            return "BUY_GUILD_TABARD";
        case ACHIEVEMENT_CRITERIA_TYPE_COMPLETE_QUESTS_GUILD:
            return "COMPLETE_QUESTS_GUILD";
        case ACHIEVEMENT_CRITERIA_TYPE_HONORABLE_KILLS_GUILD:
            return "HONORABLE_KILLS_GUILD";
        case ACHIEVEMENT_CRITERIA_TYPE_KILL_CREATURE_TYPE_GUILD:
            return "KILL_CREATURE_TYPE_GUILD";
        case ACHIEVEMENT_CRITERIA_TYPE_COMPLETE_GUILD_CHALLENGE_TYPE:
            return "GUILD_CHALLENGE_TYPE";
        case ACHIEVEMENT_CRITERIA_TYPE_COMPLETE_GUILD_CHALLENGE:
            return "GUILD_CHALLENGE";
    }
    return "MISSING_TYPE";
}

template class AchievementMgr<Guild>;
template class AchievementMgr<Player>;

//==========================================================
void AchievementGlobalMgr::LoadAchievementCriteriaList()
{
    uint32 oldMSTime = getMSTime();

    if (sAchievementCriteriaStore.GetNumRows() == 0)
    {
        sLog->outError(LOG_FILTER_SERVER_LOADING, ">> Loaded 0 achievement criteria.");
        return;
    }

    uint32 criterias = 0;
    uint32 guildCriterias = 0;
    for (uint32 entryId = 0; entryId < sAchievementCriteriaStore.GetNumRows(); ++entryId)
    {
        AchievementCriteriaEntry const* criteria = sAchievementMgr->GetAchievementCriteria(entryId);
        if (!criteria)
            continue;

        AchievementEntry const* achievement = sAchievementMgr->GetAchievement(criteria->achievement);

        m_AchievementCriteriaListByAchievement[criteria->achievement].push_back(criteria);

        if (achievement && achievement->flags & ACHIEVEMENT_FLAG_GUILD)
            ++guildCriterias, m_GuildAchievementCriteriasByType[criteria->type].push_back(criteria);
        else
            ++criterias, m_AchievementCriteriasByType[criteria->type].push_back(criteria);

        if (criteria->timeLimit)
            m_AchievementCriteriasByTimedType[criteria->timedCriteriaStartType].push_back(criteria);
    }

    sLog->outInfo(LOG_FILTER_SERVER_LOADING, ">> Loaded %u achievement criteria and %u guild achievement crieteria in %u ms", criterias, guildCriterias, GetMSTimeDiffToNow(oldMSTime));
}

void AchievementGlobalMgr::LoadAchievementReferenceList()
{
    uint32 oldMSTime = getMSTime();

    if (sAchievementStore.GetNumRows() == 0)
    {
        sLog->outInfo(LOG_FILTER_SERVER_LOADING, ">> Loaded 0 achievement references.");
        return;
    }

    uint32 count = 0;

    for (uint32 entryId = 0; entryId < sAchievementStore.GetNumRows(); ++entryId)
    {
        AchievementEntry const* achievement = sAchievementMgr->GetAchievement(entryId);
        if (!achievement || !achievement->refAchievement)
            continue;

        m_AchievementListByReferencedId[achievement->refAchievement].push_back(achievement);
        ++count;
    }

    // Once Bitten, Twice Shy (10 player) - Icecrown Citadel
    if (AchievementEntry const* achievement = sAchievementMgr->GetAchievement(4539))
        const_cast<AchievementEntry*>(achievement)->mapID = 631;    // Correct map requirement (currently has Ulduar)

    sLog->outInfo(LOG_FILTER_SERVER_LOADING, ">> Loaded %u achievement references in %u ms", count, GetMSTimeDiffToNow(oldMSTime));
}

void AchievementGlobalMgr::LoadAchievementCriteriaData()
{
    uint32 oldMSTime = getMSTime();

    m_criteriaDataMap.clear();                              // need for reload case

    QueryResult result = WorldDatabase.Query("SELECT criteria_id, type, value1, value2, ScriptName FROM achievement_criteria_data");

    if (!result)
    {
        sLog->outInfo(LOG_FILTER_SERVER_LOADING, ">> Loaded 0 additional achievement criteria data. DB table `achievement_criteria_data` is empty.");
        return;
    }

    uint32 count = 0;

    do
    {
        Field* fields = result->Fetch();
        uint32 criteria_id = fields[0].GetUInt32();

        AchievementCriteriaEntry const* criteria = sAchievementMgr->GetAchievementCriteria(criteria_id);

        if (!criteria)
        {
            sLog->outError(LOG_FILTER_SQL, "Table `achievement_criteria_data` has data for non-existing criteria (Entry: %u), ignore.", criteria_id);
            continue;
        }

        uint32 dataType = fields[1].GetUInt8();
        const char* scriptName = fields[4].GetCString();
        uint32 scriptId = 0;
        if (strcmp(scriptName, "")) // not empty
        {
            if (dataType != ACHIEVEMENT_CRITERIA_DATA_TYPE_SCRIPT)
                sLog->outError(LOG_FILTER_SQL, "Table `achievement_criteria_data` has ScriptName set for non-scripted data type (Entry: %u, type %u), useless data.", criteria_id, dataType);
            else
                scriptId = sObjectMgr->GetScriptId(scriptName);
        }

        AchievementCriteriaData data(dataType, fields[2].GetUInt32(), fields[3].GetUInt32(), scriptId);

        if (!data.IsValid(criteria))
            continue;

        // this will allocate empty data set storage
        AchievementCriteriaDataSet& dataSet = m_criteriaDataMap[criteria_id];
        dataSet.SetCriteriaId(criteria_id);

        // add real data only for not NONE data types
        if (data.dataType != ACHIEVEMENT_CRITERIA_DATA_TYPE_NONE)
            dataSet.Add(data);

        // counting data by and data types
        ++count;
    }
    while (result->NextRow());

    sLog->outInfo(LOG_FILTER_SERVER_LOADING, ">> Loaded %u additional achievement criteria data in %u ms", count, GetMSTimeDiffToNow(oldMSTime));
}

void AchievementGlobalMgr::LoadCompletedAchievements()
{
    uint32 oldMSTime = getMSTime();

    QueryResult result = CharacterDatabase.Query("SELECT achievement FROM character_achievement GROUP BY achievement");

    if (!result)
    {
        sLog->outInfo(LOG_FILTER_SERVER_LOADING, ">> Loaded 0 completed achievements. DB table `character_achievement` is empty.");
        return;
    }

    do
    {
        Field* fields = result->Fetch();

        uint16 achievementId = fields[0].GetUInt16();
        const AchievementEntry* achievement = sAchievementMgr->GetAchievement(achievementId);
        if (!achievement)
        {
            // Remove non existent achievements from all characters
            sLog->outError(LOG_FILTER_ACHIEVEMENTSYS, "Non-existing achievement %u data removed from table `character_achievement`.", achievementId);

            PreparedStatement* stmt = CharacterDatabase.GetPreparedStatement(CHAR_DEL_INVALID_ACHIEVMENT);
            stmt->setUInt16(0, uint16(achievementId));
            CharacterDatabase.Execute(stmt);

            continue;
        }
        else if (achievement->flags & (ACHIEVEMENT_FLAG_REALM_FIRST_REACH | ACHIEVEMENT_FLAG_REALM_FIRST_KILL))
            m_allCompletedAchievements.insert(achievementId);
    }
    while (result->NextRow());

    sLog->outInfo(LOG_FILTER_SERVER_LOADING, ">> Loaded %lu completed achievements in %u ms", (unsigned long)m_allCompletedAchievements.size(), GetMSTimeDiffToNow(oldMSTime));
}

void AchievementGlobalMgr::LoadRewards()
{
    uint32 oldMSTime = getMSTime();

    m_achievementRewards.clear();                           // need for reload case

    //                                               0      1        2        3     4       5        6
    QueryResult result = WorldDatabase.Query("SELECT entry, title_A, title_H, item, sender, subject, text FROM achievement_reward");

    if (!result)
    {
        sLog->outError(LOG_FILTER_SERVER_LOADING, ">> Loaded 0 achievement rewards. DB table `achievement_reward` is empty.");
        return;
    }

    uint32 count = 0;

    do
    {
        Field* fields = result->Fetch();
        uint32 entry = fields[0].GetUInt32();
        const AchievementEntry* pAchievement = GetAchievement(entry);
        if (!pAchievement)
        {
            sLog->outError(LOG_FILTER_SQL, "Table `achievement_reward` has wrong achievement (Entry: %u), ignored.", entry);
            continue;
        }

        AchievementReward reward;
        reward.titleId[0] = fields[1].GetUInt32();
        reward.titleId[1] = fields[2].GetUInt32();
        reward.itemId     = fields[3].GetUInt32();
        reward.sender     = fields[4].GetUInt32();
        reward.subject    = fields[5].GetString();
        reward.text       = fields[6].GetString();

        // must be title or mail at least
        if (!reward.titleId[0] && !reward.titleId[1] && !reward.sender)
        {
            sLog->outError(LOG_FILTER_SQL, "Table `achievement_reward` (Entry: %u) does not have title or item reward data, ignored.", entry);
            continue;
        }

        if (pAchievement->requiredFaction == ACHIEVEMENT_FACTION_ANY && ((reward.titleId[0] == 0) != (reward.titleId[1] == 0)))
            sLog->outError(LOG_FILTER_SQL, "Table `achievement_reward` (Entry: %u) has title (A: %u H: %u) for only one team.", entry, reward.titleId[0], reward.titleId[1]);

        if (reward.titleId[0])
        {
            CharTitlesEntry const* titleEntry = sCharTitlesStore.LookupEntry(reward.titleId[0]);
            if (!titleEntry)
            {
                sLog->outError(LOG_FILTER_SQL, "Table `achievement_reward` (Entry: %u) has invalid title id (%u) in `title_A`, set to 0", entry, reward.titleId[0]);
                reward.titleId[0] = 0;
            }
        }

        if (reward.titleId[1])
        {
            CharTitlesEntry const* titleEntry = sCharTitlesStore.LookupEntry(reward.titleId[1]);
            if (!titleEntry)
            {
                sLog->outError(LOG_FILTER_SQL, "Table `achievement_reward` (Entry: %u) has invalid title id (%u) in `title_H`, set to 0", entry, reward.titleId[1]);
                reward.titleId[1] = 0;
            }
        }

        //check mail data before item for report including wrong item case
        if (reward.sender)
        {
            if (!sObjectMgr->GetCreatureTemplate(reward.sender))
            {
                sLog->outError(LOG_FILTER_SQL, "Table `achievement_reward` (Entry: %u) has invalid creature entry %u as sender, mail reward skipped.", entry, reward.sender);
                reward.sender = 0;
            }
        }
        else
        {
            if (reward.itemId)
                sLog->outError(LOG_FILTER_SQL, "Table `achievement_reward` (Entry: %u) does not have sender data but has item reward, item will not be rewarded.", entry);

            if (!reward.subject.empty())
                sLog->outError(LOG_FILTER_SQL, "Table `achievement_reward` (Entry: %u) does not have sender data but has mail subject.", entry);

            if (!reward.text.empty())
                sLog->outError(LOG_FILTER_SQL, "Table `achievement_reward` (Entry: %u) does not have sender data but has mail text.", entry);
        }

        if (reward.itemId)
        {
            if (!sObjectMgr->GetItemTemplate(reward.itemId))
            {
                sLog->outError(LOG_FILTER_SQL, "Table `achievement_reward` (Entry: %u) has invalid item id %u, reward mail will not contain item.", entry, reward.itemId);
                reward.itemId = 0;
            }
        }

        m_achievementRewards[entry] = reward;
        ++count;
    }
    while (result->NextRow());

    sLog->outInfo(LOG_FILTER_SERVER_LOADING, ">> Loaded %u achievement rewards in %u ms", count, GetMSTimeDiffToNow(oldMSTime));
}

void AchievementGlobalMgr::LoadRewardLocales()
{
    uint32 oldMSTime = getMSTime();

    m_achievementRewardLocales.clear();                       // need for reload case

    QueryResult result = WorldDatabase.Query("SELECT entry, subject_loc1, text_loc1, subject_loc2, text_loc2, subject_loc3, text_loc3, subject_loc4, text_loc4, "
                                             "subject_loc5, text_loc5, subject_loc6, text_loc6, subject_loc7, text_loc7, subject_loc8, text_loc8"
                                             " FROM locales_achievement_reward");

    if (!result)
    {
        sLog->outInfo(LOG_FILTER_SERVER_LOADING, ">> Loaded 0 achievement reward locale strings.  DB table `locales_achievement_reward` is empty");
        return;
    }

    do
    {
        Field* fields = result->Fetch();

        uint32 entry = fields[0].GetUInt32();

        if (m_achievementRewards.find(entry) == m_achievementRewards.end())
        {
            sLog->outError(LOG_FILTER_SQL, "Table `locales_achievement_reward` (Entry: %u) has locale strings for non-existing achievement reward.", entry);
            continue;
        }

        AchievementRewardLocale& data = m_achievementRewardLocales[entry];

        for (int i = 1; i < TOTAL_LOCALES; ++i)
        {
            LocaleConstant locale = (LocaleConstant) i;
            ObjectMgr::AddLocaleString(fields[1 + 2 * (i - 1)].GetString(), locale, data.subject);
            ObjectMgr::AddLocaleString(fields[1 + 2 * (i - 1) + 1].GetString(), locale, data.text);
        }
    }
    while (result->NextRow());

    sLog->outInfo(LOG_FILTER_SERVER_LOADING, ">> Loaded %lu achievement reward locale strings in %u ms", (unsigned long)m_achievementRewardLocales.size(), GetMSTimeDiffToNow(oldMSTime));
}

AchievementEntry const* AchievementGlobalMgr::GetAchievement(uint32 achievementId) const
{
    return sAchievementStore.LookupEntry(achievementId);
}

AchievementCriteriaEntry const* AchievementGlobalMgr::GetAchievementCriteria(uint32 criteriaId) const
{
    return sAchievementCriteriaStore.LookupEntry(criteriaId);
}<|MERGE_RESOLUTION|>--- conflicted
+++ resolved
@@ -17,17 +17,6 @@
  */
 
 #include "AchievementMgr.h"
-<<<<<<< HEAD
-#include "Common.h"
-#include "DBCEnums.h"
-#include "ObjectMgr.h"
-#include "ArenaTeamMgr.h"
-#include "GuildMgr.h"
-#include "World.h"
-#include "WorldPacket.h"
-#include "DatabaseEnv.h"
-=======
->>>>>>> 7bef4ce4
 #include "ArenaTeam.h"
 #include "ArenaTeamMgr.h"
 #include "BattlegroundAB.h"
@@ -39,6 +28,7 @@
 #include "DisableMgr.h"
 #include "GameEventMgr.h"
 #include "GridNotifiersImpl.h"
+#include "Group.h"
 #include "Guild.h"
 #include "GuildMgr.h"
 #include "InstanceScript.h"
@@ -49,18 +39,9 @@
 #include "Player.h"
 #include "ReputationMgr.h"
 #include "ScriptMgr.h"
-<<<<<<< HEAD
-#include "MapManager.h"
-#include "Battleground.h"
-#include "Map.h"
-#include "InstanceScript.h"
-#include "Group.h"
-=======
 #include "SpellMgr.h"
 #include "World.h"
 #include "WorldPacket.h"
-
->>>>>>> 7bef4ce4
 
 namespace Trinity
 {
@@ -338,14 +319,6 @@
             return target->getGender() == gender.gender;
         case ACHIEVEMENT_CRITERIA_DATA_TYPE_SCRIPT:
             return sScriptMgr->OnCriteriaCheck(ScriptId, const_cast<Player*>(source), const_cast<Unit*>(target));
-<<<<<<< HEAD
-=======
-        case ACHIEVEMENT_CRITERIA_DATA_TYPE_MAP_DIFFICULTY:
-            if (source->GetMap()->IsRaid())
-                if (source->GetMap()->Is25ManRaid() != ((difficulty.difficulty & RAID_DIFFICULTY_MASK_25MAN) != 0))
-                    return false;
-            return source->GetMap()->GetSpawnMode() >= difficulty.difficulty;
->>>>>>> 7bef4ce4
         case ACHIEVEMENT_CRITERIA_DATA_TYPE_MAP_PLAYER_COUNT:
             return source->GetMap()->GetPlayersCountExceptGMs() <= map_players.maxcount;
         case ACHIEVEMENT_CRITERIA_DATA_TYPE_T_TEAM:
