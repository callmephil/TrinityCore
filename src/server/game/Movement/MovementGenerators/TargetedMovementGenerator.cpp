/*
 * Copyright (C) 2008-2012 TrinityCore <http://www.trinitycore.org/>
 * Copyright (C) 2005-2009 MaNGOS <http://getmangos.com/>
 *
 * This program is free software; you can redistribute it and/or modify it
 * under the terms of the GNU General Public License as published by the
 * Free Software Foundation; either version 2 of the License, or (at your
 * option) any later version.
 *
 * This program is distributed in the hope that it will be useful, but WITHOUT
 * ANY WARRANTY; without even the implied warranty of MERCHANTABILITY or
 * FITNESS FOR A PARTICULAR PURPOSE. See the GNU General Public License for
 * more details.
 *
 * You should have received a copy of the GNU General Public License along
 * with this program. If not, see <http://www.gnu.org/licenses/>.
 */

#include "ByteBuffer.h"
#include "TargetedMovementGenerator.h"
#include "Errors.h"
#include "Creature.h"
#include "CreatureAI.h"
#include "World.h"
#include "MoveSplineInit.h"
#include "MoveSpline.h"
#include "Player.h"

template<class T, typename D>
void TargetedMovementGeneratorMedium<T,D>::_setTargetLocation(T* owner, bool updateDestination)
{
    if (!i_target.isValid() || !i_target->IsInWorld())
        return;

    if (owner->HasUnitState(UNIT_STATE_NOT_MOVE))
        return;

    if (owner->GetTypeId() == TYPEID_UNIT && !i_target->isInAccessiblePlaceFor(owner->ToCreature()))
        return;

    float x, y, z;

    if (updateDestination || !i_path)
    {
        if (!i_offset)
        {
            // to nearest contact position
            i_target->GetContactPoint(owner, x, y, z);
        }
        else
        {
            // to at i_offset distance from target and i_angle from target facing
            i_target->GetClosePoint(x, y, z, owner->GetObjectSize(), i_offset, i_angle);
        }
    }
    else
    {
<<<<<<< HEAD
        // the destination has not changed, we just need to refresh the path (usually speed change)
        G3D::Vector3 end = i_path->GetEndPosition();
        x = end.x;
        y = end.y;
        z = end.z;
=======
        float dist;
        float size;

        // Pets need special handling.
        // We need to subtract GetObjectSize() because it gets added back further down the chain
        //  and that makes pets too far away. Subtracting it allows pets to properly
        //  be (GetCombatReach() + i_offset) away.
        if (owner.isPet())
        {
            dist = i_target->GetCombatReach();
            size = i_target->GetCombatReach() - i_target->GetObjectSize();
        }
        else
        {
            dist = i_offset + 1.0f;
            size = owner.GetObjectSize();
        }

        if (i_target->IsWithinDistInMap(&owner, dist))
            return;

        // to at i_offset distance from target and i_angle from target facing
        i_target->GetClosePoint(x, y, z, size, i_offset, i_angle);
>>>>>>> eb10226b
    }

    if (!i_path)
        i_path = new PathGenerator(owner);

    // allow pets to use shortcut if no path found when following their master
    bool forceDest = (owner->GetTypeId() == TYPEID_UNIT && owner->ToCreature()->isPet()
                        && owner->HasUnitState(UNIT_STATE_FOLLOW));

    bool result = i_path->CalculatePath(x, y, z, forceDest);
    if (!result || (i_path->GetPathType() & PATHFIND_NOPATH))
    {
        // Cant reach target
        i_recalculateTravel = true;
        return;
    }

    D::_addUnitStateMove(owner);
    i_targetReached = false;
    i_recalculateTravel = false;
    owner->AddUnitState(UNIT_STATE_CHASE);

    Movement::MoveSplineInit init(owner);
    init.MovebyPath(i_path->GetPath());
    if (forceDest && updateDestination)
        init.SetFacing(i_target.getTarget()->GetOrientation());
    else
        init.SetFacing(i_target.getTarget());
    init.SetWalk(((D*)this)->EnableWalking());
    init.Launch();
}

template<class T, typename D>
<<<<<<< HEAD
bool TargetedMovementGeneratorMedium<T,D>::Update(T* owner, const uint32& time_diff)
=======
bool TargetedMovementGeneratorMedium<T,D>::DoUpdate(T &owner, const uint32 & time_diff)
>>>>>>> eb10226b
{
    if (!i_target.isValid() || !i_target->IsInWorld())
        return false;

    if (!owner || !owner->isAlive())
        return false;

    if (owner->HasUnitState(UNIT_STATE_NOT_MOVE))
    {
        D::_clearUnitStateMove(owner);
        return true;
    }

    // prevent movement while casting spells with cast time or channel time
    if (owner->HasUnitState(UNIT_STATE_CASTING))
    {
        if (!owner->IsStopped())
            owner->StopMoving();
        return true;
    }

    // prevent crash after creature killed pet
    if (static_cast<D*>(this)->_lostTarget(owner))
    {
        D::_clearUnitStateMove(owner);
        return true;
    }

    bool targetMoved = false;
    i_recheckDistance.Update(time_diff);
    if (i_recheckDistance.Passed())
    {
        i_recheckDistance.Reset(100);
        //More distance let have better performance, less distance let have more sensitive reaction at target move.
        float allowed_dist = owner->GetCombatReach() + sWorld->getRate(RATE_TARGET_POS_RECALCULATION_RANGE);
        G3D::Vector3 dest = owner->movespline->FinalDestination();

        if (owner->GetTypeId() == TYPEID_UNIT && owner->ToCreature()->CanFly())
            targetMoved = !i_target->IsWithinDist3d(dest.x, dest.y, dest.z, allowed_dist);
        else
            targetMoved = !i_target->IsWithinDist2d(dest.x, dest.y, allowed_dist);
    }

    if (i_recalculateTravel || targetMoved)
        _setTargetLocation(owner, targetMoved);

    if (owner->movespline->Finalized())
    {
        static_cast<D*>(this)->MovementInform(owner);
        if (i_angle == 0.f && !owner->HasInArc(0.01f, i_target.getTarget()))
            owner->SetInFront(i_target.getTarget());

        if (!i_targetReached)
        {
            i_targetReached = true;
            static_cast<D*>(this)->_reachTarget(owner);
        }
    }

    return true;
}

//-----------------------------------------------//
template<class T>
void ChaseMovementGenerator<T>::_reachTarget(T* owner)
{
    if (owner->IsWithinMeleeRange(this->i_target.getTarget()))
        owner->Attack(this->i_target.getTarget(),true);
}

template<>
<<<<<<< HEAD
void ChaseMovementGenerator<Player>::Initialize(Player* owner)
=======
void ChaseMovementGenerator<Player>::DoInitialize(Player &owner)
>>>>>>> eb10226b
{
    owner->AddUnitState(UNIT_STATE_CHASE | UNIT_STATE_CHASE_MOVE);
    _setTargetLocation(owner, true);
}

template<>
<<<<<<< HEAD
void ChaseMovementGenerator<Creature>::Initialize(Creature* owner)
=======
void ChaseMovementGenerator<Creature>::DoInitialize(Creature &owner)
>>>>>>> eb10226b
{
    owner->SetWalk(false);
    owner->AddUnitState(UNIT_STATE_CHASE | UNIT_STATE_CHASE_MOVE);
    _setTargetLocation(owner, true);
}

template<class T>
<<<<<<< HEAD
void ChaseMovementGenerator<T>::Finalize(T* owner)
=======
void ChaseMovementGenerator<T>::DoFinalize(T &owner)
>>>>>>> eb10226b
{
    owner->ClearUnitState(UNIT_STATE_CHASE | UNIT_STATE_CHASE_MOVE);
}

template<class T>
<<<<<<< HEAD
void ChaseMovementGenerator<T>::Reset(T* owner)
=======
void ChaseMovementGenerator<T>::DoReset(T &owner)
>>>>>>> eb10226b
{
    DoInitialize(owner);
}

template<class T>
void ChaseMovementGenerator<T>::MovementInform(T* /*unit*/)
{
}

template<>
void ChaseMovementGenerator<Creature>::MovementInform(Creature* unit)
{
    // Pass back the GUIDLow of the target. If it is pet's owner then PetAI will handle
    if (unit->AI())
        unit->AI()->MovementInform(CHASE_MOTION_TYPE, i_target.getTarget()->GetGUIDLow());
}

//-----------------------------------------------//
template<>
bool FollowMovementGenerator<Creature>::EnableWalking() const
{
    return i_target.isValid() && i_target->IsWalking();
}

template<>
bool FollowMovementGenerator<Player>::EnableWalking() const
{
    return false;
}

template<>
void FollowMovementGenerator<Player>::_updateSpeed(Player* /*u*/)
{
    // nothing to do for Player
}

template<>
void FollowMovementGenerator<Creature>::_updateSpeed(Creature* u)
{
    // pet only sync speed with owner
    if (!u->isPet() || !i_target.isValid() || i_target->GetGUID() != u->GetOwnerGUID())
        return;

    u->UpdateSpeed(MOVE_RUN,true);
    u->UpdateSpeed(MOVE_WALK,true);
    u->UpdateSpeed(MOVE_SWIM,true);
}

template<>
<<<<<<< HEAD
void FollowMovementGenerator<Player>::Initialize(Player* owner)
=======
void FollowMovementGenerator<Player>::DoInitialize(Player &owner)
>>>>>>> eb10226b
{
    owner->AddUnitState(UNIT_STATE_FOLLOW | UNIT_STATE_FOLLOW_MOVE);
    _updateSpeed(owner);
    _setTargetLocation(owner, true);
}

template<>
<<<<<<< HEAD
void FollowMovementGenerator<Creature>::Initialize(Creature* owner)
=======
void FollowMovementGenerator<Creature>::DoInitialize(Creature &owner)
>>>>>>> eb10226b
{
    owner->AddUnitState(UNIT_STATE_FOLLOW | UNIT_STATE_FOLLOW_MOVE);
    _updateSpeed(owner);
    _setTargetLocation(owner, true);
}

template<class T>
<<<<<<< HEAD
void FollowMovementGenerator<T>::Finalize(T* owner)
=======
void FollowMovementGenerator<T>::DoFinalize(T &owner)
>>>>>>> eb10226b
{
    owner->ClearUnitState(UNIT_STATE_FOLLOW | UNIT_STATE_FOLLOW_MOVE);
    _updateSpeed(owner);
}

template<class T>
<<<<<<< HEAD
void FollowMovementGenerator<T>::Reset(T* owner)
=======
void FollowMovementGenerator<T>::DoReset(T &owner)
>>>>>>> eb10226b
{
    DoInitialize(owner);
}

template<class T>
void FollowMovementGenerator<T>::MovementInform(T* /*unit*/)
{
}

template<>
void FollowMovementGenerator<Creature>::MovementInform(Creature* unit)
{
    // Pass back the GUIDLow of the target. If it is pet's owner then PetAI will handle
    if (unit->AI())
        unit->AI()->MovementInform(FOLLOW_MOTION_TYPE, i_target.getTarget()->GetGUIDLow());
}

//-----------------------------------------------//
<<<<<<< HEAD
template void TargetedMovementGeneratorMedium<Player,ChaseMovementGenerator<Player> >::_setTargetLocation(Player*, bool);
template void TargetedMovementGeneratorMedium<Player,FollowMovementGenerator<Player> >::_setTargetLocation(Player*, bool);
template void TargetedMovementGeneratorMedium<Creature,ChaseMovementGenerator<Creature> >::_setTargetLocation(Creature*, bool);
template void TargetedMovementGeneratorMedium<Creature,FollowMovementGenerator<Creature> >::_setTargetLocation(Creature*, bool);
template bool TargetedMovementGeneratorMedium<Player,ChaseMovementGenerator<Player> >::Update(Player*, const uint32&);
template bool TargetedMovementGeneratorMedium<Player,FollowMovementGenerator<Player> >::Update(Player*, const uint32&);
template bool TargetedMovementGeneratorMedium<Creature,ChaseMovementGenerator<Creature> >::Update(Creature*, const uint32&);
template bool TargetedMovementGeneratorMedium<Creature,FollowMovementGenerator<Creature> >::Update(Creature*, const uint32&);

template void ChaseMovementGenerator<Player>::_reachTarget(Player*);
template void ChaseMovementGenerator<Creature>::_reachTarget(Creature*);
template void ChaseMovementGenerator<Player>::Finalize(Player*);
template void ChaseMovementGenerator<Creature>::Finalize(Creature*);
template void ChaseMovementGenerator<Player>::Reset(Player*);
template void ChaseMovementGenerator<Creature>::Reset(Creature*);
template void ChaseMovementGenerator<Player>::MovementInform(Player*);

template void FollowMovementGenerator<Player>::Finalize(Player*);
template void FollowMovementGenerator<Creature>::Finalize(Creature*);
template void FollowMovementGenerator<Player>::Reset(Player*);
template void FollowMovementGenerator<Creature>::Reset(Creature*);
template void FollowMovementGenerator<Player>::MovementInform(Player*);
=======
template void TargetedMovementGeneratorMedium<Player,ChaseMovementGenerator<Player> >::_setTargetLocation(Player &);
template void TargetedMovementGeneratorMedium<Player,FollowMovementGenerator<Player> >::_setTargetLocation(Player &);
template void TargetedMovementGeneratorMedium<Creature,ChaseMovementGenerator<Creature> >::_setTargetLocation(Creature &);
template void TargetedMovementGeneratorMedium<Creature,FollowMovementGenerator<Creature> >::_setTargetLocation(Creature &);
template bool TargetedMovementGeneratorMedium<Player,ChaseMovementGenerator<Player> >::DoUpdate(Player &, const uint32 &);
template bool TargetedMovementGeneratorMedium<Player,FollowMovementGenerator<Player> >::DoUpdate(Player &, const uint32 &);
template bool TargetedMovementGeneratorMedium<Creature,ChaseMovementGenerator<Creature> >::DoUpdate(Creature &, const uint32 &);
template bool TargetedMovementGeneratorMedium<Creature,FollowMovementGenerator<Creature> >::DoUpdate(Creature &, const uint32 &);

template void ChaseMovementGenerator<Player>::_reachTarget(Player &);
template void ChaseMovementGenerator<Creature>::_reachTarget(Creature &);
template void ChaseMovementGenerator<Player>::DoFinalize(Player &);
template void ChaseMovementGenerator<Creature>::DoFinalize(Creature &);
template void ChaseMovementGenerator<Player>::DoReset(Player &);
template void ChaseMovementGenerator<Creature>::DoReset(Creature &);
template void ChaseMovementGenerator<Player>::MovementInform(Player &unit);

template void FollowMovementGenerator<Player>::DoFinalize(Player &);
template void FollowMovementGenerator<Creature>::DoFinalize(Creature &);
template void FollowMovementGenerator<Player>::DoReset(Player &);
template void FollowMovementGenerator<Creature>::DoReset(Creature &);
template void FollowMovementGenerator<Player>::MovementInform(Player &unit);
>>>>>>> eb10226b
<|MERGE_RESOLUTION|>--- conflicted
+++ resolved
@@ -49,43 +49,28 @@
         }
         else
         {
+            float size;
+
+            // Pets need special handling.
+            // We need to subtract GetObjectSize() because it gets added back further down the chain
+            //  and that makes pets too far away. Subtracting it allows pets to properly
+            //  be (GetCombatReach() + i_offset) away.
+            if (owner.isPet())
+                size = i_target->GetCombatReach() - i_target->GetObjectSize();
+            else
+                size = owner.GetObjectSize();
+
             // to at i_offset distance from target and i_angle from target facing
-            i_target->GetClosePoint(x, y, z, owner->GetObjectSize(), i_offset, i_angle);
+            i_target->GetClosePoint(x, y, z, size, i_offset, i_angle);
         }
     }
     else
     {
-<<<<<<< HEAD
         // the destination has not changed, we just need to refresh the path (usually speed change)
         G3D::Vector3 end = i_path->GetEndPosition();
         x = end.x;
         y = end.y;
         z = end.z;
-=======
-        float dist;
-        float size;
-
-        // Pets need special handling.
-        // We need to subtract GetObjectSize() because it gets added back further down the chain
-        //  and that makes pets too far away. Subtracting it allows pets to properly
-        //  be (GetCombatReach() + i_offset) away.
-        if (owner.isPet())
-        {
-            dist = i_target->GetCombatReach();
-            size = i_target->GetCombatReach() - i_target->GetObjectSize();
-        }
-        else
-        {
-            dist = i_offset + 1.0f;
-            size = owner.GetObjectSize();
-        }
-
-        if (i_target->IsWithinDistInMap(&owner, dist))
-            return;
-
-        // to at i_offset distance from target and i_angle from target facing
-        i_target->GetClosePoint(x, y, z, size, i_offset, i_angle);
->>>>>>> eb10226b
     }
 
     if (!i_path)
@@ -119,11 +104,7 @@
 }
 
 template<class T, typename D>
-<<<<<<< HEAD
 bool TargetedMovementGeneratorMedium<T,D>::Update(T* owner, const uint32& time_diff)
-=======
-bool TargetedMovementGeneratorMedium<T,D>::DoUpdate(T &owner, const uint32 & time_diff)
->>>>>>> eb10226b
 {
     if (!i_target.isValid() || !i_target->IsInWorld())
         return false;
@@ -195,22 +176,14 @@
 }
 
 template<>
-<<<<<<< HEAD
 void ChaseMovementGenerator<Player>::Initialize(Player* owner)
-=======
-void ChaseMovementGenerator<Player>::DoInitialize(Player &owner)
->>>>>>> eb10226b
 {
     owner->AddUnitState(UNIT_STATE_CHASE | UNIT_STATE_CHASE_MOVE);
     _setTargetLocation(owner, true);
 }
 
 template<>
-<<<<<<< HEAD
 void ChaseMovementGenerator<Creature>::Initialize(Creature* owner)
-=======
-void ChaseMovementGenerator<Creature>::DoInitialize(Creature &owner)
->>>>>>> eb10226b
 {
     owner->SetWalk(false);
     owner->AddUnitState(UNIT_STATE_CHASE | UNIT_STATE_CHASE_MOVE);
@@ -218,23 +191,15 @@
 }
 
 template<class T>
-<<<<<<< HEAD
 void ChaseMovementGenerator<T>::Finalize(T* owner)
-=======
-void ChaseMovementGenerator<T>::DoFinalize(T &owner)
->>>>>>> eb10226b
 {
     owner->ClearUnitState(UNIT_STATE_CHASE | UNIT_STATE_CHASE_MOVE);
 }
 
 template<class T>
-<<<<<<< HEAD
 void ChaseMovementGenerator<T>::Reset(T* owner)
-=======
-void ChaseMovementGenerator<T>::DoReset(T &owner)
->>>>>>> eb10226b
-{
-    DoInitialize(owner);
+{
+    Initialize(owner);
 }
 
 template<class T>
@@ -282,11 +247,7 @@
 }
 
 template<>
-<<<<<<< HEAD
 void FollowMovementGenerator<Player>::Initialize(Player* owner)
-=======
-void FollowMovementGenerator<Player>::DoInitialize(Player &owner)
->>>>>>> eb10226b
 {
     owner->AddUnitState(UNIT_STATE_FOLLOW | UNIT_STATE_FOLLOW_MOVE);
     _updateSpeed(owner);
@@ -294,11 +255,7 @@
 }
 
 template<>
-<<<<<<< HEAD
 void FollowMovementGenerator<Creature>::Initialize(Creature* owner)
-=======
-void FollowMovementGenerator<Creature>::DoInitialize(Creature &owner)
->>>>>>> eb10226b
 {
     owner->AddUnitState(UNIT_STATE_FOLLOW | UNIT_STATE_FOLLOW_MOVE);
     _updateSpeed(owner);
@@ -306,24 +263,16 @@
 }
 
 template<class T>
-<<<<<<< HEAD
 void FollowMovementGenerator<T>::Finalize(T* owner)
-=======
-void FollowMovementGenerator<T>::DoFinalize(T &owner)
->>>>>>> eb10226b
 {
     owner->ClearUnitState(UNIT_STATE_FOLLOW | UNIT_STATE_FOLLOW_MOVE);
     _updateSpeed(owner);
 }
 
 template<class T>
-<<<<<<< HEAD
 void FollowMovementGenerator<T>::Reset(T* owner)
-=======
-void FollowMovementGenerator<T>::DoReset(T &owner)
->>>>>>> eb10226b
-{
-    DoInitialize(owner);
+{
+    Initialize(owner);
 }
 
 template<class T>
@@ -340,7 +289,6 @@
 }
 
 //-----------------------------------------------//
-<<<<<<< HEAD
 template void TargetedMovementGeneratorMedium<Player,ChaseMovementGenerator<Player> >::_setTargetLocation(Player*, bool);
 template void TargetedMovementGeneratorMedium<Player,FollowMovementGenerator<Player> >::_setTargetLocation(Player*, bool);
 template void TargetedMovementGeneratorMedium<Creature,ChaseMovementGenerator<Creature> >::_setTargetLocation(Creature*, bool);
@@ -362,28 +310,4 @@
 template void FollowMovementGenerator<Creature>::Finalize(Creature*);
 template void FollowMovementGenerator<Player>::Reset(Player*);
 template void FollowMovementGenerator<Creature>::Reset(Creature*);
-template void FollowMovementGenerator<Player>::MovementInform(Player*);
-=======
-template void TargetedMovementGeneratorMedium<Player,ChaseMovementGenerator<Player> >::_setTargetLocation(Player &);
-template void TargetedMovementGeneratorMedium<Player,FollowMovementGenerator<Player> >::_setTargetLocation(Player &);
-template void TargetedMovementGeneratorMedium<Creature,ChaseMovementGenerator<Creature> >::_setTargetLocation(Creature &);
-template void TargetedMovementGeneratorMedium<Creature,FollowMovementGenerator<Creature> >::_setTargetLocation(Creature &);
-template bool TargetedMovementGeneratorMedium<Player,ChaseMovementGenerator<Player> >::DoUpdate(Player &, const uint32 &);
-template bool TargetedMovementGeneratorMedium<Player,FollowMovementGenerator<Player> >::DoUpdate(Player &, const uint32 &);
-template bool TargetedMovementGeneratorMedium<Creature,ChaseMovementGenerator<Creature> >::DoUpdate(Creature &, const uint32 &);
-template bool TargetedMovementGeneratorMedium<Creature,FollowMovementGenerator<Creature> >::DoUpdate(Creature &, const uint32 &);
-
-template void ChaseMovementGenerator<Player>::_reachTarget(Player &);
-template void ChaseMovementGenerator<Creature>::_reachTarget(Creature &);
-template void ChaseMovementGenerator<Player>::DoFinalize(Player &);
-template void ChaseMovementGenerator<Creature>::DoFinalize(Creature &);
-template void ChaseMovementGenerator<Player>::DoReset(Player &);
-template void ChaseMovementGenerator<Creature>::DoReset(Creature &);
-template void ChaseMovementGenerator<Player>::MovementInform(Player &unit);
-
-template void FollowMovementGenerator<Player>::DoFinalize(Player &);
-template void FollowMovementGenerator<Creature>::DoFinalize(Creature &);
-template void FollowMovementGenerator<Player>::DoReset(Player &);
-template void FollowMovementGenerator<Creature>::DoReset(Creature &);
-template void FollowMovementGenerator<Player>::MovementInform(Player &unit);
->>>>>>> eb10226b
+template void FollowMovementGenerator<Player>::MovementInform(Player*);