--- conflicted
+++ resolved
@@ -246,34 +246,22 @@
 }
 
 template<>
-void FollowMovementGenerator<Player>::_updateSpeed(Player* /*u*/)
+void FollowMovementGenerator<Player>::_updateSpeed(Player* /*owner*/)
 {
     // nothing to do for Player
 }
 
 template<>
-<<<<<<< HEAD
-void FollowMovementGenerator<Creature>::_updateSpeed(Creature* u)
-{
-    // pet only sync speed with owner
-    if (!u->isPet() || !i_target.isValid() || i_target->GetGUID() != u->GetOwnerGUID())
-        return;
-
-    u->UpdateSpeed(MOVE_RUN,true);
-    u->UpdateSpeed(MOVE_WALK,true);
-    u->UpdateSpeed(MOVE_SWIM,true);
-=======
-void FollowMovementGenerator<Creature>::_updateSpeed(Creature& owner)
+void FollowMovementGenerator<Creature>::_updateSpeed(Creature* owner)
 {
     // pet only sync speed with owner
     /// Make sure we are not in the process of a map change (IsInWorld)
-    if (!owner.isPet() || !owner.IsInWorld() || !i_target.isValid() || i_target->GetGUID() != owner.GetOwnerGUID())
-        return;
-
-    owner.UpdateSpeed(MOVE_RUN, true);
-    owner.UpdateSpeed(MOVE_WALK, true);
-    owner.UpdateSpeed(MOVE_SWIM, true);
->>>>>>> 52d0e9f0
+    if (!owner->isPet() || !owner->IsInWorld() || !i_target.isValid() || i_target->GetGUID() != owner->GetOwnerGUID())
+        return;
+
+    owner->UpdateSpeed(MOVE_RUN, true);
+    owner->UpdateSpeed(MOVE_WALK, true);
+    owner->UpdateSpeed(MOVE_SWIM, true);
 }
 
 template<>
