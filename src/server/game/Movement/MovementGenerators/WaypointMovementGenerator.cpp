--- conflicted
+++ resolved
@@ -41,11 +41,7 @@
     if (!i_path)
     {
         // No movement found for entry
-<<<<<<< HEAD
-        sLog->outError(LOG_FILTER_SQL, "WaypointMovementGenerator::LoadPath: creature %s (Entry: %u GUID: %u) doesn't have waypoint path id: %u", creature->GetName(), creature->GetEntry(), creature->GetGUIDLow(), path_id);
-=======
-        sLog->outError(LOG_FILTER_SQL, "WaypointMovementGenerator::LoadPath: creature %s (Entry: %u GUID: %u) doesn't have waypoint path id: %u", creature.GetName().c_str(), creature.GetEntry(), creature.GetGUIDLow(), path_id);
->>>>>>> c5fdb023
+        sLog->outError(LOG_FILTER_SQL, "WaypointMovementGenerator::LoadPath: creature %s (Entry: %u GUID: %u) doesn't have waypoint path id: %u", creature->GetName().c_str(), creature->GetEntry(), creature->GetGUIDLow(), path_id);
         return;
     }
 
@@ -287,13 +283,8 @@
 {
     if (uint32 eventid = departure ? node.departureEventID : node.arrivalEventID)
     {
-<<<<<<< HEAD
-        sLog->outDebug(LOG_FILTER_MAPSCRIPTS, "Taxi %s event %u of node %u of path %u for player %s", departure ? "departure" : "arrival", eventid, node.index, node.path, player->GetName());
+        sLog->outDebug(LOG_FILTER_MAPSCRIPTS, "Taxi %s event %u of node %u of path %u for player %s", departure ? "departure" : "arrival", eventid, node.index, node.path, player->GetName().c_str());
         player->GetMap()->ScriptsStart(sEventScripts, eventid, player, player);
-=======
-        sLog->outDebug(LOG_FILTER_MAPSCRIPTS, "Taxi %s event %u of node %u of path %u for player %s", departure ? "departure" : "arrival", eventid, node.index, node.path, player.GetName().c_str());
-        player.GetMap()->ScriptsStart(sEventScripts, eventid, &player, &player);
->>>>>>> c5fdb023
     }
 }
 
