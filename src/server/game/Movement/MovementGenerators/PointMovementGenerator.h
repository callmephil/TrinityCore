--- conflicted
+++ resolved
@@ -45,11 +45,8 @@
         uint32 id;
         float i_x, i_y, i_z;
         float speed;
-<<<<<<< HEAD
         bool m_generatePath;
-=======
         bool i_recalculateSpeed;
->>>>>>> 85ed0e32
 };
 
 class AssistanceMovementGenerator : public PointMovementGenerator<Creature>
