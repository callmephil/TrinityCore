/*
 * Copyright (C) 2005-2011 MaNGOS <http://getmangos.com/>
 *
 * This program is free software; you can redistribute it and/or modify
 * it under the terms of the GNU General Public License as published by
 * the Free Software Foundation; either version 2 of the License, or
 * (at your option) any later version.
 *
 * This program is distributed in the hope that it will be useful,
 * but WITHOUT ANY WARRANTY; without even the implied warranty of
 * MERCHANTABILITY or FITNESS FOR A PARTICULAR PURPOSE.  See the
 * GNU General Public License for more details.
 *
 * You should have received a copy of the GNU General Public License
 * along with this program; if not, write to the Free Software
 * Foundation, Inc., 59 Temple Place, Suite 330, Boston, MA  02111-1307  USA
 */

#include "MoveSplineFlag.h"
#include <math.h>
#include <string>

namespace Movement
{
    double gravity = 19.29110527038574;
    UInt32Counter splineIdGen;

    /// Velocity bounds that makes fall speed limited
    float terminalVelocity = 60.148003f;
<<<<<<< HEAD
    float terminalSafefallVelocity = 7.f;
=======
    float terminalSafefallVelocity = 7.0f;
>>>>>>> e9544985

    const float terminal_length = float(terminalVelocity * terminalVelocity) / (2.0f * gravity);
    const float terminal_safefall_length = (terminalSafefallVelocity * terminalSafefallVelocity) / (2.0f * gravity);
    const float terminalFallTime = float(terminalVelocity / gravity); // the time that needed to reach terminalVelocity

    float computeFallTime(float path_length, bool isSafeFall)
    {
        if (path_length < 0.0f)
            return 0.0f;

        float time;
        if (isSafeFall)
        {
            if (path_length >= terminal_safefall_length)
                time = (path_length - terminal_safefall_length) / terminalSafefallVelocity + terminalSafefallVelocity / gravity;
            else
                time = sqrtf(2.0f * path_length / gravity);
        }
        else
        {
            if (path_length >= terminal_length)
                time = (path_length - terminal_length) / terminalVelocity + terminalFallTime;
            else
                time = sqrtf(2.0f * path_length / gravity);
        }

        return time;
    }

    float computeFallElevation(float t_passed, bool isSafeFall, float start_velocity)
    {
        float termVel;
        float result;

        if (isSafeFall)
            termVel = terminalSafefallVelocity;
        else
            termVel = terminalVelocity;

        if (start_velocity > termVel)
            start_velocity = termVel;

        float terminal_time = terminalFallTime - start_velocity / gravity; // the time that needed to reach terminalVelocity

        if (t_passed > terminal_time)
        {
            result = terminalVelocity * (t_passed - terminal_time) +
                start_velocity * terminal_time +
                gravity * terminal_time * terminal_time*0.5f;
        }
        else
            result = t_passed * (start_velocity + t_passed * gravity * 0.5f);

        return result;
    }

    float computeFallElevation(float t_passed)
    {
        float result;

        if (t_passed > terminalFallTime)
        {
            //result = terminalVelocity * (t_passed - terminal_time) + gravity*terminal_time*terminal_time*0.5f;
            // simplified view:
            result = terminalVelocity * (t_passed - terminalFallTime) + terminal_length;
        }
        else
            result = t_passed * t_passed * gravity * 0.5f;

        return result;
    }

    #define STR(x) #x

    char const* g_MovementFlag_names[] =
    {
        STR(Forward            ),// 0x00000001,
        STR(Backward           ),// 0x00000002,
        STR(Strafe_Left        ),// 0x00000004,
        STR(Strafe_Right       ),// 0x00000008,
        STR(Turn_Left          ),// 0x00000010,
        STR(Turn_Right         ),// 0x00000020,
        STR(Pitch_Up           ),// 0x00000040,
        STR(Pitch_Down         ),// 0x00000080,

        STR(Walk               ),// 0x00000100,               // Walking
<<<<<<< HEAD
        STR(Levitation         ),// 0x00000200,
        STR(Root               ),// 0x00000400,
        STR(Falling            ),// 0x00000800,
        STR(Fallingfar         ),// 0x00001000,
        STR(Pendingstop        ),// 0x00002000,
        STR(PendingSTRafestop  ),// 0x00004000,
        STR(Pendingforward     ),// 0x00008000,
        STR(Pendingbackward    ),// 0x00010000,
        STR(PendingSTRafeleft  ),// 0x00020000,
        STR(PendingSTRaferight ),// 0x00040000,
        STR(Pendingroot        ),// 0x00080000,
        STR(Swimming           ),// 0x00100000,               // Appears With Fly Flag Also
        STR(Ascending          ),// 0x00200000,               // Swim Up Also
        STR(Descending         ),// 0x00400000,               // Swim Down Also
        STR(Can_Fly            ),// 0x00800000,               // Can Fly In 3.3?
        STR(Flying             ),// 0x01000000,               // Actual Flying Mode
        STR(Spline_Elevation   ),// 0x02000000,               // Used For Flight Paths
        STR(Waterwalking       ),// 0x04000000,               // Prevent Unit From Falling Through Water
        STR(Safe_Fall          ),// 0x08000000,               // Active Rogue Safe Fall Spell (Passive)
        STR(Hover              ),// 0x10000000
        STR(Local_Dirty        ),// 0x20000000
        STR(None31             ),// 0x40000000
        STR(None32             ),// 0x80000000
=======
        STR(Ontransport        ),// 0x00000200,
        STR(Levitation         ),// 0x00000400,
        STR(Root               ),// 0x00000800,
        STR(Falling            ),// 0x00001000,
        STR(Fallingfar         ),// 0x00002000,
        STR(Pendingstop        ),// 0x00004000,
        STR(PendingSTRafestop  ),// 0x00008000,
        STR(Pendingforward     ),// 0x00010000,
        STR(Pendingbackward    ),// 0x00020000,
        STR(PendingSTRafeleft  ),// 0x00040000,
        STR(PendingSTRaferight ),// 0x00080000,
        STR(Pendingroot        ),// 0x00100000,
        STR(Swimming           ),// 0x00200000,               // Appears With Fly Flag Also
        STR(Ascending          ),// 0x00400000,               // Swim Up Also
        STR(Descending         ),// 0x00800000,               // Swim Down Also
        STR(Can_Fly            ),// 0x01000000,               // Can Fly In 3.3?
        STR(Flying             ),// 0x02000000,               // Actual Flying Mode
        STR(Spline_Elevation   ),// 0x04000000,               // Used For Flight Paths
        STR(Spline_Enabled     ),// 0x08000000,               // Used For Flight Paths
        STR(Waterwalking       ),// 0x10000000,               // Prevent Unit From Falling Through Water
        STR(Safe_Fall          ),// 0x20000000,               // Active Rogue Safe Fall Spell (Passive)
        STR(Hover              ),// 0x40000000
        STR(Unknown13          ),// 0x80000000
>>>>>>> e9544985
        STR(Unk1               ),
        STR(Unk2               ),
        STR(Unk3               ),
        STR(Fullspeedturning   ),
        STR(Fullspeedpitching  ),
        STR(Allow_Pitching     ),
        STR(Unk4               ),
        STR(Unk5               ),
        STR(Unk6               ),
        STR(Unk7               ),
        STR(Interp_Move        ),
        STR(Interp_Turning     ),
        STR(Interp_Pitching    ),
<<<<<<< HEAD
        STR(None8              ),
        STR(None9              ),
        STR(None10             ),
=======
        STR(Unk8               ),
        STR(Unk9               ),
        STR(Unk10              ),
>>>>>>> e9544985
    };

    char const* g_SplineFlag_names[32] =
    {
        STR(AnimBit1           ),// 0x00000001,
        STR(AnimBit2           ),// 0x00000002,
        STR(AnimBit3           ),// 0x00000004,
        STR(Unknown0           ),// 0x00000008,
        STR(FallingSlow        ),// 0x00000010,
        STR(Done               ),// 0x00000020,
        STR(Falling            ),// 0x00000040,           // Not Compartible With Trajectory Movement
        STR(No_Spline          ),// 0x00000080,
        STR(Unknown2           ),// 0x00000100,
        STR(Flying             ),// 0x00000200,           // Smooth Movement(Catmullrom Interpolation Mode), Flying Animation
        STR(OrientationFixed   ),// 0x00000400,           // Model Orientation Fixed
        STR(Catmullrom         ),// 0x00000800,           // Used Catmullrom Interpolation Mode
        STR(Cyclic             ),// 0x00001000,           // Movement By Cycled Spline
        STR(Enter_Cycle        ),// 0x00002000,           // Everytime Appears With Cyclic Flag In Monster Move Packet
        STR(Frozen             ),// 0x00004000,
        STR(TransportEnter     ),// 0x00008000
        STR(TransportExit      ),// 0x00010000
        STR(Unknown3           ),// 0x00020000,
        STR(Unknown4           ),// 0x00040000,
        STR(OrientationInversed),// 0x00080000,           // Appears With Runmode Flag, Nodes ),// 1, Handles Orientation
        STR(SmoothGroundPath   ),// 0x00100000,
        STR(Walkmode           ),// 0x00200000,
        STR(UncompressedPath   ),// 0x00400000,
        STR(Unknown6           ),// 0x00800000,
        STR(Animation          ),// 0x01000000,           // Animationid (0...3), Uint32 Time, Not Compartible With Trajectory And Fall Movement
        STR(Parabolic          ),// 0x02000000,           // Not Compartible With Fall Movement
        STR(Final_Point        ),// 0x04000000,
        STR(Final_Target       ),// 0x08000000,
        STR(Final_Angle        ),// 0x10000000,
        STR(Unknown7           ),// 0x20000000,
        STR(Unknown8           ),// 0x40000000,
        STR(Unknown9           ),// 0x80000000,
    };

    template<class Flags, int N>
    void print_flags(Flags t, char const* (&names)[N], std::string& str)
    {
        for (int i = 0; i < N; ++i)
        {
            if ((t & Flags(1 << i)) && names[i] != NULL)
                str.append(" ").append(names[i]);
        }
    }

    std::string MoveSplineFlag::ToString() const
    {
        std::string str;
        print_flags(raw(), g_SplineFlag_names, str);
        return str;
    }
}<|MERGE_RESOLUTION|>--- conflicted
+++ resolved
@@ -27,11 +27,7 @@
 
     /// Velocity bounds that makes fall speed limited
     float terminalVelocity = 60.148003f;
-<<<<<<< HEAD
-    float terminalSafefallVelocity = 7.f;
-=======
     float terminalSafefallVelocity = 7.0f;
->>>>>>> e9544985
 
     const float terminal_length = float(terminalVelocity * terminalVelocity) / (2.0f * gravity);
     const float terminal_safefall_length = (terminalSafefallVelocity * terminalSafefallVelocity) / (2.0f * gravity);
@@ -118,7 +114,6 @@
         STR(Pitch_Down         ),// 0x00000080,
 
         STR(Walk               ),// 0x00000100,               // Walking
-<<<<<<< HEAD
         STR(Levitation         ),// 0x00000200,
         STR(Root               ),// 0x00000400,
         STR(Falling            ),// 0x00000800,
@@ -142,31 +137,6 @@
         STR(Local_Dirty        ),// 0x20000000
         STR(None31             ),// 0x40000000
         STR(None32             ),// 0x80000000
-=======
-        STR(Ontransport        ),// 0x00000200,
-        STR(Levitation         ),// 0x00000400,
-        STR(Root               ),// 0x00000800,
-        STR(Falling            ),// 0x00001000,
-        STR(Fallingfar         ),// 0x00002000,
-        STR(Pendingstop        ),// 0x00004000,
-        STR(PendingSTRafestop  ),// 0x00008000,
-        STR(Pendingforward     ),// 0x00010000,
-        STR(Pendingbackward    ),// 0x00020000,
-        STR(PendingSTRafeleft  ),// 0x00040000,
-        STR(PendingSTRaferight ),// 0x00080000,
-        STR(Pendingroot        ),// 0x00100000,
-        STR(Swimming           ),// 0x00200000,               // Appears With Fly Flag Also
-        STR(Ascending          ),// 0x00400000,               // Swim Up Also
-        STR(Descending         ),// 0x00800000,               // Swim Down Also
-        STR(Can_Fly            ),// 0x01000000,               // Can Fly In 3.3?
-        STR(Flying             ),// 0x02000000,               // Actual Flying Mode
-        STR(Spline_Elevation   ),// 0x04000000,               // Used For Flight Paths
-        STR(Spline_Enabled     ),// 0x08000000,               // Used For Flight Paths
-        STR(Waterwalking       ),// 0x10000000,               // Prevent Unit From Falling Through Water
-        STR(Safe_Fall          ),// 0x20000000,               // Active Rogue Safe Fall Spell (Passive)
-        STR(Hover              ),// 0x40000000
-        STR(Unknown13          ),// 0x80000000
->>>>>>> e9544985
         STR(Unk1               ),
         STR(Unk2               ),
         STR(Unk3               ),
@@ -180,15 +150,9 @@
         STR(Interp_Move        ),
         STR(Interp_Turning     ),
         STR(Interp_Pitching    ),
-<<<<<<< HEAD
         STR(None8              ),
         STR(None9              ),
         STR(None10             ),
-=======
-        STR(Unk8               ),
-        STR(Unk9               ),
-        STR(Unk10              ),
->>>>>>> e9544985
     };
 
     char const* g_SplineFlag_names[32] =
