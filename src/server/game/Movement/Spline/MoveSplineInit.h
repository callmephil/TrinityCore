/*
 * Copyright (C) 2005-2011 MaNGOS <http://getmangos.com/>
 *
 * This program is free software; you can redistribute it and/or modify
 * it under the terms of the GNU General Public License as published by
 * the Free Software Foundation; either version 2 of the License, or
 * (at your option) any later version.
 *
 * This program is distributed in the hope that it will be useful,
 * but WITHOUT ANY WARRANTY; without even the implied warranty of
 * MERCHANTABILITY or FITNESS FOR A PARTICULAR PURPOSE.  See the
 * GNU General Public License for more details.
 *
 * You should have received a copy of the GNU General Public License
 * along with this program; if not, write to the Free Software
 * Foundation, Inc., 59 Temple Place, Suite 330, Boston, MA  02111-1307  USA
 */

#ifndef TRINITYSERVER_MOVESPLINEINIT_H
#define TRINITYSERVER_MOVESPLINEINIT_H

#include "MoveSplineInitArgs.h"
#include "PathGenerator.h"

class Unit;

namespace Movement
{
    enum AnimType
    {
        ToGround    = 0, // 460 = ToGround, index of AnimationData.dbc
        FlyToFly    = 1, // 461 = FlyToFly?
        ToFly       = 2, // 458 = ToFly
        FlyToGround = 3  // 463 = FlyToGround
    };

    // Transforms coordinates from global to transport offsets
    class TransportPathTransform
    {
    public:
        TransportPathTransform(Unit* owner, bool transformForTransport)
            : _owner(owner), _transformForTransport(transformForTransport) { }
        Vector3 operator()(Vector3 input);

    private:
        Unit* _owner;
        bool _transformForTransport;
    };

    /*  Initializes and launches spline movement
     */
    class MoveSplineInit
    {
    public:

        explicit MoveSplineInit(Unit* m);

        /*  Final pass of initialization that launches spline movement.
         */
        int32 Launch();

        /* Adds movement by parabolic trajectory
         * @param amplitude  - the maximum height of parabola, value could be negative and positive
         * @param start_time - delay between movement starting time and beginning to move by parabolic trajectory
         * can't be combined with final animation
         */
        void SetParabolic(float amplitude, float start_time);
        /* Plays animation after movement done
         * can't be combined with parabolic movement
         */
        void SetAnimation(AnimType anim);

        /* Adds final facing animation
         * sets unit's facing to specified point/angle after all path done
         * you can have only one final facing: previous will be overriden
         */
        void SetFacing(float angle);
        void SetFacing(Vector3 const& point);
        void SetFacing(const Unit* target);

        /* Initializes movement by path
         * @param path - array of points, shouldn't be empty
         * @param pointId - Id of fisrt point of the path. Example: when third path point will be done it will notify that pointId + 3 done
         */
        void MovebyPath(const PointsArray& path, int32 pointId = 0);

        /* Initializes simple A to B motion, A is current unit's position, B is destination
         */
        void MoveTo(const Vector3& destination, bool generatePath = true, bool forceDestination = false);
        void MoveTo(float x, float y, float z, bool generatePath = true, bool forceDestination = false);

        /* Sets Id of fisrt point of the path. When N-th path point will be done ILisener will notify that pointId + N done
         * Needed for waypoint movement where path splitten into parts
         */
        void SetFirstPointId(int32 pointId) { args.path_Idx_offset = pointId; }

        /* Enables CatmullRom spline interpolation mode(makes path smooth)
         * if not enabled linear spline mode will be choosen. Disabled by default
         */
        void SetSmooth();
        /* Enables CatmullRom spline interpolation mode, enables flying animation. Disabled by default
         */
        void SetFly();
        /* Enables walk mode. Disabled by default
         */
        void SetWalk(bool enable);
        /* Makes movement cyclic. Disabled by default
         */
        void SetCyclic();
        /* Enables falling mode. Disabled by default
         */
        void SetFall();
        /* Enters transport. Disabled by default
         */
        void SetTransportEnter();
        /* Exits transport. Disabled by default
         */
        void SetTransportExit();
        /* Inverses unit model orientation. Disabled by default
         */
        void SetOrientationInversed();
        /* Fixes unit's model rotation. Disabled by default
         */
        void SetOrientationFixed(bool enable);

        /* Sets the velocity (in case you want to have custom movement velocity)
         * if no set, speed will be selected based on unit's speeds and current movement mode
         * Has no effect if falling mode enabled
         * velocity shouldn't be negative
         */
        void SetVelocity(float velocity);

        PointsArray& Path() { return args.path; }

        /* Disables transport coordinate transformations for cases where raw offsets are available
        */
        void DisableTransportPathTransformations();
    protected:

        MoveSplineInitArgs args;
        Unit*  unit;
    };

    inline void MoveSplineInit::SetFly() { args.flags.EnableFlying(); }
    inline void MoveSplineInit::SetWalk(bool enable) { args.flags.walkmode = enable; }
    inline void MoveSplineInit::SetSmooth() { args.flags.EnableCatmullRom(); }
    inline void MoveSplineInit::SetCyclic() { args.flags.cyclic = true; }
    inline void MoveSplineInit::SetFall() { args.flags.EnableFalling();}
    inline void MoveSplineInit::SetVelocity(float vel) { args.velocity = vel; args.HasVelocity = true; }
    inline void MoveSplineInit::SetOrientationInversed() { args.flags.orientationInversed = true;}
    inline void MoveSplineInit::SetTransportEnter() { args.flags.EnableTransportEnter(); }
    inline void MoveSplineInit::SetTransportExit() { args.flags.EnableTransportExit(); }
    inline void MoveSplineInit::SetOrientationFixed(bool enable) { args.flags.orientationFixed = enable; }

    inline void MoveSplineInit::MovebyPath(const PointsArray& controls, int32 path_offset)
    {
        args.path_Idx_offset = path_offset;
        args.path.resize(controls.size());
        std::transform(controls.begin(), controls.end(), args.path.begin(), TransportPathTransform(unit, args.TransformForTransport));
    }

    inline void MoveSplineInit::MoveTo(float x, float y, float z, bool generatePath, bool forceDestination)
    {
<<<<<<< HEAD
        Vector3 v(x, y, z);
        MoveTo(v, generatePath, forceDestination);
=======
        MoveTo(G3D::Vector3(x, y, z));
>>>>>>> ebd14b4f
    }

    inline void MoveSplineInit::SetParabolic(float amplitude, float time_shift)
    {
        args.time_perc = time_shift;
        args.parabolic_amplitude = amplitude;
        args.flags.EnableParabolic();
    }

    inline void MoveSplineInit::SetAnimation(AnimType anim)
    {
        args.time_perc = 0.f;
        args.flags.EnableAnimation((uint8)anim);
    }

    inline void MoveSplineInit::SetFacing(Vector3 const& spot)
    {
        TransportPathTransform transform(unit, args.TransformForTransport);
        Vector3 finalSpot = transform(spot);
        args.facing.f.x = finalSpot.x;
        args.facing.f.y = finalSpot.y;
        args.facing.f.z = finalSpot.z;
        args.flags.EnableFacingPoint();
    }

    inline void MoveSplineInit::DisableTransportPathTransformations() { args.TransformForTransport = false; }
}
#endif // TRINITYSERVER_MOVESPLINEINIT_H<|MERGE_RESOLUTION|>--- conflicted
+++ resolved
@@ -161,12 +161,7 @@
 
     inline void MoveSplineInit::MoveTo(float x, float y, float z, bool generatePath, bool forceDestination)
     {
-<<<<<<< HEAD
-        Vector3 v(x, y, z);
-        MoveTo(v, generatePath, forceDestination);
-=======
-        MoveTo(G3D::Vector3(x, y, z));
->>>>>>> ebd14b4f
+        MoveTo(G3D::Vector3(x, y, z), generatePath, forceDestination);
     }
 
     inline void MoveSplineInit::SetParabolic(float amplitude, float time_shift)
