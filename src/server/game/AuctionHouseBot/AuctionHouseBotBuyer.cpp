/*
 * Copyright (C) 2008-2015 TrinityCore <http://www.trinitycore.org/>
 *
 * This program is free software; you can redistribute it and/or modify it
 * under the terms of the GNU General Public License as published by the
 * Free Software Foundation; either version 2 of the License, or (at your
 * option) any later version.
 *
 * This program is distributed in the hope that it will be useful, but WITHOUT
 * ANY WARRANTY; without even the implied warranty of MERCHANTABILITY or
 * FITNESS FOR A PARTICULAR PURPOSE. See the GNU General Public License for
 * more details.
 *
 * You should have received a copy of the GNU General Public License along
 * with this program. If not, see <http://www.gnu.org/licenses/>.
 */

#include "Log.h"
#include "Item.h"
#include "ItemPrototype.h"
#include "AuctionHouseBotBuyer.h"

AuctionBotBuyer::AuctionBotBuyer() : _checkInterval(20 * MINUTE)
{
    // Define faction for our main data class.
    for (int i = 0; i < MAX_AUCTION_HOUSE_TYPE; ++i)
        _houseConfig[i].Initialize(AuctionHouseType(i));
}

AuctionBotBuyer::~AuctionBotBuyer()
{
}

bool AuctionBotBuyer::Initialize()
{
    LoadConfig();

    bool activeHouse = false;
    for (int i = 0; i < MAX_AUCTION_HOUSE_TYPE; ++i)
    {
        if (_houseConfig[i].BuyerEnabled)
        {
            activeHouse = true;
            break;
        }
    }

    if (!activeHouse)
        return false;

    // load Check interval
    _checkInterval = sAuctionBotConfig->GetConfig(CONFIG_AHBOT_BUYER_RECHECK_INTERVAL) * MINUTE;
    TC_LOG_DEBUG("ahbot", "AHBot buyer interval is %u minutes", _checkInterval / MINUTE);
    return true;
}

void AuctionBotBuyer::LoadConfig()
{
    for (int i = 0; i < MAX_AUCTION_HOUSE_TYPE; ++i)
    {
        _houseConfig[i].BuyerEnabled = sAuctionBotConfig->GetConfigBuyerEnabled(AuctionHouseType(i));
        if (_houseConfig[i].BuyerEnabled)
            LoadBuyerValues(_houseConfig[i]);
    }
}

void AuctionBotBuyer::LoadBuyerValues(BuyerConfiguration& /* config */)
{

}

// Makes an AHbot buyer cycle for AH type if necessary
bool AuctionBotBuyer::Update(AuctionHouseType houseType)
{
    if (!sAuctionBotConfig->GetConfigBuyerEnabled(houseType))
        return false;

    TC_LOG_DEBUG("ahbot", "AHBot: %s buying ...", AuctionBotConfig::GetHouseTypeName(houseType));

    BuyerConfiguration& config = _houseConfig[houseType];
    uint32 eligibleItems = GetItemInformation(config);
    if (eligibleItems)
    {
        // Prepare list of items to bid or buy - remove old items
        PrepareListOfEntry(config);
        // Process buying and bidding items
        BuyAndBidItems(config);
    }

    return true;
}

// Collects information about item counts and minimum prices to SameItemInfo and updates EligibleItems - a list with new items eligible for bot to buy and bid
// Returns count of items in AH that were eligible for being bought or bidded on by ahbot buyer (EligibleItems size)
uint32 AuctionBotBuyer::GetItemInformation(BuyerConfiguration& config)
{
    config.SameItemInfo.clear();
    time_t now = time(nullptr);
    uint32 count = 0;

    AuctionHouseObject* house = sAuctionMgr->GetAuctionsMap(config.GetHouseType());
    for (AuctionHouseObject::AuctionEntryMap::const_iterator itr = house->GetAuctionsBegin(); itr != house->GetAuctionsEnd(); ++itr)
    {
        AuctionEntry* entry = itr->second;
        Item* item = sAuctionMgr->GetAItem(entry->itemGUIDLow);
        if (!item)
            continue;

        BuyerItemInfo& itemInfo = config.SameItemInfo[item->GetEntry()];

        // Update item entry's count and total bid prices
        // This can be used later to determine the prices and chances to bid
        uint32 itemBidPrice = entry->startbid / item->GetCount();
        itemInfo.TotalBidPrice = itemInfo.TotalBidPrice + itemBidPrice;
        itemInfo.BidItemCount++;

        // Set minimum bid price
        if (!itemInfo.MinBidPrice)
            itemInfo.MinBidPrice = itemBidPrice;
        else
            itemBidPrice = std::min(itemInfo.MinBidPrice, itemBidPrice);

        // Set minimum buyout price if item has buyout
        if (entry->buyout)
        {
            // Update item entry's count and total buyout prices
            // This can be used later to determine the prices and chances to buyout
            uint32 itemBuyPrice = entry->buyout / item->GetCount();
            itemInfo.TotalBuyPrice = itemInfo.TotalBuyPrice + itemBuyPrice;
            itemInfo.BuyItemCount++;

            if (!itemInfo.MinBuyPrice)
                itemInfo.MinBuyPrice = itemBuyPrice;
            else
                itemInfo.MinBuyPrice = std::min(itemInfo.MinBuyPrice, itemBuyPrice);
        }

        // Add/update to EligibleItems if:
        // has a bid by player or
        // has no bids and not owned by bot
        if ((entry->bid && entry->bidder) || (entry->owner && !entry->bid))
        {
            config.EligibleItems[entry->Id].LastExist = now;
            config.EligibleItems[entry->Id].AuctionId = entry->Id;
            ++count;
        }
    }

    TC_LOG_DEBUG("ahbot", "AHBot: %u items added to buyable/biddable vector for ah type: %u", count, config.GetHouseType());
    TC_LOG_DEBUG("ahbot", "AHBot: SameItemInfo size = %u", (uint32)config.SameItemInfo.size());
    return count;
}

// ahInfo can be NULL
bool AuctionBotBuyer::RollBuyChance(const BuyerItemInfo* ahInfo, const Item* item, const AuctionEntry* auction, uint32 /*bidPrice*/)
{
    if (!auction->buyout)
        return false;

    float itemBuyPrice = float(auction->buyout / item->GetCount());
    float itemPrice = float(item->GetTemplate()->SellPrice ? item->GetTemplate()->SellPrice : GetVendorPrice(item->GetTemplate()->Quality));
    // The AH cut needs to be added to the price, but we dont want a 100% chance to buy if the price is exactly AH default
    itemPrice *= 1.4f;

    // This value is between 0 and 100 and is used directly as the chance to buy or bid
    // Value equal or above 100 means 100% chance and value below 0 means 0% chance
    float chance = std::min(100.f, std::pow(100.f, 1.f + (1.f - itemBuyPrice / itemPrice) / sAuctionBotConfig->GetConfig(CONFIG_AHBOT_BUYER_CHANCE_FACTOR)));

    // If a player has bidded on item, have fifth of normal chance
    if (auction->bidder)
        chance = chance / 5.f;

    if (ahInfo)
    {
        float avgBuyPrice = ahInfo->TotalBuyPrice / float(ahInfo->BuyItemCount);

        TC_LOG_DEBUG("ahbot", "AHBot: buyout average: %.1f items with buyout: %u", avgBuyPrice, ahInfo->BuyItemCount);

        // If there are more than 5 items on AH of this entry, try weigh in the average buyout price
        if (ahInfo->BuyItemCount > 5)
            chance *= 1.f / std::sqrt(itemBuyPrice / avgBuyPrice);
    }

    // Add config weigh in for quality
    chance *= GetChanceMultiplier(item->GetTemplate()->Quality) / 100.0f;

    float rand = frand(0.f, 100.f);
    bool win = rand <= chance;
    TC_LOG_DEBUG("ahbot", "AHBot: %s BUY! chance = %.2f, price = %u, buyprice = %u.", win ? "WIN" : "LOSE", chance, uint32(itemPrice), uint32(itemBuyPrice));
    return win;
}

// ahInfo can be NULL
bool AuctionBotBuyer::RollBidChance(const BuyerItemInfo* ahInfo, const Item* item, const AuctionEntry* auction, uint32 bidPrice)
{
    float itemBidPrice = float(bidPrice / item->GetCount());
    float itemPrice = float(item->GetTemplate()->SellPrice ? item->GetTemplate()->SellPrice : GetVendorPrice(item->GetTemplate()->Quality));
    // The AH cut needs to be added to the price, but we dont want a 100% chance to buy if the price is exactly AH default
    itemPrice *= 1.4f;

    // This value is between 0 and 100 and is used directly as the chance to buy or bid
    // Value equal or above 100 means 100% chance and value below 0 means 0% chance
    float chance = std::min(100.f, std::pow(100.f, 1.f + (1.f - itemBidPrice / itemPrice) / sAuctionBotConfig->GetConfig(CONFIG_AHBOT_BUYER_CHANCE_FACTOR)));

    if (ahInfo)
    {
        float avgBidPrice = ahInfo->TotalBidPrice / float(ahInfo->BidItemCount);

        TC_LOG_DEBUG("ahbot", "AHBot: Bid average: %.1f biddable item count: %u", avgBidPrice, ahInfo->BidItemCount);

        // If there are more than 5 items on AH of this entry, try weigh in the average bid price
<<<<<<< HEAD
=======
        if (ahInfo->BidItemCount >= 5)
>>>>>>> ea4d9c0d
            chance *= 1.f / std::sqrt(itemBidPrice / avgBidPrice);
    }

    // If a player has bidded on item, have fifth of normal chance
    if (auction->bidder)
        chance = chance / 5.f;

    // Add config weigh in for quality
    chance *= GetChanceMultiplier(item->GetTemplate()->Quality) / 100.0f;

    float rand = frand(0.f, 100.f);
    bool win = rand <= chance;
    TC_LOG_DEBUG("ahbot", "AHBot: %s BID! chance = %.2f, price = %u, bidprice = %u.", win ? "WIN" : "LOSE", chance, uint32(itemPrice), uint32(itemBidPrice));
    return win;
}

// Removes items from EligibleItems that we shouldnt buy or bid on
// The last existed time on them should be older than now
void AuctionBotBuyer::PrepareListOfEntry(BuyerConfiguration& config)
{
    // now - 5 seconds to leave out all old entries but keep the ones just updated a moment ago
    time_t now = time(nullptr) - 5;

    for (CheckEntryMap::iterator itr = config.EligibleItems.begin(); itr != config.EligibleItems.end();)
    {
        if (itr->second.LastExist < now)
            config.EligibleItems.erase(itr++);
        else
            ++itr;
    }

    TC_LOG_DEBUG("ahbot", "AHBot: EligibleItems size = %u", (uint32)config.EligibleItems.size());
}

// Tries to bid and buy items based on their prices and chances set in configs
void AuctionBotBuyer::BuyAndBidItems(BuyerConfiguration& config)
{
    time_t now = time(nullptr);
    AuctionHouseObject* auctionHouse = sAuctionMgr->GetAuctionsMap(config.GetHouseType());
    CheckEntryMap& items = config.EligibleItems;

    // Max amount of items to buy or bid
    uint32 cycles = sAuctionBotConfig->GetItemPerCycleNormal();
    if (items.size() > sAuctionBotConfig->GetItemPerCycleBoost())
    {
        // set more cycles if there is a huge influx of items
        cycles = sAuctionBotConfig->GetItemPerCycleBoost();
        TC_LOG_DEBUG("ahbot", "AHBot: Boost value used for Buyer! (if this happens often adjust both ItemsPerCycle in worldserver.conf)");
    }

    // Process items eligible to be bidded or bought
    CheckEntryMap::iterator itr = items.begin();
    while (cycles && itr != items.end())
    {
        AuctionEntry* auction = auctionHouse->GetAuction(itr->second.AuctionId);
        if (!auction)
        {
            TC_LOG_DEBUG("ahbot", "AHBot: Entry %u doesn't exists, perhaps bought already?", itr->second.AuctionId);
            items.erase(itr++);
            continue;
        }

        // Check if the item has been checked once before
        // If it has been checked and it was recently, skip it
        if (itr->second.LastChecked && (now - itr->second.LastChecked) <= _checkInterval)
        {
            TC_LOG_DEBUG("ahbot", "AHBot: In time interval wait for entry %u!", auction->Id);
            ++itr;
            continue;
        }

        Item* item = sAuctionMgr->GetAItem(auction->itemGUIDLow);
        if (!item)
        {
            // auction item not accessible, possible auction in payment pending mode
            items.erase(itr++);
            continue;
        }

        // price to bid if bidding
        uint32 bidPrice;
        if (auction->bid >= auction->startbid)
        {
            // get bid price to outbid previous bidder
            bidPrice = auction->bid + auction->GetAuctionOutBid();
        }
        else
        {
            // no previous bidders - use starting bid
            bidPrice = auction->startbid;
        }

        const BuyerItemInfo* ahInfo = nullptr;
        BuyerItemInfoMap::const_iterator sameItemItr = config.SameItemInfo.find(item->GetEntry());
        if (sameItemItr != config.SameItemInfo.end())
            ahInfo = &sameItemItr->second;

        TC_LOG_DEBUG("ahbot", "AHBot: Rolling for AHentry %u:", auction->Id);

        // Roll buy and bid chances
        bool successBuy = RollBuyChance(ahInfo, item, auction, bidPrice);
        bool successBid = RollBidChance(ahInfo, item, auction, bidPrice);

        // If roll bidding succesfully and bid price is above buyout -> buyout
        // If roll for buying was successful but not for bid, buyout directly
        // If roll bidding was also successful, buy the entry with 20% chance
        // - Better bid than buy since the item is bought by bot if no player bids after
        // Otherwise bid if roll for bid was successful
        if ((auction->buyout && successBid && bidPrice >= auction->buyout) ||
            (successBuy && (!successBid || urand(1, 5) == 1)))
            BuyEntry(auction, auctionHouse); // buyout
        else if (successBid)
            PlaceBidToEntry(auction, bidPrice); // bid

        itr->second.LastChecked = now;
        --cycles;
        ++itr;
    }

    // Clear not needed entries
    config.SameItemInfo.clear();
}

uint32 AuctionBotBuyer::GetVendorPrice(uint32 quality)
{
    switch (quality)
    {
        case ITEM_QUALITY_POOR:
            return sAuctionBotConfig->GetConfig(CONFIG_AHBOT_BUYER_BASEPRICE_GRAY);
        case ITEM_QUALITY_NORMAL:
            return sAuctionBotConfig->GetConfig(CONFIG_AHBOT_BUYER_BASEPRICE_WHITE);
        case ITEM_QUALITY_UNCOMMON:
            return sAuctionBotConfig->GetConfig(CONFIG_AHBOT_BUYER_BASEPRICE_GREEN);
        case ITEM_QUALITY_RARE:
            return sAuctionBotConfig->GetConfig(CONFIG_AHBOT_BUYER_BASEPRICE_BLUE);
        case ITEM_QUALITY_EPIC:
            return sAuctionBotConfig->GetConfig(CONFIG_AHBOT_BUYER_BASEPRICE_PURPLE);
        case ITEM_QUALITY_LEGENDARY:
            return sAuctionBotConfig->GetConfig(CONFIG_AHBOT_BUYER_BASEPRICE_ORANGE);
        case ITEM_QUALITY_ARTIFACT:
            return sAuctionBotConfig->GetConfig(CONFIG_AHBOT_BUYER_BASEPRICE_YELLOW);
        default:
            return 1 * SILVER;
    }
}

uint32 AuctionBotBuyer::GetChanceMultiplier(uint32 quality)
{
    switch (quality)
    {
        case ITEM_QUALITY_POOR:
            return sAuctionBotConfig->GetConfig(CONFIG_AHBOT_BUYER_CHANCEMULTIPLIER_GRAY);
        case ITEM_QUALITY_NORMAL:
            return sAuctionBotConfig->GetConfig(CONFIG_AHBOT_BUYER_CHANCEMULTIPLIER_WHITE);
        case ITEM_QUALITY_UNCOMMON:
            return sAuctionBotConfig->GetConfig(CONFIG_AHBOT_BUYER_CHANCEMULTIPLIER_GREEN);
        case ITEM_QUALITY_RARE:
            return sAuctionBotConfig->GetConfig(CONFIG_AHBOT_BUYER_CHANCEMULTIPLIER_BLUE);
        case ITEM_QUALITY_EPIC:
            return sAuctionBotConfig->GetConfig(CONFIG_AHBOT_BUYER_CHANCEMULTIPLIER_PURPLE);
        case ITEM_QUALITY_LEGENDARY:
            return sAuctionBotConfig->GetConfig(CONFIG_AHBOT_BUYER_CHANCEMULTIPLIER_ORANGE);
        case ITEM_QUALITY_ARTIFACT:
            return sAuctionBotConfig->GetConfig(CONFIG_AHBOT_BUYER_CHANCEMULTIPLIER_YELLOW);
        default:
            return 100;
    }
}

// Buys the auction and does necessary actions to complete the buyout
void AuctionBotBuyer::BuyEntry(AuctionEntry* auction, AuctionHouseObject* auctionHouse)
{
    TC_LOG_DEBUG("ahbot", "AHBot: Entry %u bought at %.2fg", auction->Id, float(auction->buyout) / GOLD);

    SQLTransaction trans = CharacterDatabase.BeginTransaction();

    // Send mail to previous bidder if any
    if (auction->bidder)
        sAuctionMgr->SendAuctionOutbiddedMail(auction, auction->buyout, NULL, trans);

    // Set bot as bidder and set new bid amount
    auction->bidder = 0;
    auction->bid = auction->buyout;

    // Mails must be under transaction control too to prevent data loss
    sAuctionMgr->SendAuctionSalePendingMail(auction, trans);
    sAuctionMgr->SendAuctionSuccessfulMail(auction, trans);
    sAuctionMgr->SendAuctionWonMail(auction, trans);

    // Delete auction from DB
    auction->DeleteFromDB(trans);

    // Remove auction item and auction from memory
    sAuctionMgr->RemoveAItem(auction->itemGUIDLow);
    auctionHouse->RemoveAuction(auction);

    // Run SQLs
    CharacterDatabase.CommitTransaction(trans);
}

// Bids on the auction and does the necessary actions for bidding
void AuctionBotBuyer::PlaceBidToEntry(AuctionEntry* auction, uint32 bidPrice)
{
    TC_LOG_DEBUG("ahbot", "AHBot: Bid placed to entry %u, %.2fg", auction->Id, float(bidPrice) / GOLD);

    SQLTransaction trans = CharacterDatabase.BeginTransaction();

    // Send mail to previous bidder if any
    if (auction->bidder)
        sAuctionMgr->SendAuctionOutbiddedMail(auction, bidPrice, NULL, trans);

    // Set bot as bidder and set new bid amount
    auction->bidder = 0;
    auction->bid = bidPrice;

    // Update auction to DB
    PreparedStatement* stmt = CharacterDatabase.GetPreparedStatement(CHAR_UPD_AUCTION_BID);
    stmt->setUInt32(0, auction->bidder);
    stmt->setUInt32(1, auction->bid);
    stmt->setUInt32(2, auction->Id);
    trans->Append(stmt);

    // Run SQLs
    CharacterDatabase.CommitTransaction(trans);
}<|MERGE_RESOLUTION|>--- conflicted
+++ resolved
@@ -209,10 +209,7 @@
         TC_LOG_DEBUG("ahbot", "AHBot: Bid average: %.1f biddable item count: %u", avgBidPrice, ahInfo->BidItemCount);
 
         // If there are more than 5 items on AH of this entry, try weigh in the average bid price
-<<<<<<< HEAD
-=======
         if (ahInfo->BidItemCount >= 5)
->>>>>>> ea4d9c0d
             chance *= 1.f / std::sqrt(itemBidPrice / avgBidPrice);
     }
 
