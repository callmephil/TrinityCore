/*
 * Copyright (C) 2008-2014 TrinityCore <http://www.trinitycore.org/>
 * Copyright (C) 2005-2009 MaNGOS <http://getmangos.com/>
 *
 * This program is free software; you can redistribute it and/or modify it
 * under the terms of the GNU General Public License as published by the
 * Free Software Foundation; either version 2 of the License, or (at your
 * option) any later version.
 *
 * This program is distributed in the hope that it will be useful, but WITHOUT
 * ANY WARRANTY; without even the implied warranty of MERCHANTABILITY or
 * FITNESS FOR A PARTICULAR PURPOSE. See the GNU General Public License for
 * more details.
 *
 * You should have received a copy of the GNU General Public License along
 * with this program. If not, see <http://www.gnu.org/licenses/>.
 */

#ifndef TRINITY_DBCSTRUCTURE_H
#define TRINITY_DBCSTRUCTURE_H

#include "Common.h"
#include "DBCEnums.h"
#include "Define.h"
#include "Path.h"
#include "Util.h"

#include <map>
#include <set>
#include <vector>

// Structures using to access raw DBC data and required packing to portability

// GCC have alternative #pragma pack(N) syntax and old gcc version not support pack(push, N), also any gcc version not support it at some platform
#if defined(__GNUC__)
#pragma pack(1)
#else
#pragma pack(push, 1)
#endif

struct AchievementEntry
{
    uint32    ID;                                           // 0
    int32    requiredFaction;                               // 1 -1=all, 0=horde, 1=alliance
    int32    mapID;                                         // 2 -1=none
    //uint32 parentAchievement;                             // 3 its Achievement parent (can`t start while parent uncomplete, use its Criteria if don`t have own, use its progress on begin)
    char* name;                                             // 4
    //char* description;                                    // 5
    uint32    categoryId;                                   // 6
    uint32    points;                                       // 7 reward points
    //uint32 OrderInCategory;                               // 8
    uint32    flags;                                        // 9
    //uint32    icon;                                       // 10 icon (from SpellIcon.dbc)
    //char* reward;                                         // 11
    uint32 count;                                           // 12 - need this count of completed criterias (own or referenced achievement criterias)
    uint32 refAchievement;                                  // 13 - referenced achievement (counting of all completed criterias)
};

struct AchievementCategoryEntry
{
    uint32    ID;                                           // 0
    uint32    parentCategory;                               // 1 -1 for main category
    //char* name;                                           // 2
    //uint32    sortOrder;                                  // 3
};

struct AchievementCriteriaEntry
{
    uint32  ID;                                             // 0
    uint32  achievement;                                    // 1
    uint32  type;                                           // 2
    union
    {
        // ACHIEVEMENT_CRITERIA_TYPE_KILL_CREATURE          = 0
        /// @todo also used for player deaths..
        struct
        {
            uint32  creatureID;                             // 3
            uint32  creatureCount;                          // 4
        } kill_creature;

        // ACHIEVEMENT_CRITERIA_TYPE_WIN_BG                 = 1
        struct
        {
            uint32  bgMapID;                                // 3
            uint32  winCount;                               // 4
        } win_bg;

        // ACHIEVEMENT_CRITERIA_TYPE_REACH_LEVEL            = 5
        // ACHIEVEMENT_CRITERIA_TYPE_REACH_GUILD_LEVEL      = 125
        struct
        {
            uint32  unused;                                 // 3
            uint32  level;                                  // 4
        } reach_level;

        // ACHIEVEMENT_CRITERIA_TYPE_REACH_SKILL_LEVEL      = 7
        struct
        {
            uint32  skillID;                                // 3
            uint32  skillLevel;                             // 4
        } reach_skill_level;

        // ACHIEVEMENT_CRITERIA_TYPE_COMPLETE_ACHIEVEMENT   = 8
        struct
        {
            uint32  linkedAchievement;                      // 3
        } complete_achievement;

        // ACHIEVEMENT_CRITERIA_TYPE_COMPLETE_QUEST_COUNT   = 9
        struct
        {
            uint32  unused;                                 // 3
            uint32  totalQuestCount;                        // 4
        } complete_quest_count;

        // ACHIEVEMENT_CRITERIA_TYPE_COMPLETE_DAILY_QUEST_DAILY = 10
        struct
        {
            uint32  unused;                                 // 3
            uint32  numberOfDays;                           // 4
        } complete_daily_quest_daily;

        // ACHIEVEMENT_CRITERIA_TYPE_COMPLETE_QUESTS_IN_ZONE = 11
        struct
        {
            uint32  zoneID;                                 // 3
            uint32  questCount;                             // 4
        } complete_quests_in_zone;

        // ACHIEVEMENT_CRITERIA_TYPE_CURRENCY = 12
        struct
        {
            uint32 currency;
            uint32 count;
        } currencyGain;

        // ACHIEVEMENT_CRITERIA_TYPE_COMPLETE_DAILY_QUEST   = 14
        struct
        {
            uint32  unused;                                 // 3
            uint32  questCount;                             // 4
        } complete_daily_quest;

        // ACHIEVEMENT_CRITERIA_TYPE_COMPLETE_BATTLEGROUND  = 15
        struct
        {
            uint32  mapID;                                  // 3
        } complete_battleground;

        // ACHIEVEMENT_CRITERIA_TYPE_DEATH_AT_MAP           = 16
        struct
        {
            uint32  mapID;                                  // 3
        } death_at_map;

        // ACHIEVEMENT_CRITERIA_TYPE_DEATH_IN_DUNGEON       = 18
        struct
        {
            uint32  manLimit;                               // 3
        } death_in_dungeon;

        // ACHIEVEMENT_CRITERIA_TYPE_COMPLETE_RAID          = 19
        struct
        {
            uint32  groupSize;                              // 3 can be 5, 10 or 25
        } complete_raid;

        // ACHIEVEMENT_CRITERIA_TYPE_KILLED_BY_CREATURE     = 20
        struct
        {
            uint32  creatureEntry;                          // 3
        } killed_by_creature;

        // ACHIEVEMENT_CRITERIA_TYPE_FALL_WITHOUT_DYING     = 24
        struct
        {
            uint32  unused;                                 // 3
            uint32  fallHeight;                             // 4
        } fall_without_dying;

        // ACHIEVEMENT_CRITERIA_TYPE_DEATHS_FROM            = 26
        struct
        {
            uint32 type;                                    // 3, see enum EnviromentalDamage
        } death_from;

        // ACHIEVEMENT_CRITERIA_TYPE_COMPLETE_QUEST         = 27
        struct
        {
            uint32  questID;                                // 3
            uint32  questCount;                             // 4
        } complete_quest;

        // ACHIEVEMENT_CRITERIA_TYPE_BE_SPELL_TARGET        = 28
        // ACHIEVEMENT_CRITERIA_TYPE_BE_SPELL_TARGET2       = 69
        struct
        {
            uint32  spellID;                                // 3
            uint32  spellCount;                             // 4
        } be_spell_target;

        // ACHIEVEMENT_CRITERIA_TYPE_CAST_SPELL             = 29
        // ACHIEVEMENT_CRITERIA_TYPE_CAST_SPELL2            = 110
        struct
        {
            uint32  spellID;                                // 3
            uint32  castCount;                              // 4
        } cast_spell;

        // ACHIEVEMENT_CRITERIA_TYPE_BG_OBJECTIVE_CAPTURE
        struct
        {
            uint32 objectiveId;                             // 3
            uint32 completeCount;                           // 4
        } bg_objective;

        // ACHIEVEMENT_CRITERIA_TYPE_HONORABLE_KILL_AT_AREA = 31
        struct
        {
            uint32  areaID;                                 // 3 Reference to AreaTable.dbc
            uint32  killCount;                              // 4
        } honorable_kill_at_area;

        // ACHIEVEMENT_CRITERIA_TYPE_WIN_ARENA              = 32
        struct
        {
            uint32 mapID;                                   // 3 Reference to Map.dbc
            uint32 count;                                   // 4 Number of times that the arena must be won.
        } win_arena;

        // ACHIEVEMENT_CRITERIA_TYPE_PLAY_ARENA             = 33
        struct
        {
            uint32  mapID;                                  // 3 Reference to Map.dbc
        } play_arena;

        // ACHIEVEMENT_CRITERIA_TYPE_LEARN_SPELL            = 34
        struct
        {
            uint32  spellID;                                // 3 Reference to Map.dbc
        } learn_spell;

        // ACHIEVEMENT_CRITERIA_TYPE_OWN_ITEM               = 36
        struct
        {
            uint32  itemID;                                 // 3
            uint32  itemCount;                              // 4
        } own_item;

        // ACHIEVEMENT_CRITERIA_TYPE_WIN_RATED_ARENA        = 37
        struct
        {
            uint32  unused;                                 // 3
            uint32  count;                                  // 4
        } win_rated_arena;

        // ACHIEVEMENT_CRITERIA_TYPE_HIGHEST_TEAM_RATING    = 38
        struct
        {
            uint32  teamtype;                               // 3 {2, 3, 5}
        } highest_team_rating;

        // ACHIEVEMENT_CRITERIA_TYPE_REACH_TEAM_RATING      = 39
        struct
        {
            uint32  teamtype;                               // 3 {2, 3, 5}
            uint32  teamrating;                             // 4
        } reach_team_rating;

        // ACHIEVEMENT_CRITERIA_TYPE_HIGHEST_PERSONAL_RATING = 39
        struct
        {
            uint32 teamtype; // 3 {2, 3, 5}
            uint32 PersonalRating; // 4
        } highest_personal_rating;

        // ACHIEVEMENT_CRITERIA_TYPE_LEARN_SKILL_LEVEL      = 40
        struct
        {
            uint32  skillID;                                // 3
            uint32  skillLevel;                             // 4 apprentice=1, journeyman=2, expert=3, artisan=4, master=5, grand master=6
        } learn_skill_level;

        // ACHIEVEMENT_CRITERIA_TYPE_USE_ITEM               = 41
        struct
        {
            uint32  itemID;                                 // 3
            uint32  itemCount;                              // 4
        } use_item;

        // ACHIEVEMENT_CRITERIA_TYPE_LOOT_ITEM              = 42
        struct
        {
            uint32  itemID;                                 // 3
            uint32  itemCount;                              // 4
        } loot_item;

        // ACHIEVEMENT_CRITERIA_TYPE_EXPLORE_AREA           = 43
        struct
        {
            /// @todo This rank is _NOT_ the index from AreaTable.dbc
            uint32  areaReference;                          // 3
        } explore_area;

        // ACHIEVEMENT_CRITERIA_TYPE_OWN_RANK               = 44
        struct
        {
            /// @todo This rank is _NOT_ the index from CharTitles.dbc
            uint32  rank;                                   // 3
        } own_rank;

        // ACHIEVEMENT_CRITERIA_TYPE_BUY_BANK_SLOT          = 45
        struct
        {
            uint32  unused;                                 // 3
            uint32  numberOfSlots;                          // 4
        } buy_bank_slot;

        // ACHIEVEMENT_CRITERIA_TYPE_GAIN_REPUTATION        = 46
        struct
        {
            uint32  factionID;                              // 3
            uint32  reputationAmount;                       // 4 Total reputation amount, so 42000 = exalted
        } gain_reputation;

        // ACHIEVEMENT_CRITERIA_TYPE_GAIN_EXALTED_REPUTATION= 47
        struct
        {
            uint32  unused;                                 // 3
            uint32  numberOfExaltedFactions;                // 4
        } gain_exalted_reputation;

        // ACHIEVEMENT_CRITERIA_TYPE_VISIT_BARBER_SHOP      = 48
        struct
        {
            uint32 unused;                                  // 3
            uint32 numberOfVisits;                          // 4
        } visit_barber;

        // ACHIEVEMENT_CRITERIA_TYPE_EQUIP_EPIC_ITEM        = 49
        /// @todo where is the required itemlevel stored?
        struct
        {
            uint32  itemSlot;                               // 3
            uint32  count;                                  // 4
        } equip_epic_item;

        // ACHIEVEMENT_CRITERIA_TYPE_ROLL_NEED_ON_LOOT      = 50
        struct
        {
            uint32  rollValue;                              // 3
            uint32  count;                                  // 4
        } roll_need_on_loot;
       // ACHIEVEMENT_CRITERIA_TYPE_ROLL_GREED_ON_LOOT      = 51
        struct
        {
            uint32  rollValue;                              // 3
            uint32  count;                                  // 4
        } roll_greed_on_loot;

        // ACHIEVEMENT_CRITERIA_TYPE_HK_CLASS               = 52
        struct
        {
            uint32  classID;                                // 3
            uint32  count;                                  // 4
        } hk_class;

        // ACHIEVEMENT_CRITERIA_TYPE_HK_RACE                = 53
        struct
        {
            uint32  raceID;                                 // 3
            uint32  count;                                  // 4
        } hk_race;

        // ACHIEVEMENT_CRITERIA_TYPE_DO_EMOTE               = 54
        /// @todo where is the information about the target stored?
        struct
        {
            uint32  emoteID;                                // 3 enum TextEmotes
            uint32  count;                                  // 4 count of emotes, always required special target or requirements
        } do_emote;
        // ACHIEVEMENT_CRITERIA_TYPE_DAMAGE_DONE            = 13
        // ACHIEVEMENT_CRITERIA_TYPE_HEALING_DONE           = 55
        // ACHIEVEMENT_CRITERIA_TYPE_GET_KILLING_BLOWS      = 56
        struct
        {
            uint32  unused;                                 // 3
            uint32  count;                                  // 4
        } healing_done;

        // ACHIEVEMENT_CRITERIA_TYPE_GET_KILLING_BLOWS      = 56
        struct
        {
            uint32  unused;
            uint32  killCount;
        } get_killing_blow;

        // ACHIEVEMENT_CRITERIA_TYPE_EQUIP_ITEM             = 57
        struct
        {
            uint32  itemID;                                 // 3
            uint32  count;                                  // 4
        } equip_item;

        // ACHIEVEMENT_CRITERIA_TYPE_MONEY_FROM_QUEST_REWARD= 62
        struct
        {
            uint32  unused;                                 // 3
            uint32  goldInCopper;                           // 4
        } quest_reward_money;

        // ACHIEVEMENT_CRITERIA_TYPE_LOOT_MONEY             = 67
        struct
        {
            uint32  unused;                                 // 3
            uint32  goldInCopper;                           // 4
        } loot_money;

        // ACHIEVEMENT_CRITERIA_TYPE_USE_GAMEOBJECT         = 68
        struct
        {
            uint32  goEntry;                                // 3
            uint32  useCount;                               // 4
        } use_gameobject;

        // ACHIEVEMENT_CRITERIA_TYPE_SPECIAL_PVP_KILL       = 70
        /// @todo are those special criteria stored in the dbc or do we have to add another sql table?
        struct
        {
            uint32  unused;                                 // 3
            uint32  killCount;                              // 4
        } special_pvp_kill;

        // ACHIEVEMENT_CRITERIA_TYPE_FISH_IN_GAMEOBJECT     = 72
        struct
        {
            uint32  goEntry;                                // 3
            uint32  lootCount;                              // 4
        } fish_in_gameobject;

        // ACHIEVEMENT_CRITERIA_TYPE_LEARN_SKILLLINE_SPELLS = 75
        struct
        {
            uint32  skillLine;                              // 3
            uint32  spellCount;                             // 4
        } learn_skillline_spell;

        // ACHIEVEMENT_CRITERIA_TYPE_WIN_DUEL               = 76
        struct
        {
            uint32  unused;                                 // 3
            uint32  duelCount;                              // 4
        } win_duel;

        // ACHIEVEMENT_CRITERIA_TYPE_HIGHEST_POWER          = 96
        struct
        {
            uint32  powerType;                              // 3 mana=0, 1=rage, 3=energy, 6=runic power
        } highest_power;

        // ACHIEVEMENT_CRITERIA_TYPE_HIGHEST_STAT           = 97
        struct
        {
            uint32  statType;                               // 3 4=spirit, 3=int, 2=stamina, 1=agi, 0=strength
        } highest_stat;

        // ACHIEVEMENT_CRITERIA_TYPE_HIGHEST_SPELLPOWER     = 98
        struct
        {
            uint32  spellSchool;                            // 3
        } highest_spellpower;

        // ACHIEVEMENT_CRITERIA_TYPE_HIGHEST_RATING         = 100
        struct
        {
            uint32  ratingType;                             // 3
        } highest_rating;

        // ACHIEVEMENT_CRITERIA_TYPE_LOOT_TYPE              = 109
        struct
        {
            uint32  lootType;                               // 3 3=fishing, 2=pickpocket, 4=disentchant
            uint32  lootTypeCount;                          // 4
        } loot_type;

        // ACHIEVEMENT_CRITERIA_TYPE_LEARN_SKILL_LINE       = 112
        struct
        {
            uint32  skillLine;                              // 3
            uint32  spellCount;                             // 4
        } learn_skill_line;

        // ACHIEVEMENT_CRITERIA_TYPE_EARN_HONORABLE_KILL    = 113
        struct
        {
            uint32  unused;                                 // 3
            uint32  killCount;                              // 4
        } honorable_kill;

        struct
        {
            uint32  unused;
            uint32  dungeonsComplete;
        } use_lfg;

        struct
        {
            uint32  field3;                                 // 3 main requirement
            uint32  count;                                  // 4 main requirement count
        } raw;
    };

    //uint32 unk;                                           // 5

    struct
    {
        uint32  additionalRequirement_type;
        uint32  additionalRequirement_value;
    } additionalRequirements[MAX_CRITERIA_REQUIREMENTS];

    char*  name;                                            // 10        m_description_lang
    uint32  completionFlag;                                 // 11       m_flags
    uint32  timedCriteriaStartType;                         // 12       m_timer_start_event Only appears with timed achievements, seems to be the type of starting a timed Achievement, only type 1 and some of type 6 need manual starting
                                                            //              1: ByEventId(?) (serverside IDs),    2: ByQuestId,   5: ByCastSpellId(?)
                                                            //              6: BySpellIdTarget(some of these are unknown spells, some not, some maybe spells)
                                                            //              7: ByKillNpcId,  9: ByUseItemId
    uint32  timedCriteriaMiscId;                            // 13       m_timer_asset_id Alway appears with timed events, used internally to start the achievement, store
    uint32  timeLimit;                                      // 14       m_timer_time time limit in seconds
    uint32  showOrder;                                      // 15       m_ui_order  also used in achievement shift-links as index in state bitmask
    //uint32 unk1;                                          // 16 only one value, still unknown
    //uint32 unk2;                                          // 17 all zeros
    uint32 additionalConditionType[MAX_ADDITIONAL_CRITERIA_CONDITIONS];      // 18-20
    uint32 additionalConditionValue[MAX_ADDITIONAL_CRITERIA_CONDITIONS - 1]; // 21-22 WTF one column was cut off here in 4.3.4
};

struct AreaTableEntry
{
    uint32  ID;                                             // 0
    uint32  mapid;                                          // 1
    uint32  zone;                                           // 2 if 0 then it's zone, else it's zone id of this area
    uint32  exploreFlag;                                    // 3, main index
    uint32  flags;                                          // 4,
    //uint32 unk5;                                          // 5,
    //uint32 unk6;                                          // 6,
    //uint32 unk7;                                          // 7,
    //uint32 unk8;                                          // 8,
    //uint32 unk9;                                          // 9,
    int32   area_level;                                     // 10
    char*   area_name;                                      // 11
    uint32  team;                                           // 12
    uint32  LiquidTypeOverride[4];                          // 13-16 liquid override by type
    float   MaxDepth;                                       // 17,
    float   AmbientMultiplier;                              // 18 client only?
    uint32  LightId;                                        // 19
    //uint32 unk20;                                         // 20 4.0.0 - Mounting related
    //uint32 unk21;                                         // 21 4.0.0
    //uint32 unk22;                                         // 22 4.0.0
    //uint32 unk23;                                         // 23 4.0.0
    //uint32 unk24;                                         // 24 - worldStateId
    //uint32 unk25                                          // 25

    // helpers
    bool IsSanctuary() const
    {
        if (mapid == 609)
            return true;
        return (flags & AREA_FLAG_SANCTUARY);
    }
};

#define MAX_GROUP_AREA_IDS 6

struct AreaGroupEntry
{
    uint32  AreaGroupId;                                    // 0
    uint32  AreaId[MAX_GROUP_AREA_IDS];                     // 1-6
    uint32  nextGroup;                                      // 7 index of next group
};

struct AreaPOIEntry
{
    uint32 id;              //0
    uint32 icon[11];        //1-11
    float x;                //12
    float y;                //13
    uint32 mapId;           //14
    //uint32 val1;          //15
    uint32 zoneId;          //16
    //char* name;           //17 - name
    //char* name2;          //18 - name2
    uint32 worldState;      //19
    //uint32 val2;          //20
    //uint32 unk;           //21
};

struct AreaTriggerEntry
{
    uint32  id;                                             // 0        m_ID
    uint32  mapid;                                          // 1        m_ContinentID
    float   x;                                              // 2        m_x
    float   y;                                              // 3        m_y
    float   z;                                              // 4        m_z
    //uint32                                                // 5
    //uint32                                                // 6
    //uint32                                                // 7
    float   radius;                                         // 8        m_radius
    float   box_x;                                          // 9        m_box_length
    float   box_y;                                          // 10       m_box_width
    float   box_z;                                          // 11       m_box_heigh
    float   box_orientation;                                // 12       m_box_yaw
};

struct ArmorLocationEntry
{
  uint32    InventoryType;                                  // 0
  float     Value[5];                                       // 1-5 multiplier for armor types (cloth...plate, no armor?)
};

struct AuctionHouseEntry
{
    uint32    houseId;                                      // 0 index
    uint32    faction;                                      // 1 id of faction.dbc for player factions associated with city
    uint32    depositPercent;                               // 2 1/3 from real
    uint32    cutPercent;                                   // 3
    //char*     name;                                       // 4
};

struct BankBagSlotPricesEntry
{
    uint32  ID;
    uint32  price;
};

struct BannedAddOnsEntry
{
    uint32 Id;
    // uint32 NameMD5[4];
    // uint32 VersionMD5[4];
    // uint32 Timestamp;
    // uint32 State;
};

struct BarberShopStyleEntry
{
    uint32  Id;                                             // 0
    uint32  type;                                           // 1 value 0 -> hair, value 2 -> facialhair
    //char*   name;                                         // 2        m_DisplayName_lang
    //uint32  unk_name;                                     // 3        m_Description_lang
    //float   CostMultiplier;                               // 4        m_Cost_Modifier
    uint32  race;                                           // 5        m_race
    uint32  gender;                                         // 6        m_sex
    uint32  hair_id;                                        // 7        m_data (real ID to hair/facial hair)
};

struct BattlemasterListEntry
{
    uint32  id;                                             // 0
    int32   mapid[8];                                       // 1-8 mapid
    uint32  type;                                           // 9 (3 - BG, 4 - arena)
    //uint32 canJoinAsGroup;                                // 10 (0 or 1)
    char* name;                                             // 11
    uint32 maxGroupSize;                                    // 12 maxGroupSize, used for checking if queue as group
    uint32 HolidayWorldStateId;                             // 13 new 3.1
    uint32 minLevel;                                        // 14, min level (sync with PvPDifficulty.dbc content)
    uint32 maxLevel;                                        // 15, max level (sync with PvPDifficulty.dbc content)
    //uint32 maxGroupSizeRated;                             // 16 4.0.1
    //uint32 unk;                                           // 17 - 4.0.6.13596
    //uint32 maxPlayers;                                    // 18 4.0.1
    //uint32 unk1;                                          // 19 4.0.3, value 2 for Rated Battlegrounds
};

#define MAX_OUTFIT_ITEMS 24

struct CharStartOutfitEntry
{
    //uint32 Id;                                            // 0
    uint8 Race;                                             // 1
    uint8 Class;                                            // 2
    uint8 Gender;                                           // 3
    //uint8 Unused;                                         // 4
    int32 ItemId[MAX_OUTFIT_ITEMS];                         // 5-28
    //int32 ItemDisplayId[MAX_OUTFIT_ITEMS];                // 29-52 not required at server side
    //int32 ItemInventorySlot[MAX_OUTFIT_ITEMS];            // 53-76 not required at server side
    uint32 PetDisplayId;                                    // 77 Pet Model ID for starting pet
    uint32 PetFamilyEntry;                                  // 78 Pet Family Entry for starting pet
};

struct CharTitlesEntry
{
    uint32  ID;                                             // 0, title ids, for example in Quest::GetCharTitleId()
    //uint32      unk1;                                     // 1 flags?
    char* nameMale;                                         // 2 m_name_lang
    char* nameFemale;                                       // 3 m_name1_lang
    uint32  bit_index;                                      // 4 m_mask_ID used in PLAYER_CHOSEN_TITLE and 1<<index in PLAYER__FIELD_KNOWN_TITLES
    //uint32                                                // 5
};

struct ChatChannelsEntry
{
    uint32  ChannelID;                                      // 0
    uint32  flags;                                          // 1
    //uint32                                                // 2        m_factionGroup
    char* pattern;                                          // 3        m_name_lang
    //char*       name;                                     // 4        m_shortcut_lang
};

struct ChrClassesEntry
{
    uint32  ClassID;                                        // 0
    uint32  powerType;                                      // 1        m_DisplayPower
                                                            // 2        m_petNameToken
    char* name;                                             // 3        m_name_lang
    //char*       nameFemale;                               // 4        m_name_female_lang
    //char*       nameNeutralGender;                        // 5        m_name_male_lang
    //char*       capitalizedName                           // 6,       m_filename
    uint32  spellfamily;                                    // 7        m_spellClassSet
    //uint32 flags2;                                        // 8        m_flags (0x08 HasRelicSlot)
    uint32  CinematicSequence;                              // 9        m_cinematicSequenceID
    uint32  expansion;                                      // 10       m_required_expansion
    uint32 APPerStrenth;                                    // 11       Attack Power bonus per point of strength
    uint32 APPerAgility;                                    // 12       Attack Power bonus per point of agility
    uint32 RAPPerAgility;                                   // 13       Ranged Attack Power bonus per point of agility
};

struct ChrRacesEntry
{
    uint32      RaceID;                                     // 0
    uint32      Flags;                                      // 1
    uint32      FactionID;                                  // 2 facton template id
                                                            // 3 unused
    uint32      model_m;                                    // 4
    uint32      model_f;                                    // 5
                                                            // 6 unused
    uint32      TeamID;                                     // 7 (7-Alliance 1-Horde)
                                                            // 8-11 unused
    uint32      CinematicSequence;                          // 12 id from CinematicSequences.dbc
    //uint32    unk_322;                                    // 13       m_alliance (0 alliance, 1 horde, 2 not available?)
    char* name;                                             // 14       m_name_lang used for DBC language detection/selection
    //char*       nameFemale;                               // 15       m_name_female_lang
    //char*       nameNeutralGender;                        // 16       m_name_male_lang
                                                            // 17-18    m_facialHairCustomization[2]
                                                            // 19       m_hairCustomization
    uint32      expansion;                                  // 20       m_required_expansion
    //uint32                                                // 21 (23 for worgens)
    //uint32                                                // 22 4.0.0
    //uint32                                                // 23 4.0.0
};

struct ChrPowerTypesEntry
{
   uint32 entry;                                               // 0
   uint32 classId;                                             // 1
   uint32 power;                                               // 2
};

/* not used
struct CinematicCameraEntry
{
    uint32      id;                                         // 0 index
    char*       filename;                                   // 1
    uint32      soundid;                                    // 2 in SoundEntries.dbc or 0
    float       start_x;                                    // 3
    float       start_y;                                    // 4
    float       start_z;                                    // 5
    float       unk6;                                       // 6 speed?
};
*/

struct CinematicSequencesEntry
{
    uint32      Id;                                         // 0 index
    //uint32      unk1;                                     // 1 always 0
    //uint32      cinematicCamera;                          // 2 id in CinematicCamera.dbc
                                                            // 3-9 always 0
};

struct CreatureDisplayInfoEntry
{
    uint32      Displayid;                                  // 0        m_ID
    uint32      ModelId;                                    // 1        m_modelID
                                                            // 2        m_soundID
    uint32      ExtraId;                                    // 3        m_extendedDisplayInfoID
    float       scale;                                      // 4        m_creatureModelScale
                                                            // 5        m_creatureModelAlpha
                                                            // 6-8      m_textureVariation[3]
                                                            // 9        m_portraitTextureName
                                                            // 10       m_sizeClass
                                                            // 11       m_bloodID
                                                            // 12       m_NPCSoundID
                                                            // 13       m_particleColorID
                                                            // 14       m_creatureGeosetData
                                                            // 15       m_objectEffectPackageID
                                                            // 16
};

struct CreatureDisplayInfoExtraEntry
{
    //uint32 Id;                                            // 0
    uint32 Race;                                            // 1
    uint32 Gender;                                          // 2
    //uint32 SkinColor;                                     // 3
    //uint32 FaceType;                                      // 4
    //uint32 HairType;                                      // 5
    //uint32 HairStyle;                                     // 6
    //uint32 FacialHair;                                    // 7
    //uint32 HelmDisplayId;                                 // 8
    //uint32 ShoulderDisplayId;                             // 9
    //uint32 ShirtDisplayId;                                // 10
    //uint32 ChestDisplayId;                                // 11
    //uint32 BeltDisplayId;                                 // 12
    //uint32 LegsDisplayId;                                 // 13
    //uint32 BootsDisplayId;                                // 14
    //uint32 WristDisplayId;                                // 15
    //uint32 GlovesDisplayId;                               // 16
    //uint32 TabardDisplayId;                               // 17
    //uint32 CloakDisplayId;                                // 18
    //uint32 CanEquip;                                      // 19
    //char const* Texture;                                  // 20
};

struct CreatureFamilyEntry
{
    uint32  ID;                                             // 0        m_ID
    float   minScale;                                       // 1        m_minScale
    uint32  minScaleLevel;                                  // 2        m_minScaleLevel
    float   maxScale;                                       // 3        m_maxScale
    uint32  maxScaleLevel;                                  // 4        m_maxScaleLevel
    uint32  skillLine[2];                                   // 5-6      m_skillLine
    uint32  petFoodMask;                                    // 7        m_petFoodMask
    int32   petTalentType;                                  // 8        m_petTalentType
                                                            // 9        m_categoryEnumID
    char* Name;                                             // 10       m_name_lang
                                                            // 11       m_iconFile
};

struct CreatureModelDataEntry
{
    uint32 Id;
<<<<<<< HEAD
    //uint32 Flags;
    //char* ModelPath
=======
    uint32 Flags;
    //char* ModelPath[16]
>>>>>>> 93a68a66
    //uint32 Unk1;
    //float Scale;                                             // Used in calculation of unit collision data
    //int32 Unk2
    //int32 Unk3
    //uint32 Unk4
    //uint32 Unk5
    //float Unk6
    //uint32 Unk7
    //float Unk8
    //uint32 Unk9
    //uint32 Unk10
    //float CollisionWidth;
    float CollisionHeight;
    float MountHeight;                                       // Used in calculation of unit collision data when mounted
    //float Unks[11]
};

#define MAX_CREATURE_SPELL_DATA_SLOT 4

struct CreatureSpellDataEntry
{
    uint32    ID;                                           // 0        m_ID
    uint32    spellId[MAX_CREATURE_SPELL_DATA_SLOT];        // 1-4      m_spells[4]
    //uint32    availability[MAX_CREATURE_SPELL_DATA_SLOT]; // 4-7      m_availability[4]
};

struct CreatureTypeEntry
{
    uint32    ID;                                           // 0        m_ID
    //char*   Name;                                         // 1        m_name_lang
    //uint32    no_expirience;                              // 2        m_flags no exp? critters, non-combat pets, gas cloud.
};

/* not used
struct CurrencyCategoryEntry
{
    uint32    ID;                                           // 0
    uint32    Unk1;                                         // 1        0 for known categories and 3 for unknown one (3.0.9)
    char*   Name[16];                                       // 2-17     name
    //                                                      // 18       string flags
};
*/

struct CurrencyTypesEntry
{
    uint32 ID;                                              // 0        not used
    uint32 Category;                                        // 1        may be category
    //char* name;                                           // 2
    //char* iconName;                                       // 3
    //uint32 unk4;                                          // 4        all 0
    uint32 HasSubstitution;                                 // 5        archaeology-related (?)
    uint32 SubstitutionId;                                  // 6
    uint32 TotalCap;                                        // 7
    uint32 WeekCap;                                         // 8
    uint32 Flags;                                           // 9
    //char* description;                                    // 10
};

struct DestructibleModelDataEntry
{
    uint32  Id;
    uint32  DamagedDisplayId;
    //uint32  DamagedUnk1;
    //uint32  DamagedUnk2;
    //uint32  DamagedUnk3;
    uint32  DestroyedDisplayId;
    //uint32  DestroyedUnk1;
    //uint32  DestroyedUnk2;
    //uint32  DestroyedUnk3;
    //uint32  DestroyedUnk4;
    uint32  RebuildingDisplayId;
    //uint32  RebuildingUnk1;
    //uint32  RebuildingUnk2;
    //uint32  RebuildingUnk3;
    //uint32  RebuildingUnk4;
    uint32  SmokeDisplayId;
    //uint32  SmokeUnk1;
    //uint32  SmokeUnk2;
    //uint32  SmokeUnk3;
    //uint32  SmokeUnk4;
    //uint32  UnkDisplayid;
    //uint32  Unk6;
    //uint32  Unk7;
    //uint32  Unk8;
};

struct DungeonEncounterEntry
{
    uint32 id;                                              // 0        unique id
    uint32 mapId;                                           // 1        map id
    int32 difficulty;                                       // 2        instance mode
    //uint32 unk0;                                          // 3
    uint32 encounterIndex;                                  // 4        encounter index for creating completed mask
    char* encounterName;                                    // 5        encounter name
    //uint32 nameFlags;                                     // 21
    //uint32 unk1;                                          // 22
};

struct DurabilityCostsEntry
{
    uint32    Itemlvl;                                      // 0
    uint32    multiplier[29];                               // 1-29
};

struct DurabilityQualityEntry
{
    uint32    Id;                                           // 0
    float     quality_mod;                                  // 1
};

struct EmotesEntry
{
    uint32  Id;                                             // 0
    //char* Name;                                           // 1, internal name
    //uint32 AnimationId;                                   // 2, ref to animationData
    uint32  Flags;                                          // 3, bitmask, may be unit_flags
    uint32  EmoteType;                                      // 4, Can be 0, 1 or 2 (determine how emote are shown)
    uint32  UnitStandState;                                 // 5, uncomfirmed, may be enum UnitStandStateType
    //uint32 SoundId;                                       // 6, ref to soundEntries
    //uint32 unk7                                           // 7
};

struct EmotesTextEntry
{
    uint32  Id;
    uint32  textid;
};

struct FactionEntry
{
    uint32      ID;                                         // 0        m_ID
    int32       reputationListID;                           // 1        m_reputationIndex
    uint32      BaseRepRaceMask[4];                         // 2-5      m_reputationRaceMask
    uint32      BaseRepClassMask[4];                        // 6-9      m_reputationClassMask
    int32       BaseRepValue[4];                            // 10-13    m_reputationBase
    uint32      ReputationFlags[4];                         // 14-17    m_reputationFlags
    uint32      team;                                       // 18       m_parentFactionID
    float       spilloverRateIn;                            // 19       Faction gains incoming rep * spilloverRateIn
    float       spilloverRateOut;                           // 20       Faction outputs rep * spilloverRateOut as spillover reputation
    uint32      spilloverMaxRankIn;                         // 21       The highest rank the faction will profit from incoming spillover
    //uint32    spilloverRank_unk;                          // 22       It does not seem to be the max standing at which a faction outputs spillover ...so no idea
    char*       name;                                       // 23       m_name_lang
    //char*     description;                                // 24       m_description_lang
    uint32      GroupExpansion;                             // 25       m_factionGroupExpansion

    // helpers
    bool CanHaveReputation() const
    {
        return reputationListID >= 0;
    }
};

#define MAX_FACTION_RELATIONS 4

struct FactionTemplateEntry
{
    uint32      ID;                                         // 0        m_ID
    uint32      faction;                                    // 1        m_faction
    uint32      factionFlags;                               // 2        m_flags
    uint32      ourMask;                                    // 3        m_factionGroup
    uint32      friendlyMask;                               // 4        m_friendGroup
    uint32      hostileMask;                                // 5        m_enemyGroup
    uint32      enemyFaction[MAX_FACTION_RELATIONS];        // 6        m_enemies[MAX_FACTION_RELATIONS]
    uint32      friendFaction[MAX_FACTION_RELATIONS];       // 10       m_friend[MAX_FACTION_RELATIONS]
    //-------------------------------------------------------  end structure

    // helpers
    bool IsFriendlyTo(FactionTemplateEntry const& entry) const
    {
        if (ID == entry.ID)
            return true;
        if (entry.faction)
        {
            for (int i = 0; i < MAX_FACTION_RELATIONS; ++i)
                if (enemyFaction[i] == entry.faction)
                    return false;
            for (int i = 0; i < MAX_FACTION_RELATIONS; ++i)
                if (friendFaction[i] == entry.faction)
                    return true;
        }
        return (friendlyMask & entry.ourMask) || (ourMask & entry.friendlyMask);
    }
    bool IsHostileTo(FactionTemplateEntry const& entry) const
    {
        if (ID == entry.ID)
            return false;
        if (entry.faction)
        {
            for (int i = 0; i < MAX_FACTION_RELATIONS; ++i)
                if (enemyFaction[i] == entry.faction)
                    return true;
            for (int i = 0; i < MAX_FACTION_RELATIONS; ++i)
                if (friendFaction[i] == entry.faction)
                    return false;
        }
        return (hostileMask & entry.ourMask) != 0;
    }
    bool IsHostileToPlayers() const { return (hostileMask & FACTION_MASK_PLAYER) !=0; }
    bool IsNeutralToAll() const
    {
        for (int i = 0; i < MAX_FACTION_RELATIONS; ++i)
            if (enemyFaction[i] != 0)
                return false;
        return hostileMask == 0 && friendlyMask == 0;
    }
    bool IsContestedGuardFaction() const { return (factionFlags & FACTION_TEMPLATE_FLAG_CONTESTED_GUARD) != 0; }
};

struct GameObjectDisplayInfoEntry
{
    uint32      Displayid;                                  // 0        m_ID
    char* filename;                                         // 1
    //uint32  unk1[10];                                     //2-11
    float   minX;
    float   minY;
    float   minZ;
    float   maxX;
    float   maxY;
    float   maxZ;
    //uint32  transport;                                    //18
};

struct GemPropertiesEntry
{
    uint32      ID;                                         // 0        m_id
    uint32      spellitemenchantement;                      // 1        m_enchant_id
                                                            // 2        m_maxcount_inv
                                                            // 3        m_maxcount_item
    uint32      color;                                      // 4        m_type
    uint32      minJewelCraftingSkill;                      // 5        m_minJewelCraftingSkill
};

struct GlyphPropertiesEntry
{
    uint32  Id;
    uint32  SpellId;
    uint32  TypeFlags;
    uint32  IconId;                                         // GlyphIconId (SpellIcon.dbc)
};

struct GlyphSlotEntry
{
    uint32  Id;
    uint32  TypeFlags;
    uint32  Order;
};

// All Gt* DBC store data for 100 levels, some by 100 per class/race
#define GT_MAX_LEVEL    100
// gtOCTClassCombatRatingScalar.dbc stores data for 32 ratings, look at MAX_COMBAT_RATING for real used amount
#define GT_MAX_RATING   32

struct GtBarberShopCostBaseEntry
{
    //uint32 level;
    float   cost;
};

struct GtCombatRatingsEntry
{
    //uint32 level;
    float    ratio;
};

struct GtChanceToMeleeCritBaseEntry
{
    //uint32 level;
    float    base;
};

struct GtChanceToMeleeCritEntry
{
    //uint32 level;
    float    ratio;
};

struct GtChanceToSpellCritBaseEntry
{
    float    base;
};

struct GtNPCManaCostScalerEntry
{
    float    ratio;
};

struct GtChanceToSpellCritEntry
{
    float    ratio;
};

struct GtOCTClassCombatRatingScalarEntry
{
    float    ratio;
};

struct GtOCTRegenHPEntry
{
    float    ratio;
};

struct GtOCTRegenMPEntry
{
    float    ratio;
};

struct gtOCTHpPerStaminaEntry
{
    float    ratio;
};

struct GtRegenHPPerSptEntry
{
    float    ratio;
};

struct GtRegenMPPerSptEntry
{
    float    ratio;
};

struct GtSpellScalingEntry
{
    float value;
};

struct GtOCTBaseHPByClassEntry
{
    float ratio;
};

struct GtOCTBaseMPByClassEntry
{
    float ratio;
};

struct GuildPerkSpellsEntry
{
    //uint32 Id;
    uint32 Level;
    uint32 SpellId;
};

/* no used
struct HolidayDescriptionsEntry
{
    uint32 ID;                                              // 0, m_holidayDescriptionID
    //char*     name                                        // 1  m_name_lang
};
*/

/* no used
struct HolidayNamesEntry
{
    uint32 ID;                                              // 0, m_holidayNameID
    //char*     name                                        // 1  m_name_lang
};
*/

#define MAX_HOLIDAY_DURATIONS 10
#define MAX_HOLIDAY_DATES 26
#define MAX_HOLIDAY_FLAGS 10

struct HolidaysEntry
{
    uint32 Id;                                              // 0        m_ID
    uint32 Duration[MAX_HOLIDAY_DURATIONS];                 // 1-10     m_duration
    uint32 Date[MAX_HOLIDAY_DATES];                         // 11-36    m_date (dates in unix time starting at January, 1, 2000)
    uint32 Region;                                          // 37       m_region (wow region)
    uint32 Looping;                                         // 38       m_looping
    uint32 CalendarFlags[MAX_HOLIDAY_FLAGS];                // 39-48    m_calendarFlags
    //uint32 holidayNameId;                                 // 49       m_holidayNameID (HolidayNames.dbc)
    //uint32 holidayDescriptionId;                          // 50       m_holidayDescriptionID (HolidayDescriptions.dbc)
    char* TextureFilename;                                  // 51       m_textureFilename
    uint32 Priority;                                        // 52       m_priority
    uint32 CalendarFilterType;                              // 53       m_calendarFilterType (-1 = Fishing Contest, 0 = Unk, 1 = Darkmoon Festival, 2 = Yearly holiday)
    //uint32 flags;                                         // 54       m_flags (0 = Darkmoon Faire, Fishing Contest and Wotlk Launch, rest is 1)
};

// ImportPriceArmor.dbc
struct ImportPriceArmorEntry
{
    uint32 InventoryType;                                   // 1        Id/InventoryType
    float ClothFactor;                                      // 2        Price factor cloth
    float LeatherFactor;                                    // 3        Price factor leather
    float MailFactor;                                       // 4        Price factor mail
    float PlateFactor;                                      // 5        Price factor plate
};

// ImportPriceQuality.dbc
struct ImportPriceQualityEntry
{
    uint32 QualityId;                                       // 1        Quality Id (+1?)
    float Factor;                                           // 2        Price factor
};

// ImportPriceShield.dbc
struct ImportPriceShieldEntry
{
    uint32 Id;                                              // 1        Unk id (only 1 and 2)
    float Factor;                                           // 2        Price factor
};

// ImportPriceWeapon.dbc
struct ImportPriceWeaponEntry
{
    uint32 Id;                                              // 1        Unk id (mainhand - 0, offhand - 1, weapon - 2, 2hweapon - 3, ranged/rangedright/relic - 4)
    float Factor;                                           // 2        Price factor
};

// ItemPriceBase.dbc
struct ItemPriceBaseEntry
{
    uint32 ItemLevel;                                       // 2        Item level (1 - 1000)
    float ArmorFactor;                                      // 3        Price factor for armor
    float WeaponFactor;                                     // 4        Price factor for weapons
};

struct ItemReforgeEntry
{
    uint32 Id;
    uint32 SourceStat;
    float SourceMultiplier;
    uint32 FinalStat;
    float FinalMultiplier;
};

// common struct for:
// ItemDamageAmmo.dbc
// ItemDamageOneHand.dbc
// ItemDamageOneHandCaster.dbc
// ItemDamageRanged.dbc
// ItemDamageThrown.dbc
// ItemDamageTwoHand.dbc
// ItemDamageTwoHandCaster.dbc
// ItemDamageWand.dbc
struct ItemDamageEntry
{
    uint32    Id;                                             // 0 item level
    float     DPS[7];                                         // 1-7 multiplier for item quality
    uint32    Id2;                                            // 8 item level
};

struct ItemArmorQualityEntry
{
    uint32    Id;                                             // 0 item level
    float     Value[7];                                       // 1-7 multiplier for item quality
    uint32    Id2;                                            // 8 item level
};

struct ItemArmorShieldEntry
{
    uint32    Id;                                             // 0 item level
    uint32    Id2;                                            // 1 item level
    float     Value[7];                                       // 2-8 multiplier for item quality
};

struct ItemArmorTotalEntry
{
    uint32    Id;                                             // 0 item level
    uint32    Id2;                                            // 1 item level
    float     Value[4];                                       // 2-5 multiplier for armor types (cloth...plate)
};

// ItemClass.dbc
struct ItemClassEntry
{
    uint32    Class;                                          // 1 item class id
  //uint32    Unk;                                            // 2 unk
  //uint32    IsWeapon;                                       // 3 1 for weapon, 0 for everything else
    float     PriceFactor;                                    // 4 used to calculate certain prices
  //char*     Name;                                           // class name
};

struct ItemBagFamilyEntry
{
    uint32   ID;                                            // 0
    //char*     name;                                       // 1        m_name_lang
};

struct ItemDisplayInfoEntry
{
    uint32      ID;                                         // 0        m_ID
                                                            // 1        m_modelName[2]
                                                            // 2        m_modelTexture[2]
                                                            // 3        m_inventoryIcon
                                                            // 4        m_geosetGroup[3]
                                                            // 5        m_flags
                                                            // 6        m_spellVisualID
                                                            // 7        m_groupSoundIndex
                                                            // 8        m_helmetGeosetVis[2]
                                                            // 9        m_texture[2]
                                                            // 10       m_itemVisual[8]
                                                            // 11       m_particleColorID
};

struct ItemDisenchantLootEntry
{
    uint32 Id;
    uint32 ItemClass;
    int32 ItemSubClass;
    uint32 ItemQuality;
    uint32 MinItemLevel;
    uint32 MaxItemLevel;
    uint32 RequiredDisenchantSkill;
};

struct ItemLimitCategoryEntry
{
    uint32      ID;                                         // 0 Id
    //char*     name;                                       // 1        m_name_lang
    uint32      maxCount;                                   // 2,       m_quantity max allowed equipped as item or in gem slot
    uint32      mode;                                       // 3,       m_flags 0 = have, 1 = equip (enum ItemLimitCategoryMode)
};

#define MAX_ITEM_ENCHANTMENT_EFFECTS 3

struct ItemRandomPropertiesEntry
{
    uint32    ID;                                           // 0        m_ID
    //char* internalName                                    // 1        m_Name
    uint32    enchant_id[MAX_ITEM_ENCHANTMENT_EFFECTS];     // 2-4      m_Enchantment
                                                            // 5-6      unused
    char* nameSuffix;                                       // 7        m_name_lang
};

struct ItemRandomSuffixEntry
{
    uint32    ID;                                           // 0        m_ID
    char* nameSuffix;                                       // 1        m_name_lang
                                                            // 2        m_internalName
    uint32    enchant_id[5];                                // 3-7      m_enchantment
    uint32    prefix[5];                                    // 8-12     m_allocationPct
};

#define MAX_ITEM_SET_ITEMS 10
#define MAX_ITEM_SET_SPELLS 8

struct ItemSetEntry
{
    //uint32    id                                          // 0        m_ID
    char* name;                                             // 1        m_name_lang
    uint32    itemId[MAX_ITEM_SET_ITEMS];                   // 2-18     m_itemID
    uint32    spells[MAX_ITEM_SET_SPELLS];                  // 19-26    m_setSpellID
    uint32    items_to_triggerspell[MAX_ITEM_SET_SPELLS];   // 27-34    m_setThreshold
    uint32    required_skill_id;                            // 35       m_requiredSkill
    uint32    required_skill_value;                         // 36       m_requiredSkillRank
};

struct LFGDungeonEntry
{
    uint32  ID;                                             // 0
    char*   name;                                           // 1
    uint32  minlevel;                                       // 2
    uint32  maxlevel;                                       // 3
    uint32  reclevel;                                       // 4
    uint32  recminlevel;                                    // 5
    uint32  recmaxlevel;                                    // 6
    int32   map;                                            // 7
    uint32  difficulty;                                     // 8
    uint32  flags;                                          // 9
    uint32  type;                                           // 10
    //uint32  unk2;                                         // 11
    //char*   iconname;                                     // 12
    uint32  expansion;                                      // 13
    //uint32  unk4;                                         // 14
    uint32  grouptype;                                      // 15
    //char*   desc;                                         // 16 Description
    uint32  randomCategoryId;                               // 17 RandomDungeonID assigned for this dungeon
    // Helpers
    uint32 Entry() const { return ID + (type << 24); }
};

struct LightEntry
{
    uint32 Id;
    uint32 MapId;
    float X;
    float Y;
    float Z;
    //float FalloffStart;
    //float FalloffEnd;
    //uint32 SkyAndFog;
    //uint32 WaterSettings;
    //uint32 SunsetParams;
    //uint32 OtherParams;
    //uint32 DeathParams;
    //uint32 Unknown;
    //uint32 Unknown;
    //uint32 Unknown;
};

struct LiquidTypeEntry
{
    uint32 Id;
    //char*  Name;
    //uint32 Flags;
    uint32 Type;
    //uint32 SoundId;
    uint32 SpellId;
    //float MaxDarkenDepth;
    //float FogDarkenIntensity;
    //float AmbDarkenIntensity;
    //float DirDarkenIntensity;
    //uint32 LightID;
    //float ParticleScale;
    //uint32 ParticleMovement;
    //uint32 ParticleTexSlots;
    //uint32 LiquidMaterialID;
    //char* Texture[6];
    //uint32 Color[2];
    //float Unk1[18];
    //uint32 Unk2[4];
};

#define MAX_LOCK_CASE 8

struct LockEntry
{
    uint32      ID;                                         // 0        m_ID
    uint32      Type[MAX_LOCK_CASE];                        // 1-8      m_Type
    uint32      Index[MAX_LOCK_CASE];                       // 9-16     m_Index
    uint32      Skill[MAX_LOCK_CASE];                       // 17-24    m_Skill
    //uint32      Action[MAX_LOCK_CASE];                    // 25-32    m_Action
};

struct PhaseEntry
{
    uint32    ID;                                           // 0
    char*     Name;                                         // 1
    uint32    flag;                                         // 2
};

struct MailTemplateEntry
{
    uint32      ID;                                         // 0
    //char*       subject;                                  // 1        m_subject_lang
    char* content;                                          // 2        m_body_lang
};

struct MapEntry
{
    uint32  MapID;                                          // 0
    //char*       internalname;                             // 1 unused
    uint32  map_type;                                       // 2
    uint32  Flags;                                          // 3
    //uint32 unk4;                                          // 4 4.0.1
    //uint32 isPvP;                                         // 5        m_PVP 0 or 1 for battlegrounds (not arenas)
    char* name;                                             // 6        m_MapName_lang
    uint32  linked_zone;                                    // 7        m_areaTableID
    //char*     hordeIntro;                                 // 8        m_MapDescription0_lang
    //char*     allianceIntro;                              // 9        m_MapDescription1_lang
    uint32  multimap_id;                                    // 10       m_LoadingScreenID (LoadingScreens.dbc)
    //float   BattlefieldMapIconScale;                      // 11       m_minimapIconScale
    int32   entrance_map;                                   // 12       m_corpseMapID map_id of entrance map in ghost mode (continent always and in most cases = normal entrance)
    float   entrance_x;                                     // 13       m_corpseX entrance x coordinate in ghost mode  (in most cases = normal entrance)
    float   entrance_y;                                     // 14       m_corpseY entrance y coordinate in ghost mode  (in most cases = normal entrance)
    //uint32  timeOfDayOverride;                            // 15       m_timeOfDayOverride
    uint32  addon;                                          // 16       m_expansionID
    uint32  expireTime;                                     // 17       m_raidOffset
    uint32 maxPlayers;                                      // 18       m_maxPlayers
    int32 rootPhaseMap;                                     // 19 new 4.0.0, mapid, related to phasing

    // Helpers
    uint32 Expansion() const { return addon; }

    bool IsDungeon() const { return map_type == MAP_INSTANCE || map_type == MAP_RAID; }
    bool IsNonRaidDungeon() const { return map_type == MAP_INSTANCE; }
    bool Instanceable() const { return map_type == MAP_INSTANCE || map_type == MAP_RAID || map_type == MAP_BATTLEGROUND || map_type == MAP_ARENA; }
    bool IsRaid() const { return map_type == MAP_RAID; }
    bool IsBattleground() const { return map_type == MAP_BATTLEGROUND; }
    bool IsBattleArena() const { return map_type == MAP_ARENA; }
    bool IsBattlegroundOrArena() const { return map_type == MAP_BATTLEGROUND || map_type == MAP_ARENA; }
    bool IsWorldMap() const { return map_type == MAP_COMMON; }

    bool GetEntrancePos(int32 &mapid, float &x, float &y) const
    {
        if (entrance_map < 0)
            return false;
        mapid = entrance_map;
        x = entrance_x;
        y = entrance_y;
        return true;
    }

    bool IsContinent() const
    {
        return MapID == 0 || MapID == 1 || MapID == 530 || MapID == 571;
    }

    bool IsDynamicDifficultyMap() const { return Flags & MAP_FLAG_DYNAMIC_DIFFICULTY; }
};

struct MapDifficultyEntry
{
    //uint32      Id;                                       // 0
    uint32      MapId;                                      // 1
    uint32      Difficulty;                                 // 2 (for arenas: arena slot)
    char*   areaTriggerText;                                // 3        m_message_lang (text showed when transfer to map failed)
    uint32      resetTime;                                  // 4,       m_raidDuration in secs, 0 if no fixed reset time
    uint32      maxPlayers;                                 // 5,       m_maxPlayers some heroic versions have 0 when expected same amount as in normal version
    //char*       difficultyString;                         // 6        m_difficultystring
};

struct MountCapabilityEntry
{
    uint32 Id;
    uint32 Flags;
    uint32 RequiredRidingSkill;
    uint32 RequiredArea;
    uint32 RequiredAura;
    uint32 RequiredSpell;
    uint32 SpeedModSpell;
    int32  RequiredMap;
};

#define MAX_MOUNT_CAPABILITIES 24

struct MountTypeEntry
{
    uint32 Id;
    uint32 MountCapability[MAX_MOUNT_CAPABILITIES];
};

struct MovieEntry
{
    uint32      Id;                                         // 0 index
    //char*       filename;                                 // 1
    //uint32      unk1;                                     // 2        m_volume
    //uint32      unk2;                                     // 3 4.0.0
};

struct NameGenEntry
{
    //uint32 id;
    char*  name;
    uint32 race;
    uint32 gender;
};

struct NumTalentsAtLevelEntry
{
    //uint32 Level;                                         // 0 index
    float Talents;                                         // 1 talent count
};

#define MAX_OVERRIDE_SPELL 10

struct OverrideSpellDataEntry
{
    uint32      id;                                         // 0
    uint32      spellId[MAX_OVERRIDE_SPELL];                // 1-10
    //uint32      unk0;                                     // 11
    //char*     SpellBarName;                               // 12
};

struct PvPDifficultyEntry
{
    //uint32      id;                                       // 0        m_ID
    uint32      mapId;                                      // 1
    uint32      bracketId;                                  // 2
    uint32      minLevel;                                   // 3
    uint32      maxLevel;                                   // 4
    uint32      difficulty;                                 // 5

    // helpers
    BattlegroundBracketId GetBracketId() const { return BattlegroundBracketId(bracketId); }
};

struct QuestSortEntry
{
    uint32      id;                                         // 0        m_ID
    //char*       name;                                     // 1        m_SortName_lang
};

struct QuestXPEntry
{
  uint32      id;
  uint32      Exp[10];
};

struct QuestFactionRewEntry
{
  uint32      id;
  int32       QuestRewFactionValue[10];
};

struct RandomPropertiesPointsEntry
{
    //uint32  Id;                                           // 0 hidden key
    uint32    itemLevel;                                    // 1
    uint32    EpicPropertiesPoints[5];                      // 2-6
    uint32    RarePropertiesPoints[5];                      // 7-11
    uint32    UncommonPropertiesPoints[5];                  // 12-16
};

struct ScalingStatDistributionEntry
{
    uint32  Id;                                             // 0
    int32   StatMod[10];                                    // 1-10
    uint32  Modifier[10];                                   // 11-20
    //uint32 unk1;                                          // 21
    uint32  MaxLevel;                                       // 22       m_maxlevel
};

struct ScalingStatValuesEntry
{
    uint32 Id;                                              // 0
    uint32 Level;                                           // 1
    uint32 dpsMod[6];                                       // 2-7 DPS mod for level
    uint32 Spellpower;                                      // 8 spell power for level
    uint32 StatMultiplier[5];                               // 9-13 Multiplier for ScalingStatDistribution
    uint32 Armor[8][4];                                     // 14-46 Armor for level
    uint32 CloakArmor;                                      // 47 armor for cloak

    uint32 GetStatMultiplier(uint32 inventoryType) const;
    uint32 GetArmor(uint32 inventoryType, uint32 armorType) const;
    uint32 GetDPSAndDamageMultiplier(uint32 subClass, bool isCasterWeapon, float* damageMultiplier) const;
};

//struct SkillLineCategoryEntry{
//    uint32    id;                                         // 0      m_ID
//    char*     name[16];                                   // 1-17   m_name_lang
//                                                          // 18 string flag
//    uint32    displayOrder;                               // 19     m_sortIndex
//};

//struct SkillRaceClassInfoEntry{
//    uint32    id;                                         // 0      m_ID
//    uint32    skillId;                                    // 1      m_skillID
//    uint32    raceMask;                                   // 2      m_raceMask
//    uint32    classMask;                                  // 3      m_classMask
//    uint32    flags;                                      // 4      m_flags
//    uint32    reqLevel;                                   // 5      m_minLevel
//    uint32    skillTierId;                                // 6      m_skillTierID
//    uint32    skillCostID;                                // 7      m_skillCostIndex
//};

//struct SkillTiersEntry{
//    uint32    id;                                         // 0      m_ID
//    uint32    skillValue[16];                             // 1-17   m_cost
//    uint32    maxSkillValue[16];                          // 18-32  m_valueMax
//};

struct SkillLineEntry
{
    uint32    id;                                           // 0        m_ID
    int32     categoryId;                                   // 1        m_categoryID
    //uint32    skillCostID;                                // 2        m_skillCostsID
    char* name;                                             // 3        m_displayName_lang
    //char*     description;                                // 4        m_description_lang
    uint32    spellIcon;                                    // 5        m_spellIconID
    //char*     alternateVerb;                              // 6        m_alternateVerb_lang
    uint32    canLink;                                      // 7        m_canLink (prof. with recipes)
};

struct SkillLineAbilityEntry
{
    uint32    id;                                           // 0        m_ID
    uint32    skillId;                                      // 1        m_skillLine
    uint32    spellId;                                      // 2        m_spell
    uint32    racemask;                                     // 3        m_raceMask
    uint32    classmask;                                    // 4        m_classMask
    //uint32    racemaskNot;                                // 5        m_excludeRace
    //uint32    classmaskNot;                               // 6        m_excludeClass
    uint32    req_skill_value;                              // 7        m_minSkillLineRank
    uint32    forward_spellid;                              // 8        m_supercededBySpell
    uint32    learnOnGetSkill;                              // 9        m_acquireMethod
    uint32    max_value;                                    // 10       m_trivialSkillLineRankHigh
    uint32    min_value;                                    // 11       m_trivialSkillLineRankLow
    uint32    character_points[2];                          // 12-13    m_characterPoints
};

struct SoundEntriesEntry
{
    uint32    Id;                                           // 0        m_ID
    //uint32    Type;                                       // 1        m_soundType
    //char*     InternalName;                               // 2        m_name
    //char*     FileName[10];                               // 3-12     m_File[10]
    //uint32    Unk13[10];                                  // 13-22    m_Freq[10]
    //char*     Path;                                       // 23       m_DirectoryBase
                                                            // 24       m_volumeFloat
                                                            // 25       m_flags
                                                            // 26       m_minDistance
                                                            // 27       m_distanceCutoff
                                                            // 28       m_EAXDef
                                                            // 29       m_soundEntriesAdvancedID, new in 3.1
    //unk                                                   // 30       4.0.0
    //unk                                                   // 31       4.0.0
    //unk                                                   // 32       4.0.0
    //unk                                                   // 33       4.0.0
};

// SpellEffect.dbc
struct SpellEffectEntry
{
    uint32    Id;                                           // 0         m_ID
    uint32    Effect;                                       // 1         m_effect
    float     EffectValueMultiplier;                        // 2         m_effectAmplitude
    uint32    EffectApplyAuraName;                          // 3         m_effectAura
    uint32    EffectAmplitude;                              // 4         m_effectAuraPeriod
    int32     EffectBasePoints;                             // 5         m_effectBasePoints (don't must be used in spell/auras explicitly, must be used cached Spell::m_currentBasePoints)
    float     EffectBonusMultiplier;                        // 6         m_effectBonus
    float     EffectDamageMultiplier;                       // 7         m_effectChainAmplitude
    uint32    EffectChainTarget;                            // 8         m_effectChainTargets
    int32     EffectDieSides;                               // 9         m_effectDieSides
    uint32    EffectItemType;                               // 10        m_effectItemType
    uint32    EffectMechanic;                               // 11        m_effectMechanic
    int32     EffectMiscValue;                              // 12        m_effectMiscValue
    int32     EffectMiscValueB;                             // 13        m_effectMiscValueB
    float     EffectPointsPerComboPoint;                    // 14        m_effectPointsPerCombo
    uint32    EffectRadiusIndex;                            // 15        m_effectRadiusIndex - spellradius.dbc
    uint32    EffectRadiusMaxIndex;                         // 16        4.0.0
    float     EffectRealPointsPerLevel;                     // 17        m_effectRealPointsPerLevel
    flag96    EffectSpellClassMask;                         // 18 19 20  m_effectSpellClassMask1(2/3), effect 0
    uint32    EffectTriggerSpell;                           // 21        m_effectTriggerSpell
    uint32    EffectImplicitTargetA;                        // 22        m_implicitTargetA
    uint32    EffectImplicitTargetB;                        // 23        m_implicitTargetB
    uint32    EffectSpellId;                                // 24        new 4.0.0
    uint32    EffectIndex;                                  // 25        new 4.0.0
    //uint32  Unk0                                          // 26        4.2.0 only 0 or 1
};

#define MAX_SPELL_EFFECTS 3
#define MAX_EFFECT_MASK 7
#define MAX_SPELL_REAGENTS 8

// SpellAuraOptions.dbc
struct SpellAuraOptionsEntry
{
    uint32    Id;                                           // 0       m_ID
    uint32    StackAmount;                                  // 1       m_cumulativeAura
    uint32    procChance;                                   // 2       m_procChance
    uint32    procCharges;                                  // 3       m_procCharges
    uint32    procFlags;                                    // 4       m_procTypeMask
};

// SpellAuraRestrictions.dbc/
struct SpellAuraRestrictionsEntry
{
    //uint32    Id;                                           // 0        m_ID
    uint32    CasterAuraState;                              // 1       m_casterAuraState
    uint32    TargetAuraState;                              // 2       m_targetAuraState
    uint32    CasterAuraStateNot;                           // 3       m_excludeCasterAuraState
    uint32    TargetAuraStateNot;                           // 4       m_excludeTargetAuraState
    uint32    casterAuraSpell;                              // 5       m_casterAuraSpell
    uint32    targetAuraSpell;                              // 6       m_targetAuraSpell
    uint32    excludeCasterAuraSpell;                       // 7       m_excludeCasterAuraSpell
    uint32    excludeTargetAuraSpell;                       // 8       m_excludeTargetAuraSpell
};

// SpellCastingRequirements.dbc
struct SpellCastingRequirementsEntry
{
    //uint32    Id;                                           // 0        m_ID
    uint32    FacingCasterFlags;                            // 1       m_facingCasterFlags
    //uint32    MinFactionId;                               // 2      m_minFactionID not used
    //uint32    MinReputation;                              // 3      m_minReputation not used
    int32     AreaGroupId;                                  // 4      m_requiredAreaGroupId
    //uint32    RequiredAuraVision;                         // 5      m_requiredAuraVision not used
    uint32    RequiresSpellFocus;                           // 6       m_requiresSpellFocus
};

#define MAX_SPELL_TOTEMS            2

// SpellTotems.dbc
struct SpellTotemsEntry
{
    uint32    Id;                                             // 0        m_ID
    uint32    TotemCategory[MAX_SPELL_TOTEMS];                // 1        m_requiredTotemCategoryID
    uint32    Totem[MAX_SPELL_TOTEMS];                        // 2        m_totem
};

// Spell.dbc
struct SpellEntry
{
    uint32    Id;                                           // 0        m_ID
    uint32    Attributes;                                   // 1        m_attribute
    uint32    AttributesEx;                                 // 2        m_attributesEx
    uint32    AttributesEx2;                                // 3        m_attributesExB
    uint32    AttributesEx3;                                // 4        m_attributesExC
    uint32    AttributesEx4;                                // 5        m_attributesExD
    uint32    AttributesEx5;                                // 6        m_attributesExE
    uint32    AttributesEx6;                                // 7        m_attributesExF
    uint32    AttributesEx7;                                // 8        m_attributesExG
    uint32    AttributesEx8;                                // 9        m_attributesExH
    uint32    AttributesEx9;                                // 10       m_attributesExI
    uint32    AttributesEx10;                               // 11       m_attributesExJ
    uint32    CastingTimeIndex;                             // 12       m_castingTimeIndex
    uint32    DurationIndex;                                // 13       m_durationIndex
    uint32    powerType;                                    // 14       m_powerType
    uint32    rangeIndex;                                   // 15       m_rangeIndex
    float     speed;                                        // 16       m_speed
    uint32    SpellVisual[2];                               // 17-18    m_spellVisualID
    uint32    SpellIconID;                                  // 19       m_spellIconID
    uint32    activeIconID;                                 // 20       m_activeIconID
    char* SpellName;                                        // 21       m_name_lang
    char* Rank;                                             // 22       m_nameSubtext_lang
    //char* Description;                                    // 23       m_description_lang not used
    //char* ToolTip;                                        // 24       m_auraDescription_lang not used
    uint32    SchoolMask;                                   // 25       m_schoolMask
    uint32    runeCostID;                                   // 26       m_runeCostID
    //uint32    spellMissileID;                             // 27       m_spellMissileID not used
    //uint32  spellDescriptionVariableID;                   // 28       m_spellDescriptionVariableID, 3.2.0
    uint32  SpellDifficultyId;                              // 29       m_spellDifficultyID - id from SpellDifficulty.dbc
    float  SpellCoef;                                       // 30
    uint32 SpellScalingId;                                  // 31       SpellScaling.dbc
    uint32 SpellAuraOptionsId;                              // 32       SpellAuraOptions.dbc
    uint32 SpellAuraRestrictionsId;                         // 33       SpellAuraRestrictions.dbc
    uint32 SpellCastingRequirementsId;                      // 34       SpellCastingRequirements.dbc
    uint32 SpellCategoriesId;                               // 35       SpellCategories.dbc
    uint32 SpellClassOptionsId;                             // 36       SpellClassOptions.dbc
    uint32 SpellCooldownsId;                                // 37       SpellCooldowns.dbc
    //uint32 unkIndex7;                                     // 38       all zeros...
    uint32 SpellEquippedItemsId;                            // 39       SpellEquippedItems.dbc
    uint32 SpellInterruptsId;                               // 40       SpellInterrupts.dbc
    uint32 SpellLevelsId;                                   // 41       SpellLevels.dbc
    uint32 SpellPowerId;                                    // 42       SpellPower.dbc
    uint32 SpellReagentsId;                                 // 43       SpellReagents.dbc
    uint32 SpellShapeshiftId;                               // 44       SpellShapeshift.dbc
    uint32 SpellTargetRestrictionsId;                       // 45       SpellTargetRestrictions.dbc
    uint32 SpellTotemsId;                                   // 46       SpellTotems.dbc
    //uint32 ResearchProject;                               // 47       ResearchProject.dbc
};

// SpellCategories.dbc
struct SpellCategoriesEntry
{
    //uint32    Id;                                           // 0        m_ID
    uint32    Category;                                     // 1        m_category
    uint32    DmgClass;                                     // 153      m_defenseType
    uint32    Dispel;                                       // 2        m_dispelType
    uint32    Mechanic;                                     // 3        m_mechanic
    uint32    PreventionType;                               // 154      m_preventionType
    uint32    StartRecoveryCategory;                        // 145      m_startRecoveryCategory
};

typedef std::set<uint32> SpellCategorySet;
typedef std::map<uint32, SpellCategorySet > SpellCategoryStore;
typedef std::set<uint32> PetFamilySpellsSet;
typedef std::map<uint32, PetFamilySpellsSet > PetFamilySpellsStore;

struct SpellCastTimesEntry
{
    uint32    ID;                                           // 0
    int32     CastTime;                                     // 1
    //float     CastTimePerLevel;                           // 2 unsure / per skill?
    //int32     MinCastTime;                                // 3 unsure
};

struct SpellCategoryEntry
{
    uint32 Id;
    uint32 Flags;
    // uint32 unk;
    // char* Name;
};

struct SpellDifficultyEntry
{
    uint32     ID;                                          // 0
    int32      SpellID[MAX_DIFFICULTY];                     // 1-4 instance modes: 10N, 25N, 10H, 25H or Normal/Heroic if only 1-2 is set, if 3-4 is 0 then Mode-2
};

struct SpellFocusObjectEntry
{
    uint32    ID;                                           // 0
    //char*     Name;                                       // 1        m_name_lang
};

struct SpellRadiusEntry
{
    uint32    ID;
    float     RadiusMin;
    float     RadiusPerLevel;
    float     RadiusMax;
};

struct SpellRangeEntry
{
    uint32    ID;
    float     minRangeHostile;
    float     minRangeFriend;
    float     maxRangeHostile;
    float     maxRangeFriend;                               //friend means unattackable unit here
    uint32    type;
    //char*   Name;                                         // 6-21     m_displayName_lang
    //char*   ShortName;                                    // 23-38    m_displayNameShort_lang
};

// SpellEquippedItems.dbc
struct SpellEquippedItemsEntry
{
    //uint32    Id;                                           // 0        m_ID
    int32     EquippedItemClass;                            // 70       m_equippedItemClass (value)
    int32     EquippedItemInventoryTypeMask;                // 72       m_equippedItemInvTypes (mask)
    int32     EquippedItemSubClassMask;                     // 71       m_equippedItemSubclass (mask)
};

// SpellCooldowns.dbc
struct SpellCooldownsEntry
{
    //uint32    Id;                                           // 0        m_ID
    uint32    CategoryRecoveryTime;                         // 31       m_categoryRecoveryTime
    uint32    RecoveryTime;                                 // 30       m_recoveryTime
    uint32    StartRecoveryTime;                            // 146      m_startRecoveryTime
};

// SpellClassOptions.dbc
struct SpellClassOptionsEntry
{
    //uint32    Id;                                         // 0        m_ID
    //uint32    modalNextSpell;                             // 1       m_modalNextSpell not used
    flag96    SpellFamilyFlags;                             // 2-4
    uint32    SpellFamilyName;                              // 5       m_spellClassSet
    //char*   Description;                                  // 6 4.0.0
};

// SpellInterrupts.dbc
struct SpellInterruptsEntry
{
    //uint32    Id;                                           // 0        m_ID
    uint32    AuraInterruptFlags;                           // 1       m_auraInterruptFlags
    //uint32                                                // 2       4.0.0
    uint32    ChannelInterruptFlags;                        // 3       m_channelInterruptFlags
    //uint32                                                // 4       4.0.0
    uint32    InterruptFlags;                               // 5       m_interruptFlags
};

// SpellLevels.dbc
struct SpellLevelsEntry
{
    //uint32    Id;                                           // 0        m_ID
    uint32    baseLevel;                                    // 1       m_baseLevel
    uint32    maxLevel;                                     // 2       m_maxLevel
    uint32    spellLevel;                                   // 3       m_spellLevel
};

// SpellPower.dbc
struct SpellPowerEntry
{
    //uint32    Id;                                           // 0        m_ID
    uint32    manaCost;                                     // 1       m_manaCost
    uint32    manaCostPerlevel;                             // 2       m_manaCostPerLevel
    uint32    ManaCostPercentage;                           // 3       m_manaCostPct
    uint32    manaPerSecond;                                // 4       m_manaPerSecond
    uint32    manaPerSecondPerLevel;                        // 5       m_manaPerSecondPerLevel
    //uint32  PowerDisplayId;                               // 6       m_powerDisplayID - id from PowerDisplay.dbc, new in 3.1
    float     ManaCostPercentageFloat;                      // 7       4.3.0
};

struct SpellRuneCostEntry
{
    uint32  ID;                                             // 0
    uint32  RuneCost[3];                                    // 1-3 (0=blood, 1=frost, 2=unholy)
    uint32  runePowerGain;                                  // 4

    bool NoRuneCost() const { return RuneCost[0] == 0 && RuneCost[1] == 0 && RuneCost[2] == 0; }
    bool NoRunicPowerGain() const { return runePowerGain == 0; }
};

#define MAX_SHAPESHIFT_SPELLS 8

struct SpellShapeshiftFormEntry
{
    uint32 ID;                                              // 0
    //uint32 buttonPosition;                                // 1 unused
    //char* Name;                                           // 2 unused
    uint32 flags1;                                          // 3
    int32  creatureType;                                    // 4 <=0 humanoid, other normal creature types
    //uint32 spellIcon;                                     // 5 unused, related to next field
    uint32 attackSpeed;                                     // 6
    // Models changed, 0 is main model, the rest 3 are unused.
    uint32 modelID_A;                                       // 7 alliance modelid (0 means no model)
    uint32 modelID_H;                                       // 8 horde modelid (but only for one form)
    //uint32 unk3;                                          // 9 unused always 0
    //uint32 unk4;                                          // 10 unused always 0
    uint32 stanceSpell[MAX_SHAPESHIFT_SPELLS];              // 11-18 spells which appear in the bar after shapeshifting
    //uint32 unk5;                                          // 19
    //uint32 unk6;                                          // 20
};

// SpellShapeshift.dbc
struct SpellShapeshiftEntry
{
    uint32    Id;                                           // 0 - m_ID
    uint32    StancesNot;                                   // 3 - m_shapeshiftExclude
    // uint32 unk_320_2;                                    // 2 - 3.2.0
    uint32    Stances;                                      // 1 - m_shapeshiftMask
    // uint32 unk_320_3;                                    // 4 - 3.2.0
    // uint32    StanceBarOrder;                            // 5 - m_stanceBarOrder not used
};

// SpellTargetRestrictions.dbc
struct SpellTargetRestrictionsEntry
{
    uint32    Id;                                           // 0        m_ID
    uint32    MaxAffectedTargets;                           // 1        m_maxTargets
    uint32    MaxTargetLevel;                               // 2        m_maxTargetLevel
    uint32    TargetCreatureType;                           // 3       m_targetCreatureType
    uint32    Targets;                                      // 4       m_targets
};

// SpellReagents.dbc
struct SpellReagentsEntry
{
    //uint32    Id;                                           // 0        m_ID
    int32     Reagent[MAX_SPELL_REAGENTS];                  // 54-61    m_reagent
    uint32    ReagentCount[MAX_SPELL_REAGENTS];             // 62-69    m_reagentCount
};

// SpellScaling.dbc
struct SpellScalingEntry
{
    //uint32    Id;                                         // 0        m_ID
    int32     CastTimeMin;                                  // 1
    int32     CastTimeMax;                                  // 2
    int32     CastTimeMaxLevel;                             // 3
    int32     ScalingClass;                                 // 4        (index * 100) + charLevel - 1 => gtSpellScaling.dbc
    float     Multiplier[3];                                // 5-7
    float     RandomMultiplier[3];                          // 8-10
    float     OtherMultiplier[3];                           // 11-13
    float     CoefBase;                                     // 14        some coefficient, mostly 1.0f
    int32     CoefLevelBase;                                // 15        some level
};

struct SpellDurationEntry
{
    uint32    ID;
    int32     Duration[3];
};

struct SpellItemEnchantmentEntry
{
    uint32      ID;                                         // 0        m_ID
    //uint32      charges;                                  // 1        m_charges
    uint32      type[MAX_ITEM_ENCHANTMENT_EFFECTS];         // 2-4      m_effect[MAX_ITEM_ENCHANTMENT_EFFECTS]
    uint32      amount[MAX_ITEM_ENCHANTMENT_EFFECTS];       // 5-7      m_effectPointsMin[MAX_ITEM_ENCHANTMENT_EFFECTS]
    //uint32      amount2[MAX_ITEM_ENCHANTMENT_EFFECTS]     // 8-10     m_effectPointsMax[MAX_ITEM_ENCHANTMENT_EFFECTS]
    uint32      spellid[MAX_ITEM_ENCHANTMENT_EFFECTS];      // 11-13    m_effectArg[MAX_ITEM_ENCHANTMENT_EFFECTS]
    char*       description;                                // 14       m_name_lang
    uint32      aura_id;                                    // 15       m_itemVisual
    uint32      slot;                                       // 16       m_flags
    uint32      GemID;                                      // 17       m_src_itemID
    uint32      EnchantmentCondition;                       // 18       m_condition_id
    uint32      requiredSkill;                              // 19       m_requiredSkillID
    uint32      requiredSkillValue;                         // 20       m_requiredSkillRank
    uint32      requiredLevel;                              // 21       new in 3.1
                                                            // 22       new in 3.1
};

struct SpellItemEnchantmentConditionEntry
{
    uint32  ID;                                             // 0        m_ID
    uint8   Color[5];                                       // 1-5      m_lt_operandType[5]
    //uint32  LT_Operand[5];                                // 6-10     m_lt_operand[5]
    uint8   Comparator[5];                                  // 11-15    m_operator[5]
    uint8   CompareColor[5];                                // 15-20    m_rt_operandType[5]
    uint32  Value[5];                                       // 21-25    m_rt_operand[5]
    //uint8   Logic[5]                                      // 25-30    m_logic[5]
};

struct StableSlotPricesEntry
{
    uint32 Slot;
    uint32 Price;
};

struct SummonPropertiesEntry
{
    uint32  Id;                                             // 0
    uint32  Category;                                       // 1, 0 - can't be controlled?, 1 - something guardian?, 2 - pet?, 3 - something controllable?, 4 - taxi/mount?
    uint32  Faction;                                        // 2, 14 rows > 0
    uint32  Type;                                           // 3, see enum
    int32   Slot;                                           // 4, 0-6
    uint32  Flags;                                          // 5
};

#define MAX_TALENT_RANK 5
#define MAX_PET_TALENT_RANK 3                               // use in calculations, expected <= MAX_TALENT_RANK
#define MAX_TALENT_TABS 3

struct TalentEntry
{
    uint32    TalentID;                                     // 0
    uint32    TalentTab;                                    // 1 index in TalentTab.dbc (TalentTabEntry)
    uint32    Row;                                          // 2
    uint32    Col;                                          // 3
    uint32    RankID[MAX_TALENT_RANK];                      // 4-8
    uint32    DependsOn;                                    // 9        m_prereqTalent (Talent.dbc)
                                                            // 10-11 part of prev field
    uint32    DependsOnRank;                                // 12       m_prereqRank
                                                            // 13-14 part of prev field
    //uint32  needAddInSpellBook;                           // 15       m_flags also need disable higest ranks on reset talent tree
    //uint32  unk2;                                         // 16       m_requiredSpellID
    //uint64  allowForPet;                                  // 17       m_categoryMask its a 64 bit mask for pet 1<<m_categoryEnumID in CreatureFamily.dbc
};

#define MAX_MASTERY_SPELLS 2

struct TalentTabEntry
{
    uint32  TalentTabID;                                    // 0
    //char* name;                                           // 1        m_name_lang
    //unit32  spellicon;                                    // 2        m_spellIconID
    uint32  ClassMask;                                      // 3        m_classMask
    uint32  petTalentMask;                                  // 4        m_petTalentMask
    uint32  tabpage;                                        // 5        m_orderIndex
    //char* internalname;                                   // 6        m_backgroundFile
    //char* description;                                    // 7
    //uint32 rolesMask;                                     // 8 4.0.0
    uint32 MasterySpellId[MAX_MASTERY_SPELLS];              // 9-10 passive mastery bonus spells?
};

struct TalentTreePrimarySpellsEntry
{
    //uint32 Id;                                            // 0 index
    uint32 TalentTree;                                      // 1 entry from TalentTab.dbc
    uint32 SpellId;                                         // 2 spell id to learn
    //uint32 Flags;                                         // 3 some kind of flags
};

struct TaxiNodesEntry
{
    uint32    ID;                                           // 0        m_ID
    uint32    map_id;                                       // 1        m_ContinentID
    float     x;                                            // 2        m_x
    float     y;                                            // 3        m_y
    float     z;                                            // 4        m_z
    char* name;                                             // 5        m_Name_lang
    uint32    MountCreatureID[2];                           // 6-7      m_MountCreatureID[2]
    uint32    Flags;                                        // 8        m_Flags
};

struct TaxiPathEntry
{
    uint32    ID;                                           // 0        m_ID
    uint32    from;                                         // 1        m_FromTaxiNode
    uint32    to;                                           // 2        m_ToTaxiNode
    uint32    price;                                        // 3        m_Cost
};

struct TaxiPathNodeEntry
{
                                                            // 0        m_ID
    uint32    path;                                         // 1        m_PathID
    uint32    index;                                        // 2        m_NodeIndex
    uint32    mapid;                                        // 3        m_ContinentID
    float     x;                                            // 4        m_LocX
    float     y;                                            // 5        m_LocY
    float     z;                                            // 6        m_LocZ
    uint32    actionFlag;                                   // 7        m_flags
    uint32    delay;                                        // 8        m_delay
    uint32    arrivalEventID;                               // 9        m_arrivalEventID
    uint32    departureEventID;                             // 10       m_departureEventID
};

struct TotemCategoryEntry
{
    uint32    ID;                                           // 0
    //char*   name;                                         // 1        m_name_lang
    uint32    categoryType;                                 // 2        m_totemCategoryType (one for specialization)
    uint32    categoryMask;                                 // 3        m_totemCategoryMask (compatibility mask for same type: different for totems, compatible from high to low for rods)
};

struct UnitPowerBarEntry
{
    uint32  Id;
    uint32  MinPower;
    uint32  MaxPower;
    //uint32  Unk0;
    //uint32  Unk1;
    //float   Unk2;
    //float   Unk3;
    //uint32  BarType;
    //uint32  TextureFile[6];
    //uint32  Unk4[6];
    //uint32  DisplayFlags;
    //char*   PowerName;
    //char*   CostString;
    //char*   EmptyMessage;
    //char*   Tooltip;
    //float   StartInset;
    //float   EndInset;
};

struct TransportAnimationEntry
{
    //uint32  Id;
    uint32  TransportEntry;
    uint32  TimeSeg;
    float   X;
    float   Y;
    float   Z;
    //uint32  MovementId;
};

struct TransportRotationEntry
{
    //uint32  Id;
    uint32  TransportEntry;
    uint32  TimeSeg;
    float   X;
    float   Y;
    float   Z;
    float   W;
};

#define MAX_VEHICLE_SEATS 8

struct VehicleEntry
{
    uint32  m_ID;                                           // 0
    uint32  m_flags;                                        // 1
    float   m_turnSpeed;                                    // 2
    float   m_pitchSpeed;                                   // 3
    float   m_pitchMin;                                     // 4
    float   m_pitchMax;                                     // 5
    uint32  m_seatID[MAX_VEHICLE_SEATS];                    // 6-13
    float   m_mouseLookOffsetPitch;                         // 14
    float   m_cameraFadeDistScalarMin;                      // 15
    float   m_cameraFadeDistScalarMax;                      // 16
    float   m_cameraPitchOffset;                            // 17
    //int     m_powerType[3];                               //       removed in 3.1
    //int     m_powerToken[3];                              //       removed in 3.1
    float   m_facingLimitRight;                             // 18
    float   m_facingLimitLeft;                              // 19
    float   m_msslTrgtTurnLingering;                        // 20
    float   m_msslTrgtPitchLingering;                       // 21
    float   m_msslTrgtMouseLingering;                       // 22
    float   m_msslTrgtEndOpacity;                           // 23
    float   m_msslTrgtArcSpeed;                             // 24
    float   m_msslTrgtArcRepeat;                            // 25
    float   m_msslTrgtArcWidth;                             // 26
    float   m_msslTrgtImpactRadius[2];                      // 27-28
    char* m_msslTrgtArcTexture;                             // 29
    char* m_msslTrgtImpactTexture;                          // 30
    char* m_msslTrgtImpactModel[2];                         // 31-32
    float   m_cameraYawOffset;                              // 33
    uint32  m_uiLocomotionType;                             // 34
    float   m_msslTrgtImpactTexRadius;                      // 35
    uint32  m_uiSeatIndicatorType;                          // 36
    uint32  m_powerType;                                    // 37, new in 3.1
                                                            // 38, new in 3.1
                                                            // 39, new in 3.1
};

struct VehicleSeatEntry
{
    uint32  m_ID;                                           // 0
    uint32  m_flags;                                        // 1
    int32   m_attachmentID;                                 // 2
    float   m_attachmentOffsetX;                            // 3
    float   m_attachmentOffsetY;                            // 4
    float   m_attachmentOffsetZ;                            // 5
    float   m_enterPreDelay;                                // 6
    float   m_enterSpeed;                                   // 7
    float   m_enterGravity;                                 // 8
    float   m_enterMinDuration;                             // 9
    float   m_enterMaxDuration;                             // 10
    float   m_enterMinArcHeight;                            // 11
    float   m_enterMaxArcHeight;                            // 12
    int32   m_enterAnimStart;                               // 13
    int32   m_enterAnimLoop;                                // 14
    int32   m_rideAnimStart;                                // 15
    int32   m_rideAnimLoop;                                 // 16
    int32   m_rideUpperAnimStart;                           // 17
    int32   m_rideUpperAnimLoop;                            // 18
    float   m_exitPreDelay;                                 // 19
    float   m_exitSpeed;                                    // 20
    float   m_exitGravity;                                  // 21
    float   m_exitMinDuration;                              // 22
    float   m_exitMaxDuration;                              // 23
    float   m_exitMinArcHeight;                             // 24
    float   m_exitMaxArcHeight;                             // 25
    int32   m_exitAnimStart;                                // 26
    int32   m_exitAnimLoop;                                 // 27
    int32   m_exitAnimEnd;                                  // 28
    float   m_passengerYaw;                                 // 29
    float   m_passengerPitch;                               // 30
    float   m_passengerRoll;                                // 31
    int32   m_passengerAttachmentID;                        // 32
    int32   m_vehicleEnterAnim;                             // 33
    int32   m_vehicleExitAnim;                              // 34
    int32   m_vehicleRideAnimLoop;                          // 35
    int32   m_vehicleEnterAnimBone;                         // 36
    int32   m_vehicleExitAnimBone;                          // 37
    int32   m_vehicleRideAnimLoopBone;                      // 38
    float   m_vehicleEnterAnimDelay;                        // 39
    float   m_vehicleExitAnimDelay;                         // 40
    uint32  m_vehicleAbilityDisplay;                        // 41
    uint32  m_enterUISoundID;                               // 42
    uint32  m_exitUISoundID;                                // 43
    int32   m_uiSkin;                                       // 44
    uint32  m_flagsB;                                       // 45
                                                            // 46-57 added in 3.1, floats mostly

    bool CanEnterOrExit() const { return m_flags & VEHICLE_SEAT_FLAG_CAN_ENTER_OR_EXIT; }
    bool CanSwitchFromSeat() const { return m_flags & VEHICLE_SEAT_FLAG_CAN_SWITCH; }
    bool IsUsableByOverride() const { return (m_flags & (VEHICLE_SEAT_FLAG_UNCONTROLLED | VEHICLE_SEAT_FLAG_UNK18)
                                    || (m_flagsB & (VEHICLE_SEAT_FLAG_B_USABLE_FORCED | VEHICLE_SEAT_FLAG_B_USABLE_FORCED_2 |
                                        VEHICLE_SEAT_FLAG_B_USABLE_FORCED_3 | VEHICLE_SEAT_FLAG_B_USABLE_FORCED_4))); }
    bool IsEjectable() const { return m_flagsB & VEHICLE_SEAT_FLAG_B_EJECTABLE; }
};

struct WMOAreaTableEntry
{
    uint32 Id;                                              // 0 index
    int32 rootId;                                           // 1 used in root WMO
    int32 adtId;                                            // 2 used in adt file
    int32 groupId;                                          // 3 used in group WMO
    //uint32 field4;
    //uint32 field5;
    //uint32 field6;
    //uint32 field7;
    //uint32 field8;
    uint32 Flags;                                           // 9 used for indoor/outdoor determination
    uint32 areaId;                                          // 10 link to AreaTableEntry.ID
    //char *Name;                                           // 11       m_AreaName_lang
    //uint32 field12;                                       // 12
    //uint32 field13;                                       // 13
    //uint32 field14;                                       // 14
};

struct WorldMapAreaEntry
{
    //uint32  ID;                                           // 0
    uint32  map_id;                                         // 1
    uint32  area_id;                                        // 2 index (continent 0 areas ignored)
    //char* internal_name                                   // 3
    float   y1;                                             // 4
    float   y2;                                             // 5
    float   x1;                                             // 6
    float   x2;                                             // 7
    int32   virtual_map_id;                                 // 8 -1 (map_id have correct map) other: virtual map where zone show (map_id - where zone in fact internally)
    // int32   dungeonMap_id;                               // 9 pointer to DungeonMap.dbc (owerride x1, x2, y1, y2 coordinates)
    // uint32  parentMapID;                                 // 10

    // uint32  minRecommendedLevel;                         // 12 Minimum recommended level displayed on world map
    // uint32  maxRecommendedLevel;                         // 13 Maximum recommended level displayed on world map
};

#define MAX_WORLD_MAP_OVERLAY_AREA_IDX 4

struct WorldMapOverlayEntry
{
    uint32    ID;                                           // 0
    //uint32    worldMapAreaId;                             // 1 idx in WorldMapArea.dbc
    uint32    areatableID[MAX_WORLD_MAP_OVERLAY_AREA_IDX];  // 2-5
    //char* internal_name                                   // 6        m_textureName
                                                            // 7        m_textureWidth
                                                            // 8        m_textureHeight
                                                            // 9        m_offsetX
                                                            // 10       m_offsetY
                                                            // 11       m_hitRectTop
                                                            // 12       m_hitRectLeft
                                                            // 13       m_hitRectBottom
                                                            // 14       m_hitRectRight
};

struct WorldSafeLocsEntry
{
    uint32    ID;                                           // 0
    uint32    map_id;                                       // 1
    float     x;                                            // 2
    float     y;                                            // 3
    float     z;                                            // 4
    //char*   name;                                         // 5        m_AreaName_lang
};

/*
struct WorldStateSounds
{
    uint32    ID;                                           // 0        Worldstate
    uint32    unk;                                          // 1
    uint32    areaTable;                                    // 2
    uint32    WMOAreaTable;                                 // 3
    uint32    zoneIntroMusicTable;                          // 4
    uint32    zoneIntroMusic;                               // 5
    uint32    zoneMusic;                                    // 6
    uint32    soundAmbience;                                // 7
    uint32    soundProviderPreferences;                     // 8
};
*/

/*
struct WorldStateUI
{
    uint32    ID;                                           // 0
    uint32    map_id;                                       // 1        Can be -1 to show up everywhere.
    uint32    zone;                                         // 2        Can be zero for "everywhere".
    uint32    phaseMask;                                    // 3        Phase this WorldState is avaliable in
    uint32    icon;                                         // 4        The icon that is used in the interface.
    char*     textureFilename;                              // 5
    char*     text;                                         // 6-21     The worldstate text
    char*     description;                                  // 22-38    Text shown when hovering mouse on icon
    uint32    worldstateID;                                 // 39       This is the actual ID used
    uint32    type;                                         // 40       0 = unknown, 1 = unknown, 2 = not shown in ui, 3 = wintergrasp
    uint32    unk1;                                         // 41
    uint32    unk2;                                         // 43
    uint32    unk3;                                         // 44-58
    uint32    unk4;                                         // 59-61    Used for some progress bars.
    uint32    unk7;                                         // 62       Unused in 3.3.5a
};
*/

// GCC have alternative #pragma pack() syntax and old gcc version not support pack(pop), also any gcc version not support it at some platform
#if defined(__GNUC__)
#pragma pack()
#else
#pragma pack(pop)
#endif

struct VectorArray
{
    std::vector<std::string> stringVectorArray[2];
};

typedef std::map<uint32, VectorArray> NameGenVectorArraysMap;

// Structures not used for casting to loaded DBC data and not required then packing
struct MapDifficulty
{
    MapDifficulty() : resetTime(0), maxPlayers(0), hasErrorMessage(false) { }
    MapDifficulty(uint32 _resetTime, uint32 _maxPlayers, bool _hasErrorMessage) : resetTime(_resetTime), maxPlayers(_maxPlayers), hasErrorMessage(_hasErrorMessage) { }

    uint32 resetTime;
    uint32 maxPlayers;
    bool hasErrorMessage;
};

struct TalentSpellPos
{
    TalentSpellPos() : talent_id(0), rank(0) { }
    TalentSpellPos(uint16 _talent_id, uint8 _rank) : talent_id(_talent_id), rank(_rank) { }

    uint16 talent_id;
    uint8  rank;
};

typedef std::map<uint32, TalentSpellPos> TalentSpellPosMap;

struct TaxiPathBySourceAndDestination
{
    TaxiPathBySourceAndDestination() : ID(0), price(0) { }
    TaxiPathBySourceAndDestination(uint32 _id, uint32 _price) : ID(_id), price(_price) { }

    uint32    ID;
    uint32    price;
};
typedef std::map<uint32, TaxiPathBySourceAndDestination> TaxiPathSetForSource;
typedef std::map<uint32, TaxiPathSetForSource> TaxiPathSetBySource;

struct TaxiPathNodePtr
{
    TaxiPathNodePtr() : i_ptr(NULL) { }
    TaxiPathNodePtr(TaxiPathNodeEntry const* ptr) : i_ptr(ptr) { }
    TaxiPathNodeEntry const* i_ptr;
    operator TaxiPathNodeEntry const& () const { return *i_ptr; }
};

typedef Path<TaxiPathNodePtr, TaxiPathNodeEntry const> TaxiPathNodeList;
typedef std::vector<TaxiPathNodeList> TaxiPathNodesByPath;

#define TaxiMaskSize 114
typedef uint8 TaxiMask[TaxiMaskSize];
#endif<|MERGE_RESOLUTION|>--- conflicted
+++ resolved
@@ -837,13 +837,8 @@
 struct CreatureModelDataEntry
 {
     uint32 Id;
-<<<<<<< HEAD
-    //uint32 Flags;
+    uint32 Flags;
     //char* ModelPath
-=======
-    uint32 Flags;
-    //char* ModelPath[16]
->>>>>>> 93a68a66
     //uint32 Unk1;
     //float Scale;                                             // Used in calculation of unit collision data
     //int32 Unk2
