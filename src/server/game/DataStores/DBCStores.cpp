--- conflicted
+++ resolved
@@ -330,7 +330,6 @@
         }
     }
 
-<<<<<<< HEAD
     LoadDBC(availableDbcLocales, bad_dbc_files, sAchievementStore,            dbcPath, "Achievement.dbc", &CustomAchievementfmt, &CustomAchievementIndex);//15595
     LoadDBC(availableDbcLocales, bad_dbc_files, sAchievementCriteriaStore,    dbcPath, "Achievement_Criteria.dbc");//15595
     LoadDBC(availableDbcLocales, bad_dbc_files, sAreaTriggerStore,            dbcPath, "AreaTrigger.dbc");//15595
@@ -339,22 +338,10 @@
     LoadDBC(availableDbcLocales, bad_dbc_files, sAuctionHouseStore,           dbcPath, "AuctionHouse.dbc");//15595
     LoadDBC(availableDbcLocales, bad_dbc_files, sArmorLocationStore,          dbcPath, "ArmorLocation.dbc");//15595
     LoadDBC(availableDbcLocales, bad_dbc_files, sBankBagSlotPricesStore,      dbcPath, "BankBagSlotPrices.dbc");//15595
+    LoadDBC(availableDbcLocales, bad_dbc_files, sBannedAddOnsStore,           dbcPath, "BannedAddOns.dbc");
     LoadDBC(availableDbcLocales, bad_dbc_files, sBattlemasterListStore,       dbcPath, "BattlemasterList.dbc");//15595
     LoadDBC(availableDbcLocales, bad_dbc_files, sBarberShopStyleStore,        dbcPath, "BarberShopStyle.dbc");//15595
     LoadDBC(availableDbcLocales, bad_dbc_files, sCharStartOutfitStore,        dbcPath, "CharStartOutfit.dbc");//15595
-=======
-    LoadDBC(availableDbcLocales, bad_dbc_files, sAchievementStore,            dbcPath, "Achievement.dbc", &CustomAchievementfmt, &CustomAchievementIndex);
-    LoadDBC(availableDbcLocales, bad_dbc_files, sAchievementCriteriaStore,    dbcPath, "Achievement_Criteria.dbc");
-    LoadDBC(availableDbcLocales, bad_dbc_files, sAreaTriggerStore,            dbcPath, "AreaTrigger.dbc");
-    LoadDBC(availableDbcLocales, bad_dbc_files, sAreaGroupStore,              dbcPath, "AreaGroup.dbc");
-    LoadDBC(availableDbcLocales, bad_dbc_files, sAreaPOIStore,                dbcPath, "AreaPOI.dbc");
-    LoadDBC(availableDbcLocales, bad_dbc_files, sAuctionHouseStore,           dbcPath, "AuctionHouse.dbc");
-    LoadDBC(availableDbcLocales, bad_dbc_files, sBankBagSlotPricesStore,      dbcPath, "BankBagSlotPrices.dbc");
-    LoadDBC(availableDbcLocales, bad_dbc_files, sBannedAddOnsStore,           dbcPath, "BannedAddOns.dbc");
-    LoadDBC(availableDbcLocales, bad_dbc_files, sBattlemasterListStore,       dbcPath, "BattlemasterList.dbc");
-    LoadDBC(availableDbcLocales, bad_dbc_files, sBarberShopStyleStore,        dbcPath, "BarberShopStyle.dbc");
-    LoadDBC(availableDbcLocales, bad_dbc_files, sCharStartOutfitStore,        dbcPath, "CharStartOutfit.dbc");
->>>>>>> 243c325c
     for (uint32 i = 0; i < sCharStartOutfitStore.GetNumRows(); ++i)
         if (CharStartOutfitEntry const* outfit = sCharStartOutfitStore.LookupEntry(i))
             sCharStartOutfitMap[outfit->Race | (outfit->Class << 8) | (outfit->Gender << 16)] = outfit;
@@ -420,7 +407,6 @@
         }
     }
 
-<<<<<<< HEAD
     LoadDBC(availableDbcLocales, bad_dbc_files, sGemPropertiesStore,          dbcPath, "GemProperties.dbc");//15595
     LoadDBC(availableDbcLocales, bad_dbc_files, sGlyphPropertiesStore,        dbcPath, "GlyphProperties.dbc");//15595
     LoadDBC(availableDbcLocales, bad_dbc_files, sGlyphSlotStore,              dbcPath, "GlyphSlot.dbc");//15595
@@ -430,23 +416,10 @@
     LoadDBC(availableDbcLocales, bad_dbc_files, sGtChanceToMeleeCritStore,    dbcPath, "gtChanceToMeleeCrit.dbc");//15595
     LoadDBC(availableDbcLocales, bad_dbc_files, sGtChanceToSpellCritBaseStore, dbcPath, "gtChanceToSpellCritBase.dbc");//15595
     LoadDBC(availableDbcLocales, bad_dbc_files, sGtChanceToSpellCritStore,    dbcPath, "gtChanceToSpellCrit.dbc");//15595
+    LoadDBC(availableDbcLocales, bad_dbc_files, sGtNPCManaCostScalerStore,    dbcPath, "gtNPCManaCostScaler.dbc");
     LoadDBC(availableDbcLocales, bad_dbc_files, sGtOCTClassCombatRatingScalarStore,    dbcPath, "gtOCTClassCombatRatingScalar.dbc");//15595
     //LoadDBC(availableDbcLocales, bad_dbc_files, sGtOCTRegenHPStore,           dbcPath, "gtOCTRegenHP.dbc");//15595
     LoadDBC(availableDbcLocales, bad_dbc_files, sGtOCTHpPerStaminaStore,      dbcPath, "gtOCTHpPerStamina.dbc");//15595
-=======
-    LoadDBC(availableDbcLocales, bad_dbc_files, sGemPropertiesStore,          dbcPath, "GemProperties.dbc");
-    LoadDBC(availableDbcLocales, bad_dbc_files, sGlyphPropertiesStore,        dbcPath, "GlyphProperties.dbc");
-    LoadDBC(availableDbcLocales, bad_dbc_files, sGlyphSlotStore,              dbcPath, "GlyphSlot.dbc");
-    LoadDBC(availableDbcLocales, bad_dbc_files, sGtBarberShopCostBaseStore,   dbcPath, "gtBarberShopCostBase.dbc");
-    LoadDBC(availableDbcLocales, bad_dbc_files, sGtCombatRatingsStore,        dbcPath, "gtCombatRatings.dbc");
-    LoadDBC(availableDbcLocales, bad_dbc_files, sGtChanceToMeleeCritBaseStore, dbcPath, "gtChanceToMeleeCritBase.dbc");
-    LoadDBC(availableDbcLocales, bad_dbc_files, sGtChanceToMeleeCritStore,    dbcPath, "gtChanceToMeleeCrit.dbc");
-    LoadDBC(availableDbcLocales, bad_dbc_files, sGtChanceToSpellCritBaseStore, dbcPath, "gtChanceToSpellCritBase.dbc");
-    LoadDBC(availableDbcLocales, bad_dbc_files, sGtChanceToSpellCritStore,    dbcPath, "gtChanceToSpellCrit.dbc");
-    LoadDBC(availableDbcLocales, bad_dbc_files, sGtNPCManaCostScalerStore,    dbcPath, "gtNPCManaCostScaler.dbc");
-    LoadDBC(availableDbcLocales, bad_dbc_files, sGtOCTClassCombatRatingScalarStore,    dbcPath, "gtOCTClassCombatRatingScalar.dbc");
-    LoadDBC(availableDbcLocales, bad_dbc_files, sGtOCTRegenHPStore,           dbcPath, "gtOCTRegenHP.dbc");
->>>>>>> 243c325c
     //LoadDBC(dbcCount, availableDbcLocales, bad_dbc_files, sGtOCTRegenMPStore,           dbcPath, "gtOCTRegenMP.dbc");       -- not used currently
     LoadDBC(availableDbcLocales, bad_dbc_files, sGtRegenMPPerSptStore,        dbcPath, "gtRegenMPPerSpt.dbc");//15595
     LoadDBC(availableDbcLocales, bad_dbc_files, sGtSpellScalingStore,        dbcPath, "gtSpellScaling.dbc");//15595
@@ -1086,7 +1059,7 @@
 
     return itr->second;
 }
-<<<<<<< HEAD
+
 uint32 GetPowerIndexByClass(uint32 powerType, uint32 classId)
 {
     return PowersByClass[classId][powerType];
@@ -1243,7 +1216,6 @@
     }
     return 0;
 }
-=======
 
 /// Returns LFGDungeonEntry for a specific map and difficulty. Will return first found entry if multiple dungeons use the same map (such as Scarlet Monastery)
 LFGDungeonEntry const* GetLFGDungeon(uint32 mapId, Difficulty difficulty)
@@ -1259,5 +1231,4 @@
     }
 
     return NULL;
-}
->>>>>>> 243c325c
+}