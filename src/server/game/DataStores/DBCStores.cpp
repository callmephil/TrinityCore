--- conflicted
+++ resolved
@@ -170,12 +170,6 @@
 DBCStorage <NameGenEntry> sNameGenStore(NameGenfmt);
 NameGenVectorArraysMap sGenNameVectoArraysMap;
 DBCStorage <NumTalentsAtLevelEntry> sNumTalentsAtLevelStore(NumTalentsAtLevelfmt);
-
-DBCStorage<NamesProfanityEntry> sNamesProfanityStore(NamesProfanityEntryfmt);
-DBCStorage<NamesReservedEntry> sNamesReservedStore(NamesReservedEntryfmt);
-typedef std::array<std::vector<boost::regex>, TOTAL_LOCALES> NameValidationRegexContainer;
-NameValidationRegexContainer NamesProfaneValidators;
-NameValidationRegexContainer NamesReservedValidators;
 
 DBCStorage<NamesProfanityEntry> sNamesProfanityStore(NamesProfanityEntryfmt);
 DBCStorage<NamesReservedEntry> sNamesReservedStore(NamesReservedEntryfmt);
@@ -552,45 +546,10 @@
     LoadDBC(availableDbcLocales, bad_dbc_files, sPhaseStore, dbcPath, "Phase.dbc"); // 15595
     LoadDBC(availableDbcLocales, bad_dbc_files, sPhaseGroupStore, dbcPath, "PhaseXPhaseGroup.dbc"); // 15595
 
-<<<<<<< HEAD
     for (uint32 i = 0; i < sPhaseGroupStore.GetNumRows(); ++i)
         if (PhaseGroupEntry const* group = sPhaseGroupStore.LookupEntry(i))
             if (PhaseEntry const* phase = sPhaseStore.LookupEntry(group->PhaseId))
                 sPhasesByGroup[group->GroupId].insert(phase->ID);
-=======
-    LoadDBC(availableDbcLocales, bad_dbc_files, sNamesProfanityStore, dbcPath, "NamesProfanity.dbc");
-    LoadDBC(availableDbcLocales, bad_dbc_files, sNamesReservedStore, dbcPath, "NamesReserved.dbc");
-    for (uint32 i = 0; i < sNamesProfanityStore.GetNumRows(); ++i)
-    {
-        NamesProfanityEntry const* namesProfanity = sNamesProfanityStore.LookupEntry(i);
-        if (!namesProfanity)
-            continue;
-
-        ASSERT(namesProfanity->Language < TOTAL_LOCALES || namesProfanity->Language == -1);
-        if (namesProfanity->Language != -1)
-            NamesProfaneValidators[namesProfanity->Language].emplace_back(namesProfanity->Name, boost::regex::perl | boost::regex::icase | boost::regex::optimize);
-        else
-            for (uint32 i = 0; i < TOTAL_LOCALES; ++i)
-                NamesProfaneValidators[i].emplace_back(namesProfanity->Name, boost::regex::perl | boost::regex::icase | boost::regex::optimize);
-    }
-
-    for (uint32 i = 0; i < sNamesReservedStore.GetNumRows(); ++i)
-    {
-        NamesReservedEntry const* namesReserved = sNamesReservedStore.LookupEntry(i);
-        if (!namesReserved)
-            continue;
-
-        ASSERT(namesReserved->Language < TOTAL_LOCALES || namesReserved->Language == -1);
-        if (namesReserved->Language != -1)
-            NamesReservedValidators[namesReserved->Language].emplace_back(namesReserved->Name, boost::regex::perl | boost::regex::icase | boost::regex::optimize);
-        else
-            for (uint32 i = 0; i < TOTAL_LOCALES; ++i)
-                NamesReservedValidators[i].emplace_back(namesReserved->Name, boost::regex::perl | boost::regex::icase | boost::regex::optimize);
-    }
-
-
-    LoadDBC(availableDbcLocales, bad_dbc_files, sOverrideSpellDataStore,      dbcPath, "OverrideSpellData.dbc");
->>>>>>> 233297c5
 
     LoadDBC(availableDbcLocales, bad_dbc_files, sPowerDisplayStore,           dbcPath, "PowerDisplay.dbc");
 
@@ -618,15 +577,10 @@
                 SkillRaceClassInfoBySkill.emplace(entry->SkillId, entry);
 
     LoadDBC(availableDbcLocales, bad_dbc_files, sSkillTiersStore,             dbcPath, "SkillTiers.dbc");
-<<<<<<< HEAD
     LoadDBC(availableDbcLocales, bad_dbc_files, sSoundEntriesStore,           dbcPath, "SoundEntries.dbc");//15595
     LoadDBC(availableDbcLocales, bad_dbc_files, sSpellStore,                  dbcPath, "Spell.dbc", &CustomSpellEntryfmt, &CustomSpellEntryIndex);//
     LoadDBC(availableDbcLocales, bad_dbc_files, sSpellCategoriesStore,        dbcPath,"SpellCategories.dbc");//15595
     LoadDBC(availableDbcLocales, bad_dbc_files, sSpellCategoryStore,          dbcPath, "SpellCategory.dbc");
-=======
-    LoadDBC(availableDbcLocales, bad_dbc_files, sSoundEntriesStore,           dbcPath, "SoundEntries.dbc");
-    LoadDBC(availableDbcLocales, bad_dbc_files, sSpellStore,                  dbcPath, "Spell.dbc", &CustomSpellEntryfmt, &CustomSpellEntryIndex);
->>>>>>> 233297c5
 
     LoadDBC(availableDbcLocales, bad_dbc_files, sSpellReagentsStore,          dbcPath,"SpellReagents.dbc");//15595
     LoadDBC(availableDbcLocales, bad_dbc_files, sSpellScalingStore,           dbcPath,"SpellScaling.dbc");//15595
@@ -1429,14 +1383,11 @@
     return NULL;
 }
 
-<<<<<<< HEAD
 std::set<uint32> const& GetPhasesForGroup(uint32 group)
 {
     return sPhasesByGroup[group];
 }
 
-=======
->>>>>>> 233297c5
 ResponseCodes ValidateName(std::string const& name, LocaleConstant locale)
 {
     if (locale >= TOTAL_LOCALES)
