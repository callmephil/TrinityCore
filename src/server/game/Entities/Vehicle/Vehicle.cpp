/*
 * Copyright (C) 2008-2013 TrinityCore <http://www.trinitycore.org/>
 * Copyright (C) 2005-2009 MaNGOS <http://getmangos.com/>
 *
 * This program is free software; you can redistribute it and/or modify it
 * under the terms of the GNU General Public License as published by the
 * Free Software Foundation; either version 2 of the License, or (at your
 * option) any later version.
 *
 * This program is distributed in the hope that it will be useful, but WITHOUT
 * ANY WARRANTY; without even the implied warranty of MERCHANTABILITY or
 * FITNESS FOR A PARTICULAR PURPOSE. See the GNU General Public License for
 * more details.
 *
 * You should have received a copy of the GNU General Public License along
 * with this program. If not, see <http://www.gnu.org/licenses/>.
 */

#include "Common.h"
#include "Log.h"
#include "ObjectMgr.h"
#include "Vehicle.h"
#include "Unit.h"
#include "Util.h"
#include "WorldPacket.h"
#include "ScriptMgr.h"
#include "CreatureAI.h"
#include "ZoneScript.h"
#include "SpellMgr.h"
#include "SpellInfo.h"
#include "MoveSplineInit.h"
#include "TemporarySummon.h"
#include "EventProcessor.h"
#include "Player.h"
#include "Battleground.h"

Vehicle::Vehicle(Unit* unit, VehicleEntry const* vehInfo, uint32 creatureEntry) :
UsableSeatNum(0), _me(unit), _vehicleInfo(vehInfo), _creatureEntry(creatureEntry), _status(STATUS_NONE)
{
    for (uint32 i = 0; i < MAX_VEHICLE_SEATS; ++i)
    {
        if (uint32 seatId = _vehicleInfo->m_seatID[i])
            if (VehicleSeatEntry const* veSeat = sVehicleSeatStore.LookupEntry(seatId))
            {
                Seats.insert(std::make_pair(i, VehicleSeat(veSeat)));
                if (veSeat->CanEnterOrExit())
                    ++UsableSeatNum;
            }
    }

    // Set or remove correct flags based on available seats. Will overwrite db data (if wrong).
    if (UsableSeatNum)
        _me->SetFlag(UNIT_NPC_FLAGS, (_me->GetTypeId() == TYPEID_PLAYER ? UNIT_NPC_FLAG_PLAYER_VEHICLE : UNIT_NPC_FLAG_SPELLCLICK));
    else
        _me->RemoveFlag(UNIT_NPC_FLAGS, (_me->GetTypeId() == TYPEID_PLAYER ? UNIT_NPC_FLAG_PLAYER_VEHICLE : UNIT_NPC_FLAG_SPELLCLICK));

    InitMovementInfoForBase();
}

Vehicle::~Vehicle()
{
    /// @Uninstall must be called before this.
    ASSERT(_status == STATUS_UNINSTALLING);
    for (SeatMap::const_iterator itr = Seats.begin(); itr != Seats.end(); ++itr)
        ASSERT(!itr->second.Passenger);
}

/**
 * @fn void Vehicle::Install()
 *
 * @brief Initializes power type for vehicle. Nothing more.
 *
 * @author Machiavelli
 * @date 17-2-2013
 */

void Vehicle::Install()
{
    if (Creature* creature = _me->ToCreature())
    {
        switch (_vehicleInfo->m_powerType)
        {
            case POWER_STEAM:
            case POWER_HEAT:
            case POWER_BLOOD:
            case POWER_OOZE:
            case POWER_WRATH:
                _me->setPowerType(POWER_ENERGY);
                _me->SetMaxPower(POWER_ENERGY, 100);
                break;
            case POWER_PYRITE:
                _me->setPowerType(POWER_ENERGY);
                _me->SetMaxPower(POWER_ENERGY, 50);
                break;
            default:
                for (uint32 i = 0; i < MAX_SPELL_VEHICLE; ++i)
                {
                    if (!creature->m_spells[i])
                        continue;

                    SpellInfo const* spellInfo = sSpellMgr->GetSpellInfo(creature->m_spells[i]);
                    if (!spellInfo)
                        continue;

                    if (spellInfo->PowerType == POWER_ENERGY)
                    {
                        _me->setPowerType(POWER_ENERGY);
                        _me->SetMaxPower(POWER_ENERGY, 100);
                        break;
                    }
                }
                break;
        }
    }

    _status = STATUS_INSTALLED;
    if (GetBase()->GetTypeId() == TYPEID_UNIT)
        sScriptMgr->OnInstall(this);
}

void Vehicle::InstallAllAccessories(bool evading)
{
    if (GetBase()->GetTypeId() == TYPEID_PLAYER || !evading)
        RemoveAllPassengers();   // We might have aura's saved in the DB with now invalid casters - remove

    VehicleAccessoryList const* accessories = sObjectMgr->GetVehicleAccessoryList(this);
    if (!accessories)
        return;

    for (VehicleAccessoryList::const_iterator itr = accessories->begin(); itr != accessories->end(); ++itr)
        if (!evading || itr->IsMinion)  // only install minions on evade mode
            InstallAccessory(itr->AccessoryEntry, itr->SeatId, itr->IsMinion, itr->SummonedType, itr->SummonTime);
}

/**
 * @fn void Vehicle::Uninstall()
 *
 * @brief Removes all passengers and sets status to STATUS_UNINSTALLING.
 *        No new passengers can be added to the vehicle after this call.
 *
 * @author Machiavelli
 * @date 17-2-2013
 */

void Vehicle::Uninstall()
{
    /// @Prevent recursive uninstall call. (Bad script in OnUninstall/OnRemovePassenger/PassengerBoarded hook.)
    if (_status == STATUS_UNINSTALLING && !GetBase()->HasUnitTypeMask(UNIT_MASK_MINION))
    {
        TC_LOG_ERROR(LOG_FILTER_VEHICLES, "Vehicle GuidLow: %u, Entry: %u attempts to uninstall, but already has STATUS_UNINSTALLING! "
            "Check Uninstall/PassengerBoarded script hooks for errors.", _me->GetGUIDLow(), _me->GetEntry());
        return;
    }

    _status = STATUS_UNINSTALLING;
    TC_LOG_DEBUG(LOG_FILTER_VEHICLES, "Vehicle::Uninstall Entry: %u, GuidLow: %u", _creatureEntry, _me->GetGUIDLow());
    RemoveAllPassengers();

    if (GetBase()->GetTypeId() == TYPEID_UNIT)
        sScriptMgr->OnUninstall(this);
}

/**
 * @fn void Vehicle::Reset(bool evading )
 *
 * @brief Reapplies immunities and reinstalls accessories. Only has effect for creatures.
 *
 * @author Machiavelli
 * @date 17-2-2013
 *
 * @param evading true if called from CreatureAI::EnterEvadeMode
 */

void Vehicle::Reset(bool evading /*= false*/)
{
    if (GetBase()->GetTypeId() != TYPEID_UNIT)
        return;

    TC_LOG_DEBUG(LOG_FILTER_VEHICLES, "Vehicle::Reset (Entry: %u, GuidLow: %u, DBGuid: %u)", GetCreatureEntry(), _me->GetGUIDLow(), _me->ToCreature()->GetDBTableGUIDLow());

    ApplyAllImmunities();
    InstallAllAccessories(evading);

    sScriptMgr->OnReset(this);
}

/**
 * @fn void Vehicle::ApplyAllImmunities()
 *
 * @brief Applies specific immunities that cannot be set in DB.
 *
 * @author Machiavelli
 * @date 17-2-2013
 */

void Vehicle::ApplyAllImmunities()
{
    // This couldn't be done in DB, because some spells have MECHANIC_NONE

    // Vehicles should be immune on Knockback ...
    _me->ApplySpellImmune(0, IMMUNITY_EFFECT, SPELL_EFFECT_KNOCK_BACK, true);
    _me->ApplySpellImmune(0, IMMUNITY_EFFECT, SPELL_EFFECT_KNOCK_BACK_DEST, true);

    // Mechanical units & vehicles ( which are not Bosses, they have own immunities in DB ) should be also immune on healing ( exceptions in switch below )
    if (_me->ToCreature() && _me->ToCreature()->GetCreatureTemplate()->type == CREATURE_TYPE_MECHANICAL && !_me->ToCreature()->isWorldBoss())
    {
        // Heal & dispel ...
        _me->ApplySpellImmune(0, IMMUNITY_EFFECT, SPELL_EFFECT_HEAL, true);
        _me->ApplySpellImmune(0, IMMUNITY_EFFECT, SPELL_EFFECT_HEAL_PCT, true);
        _me->ApplySpellImmune(0, IMMUNITY_EFFECT, SPELL_EFFECT_DISPEL, true);
        _me->ApplySpellImmune(0, IMMUNITY_STATE, SPELL_AURA_PERIODIC_HEAL, true);

        // ... Shield & Immunity grant spells ...
        _me->ApplySpellImmune(0, IMMUNITY_STATE, SPELL_AURA_SCHOOL_IMMUNITY, true);
        _me->ApplySpellImmune(0, IMMUNITY_STATE, SPELL_AURA_MOD_UNATTACKABLE, true);
        _me->ApplySpellImmune(0, IMMUNITY_STATE, SPELL_AURA_SCHOOL_ABSORB, true);
        _me->ApplySpellImmune(0, IMMUNITY_MECHANIC, MECHANIC_SHIELD, true);
        _me->ApplySpellImmune(0, IMMUNITY_MECHANIC, MECHANIC_IMMUNE_SHIELD, true);

        // ... Resistance, Split damage, Change stats ...
        _me->ApplySpellImmune(0, IMMUNITY_STATE, SPELL_AURA_DAMAGE_SHIELD, true);
        _me->ApplySpellImmune(0, IMMUNITY_STATE, SPELL_AURA_SPLIT_DAMAGE_PCT, true);
        _me->ApplySpellImmune(0, IMMUNITY_STATE, SPELL_AURA_MOD_RESISTANCE, true);
        _me->ApplySpellImmune(0, IMMUNITY_STATE, SPELL_AURA_MOD_STAT, true);
        _me->ApplySpellImmune(0, IMMUNITY_STATE, SPELL_AURA_MOD_DAMAGE_PERCENT_TAKEN, true);
    }

    // Different immunities for vehicles goes below
    switch (GetVehicleInfo()->m_ID)
    {
        // code below prevents a bug with movable cannons
        case 160: // Strand of the Ancients
        case 244: // Wintergrasp
        case 510: // Isle of Conquest
            _me->SetControlled(true, UNIT_STATE_ROOT);
            // why we need to apply this? we can simple add immunities to slow mechanic in DB
            _me->ApplySpellImmune(0, IMMUNITY_STATE, SPELL_AURA_MOD_DECREASE_SPEED, true);
            break;
        default:
            break;
    }
}

/**
 * @fn void Vehicle::RemoveAllPassengers()
 *
 * @brief Removes all current and pending passengers from the vehicle.
 *
 * @author Machiavelli
 * @date 17-2-2013
 */

void Vehicle::RemoveAllPassengers()
{
    TC_LOG_DEBUG(LOG_FILTER_VEHICLES, "Vehicle::RemoveAllPassengers. Entry: %u, GuidLow: %u", _creatureEntry, _me->GetGUIDLow());

    /// Setting to_Abort to true will cause @VehicleJoinEvent::Abort to be executed on next @Unit::UpdateEvents call
    /// This will properly "reset" the pending join process for the passenger.
    {
        /// Update vehicle pointer in every pending join event - Abort may be called after vehicle is deleted
        Vehicle* eventVehicle = _status != STATUS_UNINSTALLING ? this : NULL;

        while (!_pendingJoinEvents.empty())
        {
            VehicleJoinEvent* e = _pendingJoinEvents.front();
            e->to_Abort = true;
            e->Target = eventVehicle;
            _pendingJoinEvents.pop_front();
        }
    }

    // Passengers always cast an aura with SPELL_AURA_CONTROL_VEHICLE on the vehicle
    // We just remove the aura and the unapply handler will make the target leave the vehicle.
    // We don't need to iterate over Seats
    _me->RemoveAurasByType(SPELL_AURA_CONTROL_VEHICLE);

    // Following the above logic, this assertion should NEVER fail.
    // Even in 'hacky' cases, there should at least be VEHICLE_SPELL_RIDE_HARDCODED on us.
    // SeatMap::const_iterator itr;
    // for (itr = Seats.begin(); itr != Seats.end(); ++itr)
    //    ASSERT(!itr->second.passenger);
}

/**
 * @fn bool Vehicle::HasEmptySeat(int8 seatId) const
 *
 * @brief Checks if vehicle's seat specified by 'seatId' is empty.
 *
 * @author Machiavelli
 * @date 17-2-2013
 *
 * @param seatId Identifier for the seat.
 *
 * @return true if empty seat, false if not.
 */

bool Vehicle::HasEmptySeat(int8 seatId) const
{
    SeatMap::const_iterator seat = Seats.find(seatId);
    if (seat == Seats.end())
        return false;
    return !seat->second.Passenger;
}

/**
 * @fn Unit* Vehicle::GetPassenger(int8 seatId) const
 *
 * @brief Gets a passenger on specified seat.
 *
 * @author Machiavelli
 * @date 17-2-2013
 *
 * @param seatId Seat to look on.
 *
 * @return null if it not found, else pointer to passenger if in world
 */

Unit* Vehicle::GetPassenger(int8 seatId) const
{
    SeatMap::const_iterator seat = Seats.find(seatId);
    if (seat == Seats.end())
        return NULL;

    return ObjectAccessor::GetUnit(*GetBase(), seat->second.Passenger);
}

/**
 * @fn SeatMap::const_iterator Vehicle::GetNextEmptySeat(int8 seatId, bool next) const
 *
 * @brief Gets the next empty seat based on current seat.
 *
 * @author Machiavelli
 * @date 17-2-2013
 *
 * @param seatId Identifier for the current seat.
 * @param next   true if iterating forward, false means iterating backwards.
 *
 * @return The next empty seat.
 */

SeatMap::const_iterator Vehicle::GetNextEmptySeat(int8 seatId, bool next) const
{
    SeatMap::const_iterator seat = Seats.find(seatId);
    if (seat == Seats.end())
        return seat;

    while (seat->second.Passenger || (!seat->second.SeatInfo->CanEnterOrExit() && !seat->second.SeatInfo->IsUsableByOverride()))
    {
        if (next)
        {
            if (++seat == Seats.end())
                seat = Seats.begin();
        }
        else
        {
            if (seat == Seats.begin())
                seat = Seats.end();
            --seat;
        }

        // Make sure we don't loop indefinetly
        if (seat->first == seatId)
            return Seats.end();
    }

    return seat;
}

/**
 * @fn void Vehicle::InstallAccessory(uint32 entry, int8 seatId, bool minion, uint8 type,
 *     uint32 summonTime)
 *
 * @brief Installs an accessory.
 *
 * @author Machiavelli
 * @date 17-2-2013
 *
 * @param entry      The NPC entry of accessory.
 * @param seatId     Identifier for the seat to add the accessory to.
 * @param minion     true if accessory considered a 'minion'. Implies that the accessory will despawn when the vehicle despawns.
 *                   Essentially that it has no life without the vehicle. Their fates are bound.
 * @param type       See enum @SummonType.
 * @param summonTime Time after which the minion is despawned in case of a timed despawn @type specified.
 */

void Vehicle::InstallAccessory(uint32 entry, int8 seatId, bool minion, uint8 type, uint32 summonTime)
{
    /// @Prevent adding accessories when vehicle is uninstalling. (Bad script in OnUninstall/OnRemovePassenger/PassengerBoarded hook.)
    if (_status == STATUS_UNINSTALLING)
    {
        TC_LOG_ERROR(LOG_FILTER_VEHICLES, "Vehicle (GuidLow: %u, DB GUID: %u, Entry: %u) attempts to install accessory (Entry: %u) on seat %d with STATUS_UNINSTALLING! "
            "Check Uninstall/PassengerBoarded script hooks for errors.", _me->GetGUIDLow(),
            (_me->GetTypeId() == TYPEID_UNIT ? _me->ToCreature()->GetDBTableGUIDLow() : _me->GetGUIDLow()), GetCreatureEntry(), entry, (int32)seatId);
        return;
    }

    TC_LOG_DEBUG(LOG_FILTER_VEHICLES, "Vehicle (GuidLow: %u, DB Guid: %u, Entry %u): installing accessory (Entry: %u) on seat: %d",
        _me->GetGUIDLow(), (_me->GetTypeId() == TYPEID_UNIT ? _me->ToCreature()->GetDBTableGUIDLow() : _me->GetGUIDLow()), GetCreatureEntry(),
        entry, (int32)seatId);

    TempSummon* accessory = _me->SummonCreature(entry, *_me, TempSummonType(type), summonTime);
    ASSERT(accessory);

    if (minion)
        accessory->AddUnitTypeMask(UNIT_MASK_ACCESSORY);

    (void)_me->HandleSpellClick(accessory, seatId);

    /// If for some reason adding accessory to vehicle fails it will unsummon in
    /// @VehicleJoinEvent::Abort
}

/**
 * @fn bool Vehicle::AddPassenger(Unit* unit, int8 seatId)
 *
 * @brief Attempts to add a passenger to the vehicle on 'seatId'.
 *
 * @author Machiavelli
 * @date 17-2-2013
 *
 * @param [in, out] The prospective passenger.
 * @param seatId        Identifier for the seat. Value of -1 indicates the next available seat.
 *
 * @return true if it succeeds, false if it fails.
 */

bool Vehicle::AddPassenger(Unit* unit, int8 seatId)
{
    /// @Prevent adding passengers when vehicle is uninstalling. (Bad script in OnUninstall/OnRemovePassenger/PassengerBoarded hook.)
    if (_status == STATUS_UNINSTALLING)
    {
        TC_LOG_ERROR(LOG_FILTER_VEHICLES, "Passenger GuidLow: %u, Entry: %u, attempting to board vehicle GuidLow: %u, Entry: %u during uninstall! SeatId: %d",
            unit->GetGUIDLow(), unit->GetEntry(), _me->GetGUIDLow(), _me->GetEntry(), (int32)seatId);
        return false;
    }

    TC_LOG_DEBUG(LOG_FILTER_VEHICLES, "Unit %s scheduling enter vehicle (entry: %u, vehicleId: %u, guid: %u (dbguid: %u) on seat %d",
        unit->GetName().c_str(), _me->GetEntry(), _vehicleInfo->m_ID, _me->GetGUIDLow(),
        (_me->GetTypeId() == TYPEID_UNIT ? _me->ToCreature()->GetDBTableGUIDLow() : 0), (int32)seatId);

    // The seat selection code may kick other passengers off the vehicle.
    // While the validity of the following may be arguable, it is possible that when such a passenger
    // exits the vehicle will dismiss. That's why the actual adding the passenger to the vehicle is scheduled
    // asynchronously, so it can be cancelled easily in case the vehicle is uninstalled meanwhile.
    SeatMap::iterator seat;
    VehicleJoinEvent* e = new VehicleJoinEvent(this, unit);
    unit->m_Events.AddEvent(e, unit->m_Events.CalculateTime(0));

    if (seatId < 0) // no specific seat requirement
    {
        for (seat = Seats.begin(); seat != Seats.end(); ++seat)
            if (!seat->second.Passenger && (seat->second.SeatInfo->CanEnterOrExit() || seat->second.SeatInfo->IsUsableByOverride()))
                break;

        if (seat == Seats.end()) // no available seat
        {
            e->to_Abort = true;
            return false;
        }

        e->Seat = seat;
        _pendingJoinEvents.push_back(e);
    }
    else
    {
        seat = Seats.find(seatId);
        if (seat == Seats.end())
        {
            e->to_Abort = true;
            return false;
        }

        e->Seat = seat;
        _pendingJoinEvents.push_back(e);
        if (seat->second.Passenger)
        {
            Unit* passenger = ObjectAccessor::GetUnit(*GetBase(), seat->second.Passenger);
            ASSERT(passenger);
            passenger->ExitVehicle();
        }

        ASSERT(!seat->second.Passenger);
    }

    return true;
}

/**
 * @fn void Vehicle::RemovePassenger(Unit* unit)
 *
 * @brief Removes the passenger from the vehicle.
 *
 * @author Machiavelli
 * @date 17-2-2013
 *
 * @param [in, out] unit The passenger to remove.
 */

void Vehicle::RemovePassenger(Unit* unit)
{
    if (unit->GetVehicle() != this)
        return;

    SeatMap::iterator seat = GetSeatIteratorForPassenger(unit);
    ASSERT(seat != Seats.end());

    TC_LOG_DEBUG(LOG_FILTER_VEHICLES, "Unit %s exit vehicle entry %u id %u dbguid %u seat %d",
        unit->GetName().c_str(), _me->GetEntry(), _vehicleInfo->m_ID, _me->GetGUIDLow(), (int32)seat->first);

    seat->second.Passenger = 0;
    if (seat->second.SeatInfo->CanEnterOrExit() && ++UsableSeatNum)
        _me->SetFlag(UNIT_NPC_FLAGS, (_me->GetTypeId() == TYPEID_PLAYER ? UNIT_NPC_FLAG_PLAYER_VEHICLE : UNIT_NPC_FLAG_SPELLCLICK));

    unit->ClearUnitState(UNIT_STATE_ONVEHICLE);

    if (_me->GetTypeId() == TYPEID_UNIT && unit->GetTypeId() == TYPEID_PLAYER && seat->second.SeatInfo->m_flags & VEHICLE_SEAT_FLAG_CAN_CONTROL)
        _me->RemoveCharmedBy(unit);

    if (_me->IsInWorld())
    {
        unit->m_movementInfo.t_pos.Relocate(0.0f, 0.0f, 0.0f, 0.0f);
        unit->m_movementInfo.t_time = 0;
        unit->m_movementInfo.t_seat = 0;
    }

    // only for flyable vehicles
    if (unit->IsFlying())
        _me->CastSpell(unit, VEHICLE_SPELL_PARACHUTE, true);

    if (_me->GetTypeId() == TYPEID_UNIT && _me->ToCreature()->IsAIEnabled)
        _me->ToCreature()->AI()->PassengerBoarded(unit, seat->first, false);

    if (GetBase()->GetTypeId() == TYPEID_UNIT)
        sScriptMgr->OnRemovePassenger(this, unit);
}

/**
 * @fn void Vehicle::RelocatePassengers()
 *
 * @brief Relocate passengers. Must be called after m_base::Relocate
 *
 * @author Machiavelli
 * @date 17-2-2013
 */

void Vehicle::RelocatePassengers()
{
    ASSERT(_me->GetMap());

    // not sure that absolute position calculation is correct, it must depend on vehicle pitch angle
    for (SeatMap::const_iterator itr = Seats.begin(); itr != Seats.end(); ++itr)
    {
        if (Unit* passenger = ObjectAccessor::GetUnit(*GetBase(), itr->second.Passenger))
        {
            ASSERT(passenger->IsInWorld());

            float px, py, pz, po;
            passenger->m_movementInfo.t_pos.GetPosition(px, py, pz, po);
<<<<<<< HEAD
            CalculatePassengerPosition(px, py, pz, po);

=======
            CalculatePassengerPosition(px, py, pz, &po);
>>>>>>> 3a697d4c
            passenger->UpdatePosition(px, py, pz, po);
        }
    }
}

/**
 * @fn bool Vehicle::IsVehicleInUse() const
 *
 * @brief Returns information whether the vehicle is currently used by any unit
 *
 * @author Shauren
 * @date 26-2-2013
 *
 * @return true if any passenger is boarded on vehicle, false otherwise.
 */

bool Vehicle::IsVehicleInUse() const
{
    for (SeatMap::const_iterator itr = Seats.begin(); itr != Seats.end(); ++itr)
        if (itr->second.Passenger)
            return true;

    return false;
}

/**
 * @fn void Vehicle::InitMovementInfoForBase()
 *
 * @brief Sets correct MovementFlags2 based on VehicleFlags from DBC.
 *
 * @author Machiavelli
 * @date 17-2-2013
 */

void Vehicle::InitMovementInfoForBase()
{
    uint32 vehicleFlags = GetVehicleInfo()->m_flags;

    if (vehicleFlags & VEHICLE_FLAG_NO_STRAFE)
        _me->AddExtraUnitMovementFlag(MOVEMENTFLAG2_NO_STRAFE);
    if (vehicleFlags & VEHICLE_FLAG_NO_JUMPING)
        _me->AddExtraUnitMovementFlag(MOVEMENTFLAG2_NO_JUMPING);
    if (vehicleFlags & VEHICLE_FLAG_FULLSPEEDTURNING)
        _me->AddExtraUnitMovementFlag(MOVEMENTFLAG2_FULL_SPEED_TURNING);
    if (vehicleFlags & VEHICLE_FLAG_ALLOW_PITCHING)
        _me->AddExtraUnitMovementFlag(MOVEMENTFLAG2_ALWAYS_ALLOW_PITCHING);
    if (vehicleFlags & VEHICLE_FLAG_FULLSPEEDPITCHING)
        _me->AddExtraUnitMovementFlag(MOVEMENTFLAG2_FULL_SPEED_PITCHING);
}

/**
 * @fn VehicleSeatEntry const* Vehicle::GetSeatForPassenger(Unit* passenger)
 *
 * @brief Returns information on the seat of specified passenger, represented by the format in VehicleSeat.dbc
 *
 * @author Machiavelli
 * @date 17-2-2013
 *
 * @param [in, out] The passenger for which we check the seat info.
 *
 * @return null if passenger not found on vehicle, else the DBC record for the seat.
 */

VehicleSeatEntry const* Vehicle::GetSeatForPassenger(Unit const* passenger) const
{
    for (SeatMap::const_iterator itr = Seats.begin(); itr != Seats.end(); ++itr)
        if (itr->second.Passenger == passenger->GetGUID())
            return itr->second.SeatInfo;

    return NULL;
}

/**
 * @fn SeatMap::iterator Vehicle::GetSeatIteratorForPassenger(Unit* passenger)
 *
 * @brief Gets seat iterator for specified passenger.
 *
 * @author Machiavelli
 * @date 17-2-2013
 *
 * @param [in, out] passenger Passenger to look up.
 *
 * @return The seat iterator for specified passenger if it's found on the vehicle. Otherwise Seats.end() (invalid iterator).
 */

SeatMap::iterator Vehicle::GetSeatIteratorForPassenger(Unit* passenger)
{
    SeatMap::iterator itr;
    for (itr = Seats.begin(); itr != Seats.end(); ++itr)
        if (itr->second.Passenger == passenger->GetGUID())
            return itr;

    return Seats.end();
}

/**
 * @fn uint8 Vehicle::GetAvailableSeatCount() const
 *
 * @brief Gets the available seat count.
 *
 * @author Machiavelli
 * @date 17-2-2013
 *
 * @return The available seat count.
 */

uint8 Vehicle::GetAvailableSeatCount() const
{
    uint8 ret = 0;
    SeatMap::const_iterator itr;
    for (itr = Seats.begin(); itr != Seats.end(); ++itr)
        if (!itr->second.Passenger && (itr->second.SeatInfo->CanEnterOrExit() || itr->second.SeatInfo->IsUsableByOverride()))
            ++ret;

    return ret;
}

void Vehicle::CalculatePassengerPosition(float& x, float& y, float& z, float* o /*= NULL*/) const
{
    float inx = x, iny = y, inz = z;
    if (o)
        *o = Position::NormalizeOrientation(GetBase()->GetOrientation() + *o);

    x = GetBase()->GetPositionX() + inx * std::cos(GetBase()->GetOrientation()) - iny * std::sin(GetBase()->GetOrientation());
    y = GetBase()->GetPositionY() + iny * std::cos(GetBase()->GetOrientation()) + inx * std::sin(GetBase()->GetOrientation());
    z = GetBase()->GetPositionZ() + inz;
}

void Vehicle::CalculatePassengerOffset(float& x, float& y, float& z, float* o /*= NULL*/) const
{
    if (o)
        *o = Position::NormalizeOrientation(*o - GetBase()->GetOrientation());

    z -= GetBase()->GetPositionZ();
    y -= GetBase()->GetPositionY();    // y = searchedY * std::cos(o) + searchedX * std::sin(o)
    x -= GetBase()->GetPositionX();    // x = searchedX * std::cos(o) + searchedY * std::sin(o + pi)
    float inx = x, iny = y;
    y = (iny - inx * std::tan(GetBase()->GetOrientation())) / (std::cos(GetBase()->GetOrientation()) + std::sin(GetBase()->GetOrientation()) * std::tan(GetBase()->GetOrientation()));
    x = (inx + iny * std::tan(GetBase()->GetOrientation())) / (std::cos(GetBase()->GetOrientation()) + std::sin(GetBase()->GetOrientation()) * std::tan(GetBase()->GetOrientation()));
}

/**
 * @fn void Vehicle::RemovePendingEvent(VehicleJoinEvent* e)
 *
 * @brief Removes @VehicleJoinEvent objects from pending join event store.
 *        This method only removes it after it's executed or aborted to prevent leaving
 *        pointers to deleted events.
 *
 * @author Shauren
 * @date 22-2-2013
 *
 * @param [in] e The VehicleJoinEvent* to remove from pending event store.
 */

void Vehicle::RemovePendingEvent(VehicleJoinEvent* e)
{
    for (PendingJoinEventContainer::iterator itr = _pendingJoinEvents.begin(); itr != _pendingJoinEvents.end(); ++itr)
    {
        if (*itr == e)
        {
            _pendingJoinEvents.erase(itr);
            break;
        }
    }
}

/**
 * @fn void Vehicle::RemovePendingEventsForSeat(uint8 seatId)
 *
 * @brief Removes any pending events for given seatId. Executed when a @VehicleJoinEvent::Execute is called
 *
 * @author Machiavelli
 * @date 23-2-2013
 *
 * @param seatId Identifier for the seat.
 */

void Vehicle::RemovePendingEventsForSeat(int8 seatId)
{
    for (PendingJoinEventContainer::iterator itr = _pendingJoinEvents.begin(); itr != _pendingJoinEvents.end();)
    {
        if ((*itr)->Seat->first == seatId)
        {
            (*itr)->to_Abort = true;
            _pendingJoinEvents.erase(itr++);
        }
        else
            ++itr;
    }
}

/**
 * @fn void Vehicle::RemovePendingEventsForSeat(uint8 seatId)
 *
 * @brief Removes any pending events for given passenger. Executed when vehicle control aura is removed while adding passenger is in progress
 *
 * @author Shauren
 * @date 13-2-2013
 *
 * @param passenger Unit that is supposed to enter the vehicle.
 */

void Vehicle::RemovePendingEventsForPassenger(Unit* passenger)
{
    for (PendingJoinEventContainer::iterator itr = _pendingJoinEvents.begin(); itr != _pendingJoinEvents.end();)
    {
        if ((*itr)->Passenger == passenger)
        {
            (*itr)->to_Abort = true;
            _pendingJoinEvents.erase(itr++);
        }
        else
            ++itr;
    }
}

VehicleJoinEvent::~VehicleJoinEvent()
{
    if (Target)
        Target->RemovePendingEvent(this);
}

/**
 * @fn bool VehicleJoinEvent::Execute(uint64, uint32)
 *
 * @brief Actually adds the passenger @Passenger to vehicle @Target.
 *
 * @author Machiavelli
 * @date 17-2-2013
 *
 * @param parameter1 Unused
 * @param parameter2 Unused.
 *
 * @return true, cannot fail.
 *
 */

bool VehicleJoinEvent::Execute(uint64, uint32)
{
    ASSERT(Passenger->IsInWorld());
    ASSERT(Target && Target->GetBase()->IsInWorld());
    ASSERT(Target->GetBase()->HasAuraTypeWithCaster(SPELL_AURA_CONTROL_VEHICLE, Passenger->GetGUID()));

    Target->RemovePendingEventsForSeat(Seat->first);

    Passenger->m_vehicle = Target;
    Seat->second.Passenger = Passenger->GetGUID();
    if (Seat->second.SeatInfo->CanEnterOrExit())
    {
        ASSERT(Target->UsableSeatNum);
        --(Target->UsableSeatNum);
        if (!Target->UsableSeatNum)
        {
            if (Target->GetBase()->GetTypeId() == TYPEID_PLAYER)
                Target->GetBase()->RemoveFlag(UNIT_NPC_FLAGS, UNIT_NPC_FLAG_PLAYER_VEHICLE);
            else
                Target->GetBase()->RemoveFlag(UNIT_NPC_FLAGS, UNIT_NPC_FLAG_SPELLCLICK);
        }
    }

    Passenger->InterruptNonMeleeSpells(false);
    Passenger->RemoveAurasByType(SPELL_AURA_MOUNTED);

    Player* player = Passenger->ToPlayer();
    if (player)
    {
        // drop flag
        if (Battleground* bg = player->GetBattleground())
            bg->EventPlayerDroppedFlag(player);

        player->StopCastingCharm();
        player->StopCastingBindSight();
        player->SendOnCancelExpectedVehicleRideAura();
        player->UnsummonPetTemporaryIfAny();
    }

    if (Seat->second.SeatInfo->m_flags && !(Seat->second.SeatInfo->m_flags & VEHICLE_SEAT_FLAG_ALLOW_TURNING))
        Passenger->AddUnitState(UNIT_STATE_ONVEHICLE);

    VehicleSeatEntry const* veSeat = Seat->second.SeatInfo;
    Passenger->m_movementInfo.t_pos.Relocate(veSeat->m_attachmentOffsetX, veSeat->m_attachmentOffsetY, veSeat->m_attachmentOffsetZ);
    Passenger->m_movementInfo.t_time = 0; // 1 for player
    Passenger->m_movementInfo.t_seat = Seat->first;
    Passenger->m_movementInfo.t_guid = Target->GetBase()->GetGUID();

    if (Target->GetBase()->GetTypeId() == TYPEID_UNIT && Passenger->GetTypeId() == TYPEID_PLAYER &&
        Seat->second.SeatInfo->m_flags & VEHICLE_SEAT_FLAG_CAN_CONTROL)
        ASSERT(Target->GetBase()->SetCharmedBy(Passenger, CHARM_TYPE_VEHICLE));  // SMSG_CLIENT_CONTROL

    Passenger->SendClearTarget();                            // SMSG_BREAK_TARGET
    Passenger->SetControlled(true, UNIT_STATE_ROOT);         // SMSG_FORCE_ROOT - In some cases we send SMSG_SPLINE_MOVE_ROOT here (for creatures)
    // also adds MOVEMENTFLAG_ROOT

    Movement::MoveSplineInit init(Passenger);
    init.DisableTransportPathTransformations();
    init.MoveTo(veSeat->m_attachmentOffsetX, veSeat->m_attachmentOffsetY, veSeat->m_attachmentOffsetZ, false, true);
    init.SetFacing(0.0f);
    init.SetTransportEnter();
    init.Launch();

    if (Creature* creature = Target->GetBase()->ToCreature())
    {
        if (creature->IsAIEnabled)
            creature->AI()->PassengerBoarded(Passenger, Seat->first, true);

        sScriptMgr->OnAddPassenger(Target, Passenger, Seat->first);

        // Actually quite a redundant hook. Could just use OnAddPassenger and check for unit typemask inside script.
        if (Passenger->HasUnitTypeMask(UNIT_MASK_ACCESSORY))
            sScriptMgr->OnInstallAccessory(Target, Passenger->ToCreature());
    }

    return true;
}

/**
 * @fn void VehicleJoinEvent::Abort(uint64)
 *
 * @brief Aborts the event. Implies that unit @Passenger will not be boarding vehicle @Target after all.
 *
 * @author Machiavelli
 * @date 17-2-2013
 *
 * @param parameter1 Unused
 */

void VehicleJoinEvent::Abort(uint64)
{
    /// Check if the Vehicle was already uninstalled, in which case all auras were removed already
    if (Target)
    {
        TC_LOG_DEBUG(LOG_FILTER_VEHICLES, "Passenger GuidLow: %u, Entry: %u, board on vehicle GuidLow: %u, Entry: %u SeatId: %d cancelled",
            Passenger->GetGUIDLow(), Passenger->GetEntry(), Target->GetBase()->GetGUIDLow(), Target->GetBase()->GetEntry(), (int32)Seat->first);

        /// @SPELL_AURA_CONTROL_VEHICLE auras can be applied even when the passenger is not (yet) on the vehicle.
        /// When this code is triggered it means that something went wrong in @Vehicle::AddPassenger, and we should remove
        /// the aura manually.
        Target->GetBase()->RemoveAurasByType(SPELL_AURA_CONTROL_VEHICLE, Passenger->GetGUID());
    }
    else
        TC_LOG_DEBUG(LOG_FILTER_VEHICLES, "Passenger GuidLow: %u, Entry: %u, board on uninstalled vehicle SeatId: %d cancelled",
            Passenger->GetGUIDLow(), Passenger->GetEntry(), (int32)Seat->first);

    if (Passenger->IsInWorld() && Passenger->HasUnitTypeMask(UNIT_MASK_ACCESSORY))
        Passenger->ToCreature()->DespawnOrUnsummon();
}<|MERGE_RESOLUTION|>--- conflicted
+++ resolved
@@ -556,12 +556,8 @@
 
             float px, py, pz, po;
             passenger->m_movementInfo.t_pos.GetPosition(px, py, pz, po);
-<<<<<<< HEAD
-            CalculatePassengerPosition(px, py, pz, po);
-
-=======
             CalculatePassengerPosition(px, py, pz, &po);
->>>>>>> 3a697d4c
+
             passenger->UpdatePosition(px, py, pz, po);
         }
     }
