/*
 * Copyright (C) 2008-2013 TrinityCore <http://www.trinitycore.org/>
 * Copyright (C) 2005-2009 MaNGOS <http://getmangos.com/>
 *
 * This program is free software; you can redistribute it and/or modify it
 * under the terms of the GNU General Public License as published by the
 * Free Software Foundation; either version 2 of the License, or (at your
 * option) any later version.
 *
 * This program is distributed in the hope that it will be useful, but WITHOUT
 * ANY WARRANTY; without even the implied warranty of MERCHANTABILITY or
 * FITNESS FOR A PARTICULAR PURPOSE. See the GNU General Public License for
 * more details.
 *
 * You should have received a copy of the GNU General Public License along
 * with this program. If not, see <http://www.gnu.org/licenses/>.
 */

#ifndef _PLAYER_H
#define _PLAYER_H

#include "DBCStores.h"
#include "GroupReference.h"
#include "MapReference.h"

#include "Item.h"
#include "PetDefines.h"
#include "PhaseMgr.h"
#include "QuestDef.h"
#include "SpellMgr.h"
#include "Unit.h"
#include "Opcodes.h"
#include "WorldSession.h"

#include <string>
#include <vector>

struct CreatureTemplate;
struct Mail;
struct ItemExtendedCostEntry;
struct TrainerSpell;
struct VendorItem;

template<class T> class AchievementMgr;
class ReputationMgr;
class Channel;
class CharacterCreateInfo;
class Creature;
class DynamicObject;
class Group;
class Guild;
class OutdoorPvP;
class Pet;
class PlayerMenu;
class PlayerSocial;
class SpellCastTargets;
class UpdateMask;
class PhaseMgr;

typedef std::deque<Mail*> PlayerMails;

#define PLAYER_MAX_SKILLS           128
#define PLAYER_MAX_DAILY_QUESTS     25
#define PLAYER_EXPLORED_ZONES_SIZE  156

// Note: SPELLMOD_* values is aura types in fact
enum SpellModType
{
    SPELLMOD_FLAT         = 107,                            // SPELL_AURA_ADD_FLAT_MODIFIER
    SPELLMOD_PCT          = 108                             // SPELL_AURA_ADD_PCT_MODIFIER
};

// 2^n values, Player::m_isunderwater is a bitmask. These are Trinity internal values, they are never send to any client
enum PlayerUnderwaterState
{
    UNDERWATER_NONE                     = 0x00,
    UNDERWATER_INWATER                  = 0x01,             // terrain type is water and player is afflicted by it
    UNDERWATER_INLAVA                   = 0x02,             // terrain type is lava and player is afflicted by it
    UNDERWATER_INSLIME                  = 0x04,             // terrain type is lava and player is afflicted by it
    UNDERWARER_INDARKWATER              = 0x08,             // terrain type is dark water and player is afflicted by it

    UNDERWATER_EXIST_TIMERS             = 0x10
};

enum BuyBankSlotResult
{
    ERR_BANKSLOT_FAILED_TOO_MANY    = 0,
    ERR_BANKSLOT_INSUFFICIENT_FUNDS = 1,
    ERR_BANKSLOT_NOTBANKER          = 2,
    ERR_BANKSLOT_OK                 = 3
};

enum PlayerSpellState
{
    PLAYERSPELL_UNCHANGED = 0,
    PLAYERSPELL_CHANGED   = 1,
    PLAYERSPELL_NEW       = 2,
    PLAYERSPELL_REMOVED   = 3,
    PLAYERSPELL_TEMPORARY = 4
};

struct PlayerSpell
{
    PlayerSpellState state : 8;
    bool active            : 1;                             // show in spellbook
    bool dependent         : 1;                             // learned as result another spell learn, skill grow, quest reward, etc
    bool disabled          : 1;                             // first rank has been learned in result talent learn but currently talent unlearned, save max learned ranks
};

struct PlayerTalent
{
    PlayerSpellState state : 8;
    uint8 spec             : 8;
};

enum TalentTree // talent tabs
{
    TALENT_TREE_WARRIOR_ARMS         = 746,
    TALENT_TREE_WARRIOR_FURY         = 815,
    TALENT_TREE_WARRIOR_PROTECTION   = 845,
    TALENT_TREE_PALADIN_HOLY         = 831,
    TALENT_TREE_PALADIN_PROTECTION   = 839,
    TALENT_TREE_PALADIN_RETRIBUTION  = 855,
    TALENT_TREE_HUNTER_BEAST_MASTERY = 811,
    TALENT_TREE_HUNTER_MARKSMANSHIP  = 807,
    TALENT_TREE_HUNTER_SURVIVAL      = 809,
    TALENT_TREE_ROGUE_ASSASSINATION  = 182,
    TALENT_TREE_ROGUE_COMBAT         = 181,
    TALENT_TREE_ROGUE_SUBTLETY       = 183,
    TALENT_TREE_PRIEST_DISCIPLINE    = 760,
    TALENT_TREE_PRIEST_HOLY          = 813,
    TALENT_TREE_PRIEST_SHADOW        = 795,
    TALENT_TREE_DEATH_KNIGHT_BLOOD   = 398,
    TALENT_TREE_DEATH_KNIGHT_FROST   = 399,
    TALENT_TREE_DEATH_KNIGHT_UNHOLY  = 400,
    TALENT_TREE_SHAMAN_ELEMENTAL     = 261,
    TALENT_TREE_SHAMAN_ENHANCEMENT   = 263,
    TALENT_TREE_SHAMAN_RESTORATION   = 262,
    TALENT_TREE_MAGE_ARCANE          = 799,
    TALENT_TREE_MAGE_FIRE            = 851,
    TALENT_TREE_MAGE_FROST           = 823,
    TALENT_TREE_WARLOCK_AFFLICTION   = 871,
    TALENT_TREE_WARLOCK_DEMONOLOGY   = 867,
    TALENT_TREE_WARLOCK_DESTRUCTION  = 865,
    TALENT_TREE_DRUID_BALANCE        = 752,
    TALENT_TREE_DRUID_FERAL_COMBAT   = 750,
    TALENT_TREE_DRUID_RESTORATION    = 748
};

// Spell modifier (used for modify other spells)
struct SpellModifier
{
    SpellModifier(Aura* _ownerAura = NULL) : op(SPELLMOD_DAMAGE), type(SPELLMOD_FLAT), charges(0), value(0), mask(), spellId(0), ownerAura(_ownerAura) {}
    SpellModOp   op   : 8;
    SpellModType type : 8;
    int16 charges     : 16;
    int32 value;
    flag96 mask;
    uint32 spellId;
    Aura* const ownerAura;
};

enum PlayerCurrencyState
{
   PLAYERCURRENCY_UNCHANGED = 0,
   PLAYERCURRENCY_CHANGED   = 1,
   PLAYERCURRENCY_NEW       = 2,
   PLAYERCURRENCY_REMOVED   = 3     //not removed just set count == 0
};

struct PlayerCurrency
{
   PlayerCurrencyState state;
   uint32 totalCount;
   uint32 weekCount;
};

typedef UNORDERED_MAP<uint32, PlayerTalent*> PlayerTalentMap;
typedef UNORDERED_MAP<uint32, PlayerSpell*> PlayerSpellMap;
typedef std::list<SpellModifier*> SpellModList;
typedef UNORDERED_MAP<uint32, PlayerCurrency> PlayerCurrenciesMap;

typedef std::list<uint64> WhisperListContainer;

/// Maximum number of CompactUnitFrames profiles
#define MAX_CUF_PROFILES 5

/// Bit index used in the many bool options of CompactUnitFrames
enum CUFBoolOptions
{
    CUF_KEEP_GROUPS_TOGETHER,
    CUF_DISPLAY_PETS,
    CUF_DISPLAY_MAIN_TANK_AND_ASSIST,
    CUF_DISPLAY_HEAL_PREDICTION,
    CUF_DISPLAY_AGGRO_HIGHLIGHT,
    CUF_DISPLAY_ONLY_DISPELLABLE_DEBUFFS,
    CUF_DISPLAY_POWER_BAR,
    CUF_DISPLAY_BORDER,
    CUF_USE_CLASS_COLORS,
    CUF_DISPLAY_NON_BOSS_DEBUFFS,
    CUF_DISPLAY_HORIZONTAL_GROUPS,
    CUF_LOCKED,
    CUF_SHOWN,
    CUF_AUTO_ACTIVATE_2_PLAYERS,
    CUF_AUTO_ACTIVATE_3_PLAYERS,
    CUF_AUTO_ACTIVATE_5_PLAYERS,
    CUF_AUTO_ACTIVATE_10_PLAYERS,
    CUF_AUTO_ACTIVATE_15_PLAYERS,
    CUF_AUTO_ACTIVATE_25_PLAYERS,
    CUF_AUTO_ACTIVATE_40_PLAYERS,
    CUF_AUTO_ACTIVATE_SPEC_1,
    CUF_AUTO_ACTIVATE_SPEC_2,
    CUF_AUTO_ACTIVATE_PVP,
    CUF_AUTO_ACTIVATE_PVE,
    CUF_UNK_145,
    CUF_UNK_156,
    CUF_UNK_157,

    // The unks is _LOCKED and _SHOWN and _DYNAMIC, unknown order

    CUF_BOOL_OPTIONS_COUNT,
};

/// Represents a CompactUnitFrame profile
struct CUFProfile
{
    CUFProfile() : ProfileName(), BoolOptions() // might want to change default value for options
    {
        FrameHeight = 0;
        FrameWidth  = 0;
        SortBy      = 0;
        HealthText  = 0;
        Unk146      = 0;
        Unk147      = 0;
        Unk148      = 0;
        Unk150      = 0;
        Unk152      = 0;
        Unk154      = 0;
    }

    CUFProfile(const std::string& name, uint16 frameHeight, uint16 frameWidth, uint8 sortBy, uint8 healthText, uint32 boolOptions,
        uint8 unk146, uint8 unk147, uint8 unk148, uint16 unk150, uint16 unk152, uint16 unk154)
        : ProfileName(name), BoolOptions((int)boolOptions)
    {
        FrameHeight = frameHeight;
        FrameWidth  = frameWidth;
        SortBy      = sortBy;
        HealthText  = healthText;
        Unk146      = unk146;
        Unk147      = unk147;
        Unk148      = unk148;
        Unk150      = unk150;
        Unk152      = unk152;
        Unk154      = unk154;
    }

    std::string ProfileName;
    uint16 FrameHeight;
    uint16 FrameWidth;
    uint8 SortBy;
    uint8 HealthText;

    // LeftAlign, TopAlight, BottomAllign (unk order)
    uint8 Unk146;
    uint8 Unk147;
    uint8 Unk148;

    // LeftOffset, TopOffset and BottomOffset (unk order)
    uint16 Unk150;
    uint16 Unk152;
    uint16 Unk154;

    std::bitset<CUF_BOOL_OPTIONS_COUNT> BoolOptions;

    // More fields can be added to BoolOptions without changing DB schema (up to 32, currently 27)
};

struct SpellCooldown
{
    time_t end;
    uint16 itemid;
};

typedef std::map<uint32, SpellCooldown> SpellCooldowns;
typedef UNORDERED_MAP<uint32 /*instanceId*/, time_t/*releaseTime*/> InstanceTimeMap;

enum TrainerSpellState
{
    TRAINER_SPELL_GRAY  = 0,
    TRAINER_SPELL_GREEN = 1,
    TRAINER_SPELL_RED   = 2,
    TRAINER_SPELL_GREEN_DISABLED = 10                       // custom value, not send to client: formally green but learn not allowed
};

enum ActionButtonUpdateState
{
    ACTIONBUTTON_UNCHANGED = 0,
    ACTIONBUTTON_CHANGED   = 1,
    ACTIONBUTTON_NEW       = 2,
    ACTIONBUTTON_DELETED   = 3
};

enum ActionButtonType
{
    ACTION_BUTTON_SPELL     = 0x00,
    ACTION_BUTTON_C         = 0x01,                         // click?
    ACTION_BUTTON_EQSET     = 0x20,
    ACTION_BUTTON_MACRO     = 0x40,
    ACTION_BUTTON_CMACRO    = ACTION_BUTTON_C | ACTION_BUTTON_MACRO,
    ACTION_BUTTON_ITEM      = 0x80
};

enum ReputationSource
{
    REPUTATION_SOURCE_KILL,
    REPUTATION_SOURCE_QUEST,
    REPUTATION_SOURCE_DAILY_QUEST,
    REPUTATION_SOURCE_WEEKLY_QUEST,
    REPUTATION_SOURCE_MONTHLY_QUEST,
    REPUTATION_SOURCE_SPELL
};

#define ACTION_BUTTON_ACTION(X) (uint32(X) & 0x00FFFFFF)
#define ACTION_BUTTON_TYPE(X)   ((uint32(X) & 0xFF000000) >> 24)
#define MAX_ACTION_BUTTON_ACTION_VALUE (0x00FFFFFF+1)

struct ActionButton
{
    ActionButton() : packedData(0), uState(ACTIONBUTTON_NEW) {}

    uint32 packedData;
    ActionButtonUpdateState uState;

    // helpers
    ActionButtonType GetType() const { return ActionButtonType(ACTION_BUTTON_TYPE(packedData)); }
    uint32 GetAction() const { return ACTION_BUTTON_ACTION(packedData); }
    void SetActionAndType(uint32 action, ActionButtonType type)
    {
        uint32 newData = action | (uint32(type) << 24);
        if (newData != packedData || uState == ACTIONBUTTON_DELETED)
        {
            packedData = newData;
            if (uState != ACTIONBUTTON_NEW)
                uState = ACTIONBUTTON_CHANGED;
        }
    }
};

#define  MAX_ACTION_BUTTONS 144                             //checked in 3.2.0

typedef std::map<uint8, ActionButton> ActionButtonList;

struct PlayerCreateInfoItem
{
    PlayerCreateInfoItem(uint32 id, uint32 amount) : item_id(id), item_amount(amount) {}

    uint32 item_id;
    uint32 item_amount;
};

typedef std::list<PlayerCreateInfoItem> PlayerCreateInfoItems;

struct PlayerLevelInfo
{
    PlayerLevelInfo() { for (uint8 i=0; i < MAX_STATS; ++i) stats[i] = 0; }

    uint8 stats[MAX_STATS];
};

typedef std::list<uint32> PlayerCreateInfoSpells;

struct PlayerCreateInfoAction
{
    PlayerCreateInfoAction() : button(0), type(0), action(0) {}
    PlayerCreateInfoAction(uint8 _button, uint32 _action, uint8 _type) : button(_button), type(_type), action(_action) {}

    uint8 button;
    uint8 type;
    uint32 action;
};

typedef std::list<PlayerCreateInfoAction> PlayerCreateInfoActions;

struct PlayerInfo
{
                                                            // existence checked by displayId != 0
    PlayerInfo() : displayId_m(0), displayId_f(0), levelInfo(NULL) { }

    uint32 mapId;
    uint32 areaId;
    float positionX;
    float positionY;
    float positionZ;
    float orientation;
    uint16 displayId_m;
    uint16 displayId_f;
    PlayerCreateInfoItems item;
    PlayerCreateInfoSpells spell;
    PlayerCreateInfoActions action;

    PlayerLevelInfo* levelInfo;                             //[level-1] 0..MaxPlayerLevel-1
};

struct PvPInfo
{
    PvPInfo() : IsHostile(false), IsInHostileArea(false), IsInNoPvPArea(false), IsInFFAPvPArea(false), EndTimer(0) {}

    bool IsHostile;
    bool IsInHostileArea;               ///> Marks if player is in an area which forces PvP flag
    bool IsInNoPvPArea;                 ///> Marks if player is in a sanctuary or friendly capital city
    bool IsInFFAPvPArea;                ///> Marks if player is in an FFAPvP area (such as Gurubashi Arena)
    time_t EndTimer;                    ///> Time when player unflags himself for PvP (flag removed after 5 minutes)
};

struct DuelInfo
{
    DuelInfo() : initiator(NULL), opponent(NULL), startTimer(0), startTime(0), outOfBound(0), isMounted(false) {}

    Player* initiator;
    Player* opponent;
    time_t startTimer;
    time_t startTime;
    time_t outOfBound;
    bool isMounted;
};

struct Areas
{
    uint32 areaID;
    uint32 areaFlag;
    float x1;
    float x2;
    float y1;
    float y2;
};

#define MAX_RUNES       6

enum RuneCooldowns
{
    RUNE_BASE_COOLDOWN  = 10000,
    RUNE_MISS_COOLDOWN  = 1500     // cooldown applied on runes when the spell misses
};

enum RuneType
{
    RUNE_BLOOD      = 0,
    RUNE_UNHOLY     = 1,
    RUNE_FROST      = 2,
    RUNE_DEATH      = 3,
    NUM_RUNE_TYPES  = 4
};

struct RuneInfo
{
    uint8 BaseRune;
    uint8 CurrentRune;
    uint32 Cooldown;
    AuraEffect const* ConvertAura;
};

struct Runes
{
    RuneInfo runes[MAX_RUNES];
    uint8 runeState;                                        // mask of available runes
    RuneType lastUsedRune;

    void SetRuneState(uint8 index, bool set = true)
    {
        if (set)
            runeState |= (1 << index);                      // usable
        else
            runeState &= ~(1 << index);                     // on cooldown
    }
};

struct EnchantDuration
{
    EnchantDuration() : item(NULL), slot(MAX_ENCHANTMENT_SLOT), leftduration(0) {};
    EnchantDuration(Item* _item, EnchantmentSlot _slot, uint32 _leftduration) : item(_item), slot(_slot),
        leftduration(_leftduration){ ASSERT(item); };

    Item* item;
    EnchantmentSlot slot;
    uint32 leftduration;
};

typedef std::list<EnchantDuration> EnchantDurationList;
typedef std::list<Item*> ItemDurationList;

enum DrunkenState
{
    DRUNKEN_SOBER   = 0,
    DRUNKEN_TIPSY   = 1,
    DRUNKEN_DRUNK   = 2,
    DRUNKEN_SMASHED = 3
};

#define MAX_DRUNKEN   4

enum PlayerFlags
{
    PLAYER_FLAGS_GROUP_LEADER           = 0x00000001,
    PLAYER_FLAGS_AFK                    = 0x00000002,
    PLAYER_FLAGS_DND                    = 0x00000004,
    PLAYER_FLAGS_GM                     = 0x00000008,
    PLAYER_FLAGS_GHOST                  = 0x00000010,
    PLAYER_FLAGS_RESTING                = 0x00000020,
    PLAYER_FLAGS_UNK6                   = 0x00000040,
    PLAYER_FLAGS_UNK7                   = 0x00000080,       // pre-3.0.3 PLAYER_FLAGS_FFA_PVP flag for FFA PVP state
    PLAYER_FLAGS_CONTESTED_PVP          = 0x00000100,       // Player has been involved in a PvP combat and will be attacked by contested guards
    PLAYER_FLAGS_IN_PVP                 = 0x00000200,
    PLAYER_FLAGS_HIDE_HELM              = 0x00000400,
    PLAYER_FLAGS_HIDE_CLOAK             = 0x00000800,
    PLAYER_FLAGS_PLAYED_LONG_TIME       = 0x00001000,       // played long time
    PLAYER_FLAGS_PLAYED_TOO_LONG        = 0x00002000,       // played too long time
    PLAYER_FLAGS_IS_OUT_OF_BOUNDS       = 0x00004000,
    PLAYER_FLAGS_DEVELOPER              = 0x00008000,       // <Dev> prefix for something?
    PLAYER_FLAGS_UNK16                  = 0x00010000,       // pre-3.0.3 PLAYER_FLAGS_SANCTUARY flag for player entered sanctuary
    PLAYER_FLAGS_TAXI_BENCHMARK         = 0x00020000,       // taxi benchmark mode (on/off) (2.0.1)
    PLAYER_FLAGS_PVP_TIMER              = 0x00040000,       // 3.0.2, pvp timer active (after you disable pvp manually)
    PLAYER_FLAGS_UBER                  = 0x00080000,
    PLAYER_FLAGS_UNK20                  = 0x00100000,
    PLAYER_FLAGS_UNK21                  = 0x00200000,
    PLAYER_FLAGS_COMMENTATOR2           = 0x00400000,
    PLAYER_ALLOW_ONLY_ABILITY           = 0x00800000,       // used by bladestorm and killing spree, allowed only spells with SPELL_ATTR0_REQ_AMMO, SPELL_EFFECT_ATTACK, checked only for active player
    PLAYER_FLAGS_UNK24                  = 0x01000000,       // disabled all melee ability on tab include autoattack
    PLAYER_FLAGS_NO_XP_GAIN             = 0x02000000,
    PLAYER_FLAGS_UNK26                  = 0x04000000,
    PLAYER_FLAGS_AUTO_DECLINE_GUILD     = 0x08000000,       // Automatically declines guild invites
    PLAYER_FLAGS_GUILD_LEVEL_ENABLED    = 0x10000000,       // Lua_GetGuildLevelEnabled() - enables guild leveling related UI
    PLAYER_FLAGS_VOID_UNLOCKED          = 0x20000000,       // void storage
    PLAYER_FLAGS_UNK30                  = 0x40000000,
    PLAYER_FLAGS_UNK31                  = 0x80000000
};

#define KNOWN_TITLES_SIZE   4
#define MAX_TITLE_INDEX     (KNOWN_TITLES_SIZE * 64)        // 4 uint64 fields

// used in PLAYER_FIELD_BYTES values
enum PlayerFieldByteFlags
{
    PLAYER_FIELD_BYTE_TRACK_STEALTHED   = 0x00000002,
    PLAYER_FIELD_BYTE_RELEASE_TIMER     = 0x00000008,       // Display time till auto release spirit
    PLAYER_FIELD_BYTE_NO_RELEASE_WINDOW = 0x00000010        // Display no "release spirit" window at all
};

// used in PLAYER_FIELD_BYTES2 values
enum PlayerFieldByte2Flags
{
    PLAYER_FIELD_BYTE2_NONE                 = 0x00,
    PLAYER_FIELD_BYTE2_STEALTH              = 0x20,
    PLAYER_FIELD_BYTE2_INVISIBILITY_GLOW    = 0x40
};

enum MirrorTimerType
{
    FATIGUE_TIMER      = 0,
    BREATH_TIMER       = 1,
    FIRE_TIMER         = 2 // feign death
};
#define MAX_TIMERS      3
#define DISABLED_MIRROR_TIMER   -1

// 2^n values
enum PlayerExtraFlags
{
    // gm abilities
    PLAYER_EXTRA_GM_ON              = 0x0001,
    PLAYER_EXTRA_ACCEPT_WHISPERS    = 0x0004,
    PLAYER_EXTRA_TAXICHEAT          = 0x0008,
    PLAYER_EXTRA_GM_INVISIBLE       = 0x0010,
    PLAYER_EXTRA_GM_CHAT            = 0x0020,               // Show GM badge in chat messages

    // other states
    PLAYER_EXTRA_PVP_DEATH          = 0x0100                // store PvP death status until corpse creating.
};

// 2^n values
enum AtLoginFlags
{
    AT_LOGIN_NONE              = 0x00,
    AT_LOGIN_RENAME            = 0x01,
    AT_LOGIN_RESET_SPELLS      = 0x02,
    AT_LOGIN_RESET_TALENTS     = 0x04,
    AT_LOGIN_CUSTOMIZE         = 0x08,
    AT_LOGIN_RESET_PET_TALENTS = 0x10,
    AT_LOGIN_FIRST             = 0x20,
    AT_LOGIN_CHANGE_FACTION    = 0x40,
    AT_LOGIN_CHANGE_RACE       = 0x80
};

typedef std::map<uint32, QuestStatusData> QuestStatusMap;
typedef std::set<uint32> RewardedQuestSet;

//               quest,  keep
typedef std::map<uint32, bool> QuestStatusSaveMap;

enum QuestSlotOffsets
{
    QUEST_ID_OFFSET     = 0,
    QUEST_STATE_OFFSET  = 1,
    QUEST_COUNTS_OFFSET = 2,
    QUEST_TIME_OFFSET   = 4
};

#define MAX_QUEST_OFFSET 5

enum QuestSlotStateMask
{
    QUEST_STATE_NONE     = 0x0000,
    QUEST_STATE_COMPLETE = 0x0001,
    QUEST_STATE_FAIL     = 0x0002
};

enum SkillUpdateState
{
    SKILL_UNCHANGED     = 0,
    SKILL_CHANGED       = 1,
    SKILL_NEW           = 2,
    SKILL_DELETED       = 3
};

struct SkillStatusData
{
    SkillStatusData(uint8 _pos, SkillUpdateState _uState) : pos(_pos), uState(_uState)
    {
    }
    uint8 pos;
    SkillUpdateState uState;
};

typedef UNORDERED_MAP<uint32, SkillStatusData> SkillStatusMap;

class Quest;
class Spell;
class Item;
class WorldSession;

enum PlayerSlots
{
    // first slot for item stored (in any way in player m_items data)
    PLAYER_SLOT_START           = 0,
    // last+1 slot for item stored (in any way in player m_items data)
    PLAYER_SLOT_END             = 86,
    PLAYER_SLOTS_COUNT          = (PLAYER_SLOT_END - PLAYER_SLOT_START)
};

#define INVENTORY_SLOT_BAG_0    255

enum EquipmentSlots                                         // 19 slots
{
    EQUIPMENT_SLOT_START        = 0,
    EQUIPMENT_SLOT_HEAD         = 0,
    EQUIPMENT_SLOT_NECK         = 1,
    EQUIPMENT_SLOT_SHOULDERS    = 2,
    EQUIPMENT_SLOT_BODY         = 3,
    EQUIPMENT_SLOT_CHEST        = 4,
    EQUIPMENT_SLOT_WAIST        = 5,
    EQUIPMENT_SLOT_LEGS         = 6,
    EQUIPMENT_SLOT_FEET         = 7,
    EQUIPMENT_SLOT_WRISTS       = 8,
    EQUIPMENT_SLOT_HANDS        = 9,
    EQUIPMENT_SLOT_FINGER1      = 10,
    EQUIPMENT_SLOT_FINGER2      = 11,
    EQUIPMENT_SLOT_TRINKET1     = 12,
    EQUIPMENT_SLOT_TRINKET2     = 13,
    EQUIPMENT_SLOT_BACK         = 14,
    EQUIPMENT_SLOT_MAINHAND     = 15,
    EQUIPMENT_SLOT_OFFHAND      = 16,
    EQUIPMENT_SLOT_RANGED       = 17,
    EQUIPMENT_SLOT_TABARD       = 18,
    EQUIPMENT_SLOT_END          = 19
};

enum InventorySlots                                         // 4 slots
{
    INVENTORY_SLOT_BAG_START    = 19,
    INVENTORY_SLOT_BAG_END      = 23
};

enum InventoryPackSlots                                     // 16 slots
{
    INVENTORY_SLOT_ITEM_START   = 23,
    INVENTORY_SLOT_ITEM_END     = 39
};

enum BankItemSlots                                          // 28 slots
{
    BANK_SLOT_ITEM_START        = 39,
    BANK_SLOT_ITEM_END          = 67
};

enum BankBagSlots                                           // 7 slots
{
    BANK_SLOT_BAG_START         = 67,
    BANK_SLOT_BAG_END           = 74
};

enum BuyBackSlots                                           // 12 slots
{
    // stored in m_buybackitems
    BUYBACK_SLOT_START          = 74,
    BUYBACK_SLOT_END            = 86
};

enum EquipmentSetUpdateState
{
    EQUIPMENT_SET_UNCHANGED = 0,
    EQUIPMENT_SET_CHANGED   = 1,
    EQUIPMENT_SET_NEW       = 2,
    EQUIPMENT_SET_DELETED   = 3
};

struct EquipmentSet
{
    EquipmentSet() : Guid(0), IgnoreMask(0), state(EQUIPMENT_SET_NEW)
    {
        for (uint8 i = 0; i < EQUIPMENT_SLOT_END; ++i)
            Items[i] = 0;
    }

    uint64 Guid;
    std::string Name;
    std::string IconName;
    uint32 IgnoreMask;
    uint32 Items[EQUIPMENT_SLOT_END];
    EquipmentSetUpdateState state;
};

#define MAX_EQUIPMENT_SET_INDEX 10                          // client limit

typedef std::map<uint32, EquipmentSet> EquipmentSets;

struct ItemPosCount
{
    ItemPosCount(uint16 _pos, uint32 _count) : pos(_pos), count(_count) {}
    bool isContainedIn(std::vector<ItemPosCount> const& vec) const;
    uint16 pos;
    uint32 count;
};
typedef std::vector<ItemPosCount> ItemPosCountVec;

enum TradeSlots
{
    TRADE_SLOT_COUNT            = 7,
    TRADE_SLOT_TRADED_COUNT     = 6,
    TRADE_SLOT_NONTRADED        = 6,
    TRADE_SLOT_INVALID          = -1
};

enum TransferAbortReason
{
    TRANSFER_ABORT_NONE                         = 0x00,
    TRANSFER_ABORT_ERROR                        = 0x01,
    TRANSFER_ABORT_MAX_PLAYERS                  = 0x02,         // Transfer Aborted: instance is full
    TRANSFER_ABORT_NOT_FOUND                    = 0x03,         // Transfer Aborted: instance not found
    TRANSFER_ABORT_TOO_MANY_INSTANCES           = 0x04,         // You have entered too many instances recently.
    TRANSFER_ABORT_ZONE_IN_COMBAT               = 0x06,         // Unable to zone in while an encounter is in progress.
    TRANSFER_ABORT_INSUF_EXPAN_LVL              = 0x07,         // You must have <TBC, WotLK> expansion installed to access this area.
    TRANSFER_ABORT_DIFFICULTY                   = 0x08,         // <Normal, Heroic, Epic> difficulty mode is not available for %s.
    TRANSFER_ABORT_UNIQUE_MESSAGE               = 0x09,         // Until you've escaped TLK's grasp, you cannot leave this place!
    TRANSFER_ABORT_TOO_MANY_REALM_INSTANCES     = 0x0A,         // Additional instances cannot be launched, please try again later.
    TRANSFER_ABORT_NEED_GROUP                   = 0x0B,         // 3.1
    TRANSFER_ABORT_NOT_FOUND1                   = 0x0C,         // 3.1
    TRANSFER_ABORT_NOT_FOUND2                   = 0x0D,         // 3.1
    TRANSFER_ABORT_NOT_FOUND3                   = 0x0E,         // 3.2
    TRANSFER_ABORT_REALM_ONLY                   = 0x0F,         // All players on party must be from the same realm.
    TRANSFER_ABORT_MAP_NOT_ALLOWED              = 0x10,         // Map can't be entered at this time.
    TRANSFER_ABORT_LOCKED_TO_DIFFERENT_INSTANCE = 0x12,         // 4.2.2
    TRANSFER_ABORT_ALREADY_COMPLETED_ENCOUNTER  = 0x13         // 4.2.2
};

enum InstanceResetWarningType
{
    RAID_INSTANCE_WARNING_HOURS     = 1,                    // WARNING! %s is scheduled to reset in %d hour(s).
    RAID_INSTANCE_WARNING_MIN       = 2,                    // WARNING! %s is scheduled to reset in %d minute(s)!
    RAID_INSTANCE_WARNING_MIN_SOON  = 3,                    // WARNING! %s is scheduled to reset in %d minute(s). Please exit the zone or you will be returned to your bind location!
    RAID_INSTANCE_WELCOME           = 4,                    // Welcome to %s. This raid instance is scheduled to reset in %s.
    RAID_INSTANCE_EXPIRED           = 5
};

// PLAYER_FIELD_ARENA_TEAM_INFO_1_1 offsets
enum ArenaTeamInfoType
{
    ARENA_TEAM_ID                = 0,
    ARENA_TEAM_TYPE              = 1,                       // new in 3.2 - team type?
    ARENA_TEAM_MEMBER            = 2,                       // 0 - captain, 1 - member
    ARENA_TEAM_GAMES_WEEK        = 3,
    ARENA_TEAM_GAMES_SEASON      = 4,
    ARENA_TEAM_WINS_SEASON       = 5,
    ARENA_TEAM_PERSONAL_RATING   = 6,
    ARENA_TEAM_END               = 7
};

class InstanceSave;

enum RestType
{
    REST_TYPE_NO        = 0,
    REST_TYPE_IN_TAVERN = 1,
    REST_TYPE_IN_CITY   = 2
};

enum TeleportToOptions
{
    TELE_TO_GM_MODE             = 0x01,
    TELE_TO_NOT_LEAVE_TRANSPORT = 0x02,
    TELE_TO_NOT_LEAVE_COMBAT    = 0x04,
    TELE_TO_NOT_UNSUMMON_PET    = 0x08,
    TELE_TO_SPELL               = 0x10
};

/// Type of environmental damages
enum EnviromentalDamage
{
    DAMAGE_EXHAUSTED = 0,
    DAMAGE_DROWNING  = 1,
    DAMAGE_FALL      = 2,
    DAMAGE_LAVA      = 3,
    DAMAGE_SLIME     = 4,
    DAMAGE_FIRE      = 5,
    DAMAGE_FALL_TO_VOID = 6                                 // custom case for fall without durability loss
};

enum PlayerChatTag
{
    CHAT_TAG_NONE       = 0x00,
    CHAT_TAG_AFK        = 0x01,
    CHAT_TAG_DND        = 0x02,
    CHAT_TAG_GM         = 0x04,
    CHAT_TAG_COM        = 0x08, // Commentator
    CHAT_TAG_DEV        = 0x10
};

enum PlayedTimeIndex
{
    PLAYED_TIME_TOTAL = 0,
    PLAYED_TIME_LEVEL = 1
};

#define MAX_PLAYED_TIME_INDEX 2

// used at player loading query list preparing, and later result selection
enum PlayerLoginQueryIndex
{
    PLAYER_LOGIN_QUERY_LOAD_FROM                    = 0,
    PLAYER_LOGIN_QUERY_LOAD_GROUP                   = 1,
    PLAYER_LOGIN_QUERY_LOAD_BOUND_INSTANCES         = 2,
    PLAYER_LOGIN_QUERY_LOAD_AURAS                   = 3,
    PLAYER_LOGIN_QUERY_LOAD_SPELLS                  = 4,
    PLAYER_LOGIN_QUERY_LOAD_QUEST_STATUS            = 5,
    PLAYER_LOGIN_QUERY_LOAD_DAILY_QUEST_STATUS      = 6,
    PLAYER_LOGIN_QUERY_LOAD_REPUTATION              = 7,
    PLAYER_LOGIN_QUERY_LOAD_INVENTORY               = 8,
    PLAYER_LOGIN_QUERY_LOAD_ACTIONS                 = 9,
    PLAYER_LOGIN_QUERY_LOAD_MAIL_COUNT              = 10,
    PLAYER_LOGIN_QUERY_LOAD_MAIL_DATE               = 11,
    PLAYER_LOGIN_QUERY_LOAD_SOCIAL_LIST             = 12,
    PLAYER_LOGIN_QUERY_LOAD_HOME_BIND               = 13,
    PLAYER_LOGIN_QUERY_LOAD_SPELL_COOLDOWNS         = 14,
    PLAYER_LOGIN_QUERY_LOAD_DECLINED_NAMES          = 15,
    PLAYER_LOGIN_QUERY_LOAD_GUILD                   = 16,
    PLAYER_LOGIN_QUERY_LOAD_ARENA_INFO              = 17,
    PLAYER_LOGIN_QUERY_LOAD_ACHIEVEMENTS            = 18,
    PLAYER_LOGIN_QUERY_LOAD_CRITERIA_PROGRESS       = 19,
    PLAYER_LOGIN_QUERY_LOAD_EQUIPMENT_SETS          = 20,
    PLAYER_LOGIN_QUERY_LOAD_BG_DATA                 = 21,
    PLAYER_LOGIN_QUERY_LOAD_GLYPHS                  = 22,
    PLAYER_LOGIN_QUERY_LOAD_TALENTS                 = 23,
    PLAYER_LOGIN_QUERY_LOAD_ACCOUNT_DATA            = 24,
    PLAYER_LOGIN_QUERY_LOAD_SKILLS                  = 25,
    PLAYER_LOGIN_QUERY_LOAD_WEEKLY_QUEST_STATUS     = 26,
    PLAYER_LOGIN_QUERY_LOAD_RANDOM_BG               = 27,
    PLAYER_LOGIN_QUERY_LOAD_BANNED                  = 28,
    PLAYER_LOGIN_QUERY_LOAD_QUEST_STATUS_REW        = 29,
    PLAYER_LOGIN_QUERY_LOAD_INSTANCE_LOCK_TIMES     = 30,
    PLAYER_LOGIN_QUERY_LOAD_SEASONAL_QUEST_STATUS   = 31,
    PLAYER_LOGIN_QUERY_LOAD_MONTHLY_QUEST_STATUS    = 32,
    PLAYER_LOGIN_QUERY_LOAD_VOID_STORAGE            = 33,
    PLAYER_LOGIN_QUERY_LOAD_CURRENCY                = 34,
    PLAYER_LOGIN_QUERY_LOAD_CUF_PROFILES            = 35,
    MAX_PLAYER_LOGIN_QUERY
};

enum PlayerDelayedOperations
{
    DELAYED_SAVE_PLAYER         = 0x01,
    DELAYED_RESURRECT_PLAYER    = 0x02,
    DELAYED_SPELL_CAST_DESERTER = 0x04,
    DELAYED_BG_MOUNT_RESTORE    = 0x08,                     ///< Flag to restore mount state after teleport from BG
    DELAYED_BG_TAXI_RESTORE     = 0x10,                     ///< Flag to restore taxi state after teleport from BG
    DELAYED_BG_GROUP_RESTORE    = 0x20,                     ///< Flag to restore group state after teleport from BG
    DELAYED_END
};

// Player summoning auto-decline time (in secs)
#define MAX_PLAYER_SUMMON_DELAY                   (2*MINUTE)
#define MAX_MONEY_AMOUNT               (UI64LIT(9999999999)) // TODO: Move this restriction to worldserver.conf, default to this value, hardcap at uint64.max

struct InstancePlayerBind
{
    InstanceSave* save;
    bool perm;
    /* permanent PlayerInstanceBinds are created in Raid/Heroic instances for players
       that aren't already permanently bound when they are inside when a boss is killed
       or when they enter an instance that the group leader is permanently bound to. */
    InstancePlayerBind() : save(NULL), perm(false) {}
};

struct AccessRequirement
{
    uint8  levelMin;
    uint8  levelMax;
    uint32 item;
    uint32 item2;
    uint32 quest_A;
    uint32 quest_H;
    uint32 achievement;
    std::string questFailedText;
};

enum CharDeleteMethod
{
    CHAR_DELETE_REMOVE = 0,                      // Completely remove from the database
    CHAR_DELETE_UNLINK = 1                       // The character gets unlinked from the account,
                                                 // the name gets freed up and appears as deleted ingame
};

enum ReferAFriendError
{
    ERR_REFER_A_FRIEND_NONE                          = 0x00,
    ERR_REFER_A_FRIEND_NOT_REFERRED_BY               = 0x01,
    ERR_REFER_A_FRIEND_TARGET_TOO_HIGH               = 0x02,
    ERR_REFER_A_FRIEND_INSUFFICIENT_GRANTABLE_LEVELS = 0x03,
    ERR_REFER_A_FRIEND_TOO_FAR                       = 0x04,
    ERR_REFER_A_FRIEND_DIFFERENT_FACTION             = 0x05,
    ERR_REFER_A_FRIEND_NOT_NOW                       = 0x06,
    ERR_REFER_A_FRIEND_GRANT_LEVEL_MAX_I             = 0x07,
    ERR_REFER_A_FRIEND_NO_TARGET                     = 0x08,
    ERR_REFER_A_FRIEND_NOT_IN_GROUP                  = 0x09,
    ERR_REFER_A_FRIEND_SUMMON_LEVEL_MAX_I            = 0x0A,
    ERR_REFER_A_FRIEND_SUMMON_COOLDOWN               = 0x0B,
    ERR_REFER_A_FRIEND_INSUF_EXPAN_LVL               = 0x0C,
    ERR_REFER_A_FRIEND_SUMMON_OFFLINE_S              = 0x0D
};

enum PlayerRestState
{
    REST_STATE_RESTED                                = 0x01,
    REST_STATE_NOT_RAF_LINKED                        = 0x02,
    REST_STATE_RAF_LINKED                            = 0x06
};

enum PlayerCommandStates
{
    CHEAT_NONE      = 0x00,
    CHEAT_GOD       = 0x01,
    CHEAT_CASTTIME  = 0x02,
    CHEAT_COOLDOWN  = 0x04,
    CHEAT_POWER     = 0x08,
    CHEAT_WATERWALK = 0x10
};

class PlayerTaxi
{
    public:
        PlayerTaxi();
        ~PlayerTaxi() {}
        // Nodes
        void InitTaxiNodesForLevel(uint32 race, uint32 chrClass, uint8 level);
        void LoadTaxiMask(std::string const& data);

        bool IsTaximaskNodeKnown(uint32 nodeidx) const
        {
            uint8  field   = uint8((nodeidx - 1) / 8);
            uint32 submask = 1 << ((nodeidx-1) % 8);
            return (m_taximask[field] & submask) == submask;
        }
        bool SetTaximaskNode(uint32 nodeidx)
        {
            uint8  field   = uint8((nodeidx - 1) / 8);
            uint32 submask = 1 << ((nodeidx-1) % 8);
            if ((m_taximask[field] & submask) != submask)
            {
                m_taximask[field] |= submask;
                return true;
            }
            else
                return false;
        }
        void AppendTaximaskTo(ByteBuffer& data, bool all);

        // Destinations
        bool LoadTaxiDestinationsFromString(std::string const& values, uint32 team);
        std::string SaveTaxiDestinationsToString();

        void ClearTaxiDestinations() { m_TaxiDestinations.clear(); }
        void AddTaxiDestination(uint32 dest) { m_TaxiDestinations.push_back(dest); }
        uint32 GetTaxiSource() const { return m_TaxiDestinations.empty() ? 0 : m_TaxiDestinations.front(); }
        uint32 GetTaxiDestination() const { return m_TaxiDestinations.size() < 2 ? 0 : m_TaxiDestinations[1]; }
        uint32 GetCurrentTaxiPath() const;
        uint32 NextTaxiDestination()
        {
            m_TaxiDestinations.pop_front();
            return GetTaxiDestination();
        }
        bool empty() const { return m_TaxiDestinations.empty(); }

        friend std::ostringstream& operator<< (std::ostringstream& ss, PlayerTaxi const& taxi);
    private:
        TaxiMask m_taximask;
        std::deque<uint32> m_TaxiDestinations;
};

std::ostringstream& operator<< (std::ostringstream& ss, PlayerTaxi const& taxi);

class Player;

/// Holder for Battleground data
struct BGData
{
    BGData() : bgInstanceID(0), bgTypeID(BATTLEGROUND_TYPE_NONE), bgAfkReportedCount(0), bgAfkReportedTimer(0),
        bgTeam(0), mountSpell(0) { bgQueuesJoinedTime.clear(); ClearTaxiPath(); }

    uint32 bgInstanceID;                    ///< This variable is set to bg->m_InstanceID,
                                            ///  when player is teleported to BG - (it is battleground's GUID)
    BattlegroundTypeId bgTypeID;

    std::map<uint32, uint32> bgQueuesJoinedTime;

    std::set<uint32>   bgAfkReporter;
    uint8              bgAfkReportedCount;
    time_t             bgAfkReportedTimer;

    uint32 bgTeam;                          ///< What side the player will be added to

    uint32 mountSpell;
    uint32 taxiPath[2];

    WorldLocation joinPos;                  ///< From where player entered BG

    void ClearTaxiPath()     { taxiPath[0] = taxiPath[1] = 0; }
    bool HasTaxiPath() const { return taxiPath[0] && taxiPath[1]; }
};

struct VoidStorageItem
{
    VoidStorageItem()
    {
        ItemId = 0;
        ItemEntry = 0;
        CreatorGuid = 0;
        ItemRandomPropertyId = 0;
        ItemSuffixFactor = 0;
    }

    VoidStorageItem(uint64 id, uint32 entry, uint32 creator, uint32 randomPropertyId, uint32 suffixFactor)
    {
        ItemId = id;
        ItemEntry = entry;
        CreatorGuid = creator;
        ItemRandomPropertyId = randomPropertyId;
        ItemSuffixFactor = suffixFactor;
    }

    uint64 ItemId;
    uint32 ItemEntry;
    uint32 CreatorGuid;
    uint32 ItemRandomPropertyId;
    uint32 ItemSuffixFactor;
};

class TradeData
{
    public:                                                 // constructors
        TradeData(Player* player, Player* trader) :
            m_player(player),  m_trader(trader), m_accepted(false), m_acceptProccess(false),
            m_money(0), m_spell(0), m_spellCastItem(0) { memset(m_items, 0, TRADE_SLOT_COUNT * sizeof(uint64)); }

        Player* GetTrader() const { return m_trader; }
        TradeData* GetTraderData() const;

        Item* GetItem(TradeSlots slot) const;
        bool HasItem(uint64 itemGuid) const;
        TradeSlots GetTradeSlotForItem(uint64 itemGuid) const;
        void SetItem(TradeSlots slot, Item* item);

        uint32 GetSpell() const { return m_spell; }
        void SetSpell(uint32 spell_id, Item* castItem = NULL);

        Item*  GetSpellCastItem() const;
        bool HasSpellCastItem() const { return m_spellCastItem != 0; }

        uint64 GetMoney() const { return m_money; }
        void SetMoney(uint64 money);

        bool IsAccepted() const { return m_accepted; }
        void SetAccepted(bool state, bool crosssend = false);

        bool IsInAcceptProcess() const { return m_acceptProccess; }
        void SetInAcceptProcess(bool state) { m_acceptProccess = state; }

    private:                                                // internal functions

        void Update(bool for_trader = true);

    private:                                                // fields

        Player*    m_player;                                // Player who own of this TradeData
        Player*    m_trader;                                // Player who trade with m_player

        bool       m_accepted;                              // m_player press accept for trade list
        bool       m_acceptProccess;                        // one from player/trader press accept and this processed

        uint64     m_money;                                 // m_player place money to trade

        uint32     m_spell;                                 // m_player apply spell to non-traded slot item
        uint64     m_spellCastItem;                         // applied spell casted by item use

        uint64     m_items[TRADE_SLOT_COUNT];               // traded items from m_player side including non-traded slot
};

struct ResurrectionData
{
    uint64 GUID;
    WorldLocation Location;
    uint32 Health;
    uint32 Mana;
    uint32 Aura;
};

class KillRewarder
{
public:
    KillRewarder(Player* killer, Unit* victim, bool isBattleGround);

    void Reward();

private:
    void _InitXP(Player* player);
    void _InitGroupData();

    void _RewardHonor(Player* player);
    void _RewardXP(Player* player, float rate);
    void _RewardReputation(Player* player, float rate);
    void _RewardKillCredit(Player* player);
    void _RewardPlayer(Player* player, bool isDungeon);
    void _RewardGroup();

    Player* _killer;
    Unit* _victim;
    Group* _group;
    float _groupRate;
    Player* _maxNotGrayMember;
    uint32 _count;
    uint32 _sumLevel;
    uint32 _xp;
    bool _isFullXP;
    uint8 _maxLevel;
    bool _isBattleGround;
    bool _isPvP;
};

struct PlayerTalentInfo
{
    PlayerTalentInfo() :
        FreeTalentPoints(0), UsedTalentCount(0), QuestRewardedTalentCount(0),
        ResetTalentsCost(0), ResetTalentsTime(0),
        ActiveSpec(0), SpecsCount(1)
    {
        for (uint8 i = 0; i < MAX_TALENT_SPECS; ++i)
        {
            SpecInfo[i].Talents = new PlayerTalentMap();
            memset(SpecInfo[i].Glyphs, 0, MAX_GLYPH_SLOT_INDEX * sizeof(uint32));
            SpecInfo[i].TalentTree = 0;
        }
    }

    ~PlayerTalentInfo()
    {
        for (uint8 i = 0; i < MAX_TALENT_SPECS; ++i)
        {
            for (PlayerTalentMap::const_iterator itr = SpecInfo[i].Talents->begin(); itr != SpecInfo[i].Talents->end(); ++itr)
                delete itr->second;
            delete SpecInfo[i].Talents;
        }
    }

    struct TalentSpecInfo
    {
        PlayerTalentMap* Talents;
        uint32 Glyphs[MAX_GLYPH_SLOT_INDEX];
        uint32 TalentTree;
    } SpecInfo[MAX_TALENT_SPECS];

    uint32 FreeTalentPoints;
    uint32 UsedTalentCount;
    uint32 QuestRewardedTalentCount;
    uint32 ResetTalentsCost;
    time_t ResetTalentsTime;
    uint8 ActiveSpec;
    uint8 SpecsCount;

private:
    PlayerTalentInfo(PlayerTalentInfo const&);
};

class Player : public Unit, public GridObject<Player>
{
    friend class WorldSession;
    friend void Item::AddToUpdateQueueOf(Player* player);
    friend void Item::RemoveFromUpdateQueueOf(Player* player);
    public:
        explicit Player (WorldSession* session);
        ~Player();

        void CleanupsBeforeDelete(bool finalCleanup = true);

        void AddToWorld();
        void RemoveFromWorld();

        bool TeleportTo(uint32 mapid, float x, float y, float z, float orientation, uint32 options = 0);
        bool TeleportTo(WorldLocation const &loc, uint32 options = 0)
        {
            return TeleportTo(loc.GetMapId(), loc.GetPositionX(), loc.GetPositionY(), loc.GetPositionZ(), loc.GetOrientation(), options);
        }
        bool TeleportToBGEntryPoint();

        void SetSummonPoint(uint32 mapid, float x, float y, float z)
        {
            m_summon_expire = time(NULL) + MAX_PLAYER_SUMMON_DELAY;
            m_summon_mapid = mapid;
            m_summon_x = x;
            m_summon_y = y;
            m_summon_z = z;
        }
        void SummonIfPossible(bool agree);

        bool Create(uint32 guidlow, CharacterCreateInfo* createInfo);

        void Update(uint32 time);

        static bool BuildEnumData(PreparedQueryResult result, ByteBuffer* dataBuffer, ByteBuffer* bitBuffer);

        void SetInWater(bool apply);

        bool IsInWater() const { return m_isInWater; }
        bool IsUnderWater() const;
        bool IsFalling() { return GetPositionZ() < m_lastFallZ; }

        void SendInitialPacketsBeforeAddToMap();
        void SendInitialPacketsAfterAddToMap();
        void SendTransferAborted(uint32 mapid, TransferAbortReason reason, uint8 arg = 0);
        void SendInstanceResetWarning(uint32 mapid, Difficulty difficulty, uint32 time);

        bool CanInteractWithQuestGiver(Object* questGiver);
        Creature* GetNPCIfCanInteractWith(uint64 guid, uint32 npcflagmask);
        GameObject* GetGameObjectIfCanInteractWith(uint64 guid, GameobjectTypes type) const;

        void ToggleAFK();
        void ToggleDND();
        bool isAFK() const { return HasFlag(PLAYER_FLAGS, PLAYER_FLAGS_AFK); }
        bool isDND() const { return HasFlag(PLAYER_FLAGS, PLAYER_FLAGS_DND); }
        uint8 GetChatTag() const;
        std::string autoReplyMsg;

        uint32 GetBarberShopCost(uint8 newhairstyle, uint8 newhaircolor, uint8 newfacialhair, BarberShopStyleEntry const* newSkin=NULL);

        PlayerSocial *GetSocial() { return m_social; }

        PlayerTaxi m_taxi;
        void InitTaxiNodesForLevel() { m_taxi.InitTaxiNodesForLevel(getRace(), getClass(), getLevel()); }
        bool ActivateTaxiPathTo(std::vector<uint32> const& nodes, Creature* npc = NULL, uint32 spellid = 0);
        bool ActivateTaxiPathTo(uint32 taxi_path_id, uint32 spellid = 0);
        void CleanupAfterTaxiFlight();
        void ContinueTaxiFlight();
                                                            // mount_id can be used in scripting calls
        bool isAcceptWhispers() const { return m_ExtraFlags & PLAYER_EXTRA_ACCEPT_WHISPERS; }
        void SetAcceptWhispers(bool on) { if (on) m_ExtraFlags |= PLAYER_EXTRA_ACCEPT_WHISPERS; else m_ExtraFlags &= ~PLAYER_EXTRA_ACCEPT_WHISPERS; }
        bool isGameMaster() const { return m_ExtraFlags & PLAYER_EXTRA_GM_ON; }
        void SetGameMaster(bool on);
        bool isGMChat() const { return m_ExtraFlags & PLAYER_EXTRA_GM_CHAT; }
        void SetGMChat(bool on) { if (on) m_ExtraFlags |= PLAYER_EXTRA_GM_CHAT; else m_ExtraFlags &= ~PLAYER_EXTRA_GM_CHAT; }
        bool isTaxiCheater() const { return m_ExtraFlags & PLAYER_EXTRA_TAXICHEAT; }
        void SetTaxiCheater(bool on) { if (on) m_ExtraFlags |= PLAYER_EXTRA_TAXICHEAT; else m_ExtraFlags &= ~PLAYER_EXTRA_TAXICHEAT; }
        bool isGMVisible() const { return !(m_ExtraFlags & PLAYER_EXTRA_GM_INVISIBLE); }
        void SetGMVisible(bool on);
        void SetPvPDeath(bool on) { if (on) m_ExtraFlags |= PLAYER_EXTRA_PVP_DEATH; else m_ExtraFlags &= ~PLAYER_EXTRA_PVP_DEATH; }

        void GiveXP(uint32 xp, Unit* victim, float group_rate=1.0f);
        void GiveLevel(uint8 level);

        void InitStatsForLevel(bool reapplyMods = false);

        // .cheat command related
        bool GetCommandStatus(uint32 command) const { return _activeCheats & command; }
        void SetCommandStatusOn(uint32 command) { _activeCheats |= command; }
        void SetCommandStatusOff(uint32 command) { _activeCheats &= ~command; }

        // Played Time Stuff
        time_t m_logintime;
        time_t m_Last_tick;
        uint32 m_Played_time[MAX_PLAYED_TIME_INDEX];
        uint32 GetTotalPlayedTime() { return m_Played_time[PLAYED_TIME_TOTAL]; }
        uint32 GetLevelPlayedTime() { return m_Played_time[PLAYED_TIME_LEVEL]; }

        void setDeathState(DeathState s);                   // overwrite Unit::setDeathState

        void InnEnter (time_t time, uint32 mapid, float x, float y, float z)
        {
            inn_pos_mapid = mapid;
            inn_pos_x = x;
            inn_pos_y = y;
            inn_pos_z = z;
            time_inn_enter = time;
        }

        float GetRestBonus() const { return m_rest_bonus; }
        void SetRestBonus(float rest_bonus_new);

        RestType GetRestType() const { return rest_type; }
        void SetRestType(RestType n_r_type) { rest_type = n_r_type; }

        uint32 GetInnPosMapId() const { return inn_pos_mapid; }
        float GetInnPosX() const { return inn_pos_x; }
        float GetInnPosY() const { return inn_pos_y; }
        float GetInnPosZ() const { return inn_pos_z; }

        time_t GetTimeInnEnter() const { return time_inn_enter; }
        void UpdateInnerTime (time_t time) { time_inn_enter = time; }

        Pet* GetPet() const;
        Pet* SummonPet(uint32 entry, float x, float y, float z, float ang, PetType petType, uint32 despwtime);
        void RemovePet(Pet* pet, PetSaveMode mode, bool returnreagent = false);

        PhaseMgr& GetPhaseMgr() { return phaseMgr; }

        /// Handles said message in regular chat based on declared language and in config pre-defined Range.
        void Say(std::string const& text, const uint32 language);
        /// Handles yelled message in regular chat based on declared language and in config pre-defined Range.
        void Yell(std::string const& text, const uint32 language);
        /// Outputs an universal text which is supposed to be an action.
        void TextEmote(std::string const& text);
        /// Handles whispers from Addons and players based on sender, receiver's guid and language.
        void Whisper(std::string const& text, const uint32 language, uint64 receiver);
<<<<<<< HEAD
        void WhisperAddon(std::string const& text, std::string const& prefix, Player* receiver);
        void BuildPlayerChat(WorldPacket* data, uint8 msgtype, std::string const& text, uint32 language, const char* addonPrefix = NULL) const;
=======
        /// Constructs the player Chat data for the specific functions to use
        void BuildPlayerChat(WorldPacket* data, uint8 msgtype, std::string const& text, uint32 language) const;
>>>>>>> d069e1b6

        /*********************************************************/
        /***                    STORAGE SYSTEM                 ***/
        /*********************************************************/

        void SetVirtualItemSlot(uint8 i, Item* item);
        void SetSheath(SheathState sheathed);             // overwrite Unit version
        uint8 FindEquipSlot(ItemTemplate const* proto, uint32 slot, bool swap) const;
        uint32 GetItemCount(uint32 item, bool inBankAlso = false, Item* skipItem = NULL) const;
        uint32 GetItemCountWithLimitCategory(uint32 limitCategory, Item* skipItem = NULL) const;
        Item* GetItemByGuid(uint64 guid) const;
        Item* GetItemByEntry(uint32 entry) const;
        Item* GetItemByPos(uint16 pos) const;
        Item* GetItemByPos(uint8 bag, uint8 slot) const;
        Bag*  GetBagByPos(uint8 slot) const;
        inline Item* GetUseableItemByPos(uint8 bag, uint8 slot) const //Does additional check for disarmed weapons
        {
            if (!CanUseAttackType(GetAttackBySlot(slot)))
                return NULL;
            return GetItemByPos(bag, slot);
        }
        Item* GetWeaponForAttack(WeaponAttackType attackType, bool useable = false) const;
        Item* GetShield(bool useable = false) const;
        static uint8 GetAttackBySlot(uint8 slot);        // MAX_ATTACK if not weapon slot
        std::vector<Item*> &GetItemUpdateQueue() { return m_itemUpdateQueue; }
        static bool IsInventoryPos(uint16 pos) { return IsInventoryPos(pos >> 8, pos & 255); }
        static bool IsInventoryPos(uint8 bag, uint8 slot);
        static bool IsEquipmentPos(uint16 pos) { return IsEquipmentPos(pos >> 8, pos & 255); }
        static bool IsEquipmentPos(uint8 bag, uint8 slot);
        static bool IsBagPos(uint16 pos);
        static bool IsBankPos(uint16 pos) { return IsBankPos(pos >> 8, pos & 255); }
        static bool IsBankPos(uint8 bag, uint8 slot);
        bool IsValidPos(uint16 pos, bool explicit_pos) { return IsValidPos(pos >> 8, pos & 255, explicit_pos); }
        bool IsValidPos(uint8 bag, uint8 slot, bool explicit_pos);
        uint8 GetBankBagSlotCount() const { return GetByteValue(PLAYER_BYTES_2, 2); }
        void SetBankBagSlotCount(uint8 count) { SetByteValue(PLAYER_BYTES_2, 2, count); }
        bool HasItemCount(uint32 item, uint32 count = 1, bool inBankAlso = false) const;
        bool HasItemFitToSpellRequirements(SpellInfo const* spellInfo, Item const* ignoreItem = NULL);
        bool CanNoReagentCast(SpellInfo const* spellInfo) const;
        bool HasItemOrGemWithIdEquipped(uint32 item, uint32 count, uint8 except_slot = NULL_SLOT) const;
        bool HasItemOrGemWithLimitCategoryEquipped(uint32 limitCategory, uint32 count, uint8 except_slot = NULL_SLOT) const;
        InventoryResult CanTakeMoreSimilarItems(Item* pItem) const { return CanTakeMoreSimilarItems(pItem->GetEntry(), pItem->GetCount(), pItem); }
        InventoryResult CanTakeMoreSimilarItems(uint32 entry, uint32 count) const { return CanTakeMoreSimilarItems(entry, count, NULL); }
        InventoryResult CanStoreNewItem(uint8 bag, uint8 slot, ItemPosCountVec& dest, uint32 item, uint32 count, uint32* no_space_count = NULL) const
        {
            return CanStoreItem(bag, slot, dest, item, count, NULL, false, no_space_count);
        }
        InventoryResult CanStoreItem(uint8 bag, uint8 slot, ItemPosCountVec& dest, Item* pItem, bool swap = false) const
        {
            if (!pItem)
                return EQUIP_ERR_ITEM_NOT_FOUND;
            uint32 count = pItem->GetCount();
            return CanStoreItem(bag, slot, dest, pItem->GetEntry(), count, pItem, swap, NULL);
        }
        InventoryResult CanStoreItems(Item** pItem, int count) const;
        InventoryResult CanEquipNewItem(uint8 slot, uint16& dest, uint32 item, bool swap) const;
        InventoryResult CanEquipItem(uint8 slot, uint16& dest, Item* pItem, bool swap, bool not_loading = true) const;

        InventoryResult CanEquipUniqueItem(Item* pItem, uint8 except_slot = NULL_SLOT, uint32 limit_count = 1) const;
        InventoryResult CanEquipUniqueItem(ItemTemplate const* itemProto, uint8 except_slot = NULL_SLOT, uint32 limit_count = 1) const;
        InventoryResult CanUnequipItems(uint32 item, uint32 count) const;
        InventoryResult CanUnequipItem(uint16 src, bool swap) const;
        InventoryResult CanBankItem(uint8 bag, uint8 slot, ItemPosCountVec& dest, Item* pItem, bool swap, bool not_loading = true) const;
        InventoryResult CanUseItem(Item* pItem, bool not_loading = true) const;
        bool HasItemTotemCategory(uint32 TotemCategory) const;
        InventoryResult CanUseItem(ItemTemplate const* pItem) const;
        InventoryResult CanUseAmmo(uint32 item) const;
        InventoryResult CanRollForItemInLFG(ItemTemplate const* item, WorldObject const* lootedObject) const;
        Item* StoreNewItem(ItemPosCountVec const& pos, uint32 item, bool update, int32 randomPropertyId = 0);
        Item* StoreNewItem(ItemPosCountVec const& pos, uint32 item, bool update, int32 randomPropertyId, AllowedLooterSet &allowedLooters);
        Item* StoreItem(ItemPosCountVec const& pos, Item* pItem, bool update);
        Item* EquipNewItem(uint16 pos, uint32 item, bool update);
        Item* EquipItem(uint16 pos, Item* pItem, bool update);
        void AutoUnequipOffhandIfNeed(bool force = false);
        bool StoreNewItemInBestSlots(uint32 item_id, uint32 item_count);
        void AutoStoreLoot(uint8 bag, uint8 slot, uint32 loot_id, LootStore const& store, bool broadcast = false);
        void AutoStoreLoot(uint32 loot_id, LootStore const& store, bool broadcast = false) { AutoStoreLoot(NULL_BAG, NULL_SLOT, loot_id, store, broadcast); }
        void StoreLootItem(uint8 lootSlot, Loot* loot);

        InventoryResult CanTakeMoreSimilarItems(uint32 entry, uint32 count, Item* pItem, uint32* no_space_count = NULL) const;
        InventoryResult CanStoreItem(uint8 bag, uint8 slot, ItemPosCountVec& dest, uint32 entry, uint32 count, Item* pItem = NULL, bool swap = false, uint32* no_space_count = NULL) const;

        void AddRefundReference(uint32 it);
        void DeleteRefundReference(uint32 it);

        /// send initialization of new currency for client
        void SendNewCurrency(uint32 id) const;
        /// send full data about all currencies to client
        void SendCurrencies() const;
        /// send conquest currency points and their cap week/arena
        void SendPvpRewards() const;
        /// return count of currency witch has plr
        uint32 GetCurrency(uint32 id, bool usePrecision) const;
        /// return count of currency gaind on current week
        uint32 GetCurrencyOnWeek(uint32 id, bool usePrecision) const;
        /// return week cap by currency id
        uint32 GetCurrencyWeekCap(uint32 id, bool usePrecision) const;
        /// return presence related currency
        bool HasCurrency(uint32 id, uint32 count) const;
        /// initialize currency count for custom initialization at create character
        void SetCurrency(uint32 id, uint32 count, bool printLog = true);
        void ResetCurrencyWeekCap();

        /**
          * @name   ModifyCurrency
          * @brief  Change specific currency and send result to client

          * @param  id currency entry from CurrencyTypes.dbc
          * @param  count integer value for adding/removing curent currency
          * @param  printLog used on SMSG_UPDATE_CURRENCY
          * @param  ignore gain multipliers
        */
        void ModifyCurrency(uint32 id, int32 count, bool printLog = true, bool ignoreMultipliers = false);

        void ApplyEquipCooldown(Item* pItem);
        void QuickEquipItem(uint16 pos, Item* pItem);
        void VisualizeItem(uint8 slot, Item* pItem);
        void SetVisibleItemSlot(uint8 slot, Item* pItem);
        Item* BankItem(ItemPosCountVec const& dest, Item* pItem, bool update)
        {
            return StoreItem(dest, pItem, update);
        }
        Item* BankItem(uint16 pos, Item* pItem, bool update);
        void RemoveItem(uint8 bag, uint8 slot, bool update);
        void MoveItemFromInventory(uint8 bag, uint8 slot, bool update);
                                                            // in trade, auction, guild bank, mail....
        void MoveItemToInventory(ItemPosCountVec const& dest, Item* pItem, bool update, bool in_characterInventoryDB = false);
                                                            // in trade, guild bank, mail....
        void RemoveItemDependentAurasAndCasts(Item* pItem);
        void DestroyItem(uint8 bag, uint8 slot, bool update);
        void DestroyItemCount(uint32 item, uint32 count, bool update, bool unequip_check = false);
        void DestroyItemCount(Item* item, uint32& count, bool update);
        void DestroyConjuredItems(bool update);
        void DestroyZoneLimitedItem(bool update, uint32 new_zone);
        void SplitItem(uint16 src, uint16 dst, uint32 count);
        void SwapItem(uint16 src, uint16 dst);
        void AddItemToBuyBackSlot(Item* pItem);
        Item* GetItemFromBuyBackSlot(uint32 slot);
        void RemoveItemFromBuyBackSlot(uint32 slot, bool del);
        void SendEquipError(InventoryResult msg, Item* pItem, Item* pItem2 = NULL, uint32 itemid = 0);
        void SendBuyError(BuyResult msg, Creature* creature, uint32 item, uint32 param);
        void SendSellError(SellResult msg, Creature* creature, uint64 guid);
        void AddWeaponProficiency(uint32 newflag) { m_WeaponProficiency |= newflag; }
        void AddArmorProficiency(uint32 newflag) { m_ArmorProficiency |= newflag; }
        uint32 GetWeaponProficiency() const { return m_WeaponProficiency; }
        uint32 GetArmorProficiency() const { return m_ArmorProficiency; }
        bool IsUseEquipedWeapon(bool mainhand) const
        {
            // disarm applied only to mainhand weapon
            return !IsInFeralForm() && (!mainhand || !HasFlag(UNIT_FIELD_FLAGS, UNIT_FLAG_DISARMED));
        }
        bool IsTwoHandUsed() const
        {
            Item* mainItem = GetItemByPos(INVENTORY_SLOT_BAG_0, EQUIPMENT_SLOT_MAINHAND);
            return mainItem && mainItem->GetTemplate()->InventoryType == INVTYPE_2HWEAPON && !CanTitanGrip();
        }
        void SendNewItem(Item* item, uint32 count, bool received, bool created, bool broadcast = false);
        bool BuyItemFromVendorSlot(uint64 vendorguid, uint32 vendorslot, uint32 item, uint8 count, uint8 bag, uint8 slot);
        bool BuyCurrencyFromVendorSlot(uint64 vendorGuid, uint32 vendorSlot, uint32 currency, uint32 count);
        bool _StoreOrEquipNewItem(uint32 vendorslot, uint32 item, uint8 count, uint8 bag, uint8 slot, int32 price, ItemTemplate const* pProto, Creature* pVendor, VendorItem const* crItem, bool bStore);

        float GetReputationPriceDiscount(Creature const* creature) const;

        Player* GetTrader() const { return m_trade ? m_trade->GetTrader() : NULL; }
        TradeData* GetTradeData() const { return m_trade; }
        void TradeCancel(bool sendback);

        void UpdateEnchantTime(uint32 time);
        void UpdateSoulboundTradeItems();
        void AddTradeableItem(Item* item);
        void RemoveTradeableItem(Item* item);
        void UpdateItemDuration(uint32 time, bool realtimeonly = false);
        void AddEnchantmentDurations(Item* item);
        void RemoveEnchantmentDurations(Item* item);
        void RemoveArenaEnchantments(EnchantmentSlot slot);
        void AddEnchantmentDuration(Item* item, EnchantmentSlot slot, uint32 duration);
        void ApplyEnchantment(Item* item, EnchantmentSlot slot, bool apply, bool apply_dur = true, bool ignore_condition = false);
        void ApplyEnchantment(Item* item, bool apply);
        void ApplyReforgeEnchantment(Item* item, bool apply);
        void UpdateSkillEnchantments(uint16 skill_id, uint16 curr_value, uint16 new_value);
        void SendEnchantmentDurations();
        void BuildEnchantmentsInfoData(WorldPacket* data);
        void AddItemDurations(Item* item);
        void RemoveItemDurations(Item* item);
        void SendItemDurations();
        void LoadCorpse();
        void LoadPet();

        bool AddItem(uint32 itemId, uint32 count);

        uint32 m_stableSlots;

        /*********************************************************/
        /***                    GOSSIP SYSTEM                  ***/
        /*********************************************************/

        void PrepareGossipMenu(WorldObject* source, uint32 menuId = 0, bool showQuests = false);
        void SendPreparedGossip(WorldObject* source);
        void OnGossipSelect(WorldObject* source, uint32 gossipListId, uint32 menuId);

        uint32 GetGossipTextId(uint32 menuId, WorldObject* source);
        uint32 GetGossipTextId(WorldObject* source);
        static uint32 GetDefaultGossipMenuForSource(WorldObject* source);

        /*********************************************************/
        /***                    QUEST SYSTEM                   ***/
        /*********************************************************/

        int32 GetQuestLevel(Quest const* quest) const { return quest && (quest->GetQuestLevel() > 0) ? quest->GetQuestLevel() : getLevel(); }

        void PrepareQuestMenu(uint64 guid);
        void SendPreparedQuest(uint64 guid);
        bool IsActiveQuest(uint32 quest_id) const;
        Quest const* GetNextQuest(uint64 guid, Quest const* quest);
        bool CanSeeStartQuest(Quest const* quest);
        bool CanTakeQuest(Quest const* quest, bool msg);
        bool CanAddQuest(Quest const* quest, bool msg);
        bool CanCompleteQuest(uint32 quest_id);
        bool CanCompleteRepeatableQuest(Quest const* quest);
        bool CanRewardQuest(Quest const* quest, bool msg);
        bool CanRewardQuest(Quest const* quest, uint32 reward, bool msg);
        void AddQuest(Quest const* quest, Object* questGiver);
        void CompleteQuest(uint32 quest_id);
        void IncompleteQuest(uint32 quest_id);
        void RewardQuest(Quest const* quest, uint32 reward, Object* questGiver, bool announce = true);
        void FailQuest(uint32 quest_id);
        bool SatisfyQuestSkill(Quest const* qInfo, bool msg) const;
        bool SatisfyQuestLevel(Quest const* qInfo, bool msg);
        bool SatisfyQuestLog(bool msg);
        bool SatisfyQuestPreviousQuest(Quest const* qInfo, bool msg);
        bool SatisfyQuestClass(Quest const* qInfo, bool msg) const;
        bool SatisfyQuestRace(Quest const* qInfo, bool msg);
        bool SatisfyQuestReputation(Quest const* qInfo, bool msg);
        bool SatisfyQuestStatus(Quest const* qInfo, bool msg);
        bool SatisfyQuestConditions(Quest const* qInfo, bool msg);
        bool SatisfyQuestTimed(Quest const* qInfo, bool msg);
        bool SatisfyQuestExclusiveGroup(Quest const* qInfo, bool msg);
        bool SatisfyQuestNextChain(Quest const* qInfo, bool msg);
        bool SatisfyQuestPrevChain(Quest const* qInfo, bool msg);
        bool SatisfyQuestDay(Quest const* qInfo, bool msg);
        bool SatisfyQuestWeek(Quest const* qInfo, bool msg);
        bool SatisfyQuestMonth(Quest const* qInfo, bool msg);
        bool SatisfyQuestSeasonal(Quest const* qInfo, bool msg);
        bool GiveQuestSourceItem(Quest const* quest);
        bool TakeQuestSourceItem(uint32 questId, bool msg);
        bool GetQuestRewardStatus(uint32 quest_id) const;
        QuestStatus GetQuestStatus(uint32 quest_id) const;
        void SetQuestStatus(uint32 quest_id, QuestStatus status);
        void RemoveActiveQuest(uint32 quest_id);
        void RemoveRewardedQuest(uint32 quest_id);

        void SetDailyQuestStatus(uint32 quest_id);
        void SetWeeklyQuestStatus(uint32 quest_id);
        void SetMonthlyQuestStatus(uint32 quest_id);
        void SetSeasonalQuestStatus(uint32 quest_id);
        void ResetDailyQuestStatus();
        void ResetWeeklyQuestStatus();
        void ResetMonthlyQuestStatus();
        void ResetSeasonalQuestStatus(uint16 event_id);

        uint16 FindQuestSlot(uint32 quest_id) const;
        uint32 GetQuestSlotQuestId(uint16 slot) const { return GetUInt32Value(PLAYER_QUEST_LOG_1_1 + slot * MAX_QUEST_OFFSET + QUEST_ID_OFFSET); }
        uint32 GetQuestSlotState(uint16 slot)   const { return GetUInt32Value(PLAYER_QUEST_LOG_1_1 + slot * MAX_QUEST_OFFSET + QUEST_STATE_OFFSET); }
        uint16 GetQuestSlotCounter(uint16 slot, uint8 counter) const { return (uint16)(GetUInt64Value(PLAYER_QUEST_LOG_1_1 + slot * MAX_QUEST_OFFSET + QUEST_COUNTS_OFFSET) >> (counter * 16)); }
        uint32 GetQuestSlotTime(uint16 slot)    const { return GetUInt32Value(PLAYER_QUEST_LOG_1_1 + slot * MAX_QUEST_OFFSET + QUEST_TIME_OFFSET); }
        void SetQuestSlot(uint16 slot, uint32 quest_id, uint32 timer = 0)
        {
            SetUInt32Value(PLAYER_QUEST_LOG_1_1 + slot * MAX_QUEST_OFFSET + QUEST_ID_OFFSET, quest_id);
            SetUInt32Value(PLAYER_QUEST_LOG_1_1 + slot * MAX_QUEST_OFFSET + QUEST_STATE_OFFSET, 0);
            SetUInt32Value(PLAYER_QUEST_LOG_1_1 + slot * MAX_QUEST_OFFSET + QUEST_COUNTS_OFFSET, 0);
            SetUInt32Value(PLAYER_QUEST_LOG_1_1 + slot * MAX_QUEST_OFFSET + QUEST_COUNTS_OFFSET + 1, 0);
            SetUInt32Value(PLAYER_QUEST_LOG_1_1 + slot * MAX_QUEST_OFFSET + QUEST_TIME_OFFSET, timer);
        }
        void SetQuestSlotCounter(uint16 slot, uint8 counter, uint16 count)
        {
            uint64 val = GetUInt64Value(PLAYER_QUEST_LOG_1_1 + slot * MAX_QUEST_OFFSET + QUEST_COUNTS_OFFSET);
            val &= ~((uint64)0xFFFF << (counter * 16));
            val |= ((uint64)count << (counter * 16));
            SetUInt64Value(PLAYER_QUEST_LOG_1_1 + slot * MAX_QUEST_OFFSET + QUEST_COUNTS_OFFSET, val);
        }
        void SetQuestSlotState(uint16 slot, uint32 state) { SetFlag(PLAYER_QUEST_LOG_1_1 + slot * MAX_QUEST_OFFSET + QUEST_STATE_OFFSET, state); }
        void RemoveQuestSlotState(uint16 slot, uint32 state) { RemoveFlag(PLAYER_QUEST_LOG_1_1 + slot * MAX_QUEST_OFFSET + QUEST_STATE_OFFSET, state); }
        void SetQuestSlotTimer(uint16 slot, uint32 timer) { SetUInt32Value(PLAYER_QUEST_LOG_1_1 + slot * MAX_QUEST_OFFSET + QUEST_TIME_OFFSET, timer); }
        void SwapQuestSlot(uint16 slot1, uint16 slot2)
        {
            for (int i = 0; i < MAX_QUEST_OFFSET; ++i)
            {
                uint32 temp1 = GetUInt32Value(PLAYER_QUEST_LOG_1_1 + MAX_QUEST_OFFSET * slot1 + i);
                uint32 temp2 = GetUInt32Value(PLAYER_QUEST_LOG_1_1 + MAX_QUEST_OFFSET * slot2 + i);

                SetUInt32Value(PLAYER_QUEST_LOG_1_1 + MAX_QUEST_OFFSET * slot1 + i, temp2);
                SetUInt32Value(PLAYER_QUEST_LOG_1_1 + MAX_QUEST_OFFSET * slot2 + i, temp1);
            }
        }
        uint16 GetReqKillOrCastCurrentCount(uint32 quest_id, int32 entry);
        void AreaExploredOrEventHappens(uint32 questId);
        void GroupEventHappens(uint32 questId, WorldObject const* pEventObject);
        void ItemAddedQuestCheck(uint32 entry, uint32 count);
        void ItemRemovedQuestCheck(uint32 entry, uint32 count);
        void KilledMonster(CreatureTemplate const* cInfo, uint64 guid);
        void KilledMonsterCredit(uint32 entry, uint64 guid = 0);
        void KilledPlayerCredit();
        void CastedCreatureOrGO(uint32 entry, uint64 guid, uint32 spell_id);
        void TalkedToCreature(uint32 entry, uint64 guid);
        void MoneyChanged(uint32 value);
        void ReputationChanged(FactionEntry const* factionEntry);
        void ReputationChanged2(FactionEntry const* factionEntry);
        bool HasQuestForItem(uint32 itemid) const;
        bool HasQuestForGO(int32 GOId) const;
        void UpdateForQuestWorldObjects();
        bool CanShareQuest(uint32 quest_id) const;

        void SendQuestComplete(Quest const* quest);
        void SendQuestReward(Quest const* quest, uint32 XP);
        void SendQuestFailed(uint32 questId, InventoryResult reason = EQUIP_ERR_OK);
        void SendQuestTimerFailed(uint32 quest_id);
        void SendCanTakeQuestResponse(uint32 msg) const;
        void SendQuestConfirmAccept(Quest const* quest, Player* pReceiver);
        void SendPushToPartyResponse(Player* player, uint32 msg);
        void SendQuestUpdateAddCreatureOrGo(Quest const* quest, uint64 guid, uint32 creatureOrGO_idx, uint16 old_count, uint16 add_count);
        void SendQuestUpdateAddPlayer(Quest const* quest, uint16 old_count, uint16 add_count);

        uint64 GetDivider() { return m_divider; }
        void SetDivider(uint64 guid) { m_divider = guid; }

        uint32 GetInGameTime() { return m_ingametime; }

        void SetInGameTime(uint32 time) { m_ingametime = time; }

        void AddTimedQuest(uint32 quest_id) { m_timedquests.insert(quest_id); }
        void RemoveTimedQuest(uint32 quest_id) { m_timedquests.erase(quest_id); }

        void SaveCUFProfile(uint8 id, CUFProfile* profile) { delete _CUFProfiles[id]; _CUFProfiles[id] = profile; } ///> Replaces a CUF profile at position 0-4
        CUFProfile* GetCUFProfile(uint8 id) const { return _CUFProfiles[id]; } ///> Retrieves a CUF profile at position 0-4
        uint8 GetCUFProfilesCount() const
        {
            uint8 count = 0;
            for (uint8 i = 0; i < MAX_CUF_PROFILES; ++i)
                if (_CUFProfiles[i])
                    ++count;
            return count;
        }

        bool HasPvPForcingQuest() const;

        /*********************************************************/
        /***                   LOAD SYSTEM                     ***/
        /*********************************************************/

        bool LoadFromDB(uint32 guid, SQLQueryHolder *holder);
        bool isBeingLoaded() const;

        void Initialize(uint32 guid);
        static uint32 GetUInt32ValueFromArray(Tokenizer const& data, uint16 index);
        static float  GetFloatValueFromArray(Tokenizer const& data, uint16 index);
        static uint32 GetZoneIdFromDB(uint64 guid);
        static uint32 GetLevelFromDB(uint64 guid);
        static bool   LoadPositionFromDB(uint32& mapid, float& x, float& y, float& z, float& o, bool& in_flight, uint64 guid);

        static bool IsValidGender(uint8 Gender) { return Gender <= GENDER_FEMALE; }
        static bool IsValidClass(uint8 Class) { return (1 << (Class - 1)) & CLASSMASK_ALL_PLAYABLE; }
        static bool IsValidRace(uint8 Race) { return (1 << (Race - 1)) & RACEMASK_ALL_PLAYABLE; }

        /*********************************************************/
        /***                   SAVE SYSTEM                     ***/
        /*********************************************************/

        void SaveToDB(bool create = false);
        void SaveInventoryAndGoldToDB(SQLTransaction& trans);                    // fast save function for item/money cheating preventing
        void SaveGoldToDB(SQLTransaction& trans);

        static void SetUInt32ValueInArray(Tokenizer& data, uint16 index, uint32 value);
        static void SetFloatValueInArray(Tokenizer& data, uint16 index, float value);
        static void Customize(uint64 guid, uint8 gender, uint8 skin, uint8 face, uint8 hairStyle, uint8 hairColor, uint8 facialHair);
        static void SavePositionInDB(uint32 mapid, float x, float y, float z, float o, uint32 zone, uint64 guid);

        static void DeleteFromDB(uint64 playerguid, uint32 accountId, bool updateRealmChars = true, bool deleteFinally = false);
        static void DeleteOldCharacters();
        static void DeleteOldCharacters(uint32 keepDays);

        bool m_mailsLoaded;
        bool m_mailsUpdated;

        void SetBindPoint(uint64 guid);
        void SendTalentWipeConfirm(uint64 guid);
        void ResetPetTalents();
        void CalcRage(uint32 damage, bool attacker);
        void RegenerateAll();
        void Regenerate(Powers power);
        void RegenerateHealth();
        void setRegenTimerCount(uint32 time) {m_regenTimerCount = time;}
        void setWeaponChangeTimer(uint32 time) {m_weaponChangeTimer = time;}

        uint64 GetMoney() const { return GetUInt64Value(PLAYER_FIELD_COINAGE); }
        bool ModifyMoney(int64 amount, bool sendError = true);
        bool HasEnoughMoney(uint64 amount) const { return GetMoney() >= amount; }
        bool HasEnoughMoney(int64 amount) const
        {
            if (amount > 0)
                return (GetMoney() >= (uint64)amount);
            return true;
        }

        void SetMoney(uint64 value)
        {
            SetUInt64Value(PLAYER_FIELD_COINAGE, value);
            MoneyChanged(value);
            UpdateAchievementCriteria(ACHIEVEMENT_CRITERIA_TYPE_HIGHEST_GOLD_VALUE_OWNED);
        }

        RewardedQuestSet const& getRewardedQuests() const { return m_RewardedQuests; }
        QuestStatusMap& getQuestStatusMap() { return m_QuestStatus; }

        size_t GetRewardedQuestCount() const { return m_RewardedQuests.size(); }
        bool IsQuestRewarded(uint32 quest_id) const
        {
            return m_RewardedQuests.find(quest_id) != m_RewardedQuests.end();
        }

        uint64 GetSelection() const { return m_curSelection; }
        Unit* GetSelectedUnit() const;
        Player* GetSelectedPlayer() const;
        void SetSelection(uint64 guid) { m_curSelection = guid; SetUInt64Value(UNIT_FIELD_TARGET, guid); }

        uint8 GetComboPoints() const { return m_comboPoints; }
        uint64 GetComboTarget() const { return m_comboTarget; }

        void AddComboPoints(Unit* target, int8 count, Spell* spell = NULL);
        void GainSpellComboPoints(int8 count);
        void ClearComboPoints();
        void SendComboPoints();

        void SendMailResult(uint32 mailId, MailResponseType mailAction, MailResponseResult mailError, uint32 equipError = 0, uint32 item_guid = 0, uint32 item_count = 0);
        void SendNewMail();
        void UpdateNextMailTimeAndUnreads();
        void AddNewMailDeliverTime(time_t deliver_time);
        bool IsMailsLoaded() const { return m_mailsLoaded; }

        void RemoveMail(uint32 id);

        void AddMail(Mail* mail) { m_mail.push_front(mail);}// for call from WorldSession::SendMailTo
        uint32 GetMailSize() { return m_mail.size();}
        Mail* GetMail(uint32 id);

        PlayerMails::iterator GetMailBegin() { return m_mail.begin();}
        PlayerMails::iterator GetMailEnd() { return m_mail.end();}

        /*********************************************************/
        /*** MAILED ITEMS SYSTEM ***/
        /*********************************************************/

        uint8 unReadMails;
        time_t m_nextMailDelivereTime;

        typedef UNORDERED_MAP<uint32, Item*> ItemMap;

        ItemMap mMitems;                                    //template defined in objectmgr.cpp

        Item* GetMItem(uint32 id)
        {
            ItemMap::const_iterator itr = mMitems.find(id);
            return itr != mMitems.end() ? itr->second : NULL;
        }

        void AddMItem(Item* it)
        {
            ASSERT(it);
            //ASSERT deleted, because items can be added before loading
            mMitems[it->GetGUIDLow()] = it;
        }

        bool RemoveMItem(uint32 id)
        {
            return mMitems.erase(id) ? true : false;
        }

        void SendOnCancelExpectedVehicleRideAura()
        {
            WorldPacket data(SMSG_ON_CANCEL_EXPECTED_RIDE_VEHICLE_AURA, 0);
            GetSession()->SendPacket(&data);
        }
        void PetSpellInitialize();
        void CharmSpellInitialize();
        void PossessSpellInitialize();
        void VehicleSpellInitialize();
        void SendRemoveControlBar();
        bool HasSpell(uint32 spell) const;
        bool HasActiveSpell(uint32 spell) const;            // show in spellbook
        TrainerSpellState GetTrainerSpellState(TrainerSpell const* trainer_spell) const;
        bool IsSpellFitByClassAndRace(uint32 spell_id) const;
        bool IsNeedCastPassiveSpellAtLearn(SpellInfo const* spellInfo) const;

        void SendProficiency(ItemClass itemClass, uint32 itemSubclassMask);
        void SendInitialSpells();
        bool addSpell(uint32 spellId, bool active, bool learning, bool dependent, bool disabled, bool loading = false);
        void learnSpell(uint32 spell_id, bool dependent);
        void removeSpell(uint32 spell_id, bool disabled = false, bool learn_low_rank = true);
        void resetSpells(bool myClassOnly = false);
        void learnDefaultSpells();
        void learnQuestRewardedSpells();
        void learnQuestRewardedSpells(Quest const* quest);
        void learnSpellHighRank(uint32 spellid);
        void AddTemporarySpell(uint32 spellId);
        void RemoveTemporarySpell(uint32 spellId);
        void SetReputation(uint32 factionentry, uint32 value);
        uint32 GetReputation(uint32 factionentry) const;
        std::string GetGuildName();

        // Talents
        uint32 GetFreeTalentPoints() const { return _talentMgr->FreeTalentPoints; }
        void SetFreeTalentPoints(uint32 points) { _talentMgr->FreeTalentPoints = points; }
        uint32 GetUsedTalentCount() const { return _talentMgr->UsedTalentCount; }
        void SetUsedTalentCount(uint32 talents) { _talentMgr->UsedTalentCount = talents; }
        uint32 GetQuestRewardedTalentCount() const { return _talentMgr->QuestRewardedTalentCount; }
        void AddQuestRewardedTalentCount(uint32 points) { _talentMgr->QuestRewardedTalentCount += points; }
        uint32 GetTalentResetCost() const { return _talentMgr->ResetTalentsCost; }
        void SetTalentResetCost(uint32 cost)  { _talentMgr->ResetTalentsCost = cost; }
        uint32 GetTalentResetTime() const { return _talentMgr->ResetTalentsTime; }
        void SetTalentResetTime(time_t time_)  { _talentMgr->ResetTalentsTime = time_; }
        uint32 GetPrimaryTalentTree(uint8 spec) const { return _talentMgr->SpecInfo[spec].TalentTree; }
        void SetPrimaryTalentTree(uint8 spec, uint32 tree) { _talentMgr->SpecInfo[spec].TalentTree = tree; }
        uint8 GetActiveSpec() const { return _talentMgr->ActiveSpec; }
        void SetActiveSpec(uint8 spec){ _talentMgr->ActiveSpec = spec; }
        uint8 GetSpecsCount() const { return _talentMgr->SpecsCount; }
        void SetSpecsCount(uint8 count) { _talentMgr->SpecsCount = count; }

        bool ResetTalents(bool no_cost = false);
        uint32 GetNextResetTalentsCost() const;
        void InitTalentForLevel();
        void BuildPlayerTalentsInfoData(WorldPacket* data);
        void BuildPetTalentsInfoData(WorldPacket* data);
        void SendTalentsInfoData(bool pet);
        bool LearnTalent(uint32 talentId, uint32 talentRank);
        void LearnPetTalent(uint64 petGuid, uint32 talentId, uint32 talentRank);
        bool AddTalent(uint32 spellId, uint8 spec, bool learning);
        bool HasTalent(uint32 spell_id, uint8 spec) const;
        uint32 CalculateTalentsPoints() const;

        // Dual Spec
        void UpdateSpecCount(uint8 count);
        void ActivateSpec(uint8 spec);

        void InitGlyphsForLevel();
        void SetGlyphSlot(uint8 slot, uint32 slottype) { SetUInt32Value(PLAYER_FIELD_GLYPH_SLOTS_1 + slot, slottype); }
        uint32 GetGlyphSlot(uint8 slot) const { return GetUInt32Value(PLAYER_FIELD_GLYPH_SLOTS_1 + slot); }
        void SetGlyph(uint8 slot, uint32 glyph)
        {
            _talentMgr->SpecInfo[GetActiveSpec()].Glyphs[slot] = glyph;
            SetUInt32Value(PLAYER_FIELD_GLYPHS_1 + slot, glyph);
        }
        uint32 GetGlyph(uint8 spec, uint8 slot) const { return _talentMgr->SpecInfo[spec].Glyphs[slot]; }

        PlayerTalentMap const* GetTalentMap(uint8 spec) const { return _talentMgr->SpecInfo[spec].Talents; }
        PlayerTalentMap* GetTalentMap(uint8 spec) { return _talentMgr->SpecInfo[spec].Talents; }
        ActionButtonList const& GetActionButtons() const { return m_actionButtons; }

        uint32 GetFreePrimaryProfessionPoints() const { return GetUInt32Value(PLAYER_CHARACTER_POINTS); }
        void SetFreePrimaryProfessions(uint16 profs) { SetUInt32Value(PLAYER_CHARACTER_POINTS, profs); }
        void InitPrimaryProfessions();

        PlayerSpellMap const& GetSpellMap() const { return m_spells; }
        PlayerSpellMap      & GetSpellMap()       { return m_spells; }

        SpellCooldowns const& GetSpellCooldownMap() const { return m_spellCooldowns; }

        void AddSpellMod(SpellModifier* mod, bool apply);
        bool IsAffectedBySpellmod(SpellInfo const* spellInfo, SpellModifier* mod, Spell* spell = NULL);
        template <class T> T ApplySpellMod(uint32 spellId, SpellModOp op, T &basevalue, Spell* spell = NULL);
        void RemoveSpellMods(Spell* spell);
        void RestoreSpellMods(Spell* spell, uint32 ownerAuraId = 0, Aura* aura = NULL);
        void RestoreAllSpellMods(uint32 ownerAuraId = 0, Aura* aura = NULL);
        void DropModCharge(SpellModifier* mod, Spell* spell);
        void SetSpellModTakingSpell(Spell* spell, bool apply);

        static uint32 const infinityCooldownDelay = MONTH;  // used for set "infinity cooldowns" for spells and check
        static uint32 const infinityCooldownDelayCheck = MONTH/2;
        bool HasSpellCooldown(uint32 spell_id) const
        {
            SpellCooldowns::const_iterator itr = m_spellCooldowns.find(spell_id);
            return itr != m_spellCooldowns.end() && itr->second.end > time(NULL);
        }
        uint32 GetSpellCooldownDelay(uint32 spell_id) const
        {
            SpellCooldowns::const_iterator itr = m_spellCooldowns.find(spell_id);
            time_t t = time(NULL);
            return uint32(itr != m_spellCooldowns.end() && itr->second.end > t ? itr->second.end - t : 0);
        }
        void AddSpellAndCategoryCooldowns(SpellInfo const* spellInfo, uint32 itemId, Spell* spell = NULL, bool infinityCooldown = false);
        void AddSpellCooldown(uint32 spell_id, uint32 itemid, time_t end_time);
        void SendCooldownEvent(SpellInfo const* spellInfo, uint32 itemId = 0, Spell* spell = NULL, bool setCooldown = true);
        void ProhibitSpellSchool(SpellSchoolMask idSchoolMask, uint32 unTimeMs);
        void RemoveSpellCooldown(uint32 spell_id, bool update = false);
        void RemoveSpellCategoryCooldown(uint32 cat, bool update = false);
        void SendClearCooldown(uint32 spell_id, Unit* target);
        void SendClearAllCooldowns(Unit* target);

        GlobalCooldownMgr& GetGlobalCooldownMgr() { return m_GlobalCooldownMgr; }

        void RemoveCategoryCooldown(uint32 cat);
        void RemoveArenaSpellCooldowns(bool removeActivePetCooldowns = false);
        void RemoveAllSpellCooldown();
        void _LoadSpellCooldowns(PreparedQueryResult result);
        void _SaveSpellCooldowns(SQLTransaction& trans);
        void SetLastPotionId(uint32 item_id) { m_lastPotionId = item_id; }
        void UpdatePotionCooldown(Spell* spell = NULL);

        void SetResurrectRequestData(Unit* caster, uint32 health, uint32 mana, uint32 appliedAura)
        {
            ASSERT(!IsRessurectRequested());
            _resurrectionData = new ResurrectionData();
            _resurrectionData->GUID = caster->GetGUID();
            _resurrectionData->Location.WorldRelocate(*caster);
            _resurrectionData->Health = health;
            _resurrectionData->Mana = mana;
            _resurrectionData->Aura = appliedAura;
        }

        void ClearResurrectRequestData()
        {
            delete _resurrectionData;
            _resurrectionData = NULL;
        }

        bool IsRessurectRequestedBy(uint64 guid) const
        {
            if (!IsRessurectRequested())
                return false;

            return _resurrectionData->GUID == guid;
        }

        bool IsRessurectRequested() const { return _resurrectionData != NULL; }
        void ResurectUsingRequestData();

        uint8 getCinematic()
        {
            return m_cinematic;
        }
        void setCinematic(uint8 cine)
        {
            m_cinematic = cine;
        }

        ActionButton* addActionButton(uint8 button, uint32 action, uint8 type);
        void removeActionButton(uint8 button);
        ActionButton const* GetActionButton(uint8 button);
        void SendInitialActionButtons() const { SendActionButtons(0); }
        void SendActionButtons(uint32 state) const;
        bool IsActionButtonDataValid(uint8 button, uint32 action, uint8 type);

        PvPInfo pvpInfo;
        void UpdatePvPState(bool onlyFFA = false);
        void SetPvP(bool state)
        {
            Unit::SetPvP(state);
            for (ControlList::iterator itr = m_Controlled.begin(); itr != m_Controlled.end(); ++itr)
                (*itr)->SetPvP(state);
        }
        void UpdatePvP(bool state, bool override=false);
        void UpdateZone(uint32 newZone, uint32 newArea);
        void UpdateArea(uint32 newArea);

        void UpdateZoneDependentAuras(uint32 zone_id);    // zones
        void UpdateAreaDependentAuras(uint32 area_id);    // subzones

        void UpdateAfkReport(time_t currTime);
        void UpdatePvPFlag(time_t currTime);
        void UpdateContestedPvP(uint32 currTime);
        void SetContestedPvPTimer(uint32 newTime) {m_contestedPvPTimer = newTime;}
        void ResetContestedPvP()
        {
            ClearUnitState(UNIT_STATE_ATTACK_PLAYER);
            RemoveFlag(PLAYER_FLAGS, PLAYER_FLAGS_CONTESTED_PVP);
            m_contestedPvPTimer = 0;
        }

        /** todo: -maybe move UpdateDuelFlag+DuelComplete to independent DuelHandler.. **/
        DuelInfo* duel;
        void UpdateDuelFlag(time_t currTime);
        void CheckDuelDistance(time_t currTime);
        void DuelComplete(DuelCompleteType type);
        void SendDuelCountdown(uint32 counter);

        bool IsGroupVisibleFor(Player const* p) const;
        bool IsInSameGroupWith(Player const* p) const;
        bool IsInSameRaidWith(Player const* p) const { return p == this || (GetGroup() != NULL && GetGroup() == p->GetGroup()); }
        void UninviteFromGroup();
        static void RemoveFromGroup(Group* group, uint64 guid, RemoveMethod method = GROUP_REMOVEMETHOD_DEFAULT, uint64 kicker = 0, const char* reason = NULL);
        void RemoveFromGroup(RemoveMethod method = GROUP_REMOVEMETHOD_DEFAULT) { RemoveFromGroup(GetGroup(), GetGUID(), method); }
        void SendUpdateToOutOfRangeGroupMembers();

        void SetInGuild(uint32 guildId);
        void SetRank(uint8 rankId) { SetUInt32Value(PLAYER_GUILDRANK, rankId); }
        uint8 GetRank() const { return uint8(GetUInt32Value(PLAYER_GUILDRANK)); }
        void SetGuildLevel(uint32 level) { SetUInt32Value(PLAYER_GUILDLEVEL, level); }
        uint32 GetGuildLevel() { return GetUInt32Value(PLAYER_GUILDLEVEL); }
        void SetGuildIdInvited(uint32 GuildId) { m_GuildIdInvited = GuildId; }
        uint32 GetGuildId() const { return GetUInt32Value(OBJECT_FIELD_DATA); /* return only lower part */ }
        Guild* GetGuild();
        static uint32 GetGuildIdFromDB(uint64 guid);
        static uint8 GetRankFromDB(uint64 guid);
        int GetGuildIdInvited() { return m_GuildIdInvited; }
        static void RemovePetitionsAndSigns(uint64 guid, uint32 type);

        // Arena Team
        void SetInArenaTeam(uint32 ArenaTeamId, uint8 slot, uint8 type)
        {
            SetArenaTeamInfoField(slot, ARENA_TEAM_ID, ArenaTeamId);
            SetArenaTeamInfoField(slot, ARENA_TEAM_TYPE, type);
        }
        void SetArenaTeamInfoField(uint8 slot, ArenaTeamInfoType type, uint32 value);
        static uint32 GetArenaTeamIdFromDB(uint64 guid, uint8 slot);
        static void LeaveAllArenaTeams(uint64 guid);
        uint32 GetArenaTeamId(uint8 slot) const { return GetUInt32Value(PLAYER_FIELD_ARENA_TEAM_INFO_1_1 + (slot * ARENA_TEAM_END) + ARENA_TEAM_ID); }
        uint32 GetArenaPersonalRating(uint8 slot) const { return GetUInt32Value(PLAYER_FIELD_ARENA_TEAM_INFO_1_1 + (slot * ARENA_TEAM_END) + ARENA_TEAM_PERSONAL_RATING); }
        void SetArenaTeamIdInvited(uint32 ArenaTeamId) { m_ArenaTeamIdInvited = ArenaTeamId; }
        uint32 GetArenaTeamIdInvited() { return m_ArenaTeamIdInvited; }
        uint32 GetRBGPersonalRating() const { return 0; }

        Difficulty GetDifficulty(bool isRaid) const { return isRaid ? m_raidDifficulty : m_dungeonDifficulty; }
        Difficulty GetDungeonDifficulty() const { return m_dungeonDifficulty; }
        Difficulty GetRaidDifficulty() const { return m_raidDifficulty; }
        Difficulty GetStoredRaidDifficulty() const { return m_raidMapDifficulty; } // only for use in difficulty packet after exiting to raid map
        void SetDungeonDifficulty(Difficulty dungeon_difficulty) { m_dungeonDifficulty = dungeon_difficulty; }
        void SetRaidDifficulty(Difficulty raid_difficulty) { m_raidDifficulty = raid_difficulty; }
        void StoreRaidMapDifficulty() { m_raidMapDifficulty = GetMap()->GetDifficulty(); }

        bool UpdateSkill(uint32 skill_id, uint32 step);
        bool UpdateSkillPro(uint16 skillId, int32 chance, uint32 step);

        bool UpdateCraftSkill(uint32 spellid);
        bool UpdateGatherSkill(uint32 SkillId, uint32 SkillValue, uint32 RedLevel, uint32 Multiplicator = 1);
        bool UpdateFishingSkill();

        uint32 GetSpellByProto(ItemTemplate* proto);

        float GetHealthBonusFromStamina();
        float GetManaBonusFromIntellect();

        bool UpdateStats(Stats stat);
        bool UpdateAllStats();
        void UpdateResistances(uint32 school);
        void UpdateArmor();
        void UpdateMaxHealth();
        void UpdateMaxPower(Powers power);
        void UpdateAttackPowerAndDamage(bool ranged = false);
        void UpdateDamagePhysical(WeaponAttackType attType);
        void ApplySpellPowerBonus(int32 amount, bool apply);
        void UpdateSpellDamageAndHealingBonus();
        void ApplyRatingMod(CombatRating cr, int32 value, bool apply);
        void UpdateRating(CombatRating cr);
        void UpdateAllRatings();

        void CalculateMinMaxDamage(WeaponAttackType attType, bool normalized, bool addTotalPct, float& min_damage, float& max_damage);

        inline void RecalculateRating(CombatRating cr) { ApplyRatingMod(cr, 0, true);}
        float GetMeleeCritFromAgility();
        void GetDodgeFromAgility(float &diminishing, float &nondiminishing);
        float GetSpellCritFromIntellect();
        float OCTRegenMPPerSpirit();
        float GetRatingMultiplier(CombatRating cr) const;
        float GetRatingBonusValue(CombatRating cr) const;

        /// Returns base spellpower bonus from spellpower stat on items, without spellpower from intellect stat
        uint32 GetBaseSpellPowerBonus() const { return m_baseSpellPower; }
        int32 GetSpellPenetrationItemMod() const { return m_spellPenetrationItemMod; }

        float GetExpertiseDodgeOrParryReduction(WeaponAttackType attType) const;
        void UpdateBlockPercentage();
        void UpdateCritPercentage(WeaponAttackType attType);
        void UpdateAllCritPercentages();
        void UpdateParryPercentage();
        void UpdateDodgePercentage();
        void UpdateMeleeHitChances();
        void UpdateRangedHitChances();
        void UpdateSpellHitChances();

        void UpdateAllSpellCritChances();
        void UpdateSpellCritChance(uint32 school);
        void UpdateArmorPenetration(int32 amount);
        void UpdateExpertise(WeaponAttackType attType);
        void ApplyManaRegenBonus(int32 amount, bool apply);
        void ApplyHealthRegenBonus(int32 amount, bool apply);
        void UpdateManaRegen();
        void UpdateRuneRegen(RuneType rune);
        void UpdateAllRunesRegen();

        uint64 GetLootGUID() const { return m_lootGuid; }
        void SetLootGUID(uint64 guid) { m_lootGuid = guid; }

        void RemovedInsignia(Player* looterPlr);

        WorldSession* GetSession() const { return m_session; }

        void BuildCreateUpdateBlockForPlayer(UpdateData* data, Player* target) const;
        void DestroyForPlayer(Player* target, bool onDeath = false) const;
        void SendLogXPGain(uint32 GivenXP, Unit* victim, uint32 BonusXP, bool recruitAFriend = false, float group_rate=1.0f);

        // notifiers
        void SendAttackSwingCantAttack();
        void SendAttackSwingCancelAttack();
        void SendAttackSwingDeadTarget();
        void SendAttackSwingNotInRange();
        void SendAttackSwingBadFacingAttack();
        void SendAutoRepeatCancel(Unit* target);
        void SendExplorationExperience(uint32 Area, uint32 Experience);

        void SendDungeonDifficulty(bool IsInGroup);
        void SendRaidDifficulty(bool IsInGroup, int32 forcedDifficulty = -1);
        void ResetInstances(uint8 method, bool isRaid);
        void SendResetInstanceSuccess(uint32 MapId);
        void SendResetInstanceFailed(uint32 reason, uint32 MapId);
        void SendResetFailedNotify(uint32 mapid);

        virtual bool UpdatePosition(float x, float y, float z, float orientation, bool teleport = false);
        bool UpdatePosition(const Position &pos, bool teleport = false) { return UpdatePosition(pos.GetPositionX(), pos.GetPositionY(), pos.GetPositionZ(), pos.GetOrientation(), teleport); }
        void UpdateUnderwaterState(Map* m, float x, float y, float z);

        void SendMessageToSet(WorldPacket* data, bool self) {SendMessageToSetInRange(data, GetVisibilityRange(), self); };// overwrite Object::SendMessageToSet
        void SendMessageToSetInRange(WorldPacket* data, float fist, bool self);// overwrite Object::SendMessageToSetInRange
        void SendMessageToSetInRange(WorldPacket* data, float dist, bool self, bool own_team_only);
        void SendMessageToSet(WorldPacket* data, Player const* skipped_rcvr);

        Corpse* GetCorpse() const;
        void SpawnCorpseBones();
        void CreateCorpse();
        void KillPlayer();
        uint32 GetResurrectionSpellId();
        void ResurrectPlayer(float restore_percent, bool applySickness = false);
        void BuildPlayerRepop();
        void RepopAtGraveyard();

        void DurabilityLossAll(double percent, bool inventory);
        void DurabilityLoss(Item* item, double percent);
        void DurabilityPointsLossAll(int32 points, bool inventory);
        void DurabilityPointsLoss(Item* item, int32 points);
        void DurabilityPointLossForEquipSlot(EquipmentSlots slot);
        uint32 DurabilityRepairAll(bool cost, float discountMod, bool guildBank);
        uint32 DurabilityRepair(uint16 pos, bool cost, float discountMod, bool guildBank);

        void UpdateMirrorTimers();
        void StopMirrorTimers()
        {
            StopMirrorTimer(FATIGUE_TIMER);
            StopMirrorTimer(BREATH_TIMER);
            StopMirrorTimer(FIRE_TIMER);
        }
        bool IsMirrorTimerActive(MirrorTimerType type) { return m_MirrorTimer[type] == getMaxTimer(type); }

        bool CanJoinConstantChannelInZone(ChatChannelsEntry const* channel, AreaTableEntry const* zone);

        void JoinedChannel(Channel* c);
        void LeftChannel(Channel* c);
        void CleanupChannels();
        void UpdateLocalChannels(uint32 newZone);
        void LeaveLFGChannel();

        void SetSkill(uint16 id, uint16 step, uint16 currVal, uint16 maxVal);
        uint16 GetMaxSkillValue(uint32 skill) const;        // max + perm. bonus + temp bonus
        uint16 GetPureMaxSkillValue(uint32 skill) const;    // max
        uint16 GetSkillValue(uint32 skill) const;           // skill value + perm. bonus + temp bonus
        uint16 GetBaseSkillValue(uint32 skill) const;       // skill value + perm. bonus
        uint16 GetPureSkillValue(uint32 skill) const;       // skill value
        int16 GetSkillPermBonusValue(uint32 skill) const;
        int16 GetSkillTempBonusValue(uint32 skill) const;
        uint16 GetSkillStep(uint16 skill) const;            // 0...6
        bool HasSkill(uint32 skill) const;
        void learnSkillRewardedSpells(uint32 id, uint32 value);

        WorldLocation& GetTeleportDest() { return m_teleport_dest; }
        bool IsBeingTeleported() const { return mSemaphoreTeleport_Near || mSemaphoreTeleport_Far; }
        bool IsBeingTeleportedNear() const { return mSemaphoreTeleport_Near; }
        bool IsBeingTeleportedFar() const { return mSemaphoreTeleport_Far; }
        void SetSemaphoreTeleportNear(bool semphsetting) { mSemaphoreTeleport_Near = semphsetting; }
        void SetSemaphoreTeleportFar(bool semphsetting) { mSemaphoreTeleport_Far = semphsetting; }
        void ProcessDelayedOperations();

        void CheckAreaExploreAndOutdoor(void);

        static uint32 TeamForRace(uint8 race);
        uint32 GetTeam() const { return m_team; }
        TeamId GetTeamId() const { return m_team == ALLIANCE ? TEAM_ALLIANCE : TEAM_HORDE; }
        void setFactionForRace(uint8 race);

        void InitDisplayIds();

        bool IsAtGroupRewardDistance(WorldObject const* pRewardSource) const;
        bool IsAtRecruitAFriendDistance(WorldObject const* pOther) const;
        void RewardPlayerAndGroupAtKill(Unit* victim, bool isBattleGround);
        void RewardPlayerAndGroupAtEvent(uint32 creature_id, WorldObject* pRewardSource);
        bool isHonorOrXPTarget(Unit const* victim);

        bool GetsRecruitAFriendBonus(bool forXP);
        uint8 GetGrantableLevels() { return m_grantableLevels; }
        void SetGrantableLevels(uint8 val) { m_grantableLevels = val; }

        ReputationMgr&       GetReputationMgr()       { return *m_reputationMgr; }
        ReputationMgr const& GetReputationMgr() const { return *m_reputationMgr; }
        ReputationRank GetReputationRank(uint32 faction_id) const;
        void RewardReputation(Unit* victim, float rate);
        void RewardReputation(Quest const* quest);

        int32 CalculateReputationGain(ReputationSource source, uint32 creatureOrQuestLevel, int32 rep, int32 faction, bool noQuestBonus = false);

        void UpdateSkillsForLevel();
        void UpdateSkillsToMaxSkillsForLevel();             // for .levelup
        void ModifySkillBonus(uint32 skillid, int32 val, bool talent);

        /*********************************************************/
        /***                  PVP SYSTEM                       ***/
        /*********************************************************/
        // TODO: Properly implement correncies as of Cataclysm
        void UpdateHonorFields();
        bool RewardHonor(Unit* victim, uint32 groupsize, int32 honor = -1, bool pvptoken = false);
        uint32 GetMaxPersonalArenaRatingRequirement(uint32 minarenaslot) const;

        //End of PvP System

        inline SpellCooldowns GetSpellCooldowns() const { return m_spellCooldowns; }

        void SetDrunkValue(uint8 newDrunkValue, uint32 itemId = 0);
        uint8 GetDrunkValue() const { return GetByteValue(PLAYER_BYTES_3, 1); }
        static DrunkenState GetDrunkenstateByValue(uint8 value);

        uint32 GetDeathTimer() const { return m_deathTimer; }
        uint32 GetCorpseReclaimDelay(bool pvp) const;
        void UpdateCorpseReclaimDelay();
        void SendCorpseReclaimDelay(bool load = false);

        uint32 GetBlockPercent() { return GetUInt32Value(PLAYER_SHIELD_BLOCK); }
        bool CanParry() const { return m_canParry; }
        void SetCanParry(bool value);
        bool CanBlock() const { return m_canBlock; }
        void SetCanBlock(bool value);
        bool CanTitanGrip() const { return m_canTitanGrip; }
        void SetCanTitanGrip(bool value) { m_canTitanGrip = value; }
        bool CanTameExoticPets() const { return isGameMaster() || HasAuraType(SPELL_AURA_ALLOW_TAME_PET_TYPE); }

        void SetRegularAttackTime();
        void SetBaseModValue(BaseModGroup modGroup, BaseModType modType, float value) { m_auraBaseMod[modGroup][modType] = value; }
        void HandleBaseModValue(BaseModGroup modGroup, BaseModType modType, float amount, bool apply);
        float GetBaseModValue(BaseModGroup modGroup, BaseModType modType) const;
        float GetTotalBaseModValue(BaseModGroup modGroup) const;
        float GetTotalPercentageModValue(BaseModGroup modGroup) const { return m_auraBaseMod[modGroup][FLAT_MOD] + m_auraBaseMod[modGroup][PCT_MOD]; }
        void _ApplyAllStatBonuses();
        void _RemoveAllStatBonuses();

        void ResetAllPowers();

        void _ApplyWeaponDependentAuraMods(Item* item, WeaponAttackType attackType, bool apply);
        void _ApplyWeaponDependentAuraCritMod(Item* item, WeaponAttackType attackType, AuraEffect const* aura, bool apply);
        void _ApplyWeaponDependentAuraDamageMod(Item* item, WeaponAttackType attackType, AuraEffect const* aura, bool apply);

        void _ApplyItemMods(Item* item, uint8 slot, bool apply);
        void _RemoveAllItemMods();
        void _ApplyAllItemMods();
        void _ApplyAllLevelScaleItemMods(bool apply);
        void _ApplyItemBonuses(ItemTemplate const* proto, uint8 slot, bool apply, bool only_level_scale = false);
        void _ApplyWeaponDamage(uint8 slot, ItemTemplate const* proto, ScalingStatValuesEntry const* ssv, bool apply);
        bool EnchantmentFitsRequirements(uint32 enchantmentcondition, int8 slot);
        void ToggleMetaGemsActive(uint8 exceptslot, bool apply);
        void CorrectMetaGemEnchants(uint8 slot, bool apply);
        void InitDataForForm(bool reapplyMods = false);

        void ApplyItemEquipSpell(Item* item, bool apply, bool form_change = false);
        void ApplyEquipSpell(SpellInfo const* spellInfo, Item* item, bool apply, bool form_change = false);
        void UpdateEquipSpellsAtFormChange();
        void CastItemCombatSpell(Unit* target, WeaponAttackType attType, uint32 procVictim, uint32 procEx);
        void CastItemUseSpell(Item* item, SpellCastTargets const& targets, uint8 cast_count, uint32 glyphIndex);
        void CastItemCombatSpell(Unit* target, WeaponAttackType attType, uint32 procVictim, uint32 procEx, Item* item, ItemTemplate const* proto);

        void SendEquipmentSetList();
        void SetEquipmentSet(uint32 index, EquipmentSet eqset);
        void DeleteEquipmentSet(uint64 setGuid);

        void SendInitWorldStates(uint32 zone, uint32 area);
        void SendUpdateWorldState(uint32 Field, uint32 Value);
        void SendDirectMessage(WorldPacket* data);
        void SendBGWeekendWorldStates();
        void SendBattlefieldWorldStates();

        void SendAurasForTarget(Unit* target);

        PlayerMenu* PlayerTalkClass;
        std::vector<ItemSetEffect*> ItemSetEff;

        void SendLoot(uint64 guid, LootType loot_type);
        void SendLootRelease(uint64 guid);
        void SendNotifyLootItemRemoved(uint8 lootSlot);
        void SendNotifyLootMoneyRemoved();

        /*********************************************************/
        /***               BATTLEGROUND SYSTEM                 ***/
        /*********************************************************/

        bool InBattleground()       const                { return m_bgData.bgInstanceID != 0; }
        bool InArena()              const;
        uint32 GetBattlegroundId()  const                { return m_bgData.bgInstanceID; }
        BattlegroundTypeId GetBattlegroundTypeId() const { return m_bgData.bgTypeID; }
        Battleground* GetBattleground() const;

        uint32 GetBattlegroundQueueJoinTime(uint32 bgTypeId) const { return m_bgData.bgQueuesJoinedTime.find(bgTypeId)->second; }
        void AddBattlegroundQueueJoinTime(uint32 bgTypeId, uint32 joinTime)
        {
            m_bgData.bgQueuesJoinedTime[bgTypeId] = joinTime;
        }
        void RemoveBattlegroundQueueJoinTime(uint32 bgTypeId)
        {
            m_bgData.bgQueuesJoinedTime.erase(m_bgData.bgQueuesJoinedTime.find(bgTypeId)->second);
        }

        bool InBattlegroundQueue() const
        {
            for (uint8 i = 0; i < PLAYER_MAX_BATTLEGROUND_QUEUES; ++i)
                if (m_bgBattlegroundQueueID[i].bgQueueTypeId != BATTLEGROUND_QUEUE_NONE)
                    return true;
            return false;
        }

        BattlegroundQueueTypeId GetBattlegroundQueueTypeId(uint32 index) const { return m_bgBattlegroundQueueID[index].bgQueueTypeId; }
        uint32 GetBattlegroundQueueIndex(BattlegroundQueueTypeId bgQueueTypeId) const
        {
            for (uint8 i = 0; i < PLAYER_MAX_BATTLEGROUND_QUEUES; ++i)
                if (m_bgBattlegroundQueueID[i].bgQueueTypeId == bgQueueTypeId)
                    return i;
            return PLAYER_MAX_BATTLEGROUND_QUEUES;
        }
        bool IsInvitedForBattlegroundQueueType(BattlegroundQueueTypeId bgQueueTypeId) const
        {
            for (uint8 i = 0; i < PLAYER_MAX_BATTLEGROUND_QUEUES; ++i)
                if (m_bgBattlegroundQueueID[i].bgQueueTypeId == bgQueueTypeId)
                    return m_bgBattlegroundQueueID[i].invitedToInstance != 0;
            return false;
        }
        bool InBattlegroundQueueForBattlegroundQueueType(BattlegroundQueueTypeId bgQueueTypeId) const
        {
            return GetBattlegroundQueueIndex(bgQueueTypeId) < PLAYER_MAX_BATTLEGROUND_QUEUES;
        }

        void SetBattlegroundId(uint32 val, BattlegroundTypeId bgTypeId)
        {
            m_bgData.bgInstanceID = val;
            m_bgData.bgTypeID = bgTypeId;
        }
        uint32 AddBattlegroundQueueId(BattlegroundQueueTypeId val)
        {
            for (uint8 i=0; i < PLAYER_MAX_BATTLEGROUND_QUEUES; ++i)
            {
                if (m_bgBattlegroundQueueID[i].bgQueueTypeId == BATTLEGROUND_QUEUE_NONE || m_bgBattlegroundQueueID[i].bgQueueTypeId == val)
                {
                    m_bgBattlegroundQueueID[i].bgQueueTypeId = val;
                    m_bgBattlegroundQueueID[i].invitedToInstance = 0;
                    return i;
                }
            }
            return PLAYER_MAX_BATTLEGROUND_QUEUES;
        }
        bool HasFreeBattlegroundQueueId()
        {
            for (uint8 i=0; i < PLAYER_MAX_BATTLEGROUND_QUEUES; ++i)
                if (m_bgBattlegroundQueueID[i].bgQueueTypeId == BATTLEGROUND_QUEUE_NONE)
                    return true;
            return false;
        }
        void RemoveBattlegroundQueueId(BattlegroundQueueTypeId val)
        {
            for (uint8 i=0; i < PLAYER_MAX_BATTLEGROUND_QUEUES; ++i)
            {
                if (m_bgBattlegroundQueueID[i].bgQueueTypeId == val)
                {
                    m_bgBattlegroundQueueID[i].bgQueueTypeId = BATTLEGROUND_QUEUE_NONE;
                    m_bgBattlegroundQueueID[i].invitedToInstance = 0;
                    return;
                }
            }
        }
        void SetInviteForBattlegroundQueueType(BattlegroundQueueTypeId bgQueueTypeId, uint32 instanceId)
        {
            for (uint8 i=0; i < PLAYER_MAX_BATTLEGROUND_QUEUES; ++i)
                if (m_bgBattlegroundQueueID[i].bgQueueTypeId == bgQueueTypeId)
                    m_bgBattlegroundQueueID[i].invitedToInstance = instanceId;
        }
        bool IsInvitedForBattlegroundInstance(uint32 instanceId) const
        {
            for (uint8 i=0; i < PLAYER_MAX_BATTLEGROUND_QUEUES; ++i)
                if (m_bgBattlegroundQueueID[i].invitedToInstance == instanceId)
                    return true;
            return false;
        }
        WorldLocation const& GetBattlegroundEntryPoint() const { return m_bgData.joinPos; }
        void SetBattlegroundEntryPoint();

        void SetBGTeam(uint32 team)
        {
            m_bgData.bgTeam = team;
            SetByteValue(PLAYER_BYTES_3, 3, uint8(team == ALLIANCE ? 1 : 0));
        }
        uint32 GetBGTeam() const { return m_bgData.bgTeam ? m_bgData.bgTeam : GetTeam(); }

        void LeaveBattleground(bool teleportToEntryPoint = true);
        bool CanJoinToBattleground(Battleground const* bg) const;
        bool CanReportAfkDueToLimit();
        void ReportedAfkBy(Player* reporter);
        void ClearAfkReports() { m_bgData.bgAfkReporter.clear(); }

        bool GetBGAccessByLevel(BattlegroundTypeId bgTypeId) const;
        bool isTotalImmunity();
        bool CanUseBattlegroundObject(GameObject* gameobject);
        bool isTotalImmune();
        bool CanCaptureTowerPoint();

        bool GetRandomWinner() { return m_IsBGRandomWinner; }
        void SetRandomWinner(bool isWinner);

        /*********************************************************/
        /***               OUTDOOR PVP SYSTEM                  ***/
        /*********************************************************/

        OutdoorPvP* GetOutdoorPvP() const;
        // returns true if the player is in active state for outdoor pvp objective capturing, false otherwise
        bool IsOutdoorPvPActive();

        /*********************************************************/
        /***                    REST SYSTEM                    ***/
        /*********************************************************/

        bool isRested() const { return GetRestTime() >= 10*IN_MILLISECONDS; }
        uint32 GetXPRestBonus(uint32 xp);
        uint32 GetRestTime() const { return m_restTime;}
        void SetRestTime(uint32 v) { m_restTime = v;}

        /*********************************************************/
        /***              ENVIROMENTAL SYSTEM                  ***/
        /*********************************************************/

        bool IsImmuneToEnvironmentalDamage();
        uint32 EnvironmentalDamage(EnviromentalDamage type, uint32 damage);

        /*********************************************************/
        /***               FLOOD FILTER SYSTEM                 ***/
        /*********************************************************/

        void UpdateSpeakTime();
        bool CanSpeak() const;
        void ChangeSpeakTime(int utime);

        /*********************************************************/
        /***                 VARIOUS SYSTEMS                   ***/
        /*********************************************************/
        void UpdateFallInformationIfNeed(MovementInfo const& minfo, uint16 opcode);
        Unit* m_mover;
        WorldObject* m_seer;
        void SetFallInformation(uint32 time, float z)
        {
            m_lastFallTime = time;
            m_lastFallZ = z;
        }
        void HandleFall(MovementInfo const& movementInfo);

        bool IsKnowHowFlyIn(uint32 mapid, uint32 zone) const;

        void SetClientControl(Unit* target, uint8 allowMove);

        void SetMover(Unit* target);

        void SetSeer(WorldObject* target) { m_seer = target; }
        void SetViewpoint(WorldObject* target, bool apply);
        WorldObject* GetViewpoint() const;
        void StopCastingCharm();
        void StopCastingBindSight();

        uint32 GetSaveTimer() const { return m_nextSave; }
        void   SetSaveTimer(uint32 timer) { m_nextSave = timer; }

        // Recall position
        uint32 m_recallMap;
        float  m_recallX;
        float  m_recallY;
        float  m_recallZ;
        float  m_recallO;
        void   SaveRecallPosition();

        void SetHomebind(WorldLocation const& loc, uint32 areaId);

        // Homebind coordinates
        uint32 m_homebindMapId;
        uint16 m_homebindAreaId;
        float m_homebindX;
        float m_homebindY;
        float m_homebindZ;

        WorldLocation GetStartPosition() const;

        // currently visible objects at player client
        typedef std::set<uint64> ClientGUIDs;
        ClientGUIDs m_clientGUIDs;

        bool HaveAtClient(WorldObject const* u) const { return u == this || m_clientGUIDs.find(u->GetGUID()) != m_clientGUIDs.end(); }

        bool IsNeverVisible() const;

        bool IsVisibleGloballyFor(Player const* player) const;

        void SendInitialVisiblePackets(Unit* target);
        void UpdateObjectVisibility(bool forced = true);
        void UpdateVisibilityForPlayer();
        void UpdateVisibilityOf(WorldObject* target);
        void UpdateTriggerVisibility();

        template<class T>
        void UpdateVisibilityOf(T* target, UpdateData& data, std::set<Unit*>& visibleNow);

        uint8 m_forced_speed_changes[MAX_MOVE_TYPE];

        bool HasAtLoginFlag(AtLoginFlags f) const { return m_atLoginFlags & f; }
        void SetAtLoginFlag(AtLoginFlags f) { m_atLoginFlags |= f; }
        void RemoveAtLoginFlag(AtLoginFlags flags, bool persist = false);

        bool isUsingLfg();
        bool inRandomLfgDungeon();

        typedef std::set<uint32> DFQuestsDoneList;
        DFQuestsDoneList m_DFQuests;

        // Temporarily removed pet cache
        uint32 GetTemporaryUnsummonedPetNumber() const { return m_temporaryUnsummonedPetNumber; }
        void SetTemporaryUnsummonedPetNumber(uint32 petnumber) { m_temporaryUnsummonedPetNumber = petnumber; }
        void UnsummonPetTemporaryIfAny();
        void ResummonPetTemporaryUnSummonedIfAny();
        bool IsPetNeedBeTemporaryUnsummoned() const { return !IsInWorld() || !isAlive() || IsMounted() /*+in flight*/; }

        void SendCinematicStart(uint32 CinematicSequenceId);
        void SendMovieStart(uint32 MovieId);

        /*********************************************************/
        /***                 INSTANCE SYSTEM                   ***/
        /*********************************************************/

        typedef UNORDERED_MAP< uint32 /*mapId*/, InstancePlayerBind > BoundInstancesMap;

        void UpdateHomebindTime(uint32 time);

        uint32 m_HomebindTimer;
        bool m_InstanceValid;
        // permanent binds and solo binds by difficulty
        BoundInstancesMap m_boundInstances[MAX_DIFFICULTY];
        InstancePlayerBind* GetBoundInstance(uint32 mapid, Difficulty difficulty);
        BoundInstancesMap& GetBoundInstances(Difficulty difficulty) { return m_boundInstances[difficulty]; }
        InstanceSave* GetInstanceSave(uint32 mapid, bool raid);
        void UnbindInstance(uint32 mapid, Difficulty difficulty, bool unload = false);
        void UnbindInstance(BoundInstancesMap::iterator &itr, Difficulty difficulty, bool unload = false);
        InstancePlayerBind* BindToInstance(InstanceSave* save, bool permanent, bool load = false);
        void BindToInstance();
        void SetPendingBind(uint32 instanceId, uint32 bindTimer) { _pendingBindId = instanceId; _pendingBindTimer = bindTimer; }
        bool HasPendingBind() const { return _pendingBindId > 0; }
        void SendRaidInfo();
        void SendSavedInstances();
        static void ConvertInstancesToGroup(Player* player, Group* group, bool switchLeader);
        bool Satisfy(AccessRequirement const* ar, uint32 target_map, bool report = false);
        bool CheckInstanceLoginValid();
        bool CheckInstanceCount(uint32 instanceId) const;

        void AddInstanceEnterTime(uint32 instanceId, time_t enterTime)
        {
            if (_instanceResetTimes.find(instanceId) == _instanceResetTimes.end())
                _instanceResetTimes.insert(InstanceTimeMap::value_type(instanceId, enterTime + HOUR));
        }

        // last used pet number (for BG's)
        uint32 GetLastPetNumber() const { return m_lastpetnumber; }
        void SetLastPetNumber(uint32 petnumber) { m_lastpetnumber = petnumber; }

        /*********************************************************/
        /***                   GROUP SYSTEM                    ***/
        /*********************************************************/

        Group* GetGroupInvite() { return m_groupInvite; }
        void SetGroupInvite(Group* group) { m_groupInvite = group; }
        Group* GetGroup() { return m_group.getTarget(); }
        const Group* GetGroup() const { return (const Group*)m_group.getTarget(); }
        GroupReference& GetGroupRef() { return m_group; }
        void SetGroup(Group* group, int8 subgroup = -1);
        uint8 GetSubGroup() const { return m_group.getSubGroup(); }
        uint32 GetGroupUpdateFlag() const { return m_groupUpdateMask; }
        void SetGroupUpdateFlag(uint32 flag) { m_groupUpdateMask |= flag; }
        uint64 GetAuraUpdateMaskForRaid() const { return m_auraRaidUpdateMask; }
        void SetAuraUpdateMaskForRaid(uint8 slot) { m_auraRaidUpdateMask |= (uint64(1) << slot); }
        Player* GetNextRandomRaidMember(float radius);
        PartyResult CanUninviteFromGroup() const;

        // Battleground / Battlefield Group System
        void SetBattlegroundOrBattlefieldRaid(Group* group, int8 subgroup = -1);
        void RemoveFromBattlegroundOrBattlefieldRaid();
        Group* GetOriginalGroup() { return m_originalGroup.getTarget(); }
        GroupReference& GetOriginalGroupRef() { return m_originalGroup; }
        uint8 GetOriginalSubGroup() const { return m_originalGroup.getSubGroup(); }
        void SetOriginalGroup(Group* group, int8 subgroup = -1);

        void SetPassOnGroupLoot(bool bPassOnGroupLoot) { m_bPassOnGroupLoot = bPassOnGroupLoot; }
        bool GetPassOnGroupLoot() const { return m_bPassOnGroupLoot; }

        MapReference &GetMapRef() { return m_mapRef; }

        // Set map to player and add reference
        void SetMap(Map* map);
        void ResetMap();

        bool isAllowedToLoot(const Creature* creature);

        DeclinedName const* GetDeclinedNames() const { return m_declinedname; }
        uint8 GetRunesState() const { return m_runes->runeState; }
        RuneType GetBaseRune(uint8 index) const { return RuneType(m_runes->runes[index].BaseRune); }
        RuneType GetCurrentRune(uint8 index) const { return RuneType(m_runes->runes[index].CurrentRune); }
        uint32 GetRuneCooldown(uint8 index) const { return m_runes->runes[index].Cooldown; }
        uint32 GetRuneBaseCooldown(uint8 index) const { return GetRuneTypeBaseCooldown(GetBaseRune(index)); }
        uint32 GetRuneTypeBaseCooldown(RuneType runeType) const;
        bool IsBaseRuneSlotsOnCooldown(RuneType runeType) const;
        RuneType GetLastUsedRune() { return m_runes->lastUsedRune; }
        void SetLastUsedRune(RuneType type) { m_runes->lastUsedRune = type; }
        void SetBaseRune(uint8 index, RuneType baseRune) { m_runes->runes[index].BaseRune = baseRune; }
        void SetCurrentRune(uint8 index, RuneType currentRune) { m_runes->runes[index].CurrentRune = currentRune; }
        void SetRuneCooldown(uint8 index, uint32 cooldown) { m_runes->runes[index].Cooldown = cooldown; m_runes->SetRuneState(index, (cooldown == 0) ? true : false); }
        void SetRuneConvertAura(uint8 index, AuraEffect const* aura) { m_runes->runes[index].ConvertAura = aura; }
        void AddRuneByAuraEffect(uint8 index, RuneType newType, AuraEffect const* aura) { SetRuneConvertAura(index, aura); ConvertRune(index, newType); }
        void RemoveRunesByAuraEffect(AuraEffect const* aura);
        void RestoreBaseRune(uint8 index);
        void ConvertRune(uint8 index, RuneType newType);
        void ResyncRunes(uint8 count);
        void AddRunePower(uint8 index);
        void InitRunes();

        void SendRespondInspectAchievements(Player* player) const;
        uint32 GetAchievementPoints() const;
        bool HasAchieved(uint32 achievementId) const;
        void ResetAchievements();
        void CheckAllAchievementCriteria();
        void ResetAchievementCriteria(AchievementCriteriaTypes type, uint64 miscValue1 = 0, uint64 miscValue2 = 0, bool evenIfCriteriaComplete = false);
        void UpdateAchievementCriteria(AchievementCriteriaTypes type, uint64 miscValue1 = 0, uint64 miscValue2 = 0, uint64 miscValue3 = 0, Unit* unit = NULL);
        void StartTimedAchievement(AchievementCriteriaTimedTypes type, uint32 entry, uint32 timeLost = 0);
        void RemoveTimedAchievement(AchievementCriteriaTimedTypes type, uint32 entry);
        void CompletedAchievement(AchievementEntry const* entry);

        bool HasTitle(uint32 bitIndex);
        bool HasTitle(CharTitlesEntry const* title) { return HasTitle(title->bit_index); }
        void SetTitle(CharTitlesEntry const* title, bool lost = false);

        //bool isActiveObject() const { return true; }
        bool canSeeSpellClickOn(Creature const* creature) const;

        uint32 GetChampioningFaction() const { return m_ChampioningFaction; }
        void SetChampioningFaction(uint32 faction) { m_ChampioningFaction = faction; }
        Spell* m_spellModTakingSpell;

        float GetAverageItemLevel();
        bool isDebugAreaTriggers;

        void ClearWhisperWhiteList() { WhisperList.clear(); }
        void AddWhisperWhiteList(uint64 guid) { WhisperList.push_back(guid); }
        bool IsInWhisperWhiteList(uint64 guid);

        /*! These methods send different packets to the client in apply and unapply case.
            These methods are only sent to the current unit.
        */
        void SendMovementSetCanFly(bool apply);
        void SendMovementSetCanTransitionBetweenSwimAndFly(bool apply);
        void SendMovementSetHover(bool apply);
        void SendMovementSetWaterWalking(bool apply);
        void SendMovementSetFeatherFall(bool apply);
        void SendMovementSetCollisionHeight(float height);

        bool CanFly() const { return m_movementInfo.HasMovementFlag(MOVEMENTFLAG_CAN_FLY); }

        //! Return collision height sent to client
        float GetCollisionHeight(bool mounted)
        {
            if (mounted)
            {
                CreatureDisplayInfoEntry const* mountDisplayInfo = sCreatureDisplayInfoStore.LookupEntry(GetUInt32Value(UNIT_FIELD_MOUNTDISPLAYID));
                if (!mountDisplayInfo)
                    return GetCollisionHeight(false);

                CreatureModelDataEntry const* mountModelData = sCreatureModelDataStore.LookupEntry(mountDisplayInfo->ModelId);
                if (!mountModelData)
                    return GetCollisionHeight(false);

                CreatureDisplayInfoEntry const* displayInfo = sCreatureDisplayInfoStore.LookupEntry(GetNativeDisplayId());
                ASSERT(displayInfo);
                CreatureModelDataEntry const* modelData = sCreatureModelDataStore.LookupEntry(displayInfo->ModelId);
                ASSERT(modelData);

                float scaleMod = GetFloatValue(OBJECT_FIELD_SCALE_X); // 99% sure about this

                return scaleMod * mountModelData->MountHeight + modelData->CollisionHeight * 0.5f;
            }
            else
            {
                //! Dismounting case - use basic default model data
                CreatureDisplayInfoEntry const* displayInfo = sCreatureDisplayInfoStore.LookupEntry(GetNativeDisplayId());
                ASSERT(displayInfo);
                CreatureModelDataEntry const* modelData = sCreatureModelDataStore.LookupEntry(displayInfo->ModelId);
                ASSERT(modelData);

                return modelData->CollisionHeight;
            }
        }

        // Void Storage
        bool IsVoidStorageUnlocked() const { return HasFlag(PLAYER_FLAGS, PLAYER_FLAGS_VOID_UNLOCKED); }
        void UnlockVoidStorage() { SetFlag(PLAYER_FLAGS, PLAYER_FLAGS_VOID_UNLOCKED); }
        void LockVoidStorage() { RemoveFlag(PLAYER_FLAGS, PLAYER_FLAGS_VOID_UNLOCKED); }
        uint8 GetNextVoidStorageFreeSlot() const;
        uint8 GetNumOfVoidStorageFreeSlots() const;
        uint8 AddVoidStorageItem(const VoidStorageItem& item);
        void AddVoidStorageItemAtSlot(uint8 slot, const VoidStorageItem& item);
        void DeleteVoidStorageItem(uint8 slot);
        bool SwapVoidStorageItem(uint8 oldSlot, uint8 newSlot);
        VoidStorageItem* GetVoidStorageItem(uint8 slot) const;
        VoidStorageItem* GetVoidStorageItem(uint64 id, uint8& slot) const;

    protected:
        // Gamemaster whisper whitelist
        WhisperListContainer WhisperList;
        uint32 m_regenTimerCount;
        uint32 m_holyPowerRegenTimerCount;
        uint32 m_focusRegenTimerCount;
        float m_powerFraction[MAX_POWERS_PER_CLASS];
        uint32 m_contestedPvPTimer;

        /*********************************************************/
        /***               BATTLEGROUND SYSTEM                 ***/
        /*********************************************************/

        /*
        this is an array of BG queues (BgTypeIDs) in which is player
        */
        struct BgBattlegroundQueueID_Rec
        {
            BattlegroundQueueTypeId bgQueueTypeId;
            uint32 invitedToInstance;
        };

        BgBattlegroundQueueID_Rec m_bgBattlegroundQueueID[PLAYER_MAX_BATTLEGROUND_QUEUES];
        BGData                    m_bgData;

        bool m_IsBGRandomWinner;

        /*********************************************************/
        /***                    QUEST SYSTEM                   ***/
        /*********************************************************/

        //We allow only one timed quest active at the same time. Below can then be simple value instead of set.
        typedef std::set<uint32> QuestSet;
        typedef std::set<uint32> SeasonalQuestSet;
        typedef UNORDERED_MAP<uint32, SeasonalQuestSet> SeasonalEventQuestMap;
        QuestSet m_timedquests;
        QuestSet m_weeklyquests;
        QuestSet m_monthlyquests;
        SeasonalEventQuestMap m_seasonalquests;

        uint64 m_divider;
        uint32 m_ingametime;

        /*********************************************************/
        /***                   LOAD SYSTEM                     ***/
        /*********************************************************/

        void _LoadActions(PreparedQueryResult result);
        void _LoadAuras(PreparedQueryResult result, uint32 timediff);
        void _LoadGlyphAuras();
        void _LoadBoundInstances(PreparedQueryResult result);
        void _LoadInventory(PreparedQueryResult result, uint32 timeDiff);
        void _LoadVoidStorage(PreparedQueryResult result);
        void _LoadMailInit(PreparedQueryResult resultUnread, PreparedQueryResult resultDelivery);
        void _LoadMail();
        void _LoadMailedItems(Mail* mail);
        void _LoadQuestStatus(PreparedQueryResult result);
        void _LoadQuestStatusRewarded(PreparedQueryResult result);
        void _LoadDailyQuestStatus(PreparedQueryResult result);
        void _LoadWeeklyQuestStatus(PreparedQueryResult result);
        void _LoadMonthlyQuestStatus(PreparedQueryResult result);
        void _LoadSeasonalQuestStatus(PreparedQueryResult result);
        void _LoadRandomBGStatus(PreparedQueryResult result);
        void _LoadGroup(PreparedQueryResult result);
        void _LoadSkills(PreparedQueryResult result);
        void _LoadSpells(PreparedQueryResult result);
        void _LoadFriendList(PreparedQueryResult result);
        bool _LoadHomeBind(PreparedQueryResult result);
        void _LoadDeclinedNames(PreparedQueryResult result);
        void _LoadArenaTeamInfo(PreparedQueryResult result);
        void _LoadEquipmentSets(PreparedQueryResult result);
        void _LoadBGData(PreparedQueryResult result);
        void _LoadGlyphs(PreparedQueryResult result);
        void _LoadTalents(PreparedQueryResult result);
        void _LoadInstanceTimeRestrictions(PreparedQueryResult result);
        void _LoadCurrency(PreparedQueryResult result);
        void _LoadCUFProfiles(PreparedQueryResult result);

        /*********************************************************/
        /***                   SAVE SYSTEM                     ***/
        /*********************************************************/

        void _SaveActions(SQLTransaction& trans);
        void _SaveAuras(SQLTransaction& trans);
        void _SaveInventory(SQLTransaction& trans);
        void _SaveVoidStorage(SQLTransaction& trans);
        void _SaveMail(SQLTransaction& trans);
        void _SaveQuestStatus(SQLTransaction& trans);
        void _SaveDailyQuestStatus(SQLTransaction& trans);
        void _SaveWeeklyQuestStatus(SQLTransaction& trans);
        void _SaveMonthlyQuestStatus(SQLTransaction& trans);
        void _SaveSeasonalQuestStatus(SQLTransaction& trans);
        void _SaveSkills(SQLTransaction& trans);
        void _SaveSpells(SQLTransaction& trans);
        void _SaveEquipmentSets(SQLTransaction& trans);
        void _SaveBGData(SQLTransaction& trans);
        void _SaveGlyphs(SQLTransaction& trans);
        void _SaveTalents(SQLTransaction& trans);
        void _SaveStats(SQLTransaction& trans);
        void _SaveInstanceTimeRestrictions(SQLTransaction& trans);
        void _SaveCurrency(SQLTransaction& trans);
        void _SaveCUFProfiles(SQLTransaction& trans);

        /*********************************************************/
        /***              ENVIRONMENTAL SYSTEM                 ***/
        /*********************************************************/
        void HandleSobering();
        void SendMirrorTimer(MirrorTimerType Type, uint32 MaxValue, uint32 CurrentValue, int32 Regen);
        void StopMirrorTimer(MirrorTimerType Type);
        void HandleDrowning(uint32 time_diff);
        int32 getMaxTimer(MirrorTimerType timer);

        /*********************************************************/
        /***                  HONOR SYSTEM                     ***/
        /*********************************************************/
        time_t m_lastHonorUpdateTime;

        void outDebugValues() const;
        uint64 m_lootGuid;

        uint32 m_team;
        uint32 m_nextSave;
        time_t m_speakTime;
        uint32 m_speakCount;
        Difficulty m_dungeonDifficulty;
        Difficulty m_raidDifficulty;
        Difficulty m_raidMapDifficulty;

        uint32 m_atLoginFlags;

        Item* m_items[PLAYER_SLOTS_COUNT];
        uint32 m_currentBuybackSlot;

        PlayerCurrenciesMap _currencyStorage;

        /**
          * @name   GetCurrencyWeekCap
          * @brief  return week cap for selected currency

          * @param  CurrencyTypesEntry for which to retrieve weekly cap
        */
        uint32 GetCurrencyWeekCap(CurrencyTypesEntry const* currency) const;

        /*
         * @name   GetCurrencyTotalCap
         * @brief  return total cap for selected currency

         * @param  CurrencyTypesEntry for which to retrieve total cap
         */
        uint32 GetCurrencyTotalCap(CurrencyTypesEntry const* currency) const;

        /// Updates weekly conquest point cap (dynamic cap)
        void UpdateConquestCurrencyCap(uint32 currency);

        VoidStorageItem* _voidStorageItems[VOID_STORAGE_MAX_SLOT];

        std::vector<Item*> m_itemUpdateQueue;
        bool m_itemUpdateQueueBlocked;

        uint32 m_ExtraFlags;
        uint64 m_curSelection;

        uint64 m_comboTarget;
        int8 m_comboPoints;

        QuestStatusMap m_QuestStatus;
        QuestStatusSaveMap m_QuestStatusSave;

        RewardedQuestSet m_RewardedQuests;
        QuestStatusSaveMap m_RewardedQuestsSave;

        SkillStatusMap mSkillStatus;

        uint32 m_GuildIdInvited;
        uint32 m_ArenaTeamIdInvited;

        PlayerMails m_mail;
        PlayerSpellMap m_spells;
        uint32 m_lastPotionId;                              // last used health/mana potion in combat, that block next potion use

        GlobalCooldownMgr m_GlobalCooldownMgr;

        PlayerTalentInfo* _talentMgr;

        ActionButtonList m_actionButtons;

        float m_auraBaseMod[BASEMOD_END][MOD_END];
        int16 m_baseRatingValue[MAX_COMBAT_RATING];
        uint32 m_baseSpellPower;
        uint32 m_baseManaRegen;
        uint32 m_baseHealthRegen;
        int32 m_spellPenetrationItemMod;

        SpellModList m_spellMods[MAX_SPELLMOD];
        //uint32 m_pad;
//        Spell* m_spellModTakingSpell;  // Spell for which charges are dropped in spell::finish

        EnchantDurationList m_enchantDuration;
        ItemDurationList m_itemDuration;
        ItemDurationList m_itemSoulboundTradeable;

        void ResetTimeSync();
        void SendTimeSync();

        ResurrectionData* _resurrectionData;

        WorldSession* m_session;

        typedef std::list<Channel*> JoinedChannelsList;
        JoinedChannelsList m_channels;

        uint8 m_cinematic;

        TradeData* m_trade;

        bool   m_DailyQuestChanged;
        bool   m_WeeklyQuestChanged;
        bool   m_MonthlyQuestChanged;
        bool   m_SeasonalQuestChanged;
        time_t m_lastDailyQuestTime;

        uint32 m_drunkTimer;
        uint32 m_weaponChangeTimer;

        uint32 m_zoneUpdateId;
        uint32 m_zoneUpdateTimer;
        uint32 m_areaUpdateId;

        uint32 m_deathTimer;
        time_t m_deathExpireTime;

        uint32 m_restTime;

        uint32 m_WeaponProficiency;
        uint32 m_ArmorProficiency;
        bool m_canParry;
        bool m_canBlock;
        bool m_canTitanGrip;
        uint8 m_swingErrorMsg;

        ////////////////////Rest System/////////////////////
        time_t time_inn_enter;
        uint32 inn_pos_mapid;
        float  inn_pos_x;
        float  inn_pos_y;
        float  inn_pos_z;
        float m_rest_bonus;
        RestType rest_type;
        ////////////////////Rest System/////////////////////

        // Social
        PlayerSocial *m_social;

        // Groups
        GroupReference m_group;
        GroupReference m_originalGroup;
        Group* m_groupInvite;
        uint32 m_groupUpdateMask;
        uint64 m_auraRaidUpdateMask;
        bool m_bPassOnGroupLoot;

        // last used pet number (for BG's)
        uint32 m_lastpetnumber;

        // Player summoning
        time_t m_summon_expire;
        uint32 m_summon_mapid;
        float  m_summon_x;
        float  m_summon_y;
        float  m_summon_z;

        DeclinedName *m_declinedname;
        Runes *m_runes;
        EquipmentSets m_EquipmentSets;

        bool CanAlwaysSee(WorldObject const* obj) const;

        bool IsAlwaysDetectableFor(WorldObject const* seer) const;

        uint8 m_grantableLevels;

        CUFProfile* _CUFProfiles[MAX_CUF_PROFILES];

    private:
        // internal common parts for CanStore/StoreItem functions
        InventoryResult CanStoreItem_InSpecificSlot(uint8 bag, uint8 slot, ItemPosCountVec& dest, ItemTemplate const* pProto, uint32& count, bool swap, Item* pSrcItem) const;
        InventoryResult CanStoreItem_InBag(uint8 bag, ItemPosCountVec& dest, ItemTemplate const* pProto, uint32& count, bool merge, bool non_specialized, Item* pSrcItem, uint8 skip_bag, uint8 skip_slot) const;
        InventoryResult CanStoreItem_InInventorySlots(uint8 slot_begin, uint8 slot_end, ItemPosCountVec& dest, ItemTemplate const* pProto, uint32& count, bool merge, Item* pSrcItem, uint8 skip_bag, uint8 skip_slot) const;
        Item* _StoreItem(uint16 pos, Item* pItem, uint32 count, bool clone, bool update);
        Item* _LoadItem(SQLTransaction& trans, uint32 zoneId, uint32 timeDiff, Field* fields);

        std::set<uint32> m_refundableItems;
        void SendRefundInfo(Item* item);
        void RefundItem(Item* item);
        void SendItemRefundResult(Item* item, ItemExtendedCostEntry const* iece, uint8 error);

        // know currencies are not removed at any point (0 displayed)
        void AddKnownCurrency(uint32 itemId);

        void AdjustQuestReqItemCount(Quest const* quest, QuestStatusData& questStatusData);

        bool IsCanDelayTeleport() const { return m_bCanDelayTeleport; }
        void SetCanDelayTeleport(bool setting) { m_bCanDelayTeleport = setting; }
        bool IsHasDelayedTeleport() const { return m_bHasDelayedTeleport; }
        void SetDelayedTeleportFlag(bool setting) { m_bHasDelayedTeleport = setting; }

        void ScheduleDelayedOperation(uint32 operation)
        {
            if (operation < DELAYED_END)
                m_DelayedOperations |= operation;
        }

        MapReference m_mapRef;

        void UpdateCharmedAI();

        uint32 m_lastFallTime;
        float  m_lastFallZ;

        int32 m_MirrorTimer[MAX_TIMERS];
        uint8 m_MirrorTimerFlags;
        uint8 m_MirrorTimerFlagsLast;
        bool m_isInWater;

        // Current teleport data
        WorldLocation m_teleport_dest;
        uint32 m_teleport_options;
        bool mSemaphoreTeleport_Near;
        bool mSemaphoreTeleport_Far;

        uint32 m_DelayedOperations;
        bool m_bCanDelayTeleport;
        bool m_bHasDelayedTeleport;

        // Temporary removed pet cache
        uint32 m_temporaryUnsummonedPetNumber;
        uint32 m_oldpetspell;

        AchievementMgr<Player>* m_achievementMgr;
        ReputationMgr*  m_reputationMgr;

        SpellCooldowns m_spellCooldowns;

        uint32 m_ChampioningFaction;

        uint32 m_timeSyncCounter;
        uint32 m_timeSyncTimer;
        uint32 m_timeSyncClient;
        uint32 m_timeSyncServer;

        InstanceTimeMap _instanceResetTimes;
        uint32 _pendingBindId;
        uint32 _pendingBindTimer;

        uint32 _activeCheats;
        uint32 _maxPersonalArenaRate;

        PhaseMgr phaseMgr;
};

void AddItemsSetItem(Player*player, Item* item);
void RemoveItemsSetItem(Player*player, ItemTemplate const* proto);

// "the bodies of template functions must be made available in a header file"
template <class T> T Player::ApplySpellMod(uint32 spellId, SpellModOp op, T &basevalue, Spell* spell)
{
    SpellInfo const* spellInfo = sSpellMgr->GetSpellInfo(spellId);
    if (!spellInfo)
        return 0;
    float totalmul = 1.0f;
    int32 totalflat = 0;

    // Drop charges for triggering spells instead of triggered ones
    if (m_spellModTakingSpell)
        spell = m_spellModTakingSpell;

    for (SpellModList::iterator itr = m_spellMods[op].begin(); itr != m_spellMods[op].end(); ++itr)
    {
        SpellModifier* mod = *itr;

        // Charges can be set only for mods with auras
        if (!mod->ownerAura)
            ASSERT(mod->charges == 0);

        if (!IsAffectedBySpellmod(spellInfo, mod, spell))
            continue;

        if (mod->type == SPELLMOD_FLAT)
            totalflat += mod->value;
        else if (mod->type == SPELLMOD_PCT)
        {
            // skip percent mods for null basevalue (most important for spell mods with charges)
            if (basevalue == T(0))
                continue;

            // special case (skip > 10sec spell casts for instant cast setting)
            if (mod->op == SPELLMOD_CASTING_TIME && basevalue >= T(10000) && mod->value <= -100)
                continue;

            totalmul += CalculatePct(1.0f, mod->value);
        }

        DropModCharge(mod, spell);
    }
    float diff = (float)basevalue * (totalmul - 1.0f) + (float)totalflat;
    basevalue = T((float)basevalue + diff);
    return T(diff);
}
#endif<|MERGE_RESOLUTION|>--- conflicted
+++ resolved
@@ -1344,13 +1344,9 @@
         void TextEmote(std::string const& text);
         /// Handles whispers from Addons and players based on sender, receiver's guid and language.
         void Whisper(std::string const& text, const uint32 language, uint64 receiver);
-<<<<<<< HEAD
         void WhisperAddon(std::string const& text, std::string const& prefix, Player* receiver);
+        /// Constructs the player Chat data for the specific functions to use
         void BuildPlayerChat(WorldPacket* data, uint8 msgtype, std::string const& text, uint32 language, const char* addonPrefix = NULL) const;
-=======
-        /// Constructs the player Chat data for the specific functions to use
-        void BuildPlayerChat(WorldPacket* data, uint8 msgtype, std::string const& text, uint32 language) const;
->>>>>>> d069e1b6
 
         /*********************************************************/
         /***                    STORAGE SYSTEM                 ***/
