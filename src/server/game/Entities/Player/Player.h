--- conflicted
+++ resolved
@@ -1683,12 +1683,9 @@
         static bool   LoadPositionFromDB(uint32& mapid, float& x, float& y, float& z, float& o, bool& in_flight, ObjectGuid guid);
 
         static bool IsValidGender(uint8 Gender) { return Gender <= GENDER_FEMALE; }
-<<<<<<< HEAD
+        static bool ValidateAppearance(uint8 race, uint8 class_, uint8 gender, uint8 hairID, uint8 hairColor, uint8 faceID, uint8 facialHair, uint8 skinColor, bool create = false);
         static bool IsValidClass(uint8 Class) { return ((1 << (Class - 1)) & CLASSMASK_ALL_PLAYABLE) != 0; }
         static bool IsValidRace(uint8 Race) { return ((1 << (Race - 1)) & RACEMASK_ALL_PLAYABLE) != 0; }
-=======
-        static bool ValidateAppearance(uint8 race, uint8 class_, uint8 gender, uint8 hairID, uint8 hairColor, uint8 faceID, uint8 facialHair, uint8 skinColor, bool create = false);
->>>>>>> 6c1e4bc2
 
         /*********************************************************/
         /***                   SAVE SYSTEM                     ***/
