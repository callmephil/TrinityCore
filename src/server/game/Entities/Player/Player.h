/*
 * Copyright (C) 2008-2012 TrinityCore <http://www.trinitycore.org/>
 * Copyright (C) 2005-2009 MaNGOS <http://getmangos.com/>
 *
 * This program is free software; you can redistribute it and/or modify it
 * under the terms of the GNU General Public License as published by the
 * Free Software Foundation; either version 2 of the License, or (at your
 * option) any later version.
 *
 * This program is distributed in the hope that it will be useful, but WITHOUT
 * ANY WARRANTY; without even the implied warranty of MERCHANTABILITY or
 * FITNESS FOR A PARTICULAR PURPOSE. See the GNU General Public License for
 * more details.
 *
 * You should have received a copy of the GNU General Public License along
 * with this program. If not, see <http://www.gnu.org/licenses/>.
 */

#ifndef _PLAYER_H
#define _PLAYER_H

#include "DBCStores.h"
#include "GroupReference.h"
#include "MapReference.h"

#include "Item.h"
#include "PetDefines.h"
#include "PhaseMgr.h"
#include "QuestDef.h"
#include "SpellMgr.h"
#include "Unit.h"

#include <string>
#include <vector>

struct CreatureTemplate;
struct Mail;
struct ItemExtendedCostEntry;
struct TrainerSpell;
struct VendorItem;

template<class T> class AchievementMgr;
class ReputationMgr;
class Channel;
class CharacterCreateInfo;
class Creature;
class DynamicObject;
class Group;
class Guild;
class OutdoorPvP;
class Pet;
class PlayerMenu;
class PlayerSocial;
class SpellCastTargets;
class UpdateMask;
class PhaseMgr;

typedef std::deque<Mail*> PlayerMails;

#define PLAYER_MAX_SKILLS           128
#define PLAYER_MAX_DAILY_QUESTS     25
#define PLAYER_EXPLORED_ZONES_SIZE  156

// Note: SPELLMOD_* values is aura types in fact
enum SpellModType
{
    SPELLMOD_FLAT         = 107,                            // SPELL_AURA_ADD_FLAT_MODIFIER
    SPELLMOD_PCT          = 108                             // SPELL_AURA_ADD_PCT_MODIFIER
};

// 2^n values, Player::m_isunderwater is a bitmask. These are Trinity internal values, they are never send to any client
enum PlayerUnderwaterState
{
    UNDERWATER_NONE                     = 0x00,
    UNDERWATER_INWATER                  = 0x01,             // terrain type is water and player is afflicted by it
    UNDERWATER_INLAVA                   = 0x02,             // terrain type is lava and player is afflicted by it
    UNDERWATER_INSLIME                  = 0x04,             // terrain type is lava and player is afflicted by it
    UNDERWARER_INDARKWATER              = 0x08,             // terrain type is dark water and player is afflicted by it

    UNDERWATER_EXIST_TIMERS             = 0x10
};

enum BuyBankSlotResult
{
    ERR_BANKSLOT_FAILED_TOO_MANY    = 0,
    ERR_BANKSLOT_INSUFFICIENT_FUNDS = 1,
    ERR_BANKSLOT_NOTBANKER          = 2,
    ERR_BANKSLOT_OK                 = 3
};

enum PlayerSpellState
{
    PLAYERSPELL_UNCHANGED = 0,
    PLAYERSPELL_CHANGED   = 1,
    PLAYERSPELL_NEW       = 2,
    PLAYERSPELL_REMOVED   = 3,
    PLAYERSPELL_TEMPORARY = 4
};

struct PlayerSpell
{
    PlayerSpellState state : 8;
    bool active            : 1;                             // show in spellbook
    bool dependent         : 1;                             // learned as result another spell learn, skill grow, quest reward, etc
    bool disabled          : 1;                             // first rank has been learned in result talent learn but currently talent unlearned, save max learned ranks
};

struct PlayerTalent
{
    PlayerSpellState state : 8;
    uint8 spec             : 8;
};

enum TalentTree // talent tabs
{
    TALENT_TREE_WARRIOR_ARMS         = 746,
    TALENT_TREE_WARRIOR_FURY         = 815,
    TALENT_TREE_WARRIOR_PROTECTION   = 845,
    TALENT_TREE_PALADIN_HOLY         = 831,
    TALENT_TREE_PALADIN_PROTECTION   = 839,
    TALENT_TREE_PALADIN_RETRIBUTION  = 855,
    TALENT_TREE_HUNTER_BEAST_MASTERY = 811,
    TALENT_TREE_HUNTER_MARKSMANSHIP  = 807,
    TALENT_TREE_HUNTER_SURVIVAL      = 809,
    TALENT_TREE_ROGUE_ASSASSINATION  = 182,
    TALENT_TREE_ROGUE_COMBAT         = 181,
    TALENT_TREE_ROGUE_SUBTLETY       = 183,
    TALENT_TREE_PRIEST_DISCIPLINE    = 760,
    TALENT_TREE_PRIEST_HOLY          = 813,
    TALENT_TREE_PRIEST_SHADOW        = 795,
    TALENT_TREE_DEATH_KNIGHT_BLOOD   = 398,
    TALENT_TREE_DEATH_KNIGHT_FROST   = 399,
    TALENT_TREE_DEATH_KNIGHT_UNHOLY  = 400,
    TALENT_TREE_SHAMAN_ELEMENTAL     = 261,
    TALENT_TREE_SHAMAN_ENHANCEMENT   = 263,
    TALENT_TREE_SHAMAN_RESTORATION   = 262,
    TALENT_TREE_MAGE_ARCANE          = 799,
    TALENT_TREE_MAGE_FIRE            = 851,
    TALENT_TREE_MAGE_FROST           = 823,
    TALENT_TREE_WARLOCK_AFFLICTION   = 871,
    TALENT_TREE_WARLOCK_DEMONOLOGY   = 867,
    TALENT_TREE_WARLOCK_DESTRUCTION  = 865,
    TALENT_TREE_DRUID_BALANCE        = 752,
    TALENT_TREE_DRUID_FERAL_COMBAT   = 750,
    TALENT_TREE_DRUID_RESTORATION    = 748
};

// Spell modifier (used for modify other spells)
struct SpellModifier
{
    SpellModifier(Aura* _ownerAura = NULL) : op(SPELLMOD_DAMAGE), type(SPELLMOD_FLAT), charges(0), value(0), mask(), spellId(0), ownerAura(_ownerAura) {}
    SpellModOp   op   : 8;
    SpellModType type : 8;
    int16 charges     : 16;
    int32 value;
    flag96 mask;
    uint32 spellId;
    Aura* const ownerAura;
};

enum PlayerCurrencyState
{
   PLAYERCURRENCY_UNCHANGED = 0,
   PLAYERCURRENCY_CHANGED   = 1,
   PLAYERCURRENCY_NEW       = 2,
   PLAYERCURRENCY_REMOVED   = 3     //not removed just set count == 0
};

struct PlayerCurrency
{
   PlayerCurrencyState state;
   uint32 totalCount;
   uint32 weekCount;
};

typedef UNORDERED_MAP<uint32, PlayerTalent*> PlayerTalentMap;
typedef UNORDERED_MAP<uint32, PlayerSpell*> PlayerSpellMap;
typedef std::list<SpellModifier*> SpellModList;
typedef UNORDERED_MAP<uint32, PlayerCurrency> PlayerCurrenciesMap;

typedef std::list<uint64> WhisperListContainer;

/// Maximum number of CompactUnitFrames profiles
#define MAX_CUF_PROFILES 5

/// Bit index used in the many bool options of CompactUnitFrames
enum CUFBoolOptions
{
    CUF_KEEP_GROUPS_TOGETHER,
    CUF_DISPLAY_PETS,
    CUF_DISPLAY_MAIN_TANK_AND_ASSIST,
    CUF_DISPLAY_HEAL_PREDICTION,
    CUF_DISPLAY_AGGRO_HIGHLIGHT,
    CUF_DISPLAY_ONLY_DISPELLABLE_DEBUFFS,
    CUF_DISPLAY_POWER_BAR,
    CUF_DISPLAY_BORDER,
    CUF_USE_CLASS_COLORS,
    CUF_DISPLAY_NON_BOSS_DEBUFFS,
    CUF_DISPLAY_HORIZONTAL_GROUPS,
    CUF_LOCKED,
    CUF_SHOWN,
    CUF_AUTO_ACTIVATE_2_PLAYERS,
    CUF_AUTO_ACTIVATE_3_PLAYERS,
    CUF_AUTO_ACTIVATE_5_PLAYERS,
    CUF_AUTO_ACTIVATE_10_PLAYERS,
    CUF_AUTO_ACTIVATE_15_PLAYERS,
    CUF_AUTO_ACTIVATE_25_PLAYERS,
    CUF_AUTO_ACTIVATE_40_PLAYERS,
    CUF_AUTO_ACTIVATE_SPEC_1,
    CUF_AUTO_ACTIVATE_SPEC_2,
    CUF_AUTO_ACTIVATE_PVP,
    CUF_AUTO_ACTIVATE_PVE,
    CUF_UNK_145,
    CUF_UNK_156,
    CUF_UNK_157,

    // The unks is _LOCKED and _SHOWN and _DYNAMIC, unknown order

    CUF_BOOL_OPTIONS_COUNT,
};

/// Represents a CompactUnitFrame profile
struct CUFProfile
{
    CUFProfile() : ProfileName(), BoolOptions() // might want to change default value for options
    {
        FrameHeight = 0;
        FrameWidth  = 0;
        SortBy      = 0;
        HealthText  = 0;
        Unk146      = 0;
        Unk147      = 0;
        Unk148      = 0;
        Unk150      = 0;
        Unk152      = 0;
        Unk154      = 0;
    }

    CUFProfile(const std::string& name, uint16 frameHeight, uint16 frameWidth, uint8 sortBy, uint8 healthText, uint32 boolOptions,
        uint8 unk146, uint8 unk147, uint8 unk148, uint16 unk150, uint16 unk152, uint16 unk154)
        : ProfileName(name), BoolOptions((int)boolOptions)
    {
        FrameHeight = frameHeight;
        FrameWidth  = frameWidth;
        SortBy      = sortBy;
        HealthText  = healthText;
        Unk146      = unk146;
        Unk147      = unk147;
        Unk148      = unk148;
        Unk150      = unk150;
        Unk152      = unk152;
        Unk154      = unk154;
    }

    std::string ProfileName;
    uint16 FrameHeight;
    uint16 FrameWidth;
    uint8 SortBy;
    uint8 HealthText;

    // LeftAlign, TopAlight, BottomAllign (unk order)
    uint8 Unk146;
    uint8 Unk147;
    uint8 Unk148;

    // LeftOffset, TopOffset and BottomOffset (unk order)
    uint16 Unk150;
    uint16 Unk152;
    uint16 Unk154;

    std::bitset<CUF_BOOL_OPTIONS_COUNT> BoolOptions;

    // More fields can be added to BoolOptions without changing DB schema (up to 32, currently 27)
};

struct SpellCooldown
{
    time_t end;
    uint16 itemid;
};

typedef std::map<uint32, SpellCooldown> SpellCooldowns;
typedef UNORDERED_MAP<uint32 /*instanceId*/, time_t/*releaseTime*/> InstanceTimeMap;

enum TrainerSpellState
{
    TRAINER_SPELL_GRAY  = 0,
    TRAINER_SPELL_GREEN = 1,
    TRAINER_SPELL_RED   = 2,
    TRAINER_SPELL_GREEN_DISABLED = 10                       // custom value, not send to client: formally green but learn not allowed
};

enum ActionButtonUpdateState
{
    ACTIONBUTTON_UNCHANGED = 0,
    ACTIONBUTTON_CHANGED   = 1,
    ACTIONBUTTON_NEW       = 2,
    ACTIONBUTTON_DELETED   = 3
};

enum ActionButtonType
{
    ACTION_BUTTON_SPELL     = 0x00,
    ACTION_BUTTON_C         = 0x01,                         // click?
    ACTION_BUTTON_EQSET     = 0x20,
    ACTION_BUTTON_MACRO     = 0x40,
    ACTION_BUTTON_CMACRO    = ACTION_BUTTON_C | ACTION_BUTTON_MACRO,
    ACTION_BUTTON_ITEM      = 0x80
};

enum ReputationSource
{
    REPUTATION_SOURCE_KILL,
    REPUTATION_SOURCE_QUEST,
    REPUTATION_SOURCE_DAILY_QUEST,
    REPUTATION_SOURCE_WEEKLY_QUEST,
    REPUTATION_SOURCE_MONTHLY_QUEST,
    REPUTATION_SOURCE_SPELL
};

#define ACTION_BUTTON_ACTION(X) (uint32(X) & 0x00FFFFFF)
#define ACTION_BUTTON_TYPE(X)   ((uint32(X) & 0xFF000000) >> 24)
#define MAX_ACTION_BUTTON_ACTION_VALUE (0x00FFFFFF+1)

struct ActionButton
{
    ActionButton() : packedData(0), uState(ACTIONBUTTON_NEW) {}

    uint32 packedData;
    ActionButtonUpdateState uState;

    // helpers
    ActionButtonType GetType() const { return ActionButtonType(ACTION_BUTTON_TYPE(packedData)); }
    uint32 GetAction() const { return ACTION_BUTTON_ACTION(packedData); }
    void SetActionAndType(uint32 action, ActionButtonType type)
    {
        uint32 newData = action | (uint32(type) << 24);
        if (newData != packedData || uState == ACTIONBUTTON_DELETED)
        {
            packedData = newData;
            if (uState != ACTIONBUTTON_NEW)
                uState = ACTIONBUTTON_CHANGED;
        }
    }
};

#define  MAX_ACTION_BUTTONS 144                             //checked in 3.2.0

typedef std::map<uint8, ActionButton> ActionButtonList;

struct PlayerCreateInfoItem
{
    PlayerCreateInfoItem(uint32 id, uint32 amount) : item_id(id), item_amount(amount) {}

    uint32 item_id;
    uint32 item_amount;
};

typedef std::list<PlayerCreateInfoItem> PlayerCreateInfoItems;

struct PlayerLevelInfo
{
    PlayerLevelInfo() { for (uint8 i=0; i < MAX_STATS; ++i) stats[i] = 0; }

    uint8 stats[MAX_STATS];
};

typedef std::list<uint32> PlayerCreateInfoSpells;

struct PlayerCreateInfoAction
{
    PlayerCreateInfoAction() : button(0), type(0), action(0) {}
    PlayerCreateInfoAction(uint8 _button, uint32 _action, uint8 _type) : button(_button), type(_type), action(_action) {}

    uint8 button;
    uint8 type;
    uint32 action;
};

typedef std::list<PlayerCreateInfoAction> PlayerCreateInfoActions;

struct PlayerInfo
{
                                                            // existence checked by displayId != 0
    PlayerInfo() : displayId_m(0), displayId_f(0), levelInfo(NULL) { }

    uint32 mapId;
    uint32 areaId;
    float positionX;
    float positionY;
    float positionZ;
    float orientation;
    uint16 displayId_m;
    uint16 displayId_f;
    PlayerCreateInfoItems item;
    PlayerCreateInfoSpells spell;
    PlayerCreateInfoActions action;

    PlayerLevelInfo* levelInfo;                             //[level-1] 0..MaxPlayerLevel-1
};

struct PvPInfo
{
    PvPInfo() : inHostileArea(false), inNoPvPArea(false), inFFAPvPArea(false), endTimer(0) {}

    bool inHostileArea;
    bool inNoPvPArea;
    bool inFFAPvPArea;
    time_t endTimer;
};

struct DuelInfo
{
    DuelInfo() : initiator(NULL), opponent(NULL), startTimer(0), startTime(0), outOfBound(0), isMounted(false) {}

    Player* initiator;
    Player* opponent;
    time_t startTimer;
    time_t startTime;
    time_t outOfBound;
    bool isMounted;
};

struct Areas
{
    uint32 areaID;
    uint32 areaFlag;
    float x1;
    float x2;
    float y1;
    float y2;
};

#define MAX_RUNES       6

enum RuneCooldowns
{
    RUNE_BASE_COOLDOWN  = 10000,
    RUNE_MISS_COOLDOWN  = 1500     // cooldown applied on runes when the spell misses
};

enum RuneType
{
    RUNE_BLOOD      = 0,
    RUNE_UNHOLY     = 1,
    RUNE_FROST      = 2,
    RUNE_DEATH      = 3,
    NUM_RUNE_TYPES  = 4
};

struct RuneInfo
{
    uint8 BaseRune;
    uint8 CurrentRune;
    uint32 Cooldown;
    AuraEffect const* ConvertAura;
};

struct Runes
{
    RuneInfo runes[MAX_RUNES];
    uint8 runeState;                                        // mask of available runes
    RuneType lastUsedRune;

    void SetRuneState(uint8 index, bool set = true)
    {
        if (set)
            runeState |= (1 << index);                      // usable
        else
            runeState &= ~(1 << index);                     // on cooldown
    }
};

struct EnchantDuration
{
    EnchantDuration() : item(NULL), slot(MAX_ENCHANTMENT_SLOT), leftduration(0) {};
    EnchantDuration(Item* _item, EnchantmentSlot _slot, uint32 _leftduration) : item(_item), slot(_slot),
        leftduration(_leftduration){ ASSERT(item); };

    Item* item;
    EnchantmentSlot slot;
    uint32 leftduration;
};

typedef std::list<EnchantDuration> EnchantDurationList;
typedef std::list<Item*> ItemDurationList;

enum DrunkenState
{
    DRUNKEN_SOBER   = 0,
    DRUNKEN_TIPSY   = 1,
    DRUNKEN_DRUNK   = 2,
    DRUNKEN_SMASHED = 3
};

#define MAX_DRUNKEN   4

enum PlayerFlags
{
    PLAYER_FLAGS_GROUP_LEADER           = 0x00000001,
    PLAYER_FLAGS_AFK                    = 0x00000002,
    PLAYER_FLAGS_DND                    = 0x00000004,
    PLAYER_FLAGS_GM                     = 0x00000008,
    PLAYER_FLAGS_GHOST                  = 0x00000010,
    PLAYER_FLAGS_RESTING                = 0x00000020,
    PLAYER_FLAGS_UNK6                   = 0x00000040,
    PLAYER_FLAGS_UNK7                   = 0x00000080,       // pre-3.0.3 PLAYER_FLAGS_FFA_PVP flag for FFA PVP state
    PLAYER_FLAGS_CONTESTED_PVP          = 0x00000100,       // Player has been involved in a PvP combat and will be attacked by contested guards
    PLAYER_FLAGS_IN_PVP                 = 0x00000200,
    PLAYER_FLAGS_HIDE_HELM              = 0x00000400,
    PLAYER_FLAGS_HIDE_CLOAK             = 0x00000800,
    PLAYER_FLAGS_PLAYED_LONG_TIME       = 0x00001000,       // played long time
    PLAYER_FLAGS_PLAYED_TOO_LONG        = 0x00002000,       // played too long time
    PLAYER_FLAGS_IS_OUT_OF_BOUNDS       = 0x00004000,
    PLAYER_FLAGS_DEVELOPER              = 0x00008000,       // <Dev> prefix for something?
    PLAYER_FLAGS_UNK16                  = 0x00010000,       // pre-3.0.3 PLAYER_FLAGS_SANCTUARY flag for player entered sanctuary
    PLAYER_FLAGS_TAXI_BENCHMARK         = 0x00020000,       // taxi benchmark mode (on/off) (2.0.1)
    PLAYER_FLAGS_PVP_TIMER              = 0x00040000,       // 3.0.2, pvp timer active (after you disable pvp manually)
    PLAYER_FLAGS_UNK19                  = 0x00080000,
    PLAYER_FLAGS_UNK20                  = 0x00100000,
    PLAYER_FLAGS_UNK21                  = 0x00200000,
    PLAYER_FLAGS_COMMENTATOR2           = 0x00400000,
    PLAYER_ALLOW_ONLY_ABILITY           = 0x00800000,       // used by bladestorm and killing spree, allowed only spells with SPELL_ATTR0_REQ_AMMO, SPELL_EFFECT_ATTACK, checked only for active player
    PLAYER_FLAGS_UNK24                  = 0x01000000,       // disabled all melee ability on tab include autoattack
    PLAYER_FLAGS_NO_XP_GAIN             = 0x02000000,
    PLAYER_FLAGS_UNK26                  = 0x04000000,
    PLAYER_FLAGS_AUTO_DECLINE_GUILD     = 0x08000000,       // Automatically declines guild invites
    PLAYER_FLAGS_GUILD_LEVEL_ENABLED    = 0x10000000,       // Lua_GetGuildLevelEnabled() - enables guild leveling related UI
    PLAYER_FLAGS_VOID_UNLOCKED          = 0x20000000,       // void storage
    PLAYER_FLAGS_UNK30                  = 0x40000000,
    PLAYER_FLAGS_UNK31                  = 0x80000000
};

// used for PLAYER__FIELD_KNOWN_TITLES field (uint64), (1<<bit_index) without (-1)
// can't use enum for uint64 values
#define PLAYER_TITLE_DISABLED              UI64LIT(0x0000000000000000)
#define PLAYER_TITLE_NONE                  UI64LIT(0x0000000000000001)
#define PLAYER_TITLE_PRIVATE               UI64LIT(0x0000000000000002) // 1
#define PLAYER_TITLE_CORPORAL              UI64LIT(0x0000000000000004) // 2
#define PLAYER_TITLE_SERGEANT_A            UI64LIT(0x0000000000000008) // 3
#define PLAYER_TITLE_MASTER_SERGEANT       UI64LIT(0x0000000000000010) // 4
#define PLAYER_TITLE_SERGEANT_MAJOR        UI64LIT(0x0000000000000020) // 5
#define PLAYER_TITLE_KNIGHT                UI64LIT(0x0000000000000040) // 6
#define PLAYER_TITLE_KNIGHT_LIEUTENANT     UI64LIT(0x0000000000000080) // 7
#define PLAYER_TITLE_KNIGHT_CAPTAIN        UI64LIT(0x0000000000000100) // 8
#define PLAYER_TITLE_KNIGHT_CHAMPION       UI64LIT(0x0000000000000200) // 9
#define PLAYER_TITLE_LIEUTENANT_COMMANDER  UI64LIT(0x0000000000000400) // 10
#define PLAYER_TITLE_COMMANDER             UI64LIT(0x0000000000000800) // 11
#define PLAYER_TITLE_MARSHAL               UI64LIT(0x0000000000001000) // 12
#define PLAYER_TITLE_FIELD_MARSHAL         UI64LIT(0x0000000000002000) // 13
#define PLAYER_TITLE_GRAND_MARSHAL         UI64LIT(0x0000000000004000) // 14
#define PLAYER_TITLE_SCOUT                 UI64LIT(0x0000000000008000) // 15
#define PLAYER_TITLE_GRUNT                 UI64LIT(0x0000000000010000) // 16
#define PLAYER_TITLE_SERGEANT_H            UI64LIT(0x0000000000020000) // 17
#define PLAYER_TITLE_SENIOR_SERGEANT       UI64LIT(0x0000000000040000) // 18
#define PLAYER_TITLE_FIRST_SERGEANT        UI64LIT(0x0000000000080000) // 19
#define PLAYER_TITLE_STONE_GUARD           UI64LIT(0x0000000000100000) // 20
#define PLAYER_TITLE_BLOOD_GUARD           UI64LIT(0x0000000000200000) // 21
#define PLAYER_TITLE_LEGIONNAIRE           UI64LIT(0x0000000000400000) // 22
#define PLAYER_TITLE_CENTURION             UI64LIT(0x0000000000800000) // 23
#define PLAYER_TITLE_CHAMPION              UI64LIT(0x0000000001000000) // 24
#define PLAYER_TITLE_LIEUTENANT_GENERAL    UI64LIT(0x0000000002000000) // 25
#define PLAYER_TITLE_GENERAL               UI64LIT(0x0000000004000000) // 26
#define PLAYER_TITLE_WARLORD               UI64LIT(0x0000000008000000) // 27
#define PLAYER_TITLE_HIGH_WARLORD          UI64LIT(0x0000000010000000) // 28
#define PLAYER_TITLE_GLADIATOR             UI64LIT(0x0000000020000000) // 29
#define PLAYER_TITLE_DUELIST               UI64LIT(0x0000000040000000) // 30
#define PLAYER_TITLE_RIVAL                 UI64LIT(0x0000000080000000) // 31
#define PLAYER_TITLE_CHALLENGER            UI64LIT(0x0000000100000000) // 32
#define PLAYER_TITLE_SCARAB_LORD           UI64LIT(0x0000000200000000) // 33
#define PLAYER_TITLE_CONQUEROR             UI64LIT(0x0000000400000000) // 34
#define PLAYER_TITLE_JUSTICAR              UI64LIT(0x0000000800000000) // 35
#define PLAYER_TITLE_CHAMPION_OF_THE_NAARU UI64LIT(0x0000001000000000) // 36
#define PLAYER_TITLE_MERCILESS_GLADIATOR   UI64LIT(0x0000002000000000) // 37
#define PLAYER_TITLE_OF_THE_SHATTERED_SUN  UI64LIT(0x0000004000000000) // 38
#define PLAYER_TITLE_HAND_OF_ADAL          UI64LIT(0x0000008000000000) // 39
#define PLAYER_TITLE_VENGEFUL_GLADIATOR    UI64LIT(0x0000010000000000) // 40

#define KNOWN_TITLES_SIZE   3
#define MAX_TITLE_INDEX     (KNOWN_TITLES_SIZE*64)          // 3 uint64 fields

// used in PLAYER_FIELD_BYTES values
enum PlayerFieldByteFlags
{
    PLAYER_FIELD_BYTE_TRACK_STEALTHED   = 0x00000002,
    PLAYER_FIELD_BYTE_RELEASE_TIMER     = 0x00000008,       // Display time till auto release spirit
    PLAYER_FIELD_BYTE_NO_RELEASE_WINDOW = 0x00000010        // Display no "release spirit" window at all
};

// used in PLAYER_FIELD_BYTES2 values
enum PlayerFieldByte2Flags
{
    PLAYER_FIELD_BYTE2_NONE                 = 0x00,
    PLAYER_FIELD_BYTE2_STEALTH              = 0x20,
    PLAYER_FIELD_BYTE2_INVISIBILITY_GLOW    = 0x40
};

enum MirrorTimerType
{
    FATIGUE_TIMER      = 0,
    BREATH_TIMER       = 1,
    FIRE_TIMER         = 2 // feign death
};
#define MAX_TIMERS      3
#define DISABLED_MIRROR_TIMER   -1

// 2^n values
enum PlayerExtraFlags
{
    // gm abilities
    PLAYER_EXTRA_GM_ON              = 0x0001,
    PLAYER_EXTRA_ACCEPT_WHISPERS    = 0x0004,
    PLAYER_EXTRA_TAXICHEAT          = 0x0008,
    PLAYER_EXTRA_GM_INVISIBLE       = 0x0010,
    PLAYER_EXTRA_GM_CHAT            = 0x0020,               // Show GM badge in chat messages

    // other states
    PLAYER_EXTRA_PVP_DEATH          = 0x0100                // store PvP death status until corpse creating.
};

// 2^n values
enum AtLoginFlags
{
    AT_LOGIN_NONE              = 0x00,
    AT_LOGIN_RENAME            = 0x01,
    AT_LOGIN_RESET_SPELLS      = 0x02,
    AT_LOGIN_RESET_TALENTS     = 0x04,
    AT_LOGIN_CUSTOMIZE         = 0x08,
    AT_LOGIN_RESET_PET_TALENTS = 0x10,
    AT_LOGIN_FIRST             = 0x20,
    AT_LOGIN_CHANGE_FACTION    = 0x40,
    AT_LOGIN_CHANGE_RACE       = 0x80
};

typedef std::map<uint32, QuestStatusData> QuestStatusMap;
typedef std::set<uint32> RewardedQuestSet;

//               quest,  keep
typedef std::map<uint32, bool> QuestStatusSaveMap;

enum QuestSlotOffsets
{
    QUEST_ID_OFFSET     = 0,
    QUEST_STATE_OFFSET  = 1,
    QUEST_COUNTS_OFFSET = 2,
    QUEST_TIME_OFFSET   = 4
};

#define MAX_QUEST_OFFSET 5

enum QuestSlotStateMask
{
    QUEST_STATE_NONE     = 0x0000,
    QUEST_STATE_COMPLETE = 0x0001,
    QUEST_STATE_FAIL     = 0x0002
};

enum SkillUpdateState
{
    SKILL_UNCHANGED     = 0,
    SKILL_CHANGED       = 1,
    SKILL_NEW           = 2,
    SKILL_DELETED       = 3
};

struct SkillStatusData
{
    SkillStatusData(uint8 _pos, SkillUpdateState _uState) : pos(_pos), uState(_uState)
    {
    }
    uint8 pos;
    SkillUpdateState uState;
};

typedef UNORDERED_MAP<uint32, SkillStatusData> SkillStatusMap;

class Quest;
class Spell;
class Item;
class WorldSession;

enum PlayerSlots
{
    // first slot for item stored (in any way in player m_items data)
    PLAYER_SLOT_START           = 0,
    // last+1 slot for item stored (in any way in player m_items data)
    PLAYER_SLOT_END             = 86,
    PLAYER_SLOTS_COUNT          = (PLAYER_SLOT_END - PLAYER_SLOT_START)
};

#define INVENTORY_SLOT_BAG_0    255

enum EquipmentSlots                                         // 19 slots
{
    EQUIPMENT_SLOT_START        = 0,
    EQUIPMENT_SLOT_HEAD         = 0,
    EQUIPMENT_SLOT_NECK         = 1,
    EQUIPMENT_SLOT_SHOULDERS    = 2,
    EQUIPMENT_SLOT_BODY         = 3,
    EQUIPMENT_SLOT_CHEST        = 4,
    EQUIPMENT_SLOT_WAIST        = 5,
    EQUIPMENT_SLOT_LEGS         = 6,
    EQUIPMENT_SLOT_FEET         = 7,
    EQUIPMENT_SLOT_WRISTS       = 8,
    EQUIPMENT_SLOT_HANDS        = 9,
    EQUIPMENT_SLOT_FINGER1      = 10,
    EQUIPMENT_SLOT_FINGER2      = 11,
    EQUIPMENT_SLOT_TRINKET1     = 12,
    EQUIPMENT_SLOT_TRINKET2     = 13,
    EQUIPMENT_SLOT_BACK         = 14,
    EQUIPMENT_SLOT_MAINHAND     = 15,
    EQUIPMENT_SLOT_OFFHAND      = 16,
    EQUIPMENT_SLOT_RANGED       = 17,
    EQUIPMENT_SLOT_TABARD       = 18,
    EQUIPMENT_SLOT_END          = 19
};

enum InventorySlots                                         // 4 slots
{
    INVENTORY_SLOT_BAG_START    = 19,
    INVENTORY_SLOT_BAG_END      = 23
};

enum InventoryPackSlots                                     // 16 slots
{
    INVENTORY_SLOT_ITEM_START   = 23,
    INVENTORY_SLOT_ITEM_END     = 39
};

enum BankItemSlots                                          // 28 slots
{
    BANK_SLOT_ITEM_START        = 39,
    BANK_SLOT_ITEM_END          = 67
};

enum BankBagSlots                                           // 7 slots
{
    BANK_SLOT_BAG_START         = 67,
    BANK_SLOT_BAG_END           = 74
};

enum BuyBackSlots                                           // 12 slots
{
    // stored in m_buybackitems
    BUYBACK_SLOT_START          = 74,
    BUYBACK_SLOT_END            = 86
};

enum EquipmentSetUpdateState
{
    EQUIPMENT_SET_UNCHANGED = 0,
    EQUIPMENT_SET_CHANGED   = 1,
    EQUIPMENT_SET_NEW       = 2,
    EQUIPMENT_SET_DELETED   = 3
};

struct EquipmentSet
{
    EquipmentSet() : Guid(0), IgnoreMask(0), state(EQUIPMENT_SET_NEW)
    {
        for (uint8 i = 0; i < EQUIPMENT_SLOT_END; ++i)
            Items[i] = 0;
    }

    uint64 Guid;
    std::string Name;
    std::string IconName;
    uint32 IgnoreMask;
    uint32 Items[EQUIPMENT_SLOT_END];
    EquipmentSetUpdateState state;
};

#define MAX_EQUIPMENT_SET_INDEX 10                          // client limit

typedef std::map<uint32, EquipmentSet> EquipmentSets;

struct ItemPosCount
{
    ItemPosCount(uint16 _pos, uint32 _count) : pos(_pos), count(_count) {}
    bool isContainedIn(std::vector<ItemPosCount> const& vec) const;
    uint16 pos;
    uint32 count;
};
typedef std::vector<ItemPosCount> ItemPosCountVec;

enum TradeSlots
{
    TRADE_SLOT_COUNT            = 7,
    TRADE_SLOT_TRADED_COUNT     = 6,
    TRADE_SLOT_NONTRADED        = 6,
    TRADE_SLOT_INVALID          = -1
};

enum TransferAbortReason
{
    TRANSFER_ABORT_NONE                         = 0x00,
    TRANSFER_ABORT_ERROR                        = 0x01,
    TRANSFER_ABORT_MAX_PLAYERS                  = 0x02,         // Transfer Aborted: instance is full
    TRANSFER_ABORT_NOT_FOUND                    = 0x03,         // Transfer Aborted: instance not found
    TRANSFER_ABORT_TOO_MANY_INSTANCES           = 0x04,         // You have entered too many instances recently.
    TRANSFER_ABORT_ZONE_IN_COMBAT               = 0x06,         // Unable to zone in while an encounter is in progress.
    TRANSFER_ABORT_INSUF_EXPAN_LVL              = 0x07,         // You must have <TBC, WotLK> expansion installed to access this area.
    TRANSFER_ABORT_DIFFICULTY                   = 0x08,         // <Normal, Heroic, Epic> difficulty mode is not available for %s.
    TRANSFER_ABORT_UNIQUE_MESSAGE               = 0x09,         // Until you've escaped TLK's grasp, you cannot leave this place!
    TRANSFER_ABORT_TOO_MANY_REALM_INSTANCES     = 0x0A,         // Additional instances cannot be launched, please try again later.
    TRANSFER_ABORT_NEED_GROUP                   = 0x0B,         // 3.1
    TRANSFER_ABORT_NOT_FOUND1                   = 0x0C,         // 3.1
    TRANSFER_ABORT_NOT_FOUND2                   = 0x0D,         // 3.1
    TRANSFER_ABORT_NOT_FOUND3                   = 0x0E,         // 3.2
    TRANSFER_ABORT_REALM_ONLY                   = 0x0F,         // All players on party must be from the same realm.
    TRANSFER_ABORT_MAP_NOT_ALLOWED              = 0x10,         // Map can't be entered at this time.
    TRANSFER_ABORT_LOCKED_TO_DIFFERENT_INSTANCE = 0x12,         // 4.2.2
    TRANSFER_ABORT_ALREADY_COMPLETED_ENCOUNTER  = 0x13         // 4.2.2
};

enum InstanceResetWarningType
{
    RAID_INSTANCE_WARNING_HOURS     = 1,                    // WARNING! %s is scheduled to reset in %d hour(s).
    RAID_INSTANCE_WARNING_MIN       = 2,                    // WARNING! %s is scheduled to reset in %d minute(s)!
    RAID_INSTANCE_WARNING_MIN_SOON  = 3,                    // WARNING! %s is scheduled to reset in %d minute(s). Please exit the zone or you will be returned to your bind location!
    RAID_INSTANCE_WELCOME           = 4,                    // Welcome to %s. This raid instance is scheduled to reset in %s.
    RAID_INSTANCE_EXPIRED           = 5
};

// PLAYER_FIELD_ARENA_TEAM_INFO_1_1 offsets
enum ArenaTeamInfoType
{
    ARENA_TEAM_ID                = 0,
    ARENA_TEAM_TYPE              = 1,                       // new in 3.2 - team type?
    ARENA_TEAM_MEMBER            = 2,                       // 0 - captain, 1 - member
    ARENA_TEAM_GAMES_WEEK        = 3,
    ARENA_TEAM_GAMES_SEASON      = 4,
    ARENA_TEAM_WINS_SEASON       = 5,
    ARENA_TEAM_PERSONAL_RATING   = 6,
    ARENA_TEAM_END               = 7
};

class InstanceSave;

enum RestType
{
    REST_TYPE_NO        = 0,
    REST_TYPE_IN_TAVERN = 1,
    REST_TYPE_IN_CITY   = 2
};

enum TeleportToOptions
{
    TELE_TO_GM_MODE             = 0x01,
    TELE_TO_NOT_LEAVE_TRANSPORT = 0x02,
    TELE_TO_NOT_LEAVE_COMBAT    = 0x04,
    TELE_TO_NOT_UNSUMMON_PET    = 0x08,
    TELE_TO_SPELL               = 0x10
};

/// Type of environmental damages
enum EnviromentalDamage
{
    DAMAGE_EXHAUSTED = 0,
    DAMAGE_DROWNING  = 1,
    DAMAGE_FALL      = 2,
    DAMAGE_LAVA      = 3,
    DAMAGE_SLIME     = 4,
    DAMAGE_FIRE      = 5,
    DAMAGE_FALL_TO_VOID = 6                                 // custom case for fall without durability loss
};

enum PlayerChatTag
{
    CHAT_TAG_NONE       = 0x00,
    CHAT_TAG_AFK        = 0x01,
    CHAT_TAG_DND        = 0x02,
    CHAT_TAG_GM         = 0x04,
    CHAT_TAG_COM        = 0x08, // Commentator
    CHAT_TAG_DEV        = 0x10
};

enum PlayedTimeIndex
{
    PLAYED_TIME_TOTAL = 0,
    PLAYED_TIME_LEVEL = 1
};

#define MAX_PLAYED_TIME_INDEX 2

// used at player loading query list preparing, and later result selection
enum PlayerLoginQueryIndex
{
    PLAYER_LOGIN_QUERY_LOAD_FROM                    = 0,
    PLAYER_LOGIN_QUERY_LOAD_GROUP                   = 1,
    PLAYER_LOGIN_QUERY_LOAD_BOUND_INSTANCES         = 2,
    PLAYER_LOGIN_QUERY_LOAD_AURAS                   = 3,
    PLAYER_LOGIN_QUERY_LOAD_SPELLS                  = 4,
    PLAYER_LOGIN_QUERY_LOAD_QUEST_STATUS            = 5,
    PLAYER_LOGIN_QUERY_LOAD_DAILY_QUEST_STATUS      = 6,
    PLAYER_LOGIN_QUERY_LOAD_REPUTATION              = 7,
    PLAYER_LOGIN_QUERY_LOAD_INVENTORY               = 8,
    PLAYER_LOGIN_QUERY_LOAD_ACTIONS                 = 9,
    PLAYER_LOGIN_QUERY_LOAD_MAIL_COUNT              = 10,
    PLAYER_LOGIN_QUERY_LOAD_MAIL_DATE               = 11,
    PLAYER_LOGIN_QUERY_LOAD_SOCIAL_LIST             = 12,
    PLAYER_LOGIN_QUERY_LOAD_HOME_BIND               = 13,
    PLAYER_LOGIN_QUERY_LOAD_SPELL_COOLDOWNS         = 14,
    PLAYER_LOGIN_QUERY_LOAD_DECLINED_NAMES          = 15,
    PLAYER_LOGIN_QUERY_LOAD_GUILD                   = 16,
    PLAYER_LOGIN_QUERY_LOAD_ARENA_INFO              = 17,
    PLAYER_LOGIN_QUERY_LOAD_ACHIEVEMENTS            = 18,
    PLAYER_LOGIN_QUERY_LOAD_CRITERIA_PROGRESS       = 19,
    PLAYER_LOGIN_QUERY_LOAD_EQUIPMENT_SETS          = 20,
    PLAYER_LOGIN_QUERY_LOAD_BG_DATA                 = 21,
    PLAYER_LOGIN_QUERY_LOAD_GLYPHS                  = 22,
    PLAYER_LOGIN_QUERY_LOAD_TALENTS                 = 23,
    PLAYER_LOGIN_QUERY_LOAD_ACCOUNT_DATA            = 24,
    PLAYER_LOGIN_QUERY_LOAD_SKILLS                  = 25,
    PLAYER_LOGIN_QUERY_LOAD_WEEKLY_QUEST_STATUS     = 26,
    PLAYER_LOGIN_QUERY_LOAD_RANDOM_BG               = 27,
    PLAYER_LOGIN_QUERY_LOAD_BANNED                  = 28,
    PLAYER_LOGIN_QUERY_LOAD_QUEST_STATUS_REW        = 29,
    PLAYER_LOGIN_QUERY_LOAD_INSTANCE_LOCK_TIMES     = 30,
    PLAYER_LOGIN_QUERY_LOAD_SEASONAL_QUEST_STATUS   = 31,
    PLAYER_LOGIN_QUERY_LOAD_MONTHLY_QUEST_STATUS    = 32,
    PLAYER_LOGIN_QUERY_LOAD_VOID_STORAGE            = 33,
    PLAYER_LOGIN_QUERY_LOAD_CURRENCY                = 34,
    PLAYER_LOGIN_QUERY_LOAD_CUF_PROFILES            = 35,
    MAX_PLAYER_LOGIN_QUERY
};

enum PlayerDelayedOperations
{
    DELAYED_SAVE_PLAYER         = 0x01,
    DELAYED_RESURRECT_PLAYER    = 0x02,
    DELAYED_SPELL_CAST_DESERTER = 0x04,
    DELAYED_BG_MOUNT_RESTORE    = 0x08,                     ///< Flag to restore mount state after teleport from BG
    DELAYED_BG_TAXI_RESTORE     = 0x10,                     ///< Flag to restore taxi state after teleport from BG
    DELAYED_BG_GROUP_RESTORE    = 0x20,                     ///< Flag to restore group state after teleport from BG
    DELAYED_END
};

// Player summoning auto-decline time (in secs)
#define MAX_PLAYER_SUMMON_DELAY                   (2*MINUTE)
#define MAX_MONEY_AMOUNT               (UI64LIT(9999999999)) // TODO: Move this restriction to worldserver.conf, default to this value, hardcap at uint64.max

struct InstancePlayerBind
{
    InstanceSave* save;
    bool perm;
    /* permanent PlayerInstanceBinds are created in Raid/Heroic instances for players
       that aren't already permanently bound when they are inside when a boss is killed
       or when they enter an instance that the group leader is permanently bound to. */
    InstancePlayerBind() : save(NULL), perm(false) {}
};

struct AccessRequirement
{
    uint8  levelMin;
    uint8  levelMax;
    uint32 item;
    uint32 item2;
    uint32 quest_A;
    uint32 quest_H;
    uint32 achievement;
    std::string questFailedText;
};

enum CharDeleteMethod
{
    CHAR_DELETE_REMOVE = 0,                      // Completely remove from the database
    CHAR_DELETE_UNLINK = 1                       // The character gets unlinked from the account,
                                                 // the name gets freed up and appears as deleted ingame
};

enum ReferAFriendError
{
    ERR_REFER_A_FRIEND_NONE                          = 0x00,
    ERR_REFER_A_FRIEND_NOT_REFERRED_BY               = 0x01,
    ERR_REFER_A_FRIEND_TARGET_TOO_HIGH               = 0x02,
    ERR_REFER_A_FRIEND_INSUFFICIENT_GRANTABLE_LEVELS = 0x03,
    ERR_REFER_A_FRIEND_TOO_FAR                       = 0x04,
    ERR_REFER_A_FRIEND_DIFFERENT_FACTION             = 0x05,
    ERR_REFER_A_FRIEND_NOT_NOW                       = 0x06,
    ERR_REFER_A_FRIEND_GRANT_LEVEL_MAX_I             = 0x07,
    ERR_REFER_A_FRIEND_NO_TARGET                     = 0x08,
    ERR_REFER_A_FRIEND_NOT_IN_GROUP                  = 0x09,
    ERR_REFER_A_FRIEND_SUMMON_LEVEL_MAX_I            = 0x0A,
    ERR_REFER_A_FRIEND_SUMMON_COOLDOWN               = 0x0B,
    ERR_REFER_A_FRIEND_INSUF_EXPAN_LVL               = 0x0C,
    ERR_REFER_A_FRIEND_SUMMON_OFFLINE_S              = 0x0D
};

enum PlayerRestState
{
    REST_STATE_RESTED                                = 0x01,
    REST_STATE_NOT_RAF_LINKED                        = 0x02,
    REST_STATE_RAF_LINKED                            = 0x06
};

enum PlayerCommandStates
{
    CHEAT_NONE      = 0x00,
    CHEAT_GOD       = 0x01,
    CHEAT_CASTTIME  = 0x02,
    CHEAT_COOLDOWN  = 0x04,
    CHEAT_POWER     = 0x08,
    CHEAT_WATERWALK = 0x10
};

class PlayerTaxi
{
    public:
        PlayerTaxi();
        ~PlayerTaxi() {}
        // Nodes
        void InitTaxiNodesForLevel(uint32 race, uint32 chrClass, uint8 level);
        void LoadTaxiMask(std::string const& data);

        bool IsTaximaskNodeKnown(uint32 nodeidx) const
        {
            uint8  field   = uint8((nodeidx - 1) / 8);
            uint32 submask = 1 << ((nodeidx-1) % 8);
            return (m_taximask[field] & submask) == submask;
        }
        bool SetTaximaskNode(uint32 nodeidx)
        {
            uint8  field   = uint8((nodeidx - 1) / 8);
            uint32 submask = 1 << ((nodeidx-1) % 8);
            if ((m_taximask[field] & submask) != submask)
            {
                m_taximask[field] |= submask;
                return true;
            }
            else
                return false;
        }
        void AppendTaximaskTo(ByteBuffer& data, bool all);

        // Destinations
        bool LoadTaxiDestinationsFromString(std::string const& values, uint32 team);
        std::string SaveTaxiDestinationsToString();

        void ClearTaxiDestinations() { m_TaxiDestinations.clear(); }
        void AddTaxiDestination(uint32 dest) { m_TaxiDestinations.push_back(dest); }
        uint32 GetTaxiSource() const { return m_TaxiDestinations.empty() ? 0 : m_TaxiDestinations.front(); }
        uint32 GetTaxiDestination() const { return m_TaxiDestinations.size() < 2 ? 0 : m_TaxiDestinations[1]; }
        uint32 GetCurrentTaxiPath() const;
        uint32 NextTaxiDestination()
        {
            m_TaxiDestinations.pop_front();
            return GetTaxiDestination();
        }
        bool empty() const { return m_TaxiDestinations.empty(); }

        friend std::ostringstream& operator<< (std::ostringstream& ss, PlayerTaxi const& taxi);
    private:
        TaxiMask m_taximask;
        std::deque<uint32> m_TaxiDestinations;
};

std::ostringstream& operator<< (std::ostringstream& ss, PlayerTaxi const& taxi);

class Player;

/// Holder for Battleground data
struct BGData
{
    BGData() : bgInstanceID(0), bgTypeID(BATTLEGROUND_TYPE_NONE), bgAfkReportedCount(0), bgAfkReportedTimer(0),
        bgTeam(0), mountSpell(0) { bgQueuesJoinedTime.clear(); ClearTaxiPath(); }

    uint32 bgInstanceID;                    ///< This variable is set to bg->m_InstanceID,
                                            ///  when player is teleported to BG - (it is battleground's GUID)
    BattlegroundTypeId bgTypeID;

    std::map<uint32, uint32> bgQueuesJoinedTime;

    std::set<uint32>   bgAfkReporter;
    uint8              bgAfkReportedCount;
    time_t             bgAfkReportedTimer;

    uint32 bgTeam;                          ///< What side the player will be added to

    uint32 mountSpell;
    uint32 taxiPath[2];

    WorldLocation joinPos;                  ///< From where player entered BG

    void ClearTaxiPath()     { taxiPath[0] = taxiPath[1] = 0; }
    bool HasTaxiPath() const { return taxiPath[0] && taxiPath[1]; }
};

struct VoidStorageItem
{
    VoidStorageItem()
    {
        ItemId = 0;
        ItemEntry = 0;
        CreatorGuid = 0;
        ItemRandomPropertyId = 0;
        ItemSuffixFactor = 0;
    }

    VoidStorageItem(uint64 id, uint32 entry, uint32 creator, uint32 randomPropertyId, uint32 suffixFactor)
    {
        ItemId = id;
        ItemEntry = entry;
        CreatorGuid = creator;
        ItemRandomPropertyId = randomPropertyId;
        ItemSuffixFactor = suffixFactor;
    }

    uint64 ItemId;
    uint32 ItemEntry;
    uint32 CreatorGuid;
    uint32 ItemRandomPropertyId;
    uint32 ItemSuffixFactor;
};

class TradeData
{
    public:                                                 // constructors
        TradeData(Player* player, Player* trader) :
            m_player(player),  m_trader(trader), m_accepted(false), m_acceptProccess(false),
            m_money(0), m_spell(0), m_spellCastItem(0) { memset(m_items, 0, TRADE_SLOT_COUNT * sizeof(uint64)); }

        Player* GetTrader() const { return m_trader; }
        TradeData* GetTraderData() const;

        Item* GetItem(TradeSlots slot) const;
        bool HasItem(uint64 itemGuid) const;
        TradeSlots GetTradeSlotForItem(uint64 itemGuid) const;
        void SetItem(TradeSlots slot, Item* item);

        uint32 GetSpell() const { return m_spell; }
        void SetSpell(uint32 spell_id, Item* castItem = NULL);

        Item*  GetSpellCastItem() const;
        bool HasSpellCastItem() const { return m_spellCastItem != 0; }

        uint64 GetMoney() const { return m_money; }
        void SetMoney(uint64 money);

        bool IsAccepted() const { return m_accepted; }
        void SetAccepted(bool state, bool crosssend = false);

        bool IsInAcceptProcess() const { return m_acceptProccess; }
        void SetInAcceptProcess(bool state) { m_acceptProccess = state; }

    private:                                                // internal functions

        void Update(bool for_trader = true);

    private:                                                // fields

        Player*    m_player;                                // Player who own of this TradeData
        Player*    m_trader;                                // Player who trade with m_player

        bool       m_accepted;                              // m_player press accept for trade list
        bool       m_acceptProccess;                        // one from player/trader press accept and this processed

        uint64     m_money;                                 // m_player place money to trade

        uint32     m_spell;                                 // m_player apply spell to non-traded slot item
        uint64     m_spellCastItem;                         // applied spell casted by item use

        uint64     m_items[TRADE_SLOT_COUNT];               // traded items from m_player side including non-traded slot
};

class KillRewarder
{
public:
    KillRewarder(Player* killer, Unit* victim, bool isBattleGround);

    void Reward();

private:
    void _InitXP(Player* player);
    void _InitGroupData();

    void _RewardHonor(Player* player);
    void _RewardXP(Player* player, float rate);
    void _RewardReputation(Player* player, float rate);
    void _RewardKillCredit(Player* player);
    void _RewardPlayer(Player* player, bool isDungeon);
    void _RewardGroup();

    Player* _killer;
    Unit* _victim;
    Group* _group;
    float _groupRate;
    Player* _maxNotGrayMember;
    uint32 _count;
    uint32 _sumLevel;
    uint32 _xp;
    bool _isFullXP;
    uint8 _maxLevel;
    bool _isBattleGround;
    bool _isPvP;
};

struct PlayerTalentInfo
{
    PlayerTalentInfo() :
        FreeTalentPoints(0), UsedTalentCount(0), QuestRewardedTalentCount(0),
        ResetTalentsCost(0), ResetTalentsTime(0),
        ActiveSpec(0), SpecsCount(1)
    {
        for (uint8 i = 0; i < MAX_TALENT_SPECS; ++i)
        {
            SpecInfo[i].Talents = new PlayerTalentMap();
            memset(SpecInfo[i].Glyphs, 0, MAX_GLYPH_SLOT_INDEX * sizeof(uint32));
            SpecInfo[i].TalentTree = 0;
        }
    }

    ~PlayerTalentInfo()
    {
        for (uint8 i = 0; i < MAX_TALENT_SPECS; ++i)
        {
            for (PlayerTalentMap::const_iterator itr = SpecInfo[i].Talents->begin(); itr != SpecInfo[i].Talents->end(); ++itr)
                delete itr->second;
            delete SpecInfo[i].Talents;
        }
    }

    struct TalentSpecInfo
    {
        PlayerTalentMap* Talents;
        uint32 Glyphs[MAX_GLYPH_SLOT_INDEX];
        uint32 TalentTree;
    } SpecInfo[MAX_TALENT_SPECS];

    uint32 FreeTalentPoints;
    uint32 UsedTalentCount;
    uint32 QuestRewardedTalentCount;
    uint32 ResetTalentsCost;
    time_t ResetTalentsTime;
    uint8 ActiveSpec;
    uint8 SpecsCount;

private:
    PlayerTalentInfo(PlayerTalentInfo const&);
};

class Player : public Unit, public GridObject<Player>
{
    friend class WorldSession;
    friend void Item::AddToUpdateQueueOf(Player* player);
    friend void Item::RemoveFromUpdateQueueOf(Player* player);
    public:
        explicit Player (WorldSession* session);
        ~Player();

        void CleanupsBeforeDelete(bool finalCleanup = true);

        void AddToWorld();
        void RemoveFromWorld();

        bool TeleportTo(uint32 mapid, float x, float y, float z, float orientation, uint32 options = 0);
        bool TeleportTo(WorldLocation const &loc, uint32 options = 0)
        {
            return TeleportTo(loc.GetMapId(), loc.GetPositionX(), loc.GetPositionY(), loc.GetPositionZ(), loc.GetOrientation(), options);
        }
        bool TeleportToBGEntryPoint();

        void SetSummonPoint(uint32 mapid, float x, float y, float z)
        {
            m_summon_expire = time(NULL) + MAX_PLAYER_SUMMON_DELAY;
            m_summon_mapid = mapid;
            m_summon_x = x;
            m_summon_y = y;
            m_summon_z = z;
        }
        void SummonIfPossible(bool agree);

        bool Create(uint32 guidlow, CharacterCreateInfo* createInfo);

        void Update(uint32 time);

        static bool BuildEnumData(PreparedQueryResult result, ByteBuffer* dataBuffer, ByteBuffer* bitBuffer);

        void SetInWater(bool apply);

        bool IsInWater() const { return m_isInWater; }
        bool IsUnderWater() const;
        bool IsFalling() { return GetPositionZ() < m_lastFallZ; }

        void SendInitialPacketsBeforeAddToMap();
        void SendInitialPacketsAfterAddToMap();
        void SendTransferAborted(uint32 mapid, TransferAbortReason reason, uint8 arg = 0);
        void SendInstanceResetWarning(uint32 mapid, Difficulty difficulty, uint32 time);

        bool CanInteractWithQuestGiver(Object* questGiver);
        Creature* GetNPCIfCanInteractWith(uint64 guid, uint32 npcflagmask);
        GameObject* GetGameObjectIfCanInteractWith(uint64 guid, GameobjectTypes type) const;

        bool ToggleAFK();
        bool ToggleDND();
        bool isAFK() const { return HasFlag(PLAYER_FLAGS, PLAYER_FLAGS_AFK); }
        bool isDND() const { return HasFlag(PLAYER_FLAGS, PLAYER_FLAGS_DND); }
        uint8 GetChatTag() const;
        std::string afkMsg;
        std::string dndMsg;

        uint32 GetBarberShopCost(uint8 newhairstyle, uint8 newhaircolor, uint8 newfacialhair, BarberShopStyleEntry const* newSkin=NULL);

        PlayerSocial *GetSocial() { return m_social; }

        PlayerTaxi m_taxi;
        void InitTaxiNodesForLevel() { m_taxi.InitTaxiNodesForLevel(getRace(), getClass(), getLevel()); }
        bool ActivateTaxiPathTo(std::vector<uint32> const& nodes, Creature* npc = NULL, uint32 spellid = 0);
        bool ActivateTaxiPathTo(uint32 taxi_path_id, uint32 spellid = 0);
        void CleanupAfterTaxiFlight();
        void ContinueTaxiFlight();
                                                            // mount_id can be used in scripting calls
        bool isAcceptWhispers() const { return m_ExtraFlags & PLAYER_EXTRA_ACCEPT_WHISPERS; }
        void SetAcceptWhispers(bool on) { if (on) m_ExtraFlags |= PLAYER_EXTRA_ACCEPT_WHISPERS; else m_ExtraFlags &= ~PLAYER_EXTRA_ACCEPT_WHISPERS; }
        bool isGameMaster() const { return m_ExtraFlags & PLAYER_EXTRA_GM_ON; }
        void SetGameMaster(bool on);
        bool isGMChat() const { return m_ExtraFlags & PLAYER_EXTRA_GM_CHAT; }
        void SetGMChat(bool on) { if (on) m_ExtraFlags |= PLAYER_EXTRA_GM_CHAT; else m_ExtraFlags &= ~PLAYER_EXTRA_GM_CHAT; }
        bool isTaxiCheater() const { return m_ExtraFlags & PLAYER_EXTRA_TAXICHEAT; }
        void SetTaxiCheater(bool on) { if (on) m_ExtraFlags |= PLAYER_EXTRA_TAXICHEAT; else m_ExtraFlags &= ~PLAYER_EXTRA_TAXICHEAT; }
        bool isGMVisible() const { return !(m_ExtraFlags & PLAYER_EXTRA_GM_INVISIBLE); }
        void SetGMVisible(bool on);
        void SetPvPDeath(bool on) { if (on) m_ExtraFlags |= PLAYER_EXTRA_PVP_DEATH; else m_ExtraFlags &= ~PLAYER_EXTRA_PVP_DEATH; }

        void GiveXP(uint32 xp, Unit* victim, float group_rate=1.0f);
        void GiveLevel(uint8 level);

        void InitStatsForLevel(bool reapplyMods = false);

        // .cheat command related
        bool GetCommandStatus(uint32 command) const { return _activeCheats & command; }
        void SetCommandStatusOn(uint32 command) { _activeCheats |= command; }
        void SetCommandStatusOff(uint32 command) { _activeCheats &= ~command; }

        // Played Time Stuff
        time_t m_logintime;
        time_t m_Last_tick;
        uint32 m_Played_time[MAX_PLAYED_TIME_INDEX];
        uint32 GetTotalPlayedTime() { return m_Played_time[PLAYED_TIME_TOTAL]; }
        uint32 GetLevelPlayedTime() { return m_Played_time[PLAYED_TIME_LEVEL]; }

        void setDeathState(DeathState s);                   // overwrite Unit::setDeathState

        void InnEnter (time_t time, uint32 mapid, float x, float y, float z)
        {
            inn_pos_mapid = mapid;
            inn_pos_x = x;
            inn_pos_y = y;
            inn_pos_z = z;
            time_inn_enter = time;
        }

        float GetRestBonus() const { return m_rest_bonus; }
        void SetRestBonus(float rest_bonus_new);

        RestType GetRestType() const { return rest_type; }
        void SetRestType(RestType n_r_type) { rest_type = n_r_type; }

        uint32 GetInnPosMapId() const { return inn_pos_mapid; }
        float GetInnPosX() const { return inn_pos_x; }
        float GetInnPosY() const { return inn_pos_y; }
        float GetInnPosZ() const { return inn_pos_z; }

        time_t GetTimeInnEnter() const { return time_inn_enter; }
        void UpdateInnerTime (time_t time) { time_inn_enter = time; }

        Pet* GetPet() const;
        Pet* SummonPet(uint32 entry, float x, float y, float z, float ang, PetType petType, uint32 despwtime);
        void RemovePet(Pet* pet, PetSaveMode mode, bool returnreagent = false);

        PhaseMgr& GetPhaseMgr() { return phaseMgr; }

        void Say(std::string const& text, const uint32 language);
        void Yell(std::string const& text, const uint32 language);
        void TextEmote(std::string const& text);
        void Whisper(std::string const& text, const uint32 language, uint64 receiver);
        void WhisperAddon(std::string const& text, std::string const& prefix, Player* receiver);
        void BuildPlayerChat(WorldPacket* data, uint8 msgtype, std::string const& text, uint32 language, const char* addonPrefix = NULL) const;

        /*********************************************************/
        /***                    STORAGE SYSTEM                 ***/
        /*********************************************************/

        void SetVirtualItemSlot(uint8 i, Item* item);
        void SetSheath(SheathState sheathed);             // overwrite Unit version
        uint8 FindEquipSlot(ItemTemplate const* proto, uint32 slot, bool swap) const;
        uint32 GetItemCount(uint32 item, bool inBankAlso = false, Item* skipItem = NULL) const;
        uint32 GetItemCountWithLimitCategory(uint32 limitCategory, Item* skipItem = NULL) const;
        Item* GetItemByGuid(uint64 guid) const;
        Item* GetItemByEntry(uint32 entry) const;
        Item* GetItemByPos(uint16 pos) const;
        Item* GetItemByPos(uint8 bag, uint8 slot) const;
        Bag*  GetBagByPos(uint8 slot) const;
        inline Item* GetUseableItemByPos(uint8 bag, uint8 slot) const //Does additional check for disarmed weapons
        {
            if (!CanUseAttackType(GetAttackBySlot(slot)))
                return NULL;
            return GetItemByPos(bag, slot);
        }
        Item* GetWeaponForAttack(WeaponAttackType attackType, bool useable = false) const;
        Item* GetShield(bool useable = false) const;
        static uint8 GetAttackBySlot(uint8 slot);        // MAX_ATTACK if not weapon slot
        std::vector<Item*> &GetItemUpdateQueue() { return m_itemUpdateQueue; }
        static bool IsInventoryPos(uint16 pos) { return IsInventoryPos(pos >> 8, pos & 255); }
        static bool IsInventoryPos(uint8 bag, uint8 slot);
        static bool IsEquipmentPos(uint16 pos) { return IsEquipmentPos(pos >> 8, pos & 255); }
        static bool IsEquipmentPos(uint8 bag, uint8 slot);
        static bool IsBagPos(uint16 pos);
        static bool IsBankPos(uint16 pos) { return IsBankPos(pos >> 8, pos & 255); }
        static bool IsBankPos(uint8 bag, uint8 slot);
        bool IsValidPos(uint16 pos, bool explicit_pos) { return IsValidPos(pos >> 8, pos & 255, explicit_pos); }
        bool IsValidPos(uint8 bag, uint8 slot, bool explicit_pos);
        uint8 GetBankBagSlotCount() const { return GetByteValue(PLAYER_BYTES_2, 2); }
        void SetBankBagSlotCount(uint8 count) { SetByteValue(PLAYER_BYTES_2, 2, count); }
        bool HasItemCount(uint32 item, uint32 count = 1, bool inBankAlso = false) const;
        bool HasItemFitToSpellRequirements(SpellInfo const* spellInfo, Item const* ignoreItem = NULL);
        bool CanNoReagentCast(SpellInfo const* spellInfo) const;
        bool HasItemOrGemWithIdEquipped(uint32 item, uint32 count, uint8 except_slot = NULL_SLOT) const;
        bool HasItemOrGemWithLimitCategoryEquipped(uint32 limitCategory, uint32 count, uint8 except_slot = NULL_SLOT) const;
        InventoryResult CanTakeMoreSimilarItems(Item* pItem) const { return CanTakeMoreSimilarItems(pItem->GetEntry(), pItem->GetCount(), pItem); }
        InventoryResult CanTakeMoreSimilarItems(uint32 entry, uint32 count) const { return CanTakeMoreSimilarItems(entry, count, NULL); }
        InventoryResult CanStoreNewItem(uint8 bag, uint8 slot, ItemPosCountVec& dest, uint32 item, uint32 count, uint32* no_space_count = NULL) const
        {
            return CanStoreItem(bag, slot, dest, item, count, NULL, false, no_space_count);
        }
        InventoryResult CanStoreItem(uint8 bag, uint8 slot, ItemPosCountVec& dest, Item* pItem, bool swap = false) const
        {
            if (!pItem)
                return EQUIP_ERR_ITEM_NOT_FOUND;
            uint32 count = pItem->GetCount();
            return CanStoreItem(bag, slot, dest, pItem->GetEntry(), count, pItem, swap, NULL);
        }
        InventoryResult CanStoreItems(Item** pItem, int count) const;
        InventoryResult CanEquipNewItem(uint8 slot, uint16& dest, uint32 item, bool swap) const;
        InventoryResult CanEquipItem(uint8 slot, uint16& dest, Item* pItem, bool swap, bool not_loading = true) const;

        InventoryResult CanEquipUniqueItem(Item* pItem, uint8 except_slot = NULL_SLOT, uint32 limit_count = 1) const;
        InventoryResult CanEquipUniqueItem(ItemTemplate const* itemProto, uint8 except_slot = NULL_SLOT, uint32 limit_count = 1) const;
        InventoryResult CanUnequipItems(uint32 item, uint32 count) const;
        InventoryResult CanUnequipItem(uint16 src, bool swap) const;
        InventoryResult CanBankItem(uint8 bag, uint8 slot, ItemPosCountVec& dest, Item* pItem, bool swap, bool not_loading = true) const;
        InventoryResult CanUseItem(Item* pItem, bool not_loading = true) const;
        bool HasItemTotemCategory(uint32 TotemCategory) const;
        InventoryResult CanUseItem(ItemTemplate const* pItem) const;
        InventoryResult CanUseAmmo(uint32 item) const;
        InventoryResult CanRollForItemInLFG(ItemTemplate const* item, WorldObject const* lootedObject) const;
        Item* StoreNewItem(ItemPosCountVec const& pos, uint32 item, bool update, int32 randomPropertyId = 0);
        Item* StoreNewItem(ItemPosCountVec const& pos, uint32 item, bool update, int32 randomPropertyId, AllowedLooterSet &allowedLooters);
        Item* StoreItem(ItemPosCountVec const& pos, Item* pItem, bool update);
        Item* EquipNewItem(uint16 pos, uint32 item, bool update);
        Item* EquipItem(uint16 pos, Item* pItem, bool update);
        void AutoUnequipOffhandIfNeed(bool force = false);
        bool StoreNewItemInBestSlots(uint32 item_id, uint32 item_count);
        void AutoStoreLoot(uint8 bag, uint8 slot, uint32 loot_id, LootStore const& store, bool broadcast = false);
        void AutoStoreLoot(uint32 loot_id, LootStore const& store, bool broadcast = false) { AutoStoreLoot(NULL_BAG, NULL_SLOT, loot_id, store, broadcast); }
        void StoreLootItem(uint8 lootSlot, Loot* loot);

        InventoryResult CanTakeMoreSimilarItems(uint32 entry, uint32 count, Item* pItem, uint32* no_space_count = NULL) const;
        InventoryResult CanStoreItem(uint8 bag, uint8 slot, ItemPosCountVec& dest, uint32 entry, uint32 count, Item* pItem = NULL, bool swap = false, uint32* no_space_count = NULL) const;

        void AddRefundReference(uint32 it);
        void DeleteRefundReference(uint32 it);

        /// send initialization of new currency for client
        void SendNewCurrency(uint32 id) const;
        /// send full data about all currencies to client
        void SendCurrencies() const;
        /// send conquest currency points and their cap week/arena
        void SendPvpRewards() const;
        /// return count of currency witch has plr
        uint32 GetCurrency(uint32 id, bool precision) const;
        /// return count of currency gaind on current week
        uint32 GetCurrencyOnWeek(uint32 id, bool precision) const;
        /// return week cap by currency id
        uint32 GetCurrencyWeekCap(uint32 id, bool usePrecision) const;
        /// return presence related currency
        bool HasCurrency(uint32 id, uint32 count) const;
        /// initialize currency count for custom initialization at create character
        void SetCurrency(uint32 id, uint32 count, bool printLog = true);
        void ResetCurrencyWeekCap();

        /**
          * @name   ModifyCurrency
          * @brief  Change specific currency and send result to client

          * @param  id currency entry from CurrencyTypes.dbc
          * @param  count integer value for adding/removing curent currency
          * @param  printLog used on SMSG_UPDATE_CURRENCY
          * @param  ignore gain multipliers
        */
        void ModifyCurrency(uint32 id, int32 count, bool printLog = true, bool ignoreMultipliers = false);

        void ApplyEquipCooldown(Item* pItem);
        void QuickEquipItem(uint16 pos, Item* pItem);
        void VisualizeItem(uint8 slot, Item* pItem);
        void SetVisibleItemSlot(uint8 slot, Item* pItem);
        Item* BankItem(ItemPosCountVec const& dest, Item* pItem, bool update)
        {
            return StoreItem(dest, pItem, update);
        }
        Item* BankItem(uint16 pos, Item* pItem, bool update);
        void RemoveItem(uint8 bag, uint8 slot, bool update);
        void MoveItemFromInventory(uint8 bag, uint8 slot, bool update);
                                                            // in trade, auction, guild bank, mail....
        void MoveItemToInventory(ItemPosCountVec const& dest, Item* pItem, bool update, bool in_characterInventoryDB = false);
                                                            // in trade, guild bank, mail....
        void RemoveItemDependentAurasAndCasts(Item* pItem);
        void DestroyItem(uint8 bag, uint8 slot, bool update);
        void DestroyItemCount(uint32 item, uint32 count, bool update, bool unequip_check = false);
        void DestroyItemCount(Item* item, uint32& count, bool update);
        void DestroyConjuredItems(bool update);
        void DestroyZoneLimitedItem(bool update, uint32 new_zone);
        void SplitItem(uint16 src, uint16 dst, uint32 count);
        void SwapItem(uint16 src, uint16 dst);
        void AddItemToBuyBackSlot(Item* pItem);
        Item* GetItemFromBuyBackSlot(uint32 slot);
        void RemoveItemFromBuyBackSlot(uint32 slot, bool del);
        void SendEquipError(InventoryResult msg, Item* pItem, Item* pItem2 = NULL, uint32 itemid = 0);
        void SendBuyError(BuyResult msg, Creature* creature, uint32 item, uint32 param);
        void SendSellError(SellResult msg, Creature* creature, uint64 guid);
        void AddWeaponProficiency(uint32 newflag) { m_WeaponProficiency |= newflag; }
        void AddArmorProficiency(uint32 newflag) { m_ArmorProficiency |= newflag; }
        uint32 GetWeaponProficiency() const { return m_WeaponProficiency; }
        uint32 GetArmorProficiency() const { return m_ArmorProficiency; }
        bool IsUseEquipedWeapon(bool mainhand) const
        {
            // disarm applied only to mainhand weapon
            return !IsInFeralForm() && (!mainhand || !HasFlag(UNIT_FIELD_FLAGS, UNIT_FLAG_DISARMED));
        }
        bool IsTwoHandUsed() const
        {
            Item* mainItem = GetItemByPos(INVENTORY_SLOT_BAG_0, EQUIPMENT_SLOT_MAINHAND);
            return mainItem && mainItem->GetTemplate()->InventoryType == INVTYPE_2HWEAPON && !CanTitanGrip();
        }
        void SendNewItem(Item* item, uint32 count, bool received, bool created, bool broadcast = false);
        bool BuyItemFromVendorSlot(uint64 vendorguid, uint32 vendorslot, uint32 item, uint8 count, uint8 bag, uint8 slot);
        bool BuyCurrencyFromVendorSlot(uint64 vendorGuid, uint32 vendorSlot, uint32 currency, uint32 count);
        bool _StoreOrEquipNewItem(uint32 vendorslot, uint32 item, uint8 count, uint8 bag, uint8 slot, int32 price, ItemTemplate const* pProto, Creature* pVendor, VendorItem const* crItem, bool bStore);

        float GetReputationPriceDiscount(Creature const* creature) const;

        Player* GetTrader() const { return m_trade ? m_trade->GetTrader() : NULL; }
        TradeData* GetTradeData() const { return m_trade; }
        void TradeCancel(bool sendback);

        void UpdateEnchantTime(uint32 time);
        void UpdateSoulboundTradeItems();
        void AddTradeableItem(Item* item);
        void RemoveTradeableItem(Item* item);
        void UpdateItemDuration(uint32 time, bool realtimeonly = false);
        void AddEnchantmentDurations(Item* item);
        void RemoveEnchantmentDurations(Item* item);
        void RemoveArenaEnchantments(EnchantmentSlot slot);
        void AddEnchantmentDuration(Item* item, EnchantmentSlot slot, uint32 duration);
        void ApplyEnchantment(Item* item, EnchantmentSlot slot, bool apply, bool apply_dur = true, bool ignore_condition = false);
        void ApplyEnchantment(Item* item, bool apply);
        void ApplyReforgeEnchantment(Item* item, bool apply);
        void UpdateSkillEnchantments(uint16 skill_id, uint16 curr_value, uint16 new_value);
        void SendEnchantmentDurations();
        void BuildEnchantmentsInfoData(WorldPacket* data);
        void AddItemDurations(Item* item);
        void RemoveItemDurations(Item* item);
        void SendItemDurations();
        void LoadCorpse();
        void LoadPet();

        bool AddItem(uint32 itemId, uint32 count);

        uint32 m_stableSlots;

        /*********************************************************/
        /***                    GOSSIP SYSTEM                  ***/
        /*********************************************************/

        void PrepareGossipMenu(WorldObject* source, uint32 menuId = 0, bool showQuests = false);
        void SendPreparedGossip(WorldObject* source);
        void OnGossipSelect(WorldObject* source, uint32 gossipListId, uint32 menuId);

        uint32 GetGossipTextId(uint32 menuId, WorldObject* source);
        uint32 GetGossipTextId(WorldObject* source);
        static uint32 GetDefaultGossipMenuForSource(WorldObject* source);

        /*********************************************************/
        /***                    QUEST SYSTEM                   ***/
        /*********************************************************/

        int32 GetQuestLevel(Quest const* quest) const { return quest && (quest->GetQuestLevel() > 0) ? quest->GetQuestLevel() : getLevel(); }

        void PrepareQuestMenu(uint64 guid);
        void SendPreparedQuest(uint64 guid);
        bool IsActiveQuest(uint32 quest_id) const;
        Quest const* GetNextQuest(uint64 guid, Quest const* quest);
        bool CanSeeStartQuest(Quest const* quest);
        bool CanTakeQuest(Quest const* quest, bool msg);
        bool CanAddQuest(Quest const* quest, bool msg);
        bool CanCompleteQuest(uint32 quest_id);
        bool CanCompleteRepeatableQuest(Quest const* quest);
        bool CanRewardQuest(Quest const* quest, bool msg);
        bool CanRewardQuest(Quest const* quest, uint32 reward, bool msg);
        void AddQuest(Quest const* quest, Object* questGiver);
        void CompleteQuest(uint32 quest_id);
        void IncompleteQuest(uint32 quest_id);
        void RewardQuest(Quest const* quest, uint32 reward, Object* questGiver, bool announce = true);
        void FailQuest(uint32 quest_id);
        bool SatisfyQuestSkill(Quest const* qInfo, bool msg) const;
        bool SatisfyQuestLevel(Quest const* qInfo, bool msg);
        bool SatisfyQuestLog(bool msg);
        bool SatisfyQuestPreviousQuest(Quest const* qInfo, bool msg);
        bool SatisfyQuestClass(Quest const* qInfo, bool msg) const;
        bool SatisfyQuestRace(Quest const* qInfo, bool msg);
        bool SatisfyQuestReputation(Quest const* qInfo, bool msg);
        bool SatisfyQuestStatus(Quest const* qInfo, bool msg);
        bool SatisfyQuestConditions(Quest const* qInfo, bool msg);
        bool SatisfyQuestTimed(Quest const* qInfo, bool msg);
        bool SatisfyQuestExclusiveGroup(Quest const* qInfo, bool msg);
        bool SatisfyQuestNextChain(Quest const* qInfo, bool msg);
        bool SatisfyQuestPrevChain(Quest const* qInfo, bool msg);
        bool SatisfyQuestDay(Quest const* qInfo, bool msg);
        bool SatisfyQuestWeek(Quest const* qInfo, bool msg);
        bool SatisfyQuestMonth(Quest const* qInfo, bool msg);
        bool SatisfyQuestSeasonal(Quest const* qInfo, bool msg);
        bool GiveQuestSourceItem(Quest const* quest);
        bool TakeQuestSourceItem(uint32 questId, bool msg);
        bool GetQuestRewardStatus(uint32 quest_id) const;
        QuestStatus GetQuestStatus(uint32 quest_id) const;
        void SetQuestStatus(uint32 quest_id, QuestStatus status);
        void RemoveActiveQuest(uint32 quest_id);
        void RemoveRewardedQuest(uint32 quest_id);

        void SetDailyQuestStatus(uint32 quest_id);
        void SetWeeklyQuestStatus(uint32 quest_id);
        void SetMonthlyQuestStatus(uint32 quest_id);
        void SetSeasonalQuestStatus(uint32 quest_id);
        void ResetDailyQuestStatus();
        void ResetWeeklyQuestStatus();
        void ResetMonthlyQuestStatus();
        void ResetSeasonalQuestStatus(uint16 event_id);

        uint16 FindQuestSlot(uint32 quest_id) const;
        uint32 GetQuestSlotQuestId(uint16 slot) const { return GetUInt32Value(PLAYER_QUEST_LOG_1_1 + slot * MAX_QUEST_OFFSET + QUEST_ID_OFFSET); }
        uint32 GetQuestSlotState(uint16 slot)   const { return GetUInt32Value(PLAYER_QUEST_LOG_1_1 + slot * MAX_QUEST_OFFSET + QUEST_STATE_OFFSET); }
        uint16 GetQuestSlotCounter(uint16 slot, uint8 counter) const { return (uint16)(GetUInt64Value(PLAYER_QUEST_LOG_1_1 + slot * MAX_QUEST_OFFSET + QUEST_COUNTS_OFFSET) >> (counter * 16)); }
        uint32 GetQuestSlotTime(uint16 slot)    const { return GetUInt32Value(PLAYER_QUEST_LOG_1_1 + slot * MAX_QUEST_OFFSET + QUEST_TIME_OFFSET); }
        void SetQuestSlot(uint16 slot, uint32 quest_id, uint32 timer = 0)
        {
            SetUInt32Value(PLAYER_QUEST_LOG_1_1 + slot * MAX_QUEST_OFFSET + QUEST_ID_OFFSET, quest_id);
            SetUInt32Value(PLAYER_QUEST_LOG_1_1 + slot * MAX_QUEST_OFFSET + QUEST_STATE_OFFSET, 0);
            SetUInt32Value(PLAYER_QUEST_LOG_1_1 + slot * MAX_QUEST_OFFSET + QUEST_COUNTS_OFFSET, 0);
            SetUInt32Value(PLAYER_QUEST_LOG_1_1 + slot * MAX_QUEST_OFFSET + QUEST_COUNTS_OFFSET + 1, 0);
            SetUInt32Value(PLAYER_QUEST_LOG_1_1 + slot * MAX_QUEST_OFFSET + QUEST_TIME_OFFSET, timer);
        }
        void SetQuestSlotCounter(uint16 slot, uint8 counter, uint16 count)
        {
            uint64 val = GetUInt64Value(PLAYER_QUEST_LOG_1_1 + slot * MAX_QUEST_OFFSET + QUEST_COUNTS_OFFSET);
            val &= ~((uint64)0xFFFF << (counter * 16));
            val |= ((uint64)count << (counter * 16));
            SetUInt64Value(PLAYER_QUEST_LOG_1_1 + slot * MAX_QUEST_OFFSET + QUEST_COUNTS_OFFSET, val);
        }
        void SetQuestSlotState(uint16 slot, uint32 state) { SetFlag(PLAYER_QUEST_LOG_1_1 + slot * MAX_QUEST_OFFSET + QUEST_STATE_OFFSET, state); }
        void RemoveQuestSlotState(uint16 slot, uint32 state) { RemoveFlag(PLAYER_QUEST_LOG_1_1 + slot * MAX_QUEST_OFFSET + QUEST_STATE_OFFSET, state); }
        void SetQuestSlotTimer(uint16 slot, uint32 timer) { SetUInt32Value(PLAYER_QUEST_LOG_1_1 + slot * MAX_QUEST_OFFSET + QUEST_TIME_OFFSET, timer); }
        void SwapQuestSlot(uint16 slot1, uint16 slot2)
        {
            for (int i = 0; i < MAX_QUEST_OFFSET; ++i)
            {
                uint32 temp1 = GetUInt32Value(PLAYER_QUEST_LOG_1_1 + MAX_QUEST_OFFSET * slot1 + i);
                uint32 temp2 = GetUInt32Value(PLAYER_QUEST_LOG_1_1 + MAX_QUEST_OFFSET * slot2 + i);

                SetUInt32Value(PLAYER_QUEST_LOG_1_1 + MAX_QUEST_OFFSET * slot1 + i, temp2);
                SetUInt32Value(PLAYER_QUEST_LOG_1_1 + MAX_QUEST_OFFSET * slot2 + i, temp1);
            }
        }
        uint16 GetReqKillOrCastCurrentCount(uint32 quest_id, int32 entry);
        void AreaExploredOrEventHappens(uint32 questId);
        void GroupEventHappens(uint32 questId, WorldObject const* pEventObject);
        void ItemAddedQuestCheck(uint32 entry, uint32 count);
        void ItemRemovedQuestCheck(uint32 entry, uint32 count);
        void KilledMonster(CreatureTemplate const* cInfo, uint64 guid);
        void KilledMonsterCredit(uint32 entry, uint64 guid = 0);
        void KilledPlayerCredit();
        void CastedCreatureOrGO(uint32 entry, uint64 guid, uint32 spell_id);
        void TalkedToCreature(uint32 entry, uint64 guid);
        void MoneyChanged(uint32 value);
        void ReputationChanged(FactionEntry const* factionEntry);
        void ReputationChanged2(FactionEntry const* factionEntry);
        bool HasQuestForItem(uint32 itemid) const;
        bool HasQuestForGO(int32 GOId) const;
        void UpdateForQuestWorldObjects();
        bool CanShareQuest(uint32 quest_id) const;

        void SendQuestComplete(Quest const* quest);
        void SendQuestReward(Quest const* quest, uint32 XP, Object* questGiver);
        void SendQuestFailed(uint32 questId, InventoryResult reason = EQUIP_ERR_OK);
        void SendQuestTimerFailed(uint32 quest_id);
        void SendCanTakeQuestResponse(uint32 msg) const;
        void SendQuestConfirmAccept(Quest const* quest, Player* pReceiver);
        void SendPushToPartyResponse(Player* player, uint32 msg);
        void SendQuestUpdateAddCreatureOrGo(Quest const* quest, uint64 guid, uint32 creatureOrGO_idx, uint16 old_count, uint16 add_count);
        void SendQuestUpdateAddPlayer(Quest const* quest, uint16 old_count, uint16 add_count);

        uint64 GetDivider() { return m_divider; }
        void SetDivider(uint64 guid) { m_divider = guid; }

        uint32 GetInGameTime() { return m_ingametime; }

        void SetInGameTime(uint32 time) { m_ingametime = time; }

        void AddTimedQuest(uint32 quest_id) { m_timedquests.insert(quest_id); }
        void RemoveTimedQuest(uint32 quest_id) { m_timedquests.erase(quest_id); }

        void SaveCUFProfile(uint8 id, CUFProfile* profile) { delete _CUFProfiles[id]; _CUFProfiles[id] = profile; } ///> Replaces a CUF profile at position 0-4
        CUFProfile* GetCUFProfile(uint8 id) const { return _CUFProfiles[id]; } ///> Retrieves a CUF profile at position 0-4
        uint8 GetCUFProfilesCount() const
        {
            uint8 count = 0;
            for (uint8 i = 0; i < MAX_CUF_PROFILES; ++i)
                if (_CUFProfiles[i])
                    ++count;
            return count;
        }

        /*********************************************************/
        /***                   LOAD SYSTEM                     ***/
        /*********************************************************/

        bool LoadFromDB(uint32 guid, SQLQueryHolder *holder);
        bool isBeingLoaded() const;

        void Initialize(uint32 guid);
        static uint32 GetUInt32ValueFromArray(Tokenizer const& data, uint16 index);
        static float  GetFloatValueFromArray(Tokenizer const& data, uint16 index);
        static uint32 GetZoneIdFromDB(uint64 guid);
        static uint32 GetLevelFromDB(uint64 guid);
        static bool   LoadPositionFromDB(uint32& mapid, float& x, float& y, float& z, float& o, bool& in_flight, uint64 guid);

        static bool IsValidGender(uint8 Gender) { return Gender <= GENDER_FEMALE; }
        static bool IsValidClass(uint8 Class) { return (1 << (Class - 1)) & CLASSMASK_ALL_PLAYABLE; }
        static bool IsValidRace(uint8 Race) { return (1 << (Race - 1)) & RACEMASK_ALL_PLAYABLE; }

        /*********************************************************/
        /***                   SAVE SYSTEM                     ***/
        /*********************************************************/

        void SaveToDB(bool create = false);
        void SaveInventoryAndGoldToDB(SQLTransaction& trans);                    // fast save function for item/money cheating preventing
        void SaveGoldToDB(SQLTransaction& trans);

        static void SetUInt32ValueInArray(Tokenizer& data, uint16 index, uint32 value);
        static void SetFloatValueInArray(Tokenizer& data, uint16 index, float value);
        static void Customize(uint64 guid, uint8 gender, uint8 skin, uint8 face, uint8 hairStyle, uint8 hairColor, uint8 facialHair);
        static void SavePositionInDB(uint32 mapid, float x, float y, float z, float o, uint32 zone, uint64 guid);

        static void DeleteFromDB(uint64 playerguid, uint32 accountId, bool updateRealmChars = true, bool deleteFinally = false);
        static void DeleteOldCharacters();
        static void DeleteOldCharacters(uint32 keepDays);

        bool m_mailsLoaded;
        bool m_mailsUpdated;

        void SetBindPoint(uint64 guid);
        void SendTalentWipeConfirm(uint64 guid);
        void ResetPetTalents();
        void CalcRage(uint32 damage, bool attacker);
        void RegenerateAll();
        void Regenerate(Powers power);
        void RegenerateHealth();
        void setRegenTimerCount(uint32 time) {m_regenTimerCount = time;}
        void setWeaponChangeTimer(uint32 time) {m_weaponChangeTimer = time;}

        uint64 GetMoney() const { return GetUInt64Value(PLAYER_FIELD_COINAGE); }
        void ModifyMoney(int64 d);
        bool HasEnoughMoney(uint64 amount) const { return GetMoney() >= amount; }
        bool HasEnoughMoney(int64 amount) const
        {
            if (amount > 0)
                return (GetMoney() >= (uint64)amount);
            return true;
        }

        void SetMoney(uint64 value)
        {
            SetUInt64Value(PLAYER_FIELD_COINAGE, value);
            MoneyChanged(value);
            UpdateAchievementCriteria(ACHIEVEMENT_CRITERIA_TYPE_HIGHEST_GOLD_VALUE_OWNED);
        }

        RewardedQuestSet const& getRewardedQuests() const { return m_RewardedQuests; }
        QuestStatusMap& getQuestStatusMap() { return m_QuestStatus; }

        size_t GetRewardedQuestCount() const { return m_RewardedQuests.size(); }
        bool IsQuestRewarded(uint32 quest_id) const
        {
            return m_RewardedQuests.find(quest_id) != m_RewardedQuests.end();
        }

        uint64 GetSelection() const { return m_curSelection; }
        Unit* GetSelectedUnit() const;
        Player* GetSelectedPlayer() const;
        void SetSelection(uint64 guid) { m_curSelection = guid; SetUInt64Value(UNIT_FIELD_TARGET, guid); }

        uint8 GetComboPoints() const { return m_comboPoints; }
        uint64 GetComboTarget() const { return m_comboTarget; }

        void AddComboPoints(Unit* target, int8 count, Spell* spell = NULL);
        void GainSpellComboPoints(int8 count);
        void ClearComboPoints();
        void SendComboPoints();

        void SendMailResult(uint32 mailId, MailResponseType mailAction, MailResponseResult mailError, uint32 equipError = 0, uint32 item_guid = 0, uint32 item_count = 0);
        void SendNewMail();
        void UpdateNextMailTimeAndUnreads();
        void AddNewMailDeliverTime(time_t deliver_time);
        bool IsMailsLoaded() const { return m_mailsLoaded; }

        void RemoveMail(uint32 id);

        void AddMail(Mail* mail) { m_mail.push_front(mail);}// for call from WorldSession::SendMailTo
        uint32 GetMailSize() { return m_mail.size();}
        Mail* GetMail(uint32 id);

        PlayerMails::iterator GetMailBegin() { return m_mail.begin();}
        PlayerMails::iterator GetMailEnd() { return m_mail.end();}

        /*********************************************************/
        /*** MAILED ITEMS SYSTEM ***/
        /*********************************************************/

        uint8 unReadMails;
        time_t m_nextMailDelivereTime;

        typedef UNORDERED_MAP<uint32, Item*> ItemMap;

        ItemMap mMitems;                                    //template defined in objectmgr.cpp

        Item* GetMItem(uint32 id)
        {
            ItemMap::const_iterator itr = mMitems.find(id);
            return itr != mMitems.end() ? itr->second : NULL;
        }

        void AddMItem(Item* it)
        {
            ASSERT(it);
            //ASSERT deleted, because items can be added before loading
            mMitems[it->GetGUIDLow()] = it;
        }

        bool RemoveMItem(uint32 id)
        {
            return mMitems.erase(id) ? true : false;
        }

        void PetSpellInitialize();
        void CharmSpellInitialize();
        void PossessSpellInitialize();
        void VehicleSpellInitialize();
        void SendRemoveControlBar();
        bool HasSpell(uint32 spell) const;
        bool HasActiveSpell(uint32 spell) const;            // show in spellbook
        TrainerSpellState GetTrainerSpellState(TrainerSpell const* trainer_spell) const;
        bool IsSpellFitByClassAndRace(uint32 spell_id) const;
        bool IsNeedCastPassiveSpellAtLearn(SpellInfo const* spellInfo) const;

        void SendProficiency(ItemClass itemClass, uint32 itemSubclassMask);
        void SendInitialSpells();
        bool addSpell(uint32 spellId, bool active, bool learning, bool dependent, bool disabled, bool loading = false);
        void learnSpell(uint32 spell_id, bool dependent);
        void removeSpell(uint32 spell_id, bool disabled = false, bool learn_low_rank = true);
        void resetSpells(bool myClassOnly = false);
        void learnDefaultSpells();
        void learnQuestRewardedSpells();
        void learnQuestRewardedSpells(Quest const* quest);
        void learnSpellHighRank(uint32 spellid);
        void AddTemporarySpell(uint32 spellId);
        void RemoveTemporarySpell(uint32 spellId);
        void SetReputation(uint32 factionentry, uint32 value);
        uint32 GetReputation(uint32 factionentry) const;
        std::string GetGuildName();

        // Talents
        uint32 GetFreeTalentPoints() const { return _talentMgr->FreeTalentPoints; }
        void SetFreeTalentPoints(uint32 points) { _talentMgr->FreeTalentPoints = points; }
        uint32 GetUsedTalentCount() const { return _talentMgr->UsedTalentCount; }
        void SetUsedTalentCount(uint32 talents) { _talentMgr->UsedTalentCount = talents; }
        uint32 GetQuestRewardedTalentCount() const { return _talentMgr->QuestRewardedTalentCount; }
        void AddQuestRewardedTalentCount(uint32 points) { _talentMgr->QuestRewardedTalentCount += points; }
        uint32 GetTalentResetCost() const { return _talentMgr->ResetTalentsCost; }
        void SetTalentResetCost(uint32 cost)  { _talentMgr->ResetTalentsCost = cost; }
        uint32 GetTalentResetTime() const { return _talentMgr->ResetTalentsTime; }
        void SetTalentResetTime(time_t time_)  { _talentMgr->ResetTalentsTime = time_; }
        uint32 GetPrimaryTalentTree(uint8 spec) const { return _talentMgr->SpecInfo[spec].TalentTree; }
        void SetPrimaryTalentTree(uint8 spec, uint32 tree) { _talentMgr->SpecInfo[spec].TalentTree = tree; }
        uint8 GetActiveSpec() const { return _talentMgr->ActiveSpec; }
        void SetActiveSpec(uint8 spec){ _talentMgr->ActiveSpec = spec; }
        uint8 GetSpecsCount() const { return _talentMgr->SpecsCount; }
        void SetSpecsCount(uint8 count) { _talentMgr->SpecsCount = count; }

        bool ResetTalents(bool no_cost = false);
        uint32 GetNextResetTalentsCost() const;
        void InitTalentForLevel();
        void BuildPlayerTalentsInfoData(WorldPacket* data);
        void BuildPetTalentsInfoData(WorldPacket* data);
        void SendTalentsInfoData(bool pet);
        bool LearnTalent(uint32 talentId, uint32 talentRank);
        void LearnPetTalent(uint64 petGuid, uint32 talentId, uint32 talentRank);
        bool AddTalent(uint32 spellId, uint8 spec, bool learning);
        bool HasTalent(uint32 spell_id, uint8 spec) const;
        uint32 CalculateTalentsPoints() const;

        // Dual Spec
        void UpdateSpecCount(uint8 count);
        void ActivateSpec(uint8 spec);

        void InitGlyphsForLevel();
        void SetGlyphSlot(uint8 slot, uint32 slottype) { SetUInt32Value(PLAYER_FIELD_GLYPH_SLOTS_1 + slot, slottype); }
        uint32 GetGlyphSlot(uint8 slot) const { return GetUInt32Value(PLAYER_FIELD_GLYPH_SLOTS_1 + slot); }
        void SetGlyph(uint8 slot, uint32 glyph)
        {
            _talentMgr->SpecInfo[GetActiveSpec()].Glyphs[slot] = glyph;
            SetUInt32Value(PLAYER_FIELD_GLYPHS_1 + slot, glyph);
        }
        uint32 GetGlyph(uint8 spec, uint8 slot) const { return _talentMgr->SpecInfo[spec].Glyphs[slot]; }

        PlayerTalentMap const* GetTalentMap(uint8 spec) const { return _talentMgr->SpecInfo[spec].Talents; }
        PlayerTalentMap* GetTalentMap(uint8 spec) { return _talentMgr->SpecInfo[spec].Talents; }
        ActionButtonList const& GetActionButtons() const { return m_actionButtons; }

        uint32 GetFreePrimaryProfessionPoints() const { return GetUInt32Value(PLAYER_CHARACTER_POINTS); }
        void SetFreePrimaryProfessions(uint16 profs) { SetUInt32Value(PLAYER_CHARACTER_POINTS, profs); }
        void InitPrimaryProfessions();

        PlayerSpellMap const& GetSpellMap() const { return m_spells; }
        PlayerSpellMap      & GetSpellMap()       { return m_spells; }

        SpellCooldowns const& GetSpellCooldownMap() const { return m_spellCooldowns; }

        void AddSpellMod(SpellModifier* mod, bool apply);
        bool IsAffectedBySpellmod(SpellInfo const* spellInfo, SpellModifier* mod, Spell* spell = NULL);
        template <class T> T ApplySpellMod(uint32 spellId, SpellModOp op, T &basevalue, Spell* spell = NULL);
        void RemoveSpellMods(Spell* spell);
        void RestoreSpellMods(Spell* spell, uint32 ownerAuraId = 0, Aura* aura = NULL);
        void RestoreAllSpellMods(uint32 ownerAuraId = 0, Aura* aura = NULL);
        void DropModCharge(SpellModifier* mod, Spell* spell);
        void SetSpellModTakingSpell(Spell* spell, bool apply);

        static uint32 const infinityCooldownDelay = MONTH;  // used for set "infinity cooldowns" for spells and check
        static uint32 const infinityCooldownDelayCheck = MONTH/2;
        bool HasSpellCooldown(uint32 spell_id) const
        {
            SpellCooldowns::const_iterator itr = m_spellCooldowns.find(spell_id);
            return itr != m_spellCooldowns.end() && itr->second.end > time(NULL);
        }
        uint32 GetSpellCooldownDelay(uint32 spell_id) const
        {
            SpellCooldowns::const_iterator itr = m_spellCooldowns.find(spell_id);
            time_t t = time(NULL);
            return uint32(itr != m_spellCooldowns.end() && itr->second.end > t ? itr->second.end - t : 0);
        }
        void AddSpellAndCategoryCooldowns(SpellInfo const* spellInfo, uint32 itemId, Spell* spell = NULL, bool infinityCooldown = false);
        void AddSpellCooldown(uint32 spell_id, uint32 itemid, time_t end_time);
        void SendCooldownEvent(SpellInfo const* spellInfo, uint32 itemId = 0, Spell* spell = NULL, bool setCooldown = true);
        void ProhibitSpellSchool(SpellSchoolMask idSchoolMask, uint32 unTimeMs);
        void RemoveSpellCooldown(uint32 spell_id, bool update = false);
        void RemoveSpellCategoryCooldown(uint32 cat, bool update = false);
        void SendClearCooldown(uint32 spell_id, Unit* target);
        void SendClearAllCooldowns(Unit* target);

        GlobalCooldownMgr& GetGlobalCooldownMgr() { return m_GlobalCooldownMgr; }

        void RemoveCategoryCooldown(uint32 cat);
        void RemoveArenaSpellCooldowns(bool removeActivePetCooldowns = false);
        void RemoveAllSpellCooldown();
        void _LoadSpellCooldowns(PreparedQueryResult result);
        void _SaveSpellCooldowns(SQLTransaction& trans);
        void SetLastPotionId(uint32 item_id) { m_lastPotionId = item_id; }
        void UpdatePotionCooldown(Spell* spell = NULL);

        void setResurrectRequestData(uint64 guid, uint32 mapId, float X, float Y, float Z, uint32 health, uint32 mana)
        {
            m_resurrectGUID = guid;
            m_resurrectMap = mapId;
            m_resurrectX = X;
            m_resurrectY = Y;
            m_resurrectZ = Z;
            m_resurrectHealth = health;
            m_resurrectMana = mana;
        }
        void clearResurrectRequestData() { setResurrectRequestData(0, 0, 0.0f, 0.0f, 0.0f, 0, 0); }
        bool isRessurectRequestedBy(uint64 guid) const { return m_resurrectGUID == guid; }
        bool isRessurectRequested() const { return m_resurrectGUID != 0; }
        void ResurectUsingRequestData();

        uint8 getCinematic()
        {
            return m_cinematic;
        }
        void setCinematic(uint8 cine)
        {
            m_cinematic = cine;
        }

        ActionButton* addActionButton(uint8 button, uint32 action, uint8 type);
        void removeActionButton(uint8 button);
        ActionButton const* GetActionButton(uint8 button);
        void SendInitialActionButtons() const { SendActionButtons(0); }
        void SendActionButtons(uint32 state) const;
        bool IsActionButtonDataValid(uint8 button, uint32 action, uint8 type);

        PvPInfo pvpInfo;
        void UpdatePvPState(bool onlyFFA = false);
        void SetPvP(bool state)
        {
            Unit::SetPvP(state);
            for (ControlList::iterator itr = m_Controlled.begin(); itr != m_Controlled.end(); ++itr)
                (*itr)->SetPvP(state);
        }
        void UpdatePvP(bool state, bool override=false);
        void UpdateZone(uint32 newZone, uint32 newArea);
        void UpdateArea(uint32 newArea);

        void UpdateZoneDependentAuras(uint32 zone_id);    // zones
        void UpdateAreaDependentAuras(uint32 area_id);    // subzones

        void UpdateAfkReport(time_t currTime);
        void UpdatePvPFlag(time_t currTime);
        void UpdateContestedPvP(uint32 currTime);
        void SetContestedPvPTimer(uint32 newTime) {m_contestedPvPTimer = newTime;}
        void ResetContestedPvP()
        {
            ClearUnitState(UNIT_STATE_ATTACK_PLAYER);
            RemoveFlag(PLAYER_FLAGS, PLAYER_FLAGS_CONTESTED_PVP);
            m_contestedPvPTimer = 0;
        }

        /** todo: -maybe move UpdateDuelFlag+DuelComplete to independent DuelHandler.. **/
        DuelInfo* duel;
        void UpdateDuelFlag(time_t currTime);
        void CheckDuelDistance(time_t currTime);
        void DuelComplete(DuelCompleteType type);
        void SendDuelCountdown(uint32 counter);

        bool IsGroupVisibleFor(Player const* p) const;
        bool IsInSameGroupWith(Player const* p) const;
        bool IsInSameRaidWith(Player const* p) const { return p == this || (GetGroup() != NULL && GetGroup() == p->GetGroup()); }
        void UninviteFromGroup();
        static void RemoveFromGroup(Group* group, uint64 guid, RemoveMethod method = GROUP_REMOVEMETHOD_DEFAULT, uint64 kicker = 0, const char* reason = NULL);
        void RemoveFromGroup(RemoveMethod method = GROUP_REMOVEMETHOD_DEFAULT) { RemoveFromGroup(GetGroup(), GetGUID(), method); }
        void SendUpdateToOutOfRangeGroupMembers();

        void SetInGuild(uint32 guildId);
        void SetRank(uint8 rankId) { SetUInt32Value(PLAYER_GUILDRANK, rankId); }
        uint8 GetRank() const { return uint8(GetUInt32Value(PLAYER_GUILDRANK)); }
        void SetGuildLevel(uint32 level) { SetUInt32Value(PLAYER_GUILDLEVEL, level); }
        uint32 GetGuildLevel() { return GetUInt32Value(PLAYER_GUILDLEVEL); }
        void SetGuildIdInvited(uint32 GuildId) { m_GuildIdInvited = GuildId; }
        uint32 GetGuildId() const { return GetUInt32Value(OBJECT_FIELD_DATA); /* return only lower part */ }
        Guild* GetGuild();
        static uint32 GetGuildIdFromDB(uint64 guid);
        static uint8 GetRankFromDB(uint64 guid);
        int GetGuildIdInvited() { return m_GuildIdInvited; }
        static void RemovePetitionsAndSigns(uint64 guid, uint32 type);

        // Arena Team
        void SetInArenaTeam(uint32 ArenaTeamId, uint8 slot, uint8 type)
        {
            SetArenaTeamInfoField(slot, ARENA_TEAM_ID, ArenaTeamId);
            SetArenaTeamInfoField(slot, ARENA_TEAM_TYPE, type);
        }
        void SetArenaTeamInfoField(uint8 slot, ArenaTeamInfoType type, uint32 value);
        static uint32 GetArenaTeamIdFromDB(uint64 guid, uint8 slot);
        static void LeaveAllArenaTeams(uint64 guid);
        uint32 GetArenaTeamId(uint8 slot) const { return GetUInt32Value(PLAYER_FIELD_ARENA_TEAM_INFO_1_1 + (slot * ARENA_TEAM_END) + ARENA_TEAM_ID); }
        uint32 GetArenaPersonalRating(uint8 slot) const { return GetUInt32Value(PLAYER_FIELD_ARENA_TEAM_INFO_1_1 + (slot * ARENA_TEAM_END) + ARENA_TEAM_PERSONAL_RATING); }
        void SetArenaTeamIdInvited(uint32 ArenaTeamId) { m_ArenaTeamIdInvited = ArenaTeamId; }
        uint32 GetArenaTeamIdInvited() { return m_ArenaTeamIdInvited; }
        uint32 GetRBGPersonalRating() const;

        Difficulty GetDifficulty(bool isRaid) const { return isRaid ? m_raidDifficulty : m_dungeonDifficulty; }
        Difficulty GetDungeonDifficulty() const { return m_dungeonDifficulty; }
        Difficulty GetRaidDifficulty() const { return m_raidDifficulty; }
        Difficulty GetStoredRaidDifficulty() const { return m_raidMapDifficulty; } // only for use in difficulty packet after exiting to raid map
        void SetDungeonDifficulty(Difficulty dungeon_difficulty) { m_dungeonDifficulty = dungeon_difficulty; }
        void SetRaidDifficulty(Difficulty raid_difficulty) { m_raidDifficulty = raid_difficulty; }
        void StoreRaidMapDifficulty() { m_raidMapDifficulty = GetMap()->GetDifficulty(); }

        bool UpdateSkill(uint32 skill_id, uint32 step);
        bool UpdateSkillPro(uint16 skillId, int32 chance, uint32 step);

        bool UpdateCraftSkill(uint32 spellid);
        bool UpdateGatherSkill(uint32 SkillId, uint32 SkillValue, uint32 RedLevel, uint32 Multiplicator = 1);
        bool UpdateFishingSkill();

        uint32 GetSpellByProto(ItemTemplate* proto);

        float GetHealthBonusFromStamina();
        float GetManaBonusFromIntellect();

        bool UpdateStats(Stats stat);
        bool UpdateAllStats();
        void UpdateResistances(uint32 school);
        void UpdateArmor();
        void UpdateMaxHealth();
        void UpdateMaxPower(Powers power);
        void UpdateAttackPowerAndDamage(bool ranged = false);
        void UpdateDamagePhysical(WeaponAttackType attType);
        void ApplySpellPowerBonus(int32 amount, bool apply);
        void UpdateSpellDamageAndHealingBonus();
        void ApplyRatingMod(CombatRating cr, int32 value, bool apply);
        void UpdateRating(CombatRating cr);
        void UpdateAllRatings();

        void CalculateMinMaxDamage(WeaponAttackType attType, bool normalized, bool addTotalPct, float& min_damage, float& max_damage);

        inline void RecalculateRating(CombatRating cr) { ApplyRatingMod(cr, 0, true);}
        float GetMeleeCritFromAgility();
        void GetDodgeFromAgility(float &diminishing, float &nondiminishing);
        float GetSpellCritFromIntellect();
        float OCTRegenMPPerSpirit();
        float GetRatingMultiplier(CombatRating cr) const;
        float GetRatingBonusValue(CombatRating cr) const;

        /// Returns base spellpower bonus from spellpower stat on items, without spellpower from intellect stat
        uint32 GetBaseSpellPowerBonus() const { return m_baseSpellPower; }
        int32 GetSpellPenetrationItemMod() const { return m_spellPenetrationItemMod; }

        float GetExpertiseDodgeOrParryReduction(WeaponAttackType attType) const;
        void UpdateBlockPercentage();
        void UpdateCritPercentage(WeaponAttackType attType);
        void UpdateAllCritPercentages();
        void UpdateParryPercentage();
        void UpdateDodgePercentage();
        void UpdateMeleeHitChances();
        void UpdateRangedHitChances();
        void UpdateSpellHitChances();

        void UpdateAllSpellCritChances();
        void UpdateSpellCritChance(uint32 school);
        void UpdateArmorPenetration(int32 amount);
        void UpdateExpertise(WeaponAttackType attType);
        void ApplyManaRegenBonus(int32 amount, bool apply);
        void ApplyHealthRegenBonus(int32 amount, bool apply);
        void UpdateManaRegen();
        void UpdateRuneRegen(RuneType rune);
        void UpdateAllRunesRegen();

        uint64 GetLootGUID() const { return m_lootGuid; }
        void SetLootGUID(uint64 guid) { m_lootGuid = guid; }

        void RemovedInsignia(Player* looterPlr);

        WorldSession* GetSession() const { return m_session; }

        void BuildCreateUpdateBlockForPlayer(UpdateData* data, Player* target) const;
        void DestroyForPlayer(Player* target, bool onDeath = false) const;
        void SendLogXPGain(uint32 GivenXP, Unit* victim, uint32 BonusXP, bool recruitAFriend = false, float group_rate=1.0f);

        // notifiers
        void SendAttackSwingCantAttack();
        void SendAttackSwingCancelAttack();
        void SendAttackSwingDeadTarget();
        void SendAttackSwingNotInRange();
        void SendAttackSwingBadFacingAttack();
        void SendAutoRepeatCancel(Unit* target);
        void SendExplorationExperience(uint32 Area, uint32 Experience);

        void SendDungeonDifficulty(bool IsInGroup);
        void SendRaidDifficulty(bool IsInGroup, int32 forcedDifficulty = -1);
        void ResetInstances(uint8 method, bool isRaid);
        void SendResetInstanceSuccess(uint32 MapId);
        void SendResetInstanceFailed(uint32 reason, uint32 MapId);
        void SendResetFailedNotify(uint32 mapid);

        virtual bool UpdatePosition(float x, float y, float z, float orientation, bool teleport = false);
        bool UpdatePosition(const Position &pos, bool teleport = false) { return UpdatePosition(pos.GetPositionX(), pos.GetPositionY(), pos.GetPositionZ(), pos.GetOrientation(), teleport); }
        void UpdateUnderwaterState(Map* m, float x, float y, float z);

        void SendMessageToSet(WorldPacket* data, bool self) {SendMessageToSetInRange(data, GetVisibilityRange(), self); };// overwrite Object::SendMessageToSet
        void SendMessageToSetInRange(WorldPacket* data, float fist, bool self);// overwrite Object::SendMessageToSetInRange
        void SendMessageToSetInRange(WorldPacket* data, float dist, bool self, bool own_team_only);
        void SendMessageToSet(WorldPacket* data, Player const* skipped_rcvr);

<<<<<<< HEAD
        void SendTeleportPacket(Position &oldPos);
=======
        void SendTeleportAckPacket();
>>>>>>> 143340b3

        Corpse* GetCorpse() const;
        void SpawnCorpseBones();
        void CreateCorpse();
        void KillPlayer();
        uint32 GetResurrectionSpellId();
        void ResurrectPlayer(float restore_percent, bool applySickness = false);
        void BuildPlayerRepop();
        void RepopAtGraveyard();

        void DurabilityLossAll(double percent, bool inventory);
        void DurabilityLoss(Item* item, double percent);
        void DurabilityPointsLossAll(int32 points, bool inventory);
        void DurabilityPointsLoss(Item* item, int32 points);
        void DurabilityPointLossForEquipSlot(EquipmentSlots slot);
        uint32 DurabilityRepairAll(bool cost, float discountMod, bool guildBank);
        uint32 DurabilityRepair(uint16 pos, bool cost, float discountMod, bool guildBank);

        void UpdateMirrorTimers();
        void StopMirrorTimers()
        {
            StopMirrorTimer(FATIGUE_TIMER);
            StopMirrorTimer(BREATH_TIMER);
            StopMirrorTimer(FIRE_TIMER);
        }
        bool IsMirrorTimerActive(MirrorTimerType type) { return m_MirrorTimer[type] == getMaxTimer(type); }

        bool CanJoinConstantChannelInZone(ChatChannelsEntry const* channel, AreaTableEntry const* zone);

        void JoinedChannel(Channel* c);
        void LeftChannel(Channel* c);
        void CleanupChannels();
        void UpdateLocalChannels(uint32 newZone);
        void LeaveLFGChannel();

        void SetSkill(uint16 id, uint16 step, uint16 currVal, uint16 maxVal);
        uint16 GetMaxSkillValue(uint32 skill) const;        // max + perm. bonus + temp bonus
        uint16 GetPureMaxSkillValue(uint32 skill) const;    // max
        uint16 GetSkillValue(uint32 skill) const;           // skill value + perm. bonus + temp bonus
        uint16 GetBaseSkillValue(uint32 skill) const;       // skill value + perm. bonus
        uint16 GetPureSkillValue(uint32 skill) const;       // skill value
        int16 GetSkillPermBonusValue(uint32 skill) const;
        int16 GetSkillTempBonusValue(uint32 skill) const;
        uint16 GetSkillStep(uint16 skill) const;            // 0...6
        bool HasSkill(uint32 skill) const;
        void learnSkillRewardedSpells(uint32 id, uint32 value);

        WorldLocation& GetTeleportDest() { return m_teleport_dest; }
        bool IsBeingTeleported() const { return mSemaphoreTeleport_Near || mSemaphoreTeleport_Far; }
        bool IsBeingTeleportedNear() const { return mSemaphoreTeleport_Near; }
        bool IsBeingTeleportedFar() const { return mSemaphoreTeleport_Far; }
        void SetSemaphoreTeleportNear(bool semphsetting) { mSemaphoreTeleport_Near = semphsetting; }
        void SetSemaphoreTeleportFar(bool semphsetting) { mSemaphoreTeleport_Far = semphsetting; }
        void ProcessDelayedOperations();

        void CheckAreaExploreAndOutdoor(void);

        static uint32 TeamForRace(uint8 race);
        uint32 GetTeam() const { return m_team; }
        TeamId GetTeamId() const { return m_team == ALLIANCE ? TEAM_ALLIANCE : TEAM_HORDE; }
        void setFactionForRace(uint8 race);

        void InitDisplayIds();

        bool IsAtGroupRewardDistance(WorldObject const* pRewardSource) const;
        bool IsAtRecruitAFriendDistance(WorldObject const* pOther) const;
        void RewardPlayerAndGroupAtKill(Unit* victim, bool isBattleGround);
        void RewardPlayerAndGroupAtEvent(uint32 creature_id, WorldObject* pRewardSource);
        bool isHonorOrXPTarget(Unit const *victim);

        bool GetsRecruitAFriendBonus(bool forXP);
        uint8 GetGrantableLevels() { return m_grantableLevels; }
        void SetGrantableLevels(uint8 val) { m_grantableLevels = val; }

        ReputationMgr&       GetReputationMgr()       { return *m_reputationMgr; }
        ReputationMgr const& GetReputationMgr() const { return *m_reputationMgr; }
        ReputationRank GetReputationRank(uint32 faction_id) const;
        void RewardReputation(Unit* victim, float rate);
        void RewardReputation(Quest const* quest);

        int32 CalculateReputationGain(ReputationSource source, uint32 creatureOrQuestLevel, int32 rep, int32 faction, bool noQuestBonus = false);

        void UpdateSkillsForLevel();
        void UpdateSkillsToMaxSkillsForLevel();             // for .levelup
        void ModifySkillBonus(uint32 skillid, int32 val, bool talent);

        /*********************************************************/
        /***                  PVP SYSTEM                       ***/
        /*********************************************************/
        // TODO: Properly implement correncies as of Cataclysm
        void UpdateHonorFields();
        bool RewardHonor(Unit* victim, uint32 groupsize, int32 honor = -1, bool pvptoken = false);
        uint32 GetMaxPersonalArenaRatingRequirement(uint32 minarenaslot) const;

        //End of PvP System

        inline SpellCooldowns GetSpellCooldowns() const { return m_spellCooldowns; }

        void SetDrunkValue(uint8 newDrunkValue, uint32 itemId = 0);
        uint8 GetDrunkValue() const { return GetByteValue(PLAYER_BYTES_3, 1); }
        static DrunkenState GetDrunkenstateByValue(uint8 value);

        uint32 GetDeathTimer() const { return m_deathTimer; }
        uint32 GetCorpseReclaimDelay(bool pvp) const;
        void UpdateCorpseReclaimDelay();
        void SendCorpseReclaimDelay(bool load = false);

        uint32 GetBlockPercent() { return GetUInt32Value(PLAYER_SHIELD_BLOCK); }
        bool CanParry() const { return m_canParry; }
        void SetCanParry(bool value);
        bool CanBlock() const { return m_canBlock; }
        void SetCanBlock(bool value);
        bool CanTitanGrip() const { return m_canTitanGrip; }
        void SetCanTitanGrip(bool value) { m_canTitanGrip = value; }
        bool CanTameExoticPets() const { return isGameMaster() || HasAuraType(SPELL_AURA_ALLOW_TAME_PET_TYPE); }

        void SetRegularAttackTime();
        void SetBaseModValue(BaseModGroup modGroup, BaseModType modType, float value) { m_auraBaseMod[modGroup][modType] = value; }
        void HandleBaseModValue(BaseModGroup modGroup, BaseModType modType, float amount, bool apply);
        float GetBaseModValue(BaseModGroup modGroup, BaseModType modType) const;
        float GetTotalBaseModValue(BaseModGroup modGroup) const;
        float GetTotalPercentageModValue(BaseModGroup modGroup) const { return m_auraBaseMod[modGroup][FLAT_MOD] + m_auraBaseMod[modGroup][PCT_MOD]; }
        void _ApplyAllStatBonuses();
        void _RemoveAllStatBonuses();

        void ResetAllPowers();

        void _ApplyWeaponDependentAuraMods(Item* item, WeaponAttackType attackType, bool apply);
        void _ApplyWeaponDependentAuraCritMod(Item* item, WeaponAttackType attackType, AuraEffect const* aura, bool apply);
        void _ApplyWeaponDependentAuraDamageMod(Item* item, WeaponAttackType attackType, AuraEffect const* aura, bool apply);

        void _ApplyItemMods(Item* item, uint8 slot, bool apply);
        void _RemoveAllItemMods();
        void _ApplyAllItemMods();
        void _ApplyAllLevelScaleItemMods(bool apply);
        void _ApplyItemBonuses(ItemTemplate const* proto, uint8 slot, bool apply, bool only_level_scale = false);
        void _ApplyWeaponDamage(uint8 slot, ItemTemplate const* proto, ScalingStatValuesEntry const* ssv, bool apply);
        bool EnchantmentFitsRequirements(uint32 enchantmentcondition, int8 slot);
        void ToggleMetaGemsActive(uint8 exceptslot, bool apply);
        void CorrectMetaGemEnchants(uint8 slot, bool apply);
        void InitDataForForm(bool reapplyMods = false);

        void ApplyItemEquipSpell(Item* item, bool apply, bool form_change = false);
        void ApplyEquipSpell(SpellInfo const* spellInfo, Item* item, bool apply, bool form_change = false);
        void UpdateEquipSpellsAtFormChange();
        void CastItemCombatSpell(Unit* target, WeaponAttackType attType, uint32 procVictim, uint32 procEx);
        void CastItemUseSpell(Item* item, SpellCastTargets const& targets, uint8 cast_count, uint32 glyphIndex);
        void CastItemCombatSpell(Unit* target, WeaponAttackType attType, uint32 procVictim, uint32 procEx, Item* item, ItemTemplate const* proto);

        void SendEquipmentSetList();
        void SetEquipmentSet(uint32 index, EquipmentSet eqset);
        void DeleteEquipmentSet(uint64 setGuid);

        void SendInitWorldStates(uint32 zone, uint32 area);
        void SendUpdateWorldState(uint32 Field, uint32 Value);
        void SendDirectMessage(WorldPacket* data);
        void SendBGWeekendWorldStates();
        void SendBattlefieldWorldStates();

        void SendAurasForTarget(Unit* target);

        PlayerMenu* PlayerTalkClass;
        std::vector<ItemSetEffect*> ItemSetEff;

        void SendLoot(uint64 guid, LootType loot_type);
        void SendLootRelease(uint64 guid);
        void SendNotifyLootItemRemoved(uint8 lootSlot);
        void SendNotifyLootMoneyRemoved();

        /*********************************************************/
        /***               BATTLEGROUND SYSTEM                 ***/
        /*********************************************************/

        bool InBattleground()       const                { return m_bgData.bgInstanceID != 0; }
        bool InArena()              const;
        uint32 GetBattlegroundId()  const                { return m_bgData.bgInstanceID; }
        BattlegroundTypeId GetBattlegroundTypeId() const { return m_bgData.bgTypeID; }
        Battleground* GetBattleground() const;

        uint32 GetBattlegroundQueueJoinTime(uint32 bgTypeId) const { return m_bgData.bgQueuesJoinedTime.find(bgTypeId)->second; }
        void AddBattlegroundQueueJoinTime(uint32 bgTypeId, uint32 joinTime)
        {
            m_bgData.bgQueuesJoinedTime[bgTypeId] = joinTime;
        }
        void RemoveBattlegroundQueueJoinTime(uint32 bgTypeId)
        {
            m_bgData.bgQueuesJoinedTime.erase(m_bgData.bgQueuesJoinedTime.find(bgTypeId)->second);
        }

        bool InBattlegroundQueue() const
        {
            for (uint8 i = 0; i < PLAYER_MAX_BATTLEGROUND_QUEUES; ++i)
                if (m_bgBattlegroundQueueID[i].bgQueueTypeId != BATTLEGROUND_QUEUE_NONE)
                    return true;
            return false;
        }

        BattlegroundQueueTypeId GetBattlegroundQueueTypeId(uint32 index) const { return m_bgBattlegroundQueueID[index].bgQueueTypeId; }
        uint32 GetBattlegroundQueueIndex(BattlegroundQueueTypeId bgQueueTypeId) const
        {
            for (uint8 i = 0; i < PLAYER_MAX_BATTLEGROUND_QUEUES; ++i)
                if (m_bgBattlegroundQueueID[i].bgQueueTypeId == bgQueueTypeId)
                    return i;
            return PLAYER_MAX_BATTLEGROUND_QUEUES;
        }
        bool IsInvitedForBattlegroundQueueType(BattlegroundQueueTypeId bgQueueTypeId) const
        {
            for (uint8 i = 0; i < PLAYER_MAX_BATTLEGROUND_QUEUES; ++i)
                if (m_bgBattlegroundQueueID[i].bgQueueTypeId == bgQueueTypeId)
                    return m_bgBattlegroundQueueID[i].invitedToInstance != 0;
            return false;
        }
        bool InBattlegroundQueueForBattlegroundQueueType(BattlegroundQueueTypeId bgQueueTypeId) const
        {
            return GetBattlegroundQueueIndex(bgQueueTypeId) < PLAYER_MAX_BATTLEGROUND_QUEUES;
        }

        void SetBattlegroundId(uint32 val, BattlegroundTypeId bgTypeId)
        {
            m_bgData.bgInstanceID = val;
            m_bgData.bgTypeID = bgTypeId;
        }
        uint32 AddBattlegroundQueueId(BattlegroundQueueTypeId val)
        {
            for (uint8 i=0; i < PLAYER_MAX_BATTLEGROUND_QUEUES; ++i)
            {
                if (m_bgBattlegroundQueueID[i].bgQueueTypeId == BATTLEGROUND_QUEUE_NONE || m_bgBattlegroundQueueID[i].bgQueueTypeId == val)
                {
                    m_bgBattlegroundQueueID[i].bgQueueTypeId = val;
                    m_bgBattlegroundQueueID[i].invitedToInstance = 0;
                    return i;
                }
            }
            return PLAYER_MAX_BATTLEGROUND_QUEUES;
        }
        bool HasFreeBattlegroundQueueId()
        {
            for (uint8 i=0; i < PLAYER_MAX_BATTLEGROUND_QUEUES; ++i)
                if (m_bgBattlegroundQueueID[i].bgQueueTypeId == BATTLEGROUND_QUEUE_NONE)
                    return true;
            return false;
        }
        void RemoveBattlegroundQueueId(BattlegroundQueueTypeId val)
        {
            for (uint8 i=0; i < PLAYER_MAX_BATTLEGROUND_QUEUES; ++i)
            {
                if (m_bgBattlegroundQueueID[i].bgQueueTypeId == val)
                {
                    m_bgBattlegroundQueueID[i].bgQueueTypeId = BATTLEGROUND_QUEUE_NONE;
                    m_bgBattlegroundQueueID[i].invitedToInstance = 0;
                    return;
                }
            }
        }
        void SetInviteForBattlegroundQueueType(BattlegroundQueueTypeId bgQueueTypeId, uint32 instanceId)
        {
            for (uint8 i=0; i < PLAYER_MAX_BATTLEGROUND_QUEUES; ++i)
                if (m_bgBattlegroundQueueID[i].bgQueueTypeId == bgQueueTypeId)
                    m_bgBattlegroundQueueID[i].invitedToInstance = instanceId;
        }
        bool IsInvitedForBattlegroundInstance(uint32 instanceId) const
        {
            for (uint8 i=0; i < PLAYER_MAX_BATTLEGROUND_QUEUES; ++i)
                if (m_bgBattlegroundQueueID[i].invitedToInstance == instanceId)
                    return true;
            return false;
        }
        WorldLocation const& GetBattlegroundEntryPoint() const { return m_bgData.joinPos; }
        void SetBattlegroundEntryPoint();

        void SetBGTeam(uint32 team) { m_bgData.bgTeam = team; }
        uint32 GetBGTeam() const { return m_bgData.bgTeam ? m_bgData.bgTeam : GetTeam(); }

        void LeaveBattleground(bool teleportToEntryPoint = true);
        bool CanJoinToBattleground() const;
        bool CanReportAfkDueToLimit();
        void ReportedAfkBy(Player* reporter);
        void ClearAfkReports() { m_bgData.bgAfkReporter.clear(); }

        bool GetBGAccessByLevel(BattlegroundTypeId bgTypeId) const;
        bool isTotalImmunity();
        bool CanUseBattlegroundObject(GameObject* gameobject);
        bool isTotalImmune();
        bool CanCaptureTowerPoint();

        bool GetRandomWinner() { return m_IsBGRandomWinner; }
        void SetRandomWinner(bool isWinner);

        /*********************************************************/
        /***               OUTDOOR PVP SYSTEM                  ***/
        /*********************************************************/

        OutdoorPvP* GetOutdoorPvP() const;
        // returns true if the player is in active state for outdoor pvp objective capturing, false otherwise
        bool IsOutdoorPvPActive();

        /*********************************************************/
        /***                    REST SYSTEM                    ***/
        /*********************************************************/

        bool isRested() const { return GetRestTime() >= 10*IN_MILLISECONDS; }
        uint32 GetXPRestBonus(uint32 xp);
        uint32 GetRestTime() const { return m_restTime;}
        void SetRestTime(uint32 v) { m_restTime = v;}

        /*********************************************************/
        /***              ENVIROMENTAL SYSTEM                  ***/
        /*********************************************************/

        bool IsImmuneToEnvironmentalDamage();
        uint32 EnvironmentalDamage(EnviromentalDamage type, uint32 damage);

        /*********************************************************/
        /***               FLOOD FILTER SYSTEM                 ***/
        /*********************************************************/

        void UpdateSpeakTime();
        bool CanSpeak() const;
        void ChangeSpeakTime(int utime);

        /*********************************************************/
        /***                 VARIOUS SYSTEMS                   ***/
        /*********************************************************/
        void UpdateFallInformationIfNeed(MovementInfo const& minfo, uint16 opcode);
        Unit* m_mover;
        WorldObject* m_seer;
        void SetFallInformation(uint32 time, float z)
        {
            m_lastFallTime = time;
            m_lastFallZ = z;
        }
        void HandleFall(MovementInfo const& movementInfo);

        bool IsKnowHowFlyIn(uint32 mapid, uint32 zone) const;

        void SetClientControl(Unit* target, uint8 allowMove);

        void SetMover(Unit* target)
        {
            m_mover->m_movedPlayer = NULL;
            m_mover = target;
            m_mover->m_movedPlayer = this;
        }

        void SetSeer(WorldObject* target) { m_seer = target; }
        void SetViewpoint(WorldObject* target, bool apply);
        WorldObject* GetViewpoint() const;
        void StopCastingCharm();
        void StopCastingBindSight();

        uint32 GetSaveTimer() const { return m_nextSave; }
        void   SetSaveTimer(uint32 timer) { m_nextSave = timer; }

        // Recall position
        uint32 m_recallMap;
        float  m_recallX;
        float  m_recallY;
        float  m_recallZ;
        float  m_recallO;
        void   SaveRecallPosition();

        void SetHomebind(WorldLocation const& loc, uint32 areaId);

        // Homebind coordinates
        uint32 m_homebindMapId;
        uint16 m_homebindAreaId;
        float m_homebindX;
        float m_homebindY;
        float m_homebindZ;

        WorldLocation GetStartPosition() const;

        // currently visible objects at player client
        typedef std::set<uint64> ClientGUIDs;
        ClientGUIDs m_clientGUIDs;

        bool HaveAtClient(WorldObject const* u) const { return u == this || m_clientGUIDs.find(u->GetGUID()) != m_clientGUIDs.end(); }

        bool IsNeverVisible() const;

        bool IsVisibleGloballyFor(Player const* player) const;

        void SendInitialVisiblePackets(Unit* target);
        void UpdateObjectVisibility(bool forced = true);
        void UpdateVisibilityForPlayer();
        void UpdateVisibilityOf(WorldObject* target);
        void UpdateTriggerVisibility();

        template<class T>
        void UpdateVisibilityOf(T* target, UpdateData& data, std::set<Unit*>& visibleNow);

        uint8 m_forced_speed_changes[MAX_MOVE_TYPE];

        bool HasAtLoginFlag(AtLoginFlags f) const { return m_atLoginFlags & f; }
        void SetAtLoginFlag(AtLoginFlags f) { m_atLoginFlags |= f; }
        void RemoveAtLoginFlag(AtLoginFlags flags, bool persist = false);

        bool isUsingLfg();
        bool inRandomLfgDungeon();

        typedef std::set<uint32> DFQuestsDoneList;
        DFQuestsDoneList m_DFQuests;

        // Temporarily removed pet cache
        uint32 GetTemporaryUnsummonedPetNumber() const { return m_temporaryUnsummonedPetNumber; }
        void SetTemporaryUnsummonedPetNumber(uint32 petnumber) { m_temporaryUnsummonedPetNumber = petnumber; }
        void UnsummonPetTemporaryIfAny();
        void ResummonPetTemporaryUnSummonedIfAny();
        bool IsPetNeedBeTemporaryUnsummoned() const { return !IsInWorld() || !isAlive() || IsMounted() /*+in flight*/; }

        void SendCinematicStart(uint32 CinematicSequenceId);
        void SendMovieStart(uint32 MovieId);

        /*********************************************************/
        /***                 INSTANCE SYSTEM                   ***/
        /*********************************************************/

        typedef UNORDERED_MAP< uint32 /*mapId*/, InstancePlayerBind > BoundInstancesMap;

        void UpdateHomebindTime(uint32 time);

        uint32 m_HomebindTimer;
        bool m_InstanceValid;
        // permanent binds and solo binds by difficulty
        BoundInstancesMap m_boundInstances[MAX_DIFFICULTY];
        InstancePlayerBind* GetBoundInstance(uint32 mapid, Difficulty difficulty);
        BoundInstancesMap& GetBoundInstances(Difficulty difficulty) { return m_boundInstances[difficulty]; }
        InstanceSave* GetInstanceSave(uint32 mapid, bool raid);
        void UnbindInstance(uint32 mapid, Difficulty difficulty, bool unload = false);
        void UnbindInstance(BoundInstancesMap::iterator &itr, Difficulty difficulty, bool unload = false);
        InstancePlayerBind* BindToInstance(InstanceSave* save, bool permanent, bool load = false);
        void BindToInstance();
        void SetPendingBind(uint32 instanceId, uint32 bindTimer) { _pendingBindId = instanceId; _pendingBindTimer = bindTimer; }
        bool HasPendingBind() const { return _pendingBindId > 0; }
        void SendRaidInfo();
        void SendSavedInstances();
        static void ConvertInstancesToGroup(Player* player, Group* group, bool switchLeader);
        bool Satisfy(AccessRequirement const* ar, uint32 target_map, bool report = false);
        bool CheckInstanceLoginValid();
        bool CheckInstanceCount(uint32 instanceId) const;

        void AddInstanceEnterTime(uint32 instanceId, time_t enterTime)
        {
            if (_instanceResetTimes.find(instanceId) == _instanceResetTimes.end())
                _instanceResetTimes.insert(InstanceTimeMap::value_type(instanceId, enterTime + HOUR));
        }

        // last used pet number (for BG's)
        uint32 GetLastPetNumber() const { return m_lastpetnumber; }
        void SetLastPetNumber(uint32 petnumber) { m_lastpetnumber = petnumber; }

        /*********************************************************/
        /***                   GROUP SYSTEM                    ***/
        /*********************************************************/

        Group* GetGroupInvite() { return m_groupInvite; }
        void SetGroupInvite(Group* group) { m_groupInvite = group; }
        Group* GetGroup() { return m_group.getTarget(); }
        const Group* GetGroup() const { return (const Group*)m_group.getTarget(); }
        GroupReference& GetGroupRef() { return m_group; }
        void SetGroup(Group* group, int8 subgroup = -1);
        uint8 GetSubGroup() const { return m_group.getSubGroup(); }
        uint32 GetGroupUpdateFlag() const { return m_groupUpdateMask; }
        void SetGroupUpdateFlag(uint32 flag) { m_groupUpdateMask |= flag; }
        uint64 GetAuraUpdateMaskForRaid() const { return m_auraRaidUpdateMask; }
        void SetAuraUpdateMaskForRaid(uint8 slot) { m_auraRaidUpdateMask |= (uint64(1) << slot); }
        Player* GetNextRandomRaidMember(float radius);
        PartyResult CanUninviteFromGroup() const;

        // Battleground / Battlefield Group System
        void SetBattlegroundOrBattlefieldRaid(Group* group, int8 subgroup = -1);
        void RemoveFromBattlegroundOrBattlefieldRaid();
        Group* GetOriginalGroup() { return m_originalGroup.getTarget(); }
        GroupReference& GetOriginalGroupRef() { return m_originalGroup; }
        uint8 GetOriginalSubGroup() const { return m_originalGroup.getSubGroup(); }
        void SetOriginalGroup(Group* group, int8 subgroup = -1);

        void SetPassOnGroupLoot(bool bPassOnGroupLoot) { m_bPassOnGroupLoot = bPassOnGroupLoot; }
        bool GetPassOnGroupLoot() const { return m_bPassOnGroupLoot; }

        MapReference &GetMapRef() { return m_mapRef; }

        // Set map to player and add reference
        void SetMap(Map* map);
        void ResetMap();

        bool isAllowedToLoot(const Creature* creature);

        DeclinedName const* GetDeclinedNames() const { return m_declinedname; }
        uint8 GetRunesState() const { return m_runes->runeState; }
        RuneType GetBaseRune(uint8 index) const { return RuneType(m_runes->runes[index].BaseRune); }
        RuneType GetCurrentRune(uint8 index) const { return RuneType(m_runes->runes[index].CurrentRune); }
        uint32 GetRuneCooldown(uint8 index) const { return m_runes->runes[index].Cooldown; }
        uint32 GetRuneBaseCooldown(uint8 index) const { return GetRuneTypeBaseCooldown(GetBaseRune(index)); }
        uint32 GetRuneTypeBaseCooldown(RuneType runeType) const;
        bool IsBaseRuneSlotsOnCooldown(RuneType runeType) const;
        RuneType GetLastUsedRune() { return m_runes->lastUsedRune; }
        void SetLastUsedRune(RuneType type) { m_runes->lastUsedRune = type; }
        void SetBaseRune(uint8 index, RuneType baseRune) { m_runes->runes[index].BaseRune = baseRune; }
        void SetCurrentRune(uint8 index, RuneType currentRune) { m_runes->runes[index].CurrentRune = currentRune; }
        void SetRuneCooldown(uint8 index, uint32 cooldown) { m_runes->runes[index].Cooldown = cooldown; m_runes->SetRuneState(index, (cooldown == 0) ? true : false); }
        void SetRuneConvertAura(uint8 index, AuraEffect const* aura) { m_runes->runes[index].ConvertAura = aura; }
        void AddRuneByAuraEffect(uint8 index, RuneType newType, AuraEffect const* aura) { SetRuneConvertAura(index, aura); ConvertRune(index, newType); }
        void RemoveRunesByAuraEffect(AuraEffect const* aura);
        void RestoreBaseRune(uint8 index);
        void ConvertRune(uint8 index, RuneType newType);
        void ResyncRunes(uint8 count);
        void AddRunePower(uint8 index);
        void InitRunes();

        void SendRespondInspectAchievements(Player* player) const;
        uint32 GetAchievementPoints() const;
        bool HasAchieved(uint32 achievementId) const;
        void ResetAchievements();
        void CheckAllAchievementCriteria();
        void ResetAchievementCriteria(AchievementCriteriaTypes type, uint64 miscValue1 = 0, uint64 miscValue2 = 0, bool evenIfCriteriaComplete = false);
        void UpdateAchievementCriteria(AchievementCriteriaTypes type, uint64 miscValue1 = 0, uint64 miscValue2 = 0, uint64 miscValue3 = 0, Unit* unit = NULL);
        void StartTimedAchievement(AchievementCriteriaTimedTypes type, uint32 entry, uint32 timeLost = 0);
        void RemoveTimedAchievement(AchievementCriteriaTimedTypes type, uint32 entry);
        void CompletedAchievement(AchievementEntry const* entry);

        bool HasTitle(uint32 bitIndex);
        bool HasTitle(CharTitlesEntry const* title) { return HasTitle(title->bit_index); }
        void SetTitle(CharTitlesEntry const* title, bool lost = false);

        //bool isActiveObject() const { return true; }
        bool canSeeSpellClickOn(Creature const* creature) const;

        uint32 GetChampioningFaction() const { return m_ChampioningFaction; }
        void SetChampioningFaction(uint32 faction) { m_ChampioningFaction = faction; }
        Spell* m_spellModTakingSpell;

        float GetAverageItemLevel();
        bool isDebugAreaTriggers;

        void ClearWhisperWhiteList() { WhisperList.clear(); }
        void AddWhisperWhiteList(uint64 guid) { WhisperList.push_back(guid); }
        bool IsInWhisperWhiteList(uint64 guid);

        /*! These methods send different packets to the client in apply and unapply case.
            These methods are only sent to the current unit.
        */
        void SendMovementSetCanFly(bool apply);
        void SendMovementSetCanTransitionBetweenSwimAndFly(bool apply);
        void SendMovementSetHover(bool apply);
        void SendMovementSetWaterWalking(bool apply);
        void SendMovementSetFeatherFall(bool apply);
        void SendMovementSetCollisionHeight(float height);

        bool CanFly() const { return m_movementInfo.HasMovementFlag(MOVEMENTFLAG_CAN_FLY); }

        //! Return collision height sent to client
        float GetCollisionHeight(bool mounted)
        {
            if (mounted)
            {
                CreatureDisplayInfoEntry const* mountDisplayInfo = sCreatureDisplayInfoStore.LookupEntry(GetUInt32Value(UNIT_FIELD_MOUNTDISPLAYID));
                if (!mountDisplayInfo)
                    return GetCollisionHeight(false);

                CreatureModelDataEntry const* mountModelData = sCreatureModelDataStore.LookupEntry(mountDisplayInfo->ModelId);
                if (!mountModelData)
                    return GetCollisionHeight(false);

                CreatureDisplayInfoEntry const* displayInfo = sCreatureDisplayInfoStore.LookupEntry(GetNativeDisplayId());
                ASSERT(displayInfo);
                CreatureModelDataEntry const* modelData = sCreatureModelDataStore.LookupEntry(displayInfo->ModelId);
                ASSERT(modelData);

                float scaleMod = GetFloatValue(OBJECT_FIELD_SCALE_X); // 99% sure about this

                return scaleMod * mountModelData->MountHeight + modelData->CollisionHeight * 0.5f;
            }
            else
            {
                //! Dismounting case - use basic default model data
                CreatureDisplayInfoEntry const* displayInfo = sCreatureDisplayInfoStore.LookupEntry(GetNativeDisplayId());
                ASSERT(displayInfo);
                CreatureModelDataEntry const* modelData = sCreatureModelDataStore.LookupEntry(displayInfo->ModelId);
                ASSERT(modelData);

                return modelData->CollisionHeight;
            }
        }

        // Void Storage
        bool IsVoidStorageUnlocked() const { return HasFlag(PLAYER_FLAGS, PLAYER_FLAGS_VOID_UNLOCKED); }
        void UnlockVoidStorage() { SetFlag(PLAYER_FLAGS, PLAYER_FLAGS_VOID_UNLOCKED); }
        void LockVoidStorage() { RemoveFlag(PLAYER_FLAGS, PLAYER_FLAGS_VOID_UNLOCKED); }
        uint8 GetNextVoidStorageFreeSlot() const;
        uint8 GetNumOfVoidStorageFreeSlots() const;
        uint8 AddVoidStorageItem(const VoidStorageItem& item);
        void AddVoidStorageItemAtSlot(uint8 slot, const VoidStorageItem& item);
        void DeleteVoidStorageItem(uint8 slot);
        bool SwapVoidStorageItem(uint8 oldSlot, uint8 newSlot);
        VoidStorageItem* GetVoidStorageItem(uint8 slot) const;
        VoidStorageItem* GetVoidStorageItem(uint64 id, uint8& slot) const;

    protected:
        // Gamemaster whisper whitelist
        WhisperListContainer WhisperList;
        uint32 m_regenTimerCount;
        uint32 m_holyPowerRegenTimerCount;
        uint32 m_focusRegenTimerCount;
        float m_powerFraction[MAX_POWERS_PER_CLASS];
        uint32 m_contestedPvPTimer;

        /*********************************************************/
        /***               BATTLEGROUND SYSTEM                 ***/
        /*********************************************************/

        /*
        this is an array of BG queues (BgTypeIDs) in which is player
        */
        struct BgBattlegroundQueueID_Rec
        {
            BattlegroundQueueTypeId bgQueueTypeId;
            uint32 invitedToInstance;
        };

        BgBattlegroundQueueID_Rec m_bgBattlegroundQueueID[PLAYER_MAX_BATTLEGROUND_QUEUES];
        BGData                    m_bgData;

        bool m_IsBGRandomWinner;

        /*********************************************************/
        /***                    QUEST SYSTEM                   ***/
        /*********************************************************/

        //We allow only one timed quest active at the same time. Below can then be simple value instead of set.
        typedef std::set<uint32> QuestSet;
        typedef std::set<uint32> SeasonalQuestSet;
        typedef UNORDERED_MAP<uint32,SeasonalQuestSet> SeasonalEventQuestMap;
        QuestSet m_timedquests;
        QuestSet m_weeklyquests;
        QuestSet m_monthlyquests;
        SeasonalEventQuestMap m_seasonalquests;

        uint64 m_divider;
        uint32 m_ingametime;

        /*********************************************************/
        /***                   LOAD SYSTEM                     ***/
        /*********************************************************/

        void _LoadActions(PreparedQueryResult result);
        void _LoadAuras(PreparedQueryResult result, uint32 timediff);
        void _LoadGlyphAuras();
        void _LoadBoundInstances(PreparedQueryResult result);
        void _LoadInventory(PreparedQueryResult result, uint32 timeDiff);
        void _LoadVoidStorage(PreparedQueryResult result);
        void _LoadMailInit(PreparedQueryResult resultUnread, PreparedQueryResult resultDelivery);
        void _LoadMail();
        void _LoadMailedItems(Mail* mail);
        void _LoadQuestStatus(PreparedQueryResult result);
        void _LoadQuestStatusRewarded(PreparedQueryResult result);
        void _LoadDailyQuestStatus(PreparedQueryResult result);
        void _LoadWeeklyQuestStatus(PreparedQueryResult result);
        void _LoadMonthlyQuestStatus(PreparedQueryResult result);
        void _LoadSeasonalQuestStatus(PreparedQueryResult result);
        void _LoadRandomBGStatus(PreparedQueryResult result);
        void _LoadGroup(PreparedQueryResult result);
        void _LoadSkills(PreparedQueryResult result);
        void _LoadSpells(PreparedQueryResult result);
        void _LoadFriendList(PreparedQueryResult result);
        bool _LoadHomeBind(PreparedQueryResult result);
        void _LoadDeclinedNames(PreparedQueryResult result);
        void _LoadArenaTeamInfo(PreparedQueryResult result);
        void _LoadEquipmentSets(PreparedQueryResult result);
        void _LoadBGData(PreparedQueryResult result);
        void _LoadGlyphs(PreparedQueryResult result);
        void _LoadTalents(PreparedQueryResult result);
        void _LoadInstanceTimeRestrictions(PreparedQueryResult result);
        void _LoadCurrency(PreparedQueryResult result);
        void _LoadCUFProfiles(PreparedQueryResult result);

        /*********************************************************/
        /***                   SAVE SYSTEM                     ***/
        /*********************************************************/

        void _SaveActions(SQLTransaction& trans);
        void _SaveAuras(SQLTransaction& trans);
        void _SaveInventory(SQLTransaction& trans);
        void _SaveVoidStorage(SQLTransaction& trans);
        void _SaveMail(SQLTransaction& trans);
        void _SaveQuestStatus(SQLTransaction& trans);
        void _SaveDailyQuestStatus(SQLTransaction& trans);
        void _SaveWeeklyQuestStatus(SQLTransaction& trans);
        void _SaveMonthlyQuestStatus(SQLTransaction& trans);
        void _SaveSeasonalQuestStatus(SQLTransaction& trans);
        void _SaveSkills(SQLTransaction& trans);
        void _SaveSpells(SQLTransaction& trans);
        void _SaveEquipmentSets(SQLTransaction& trans);
        void _SaveBGData(SQLTransaction& trans);
        void _SaveGlyphs(SQLTransaction& trans);
        void _SaveTalents(SQLTransaction& trans);
        void _SaveStats(SQLTransaction& trans);
        void _SaveInstanceTimeRestrictions(SQLTransaction& trans);
        void _SaveCurrency(SQLTransaction& trans);
        void _SaveCUFProfiles(SQLTransaction& trans);

        /*********************************************************/
        /***              ENVIRONMENTAL SYSTEM                 ***/
        /*********************************************************/
        void HandleSobering();
        void SendMirrorTimer(MirrorTimerType Type, uint32 MaxValue, uint32 CurrentValue, int32 Regen);
        void StopMirrorTimer(MirrorTimerType Type);
        void HandleDrowning(uint32 time_diff);
        int32 getMaxTimer(MirrorTimerType timer);

        /*********************************************************/
        /***                  HONOR SYSTEM                     ***/
        /*********************************************************/
        time_t m_lastHonorUpdateTime;

        void outDebugValues() const;
        uint64 m_lootGuid;

        uint32 m_team;
        uint32 m_nextSave;
        time_t m_speakTime;
        uint32 m_speakCount;
        Difficulty m_dungeonDifficulty;
        Difficulty m_raidDifficulty;
        Difficulty m_raidMapDifficulty;

        uint32 m_atLoginFlags;

        Item* m_items[PLAYER_SLOTS_COUNT];
        uint32 m_currentBuybackSlot;

        PlayerCurrenciesMap _currencyStorage;

        /**
          * @name   _GetCurrencyWeekCap
          * @brief  return week cap for selected currency

          * @param  currency CurrencyTypesEntry witch should get week cap
        */
        uint32 _GetCurrencyWeekCap(const CurrencyTypesEntry* currency) const;

        VoidStorageItem* _voidStorageItems[VOID_STORAGE_MAX_SLOT];

        std::vector<Item*> m_itemUpdateQueue;
        bool m_itemUpdateQueueBlocked;

        uint32 m_ExtraFlags;
        uint64 m_curSelection;

        uint64 m_comboTarget;
        int8 m_comboPoints;

        QuestStatusMap m_QuestStatus;
        QuestStatusSaveMap m_QuestStatusSave;

        RewardedQuestSet m_RewardedQuests;
        QuestStatusSaveMap m_RewardedQuestsSave;

        SkillStatusMap mSkillStatus;

        uint32 m_GuildIdInvited;
        uint32 m_ArenaTeamIdInvited;

        PlayerMails m_mail;
        PlayerSpellMap m_spells;
        uint32 m_lastPotionId;                              // last used health/mana potion in combat, that block next potion use

        GlobalCooldownMgr m_GlobalCooldownMgr;

        PlayerTalentInfo* _talentMgr;

        ActionButtonList m_actionButtons;

        float m_auraBaseMod[BASEMOD_END][MOD_END];
        int16 m_baseRatingValue[MAX_COMBAT_RATING];
        uint32 m_baseSpellPower;
        uint32 m_baseManaRegen;
        uint32 m_baseHealthRegen;
        int32 m_spellPenetrationItemMod;

        SpellModList m_spellMods[MAX_SPELLMOD];
        //uint32 m_pad;
//        Spell* m_spellModTakingSpell;  // Spell for which charges are dropped in spell::finish

        EnchantDurationList m_enchantDuration;
        ItemDurationList m_itemDuration;
        ItemDurationList m_itemSoulboundTradeable;

        void ResetTimeSync();
        void SendTimeSync();

        uint64 m_resurrectGUID;
        uint32 m_resurrectMap;
        float m_resurrectX, m_resurrectY, m_resurrectZ;
        uint32 m_resurrectHealth, m_resurrectMana;

        WorldSession* m_session;

        typedef std::list<Channel*> JoinedChannelsList;
        JoinedChannelsList m_channels;

        uint8 m_cinematic;

        TradeData* m_trade;

        bool   m_DailyQuestChanged;
        bool   m_WeeklyQuestChanged;
        bool   m_MonthlyQuestChanged;
        bool   m_SeasonalQuestChanged;
        time_t m_lastDailyQuestTime;

        uint32 m_drunkTimer;
        uint32 m_weaponChangeTimer;

        uint32 m_zoneUpdateId;
        uint32 m_zoneUpdateTimer;
        uint32 m_areaUpdateId;

        uint32 m_deathTimer;
        time_t m_deathExpireTime;

        uint32 m_restTime;

        uint32 m_WeaponProficiency;
        uint32 m_ArmorProficiency;
        bool m_canParry;
        bool m_canBlock;
        bool m_canTitanGrip;
        uint8 m_swingErrorMsg;

        ////////////////////Rest System/////////////////////
        time_t time_inn_enter;
        uint32 inn_pos_mapid;
        float  inn_pos_x;
        float  inn_pos_y;
        float  inn_pos_z;
        float m_rest_bonus;
        RestType rest_type;
        ////////////////////Rest System/////////////////////

        // Social
        PlayerSocial *m_social;

        // Groups
        GroupReference m_group;
        GroupReference m_originalGroup;
        Group* m_groupInvite;
        uint32 m_groupUpdateMask;
        uint64 m_auraRaidUpdateMask;
        bool m_bPassOnGroupLoot;

        // last used pet number (for BG's)
        uint32 m_lastpetnumber;

        // Player summoning
        time_t m_summon_expire;
        uint32 m_summon_mapid;
        float  m_summon_x;
        float  m_summon_y;
        float  m_summon_z;

        DeclinedName *m_declinedname;
        Runes *m_runes;
        EquipmentSets m_EquipmentSets;

        bool CanAlwaysSee(WorldObject const* obj) const;

        bool IsAlwaysDetectableFor(WorldObject const* seer) const;

        uint8 m_grantableLevels;

        CUFProfile* _CUFProfiles[MAX_CUF_PROFILES];

    private:
        // internal common parts for CanStore/StoreItem functions
        InventoryResult CanStoreItem_InSpecificSlot(uint8 bag, uint8 slot, ItemPosCountVec& dest, ItemTemplate const* pProto, uint32& count, bool swap, Item* pSrcItem) const;
        InventoryResult CanStoreItem_InBag(uint8 bag, ItemPosCountVec& dest, ItemTemplate const* pProto, uint32& count, bool merge, bool non_specialized, Item* pSrcItem, uint8 skip_bag, uint8 skip_slot) const;
        InventoryResult CanStoreItem_InInventorySlots(uint8 slot_begin, uint8 slot_end, ItemPosCountVec& dest, ItemTemplate const* pProto, uint32& count, bool merge, Item* pSrcItem, uint8 skip_bag, uint8 skip_slot) const;
        Item* _StoreItem(uint16 pos, Item* pItem, uint32 count, bool clone, bool update);
        Item* _LoadItem(SQLTransaction& trans, uint32 zoneId, uint32 timeDiff, Field* fields);

        std::set<uint32> m_refundableItems;
        void SendRefundInfo(Item* item);
        void RefundItem(Item* item);
        void SendItemRefundResult(Item* item, ItemExtendedCostEntry const* iece, uint8 error);

        // know currencies are not removed at any point (0 displayed)
        void AddKnownCurrency(uint32 itemId);

        void AdjustQuestReqItemCount(Quest const* quest, QuestStatusData& questStatusData);

        bool IsCanDelayTeleport() const { return m_bCanDelayTeleport; }
        void SetCanDelayTeleport(bool setting) { m_bCanDelayTeleport = setting; }
        bool IsHasDelayedTeleport() const { return m_bHasDelayedTeleport; }
        void SetDelayedTeleportFlag(bool setting) { m_bHasDelayedTeleport = setting; }

        void ScheduleDelayedOperation(uint32 operation)
        {
            if (operation < DELAYED_END)
                m_DelayedOperations |= operation;
        }

        MapReference m_mapRef;

        void UpdateCharmedAI();

        uint32 m_lastFallTime;
        float  m_lastFallZ;

        int32 m_MirrorTimer[MAX_TIMERS];
        uint8 m_MirrorTimerFlags;
        uint8 m_MirrorTimerFlagsLast;
        bool m_isInWater;

        // Current teleport data
        WorldLocation m_teleport_dest;
        uint32 m_teleport_options;
        bool mSemaphoreTeleport_Near;
        bool mSemaphoreTeleport_Far;

        uint32 m_DelayedOperations;
        bool m_bCanDelayTeleport;
        bool m_bHasDelayedTeleport;

        // Temporary removed pet cache
        uint32 m_temporaryUnsummonedPetNumber;
        uint32 m_oldpetspell;

        AchievementMgr<Player>* m_achievementMgr;
        ReputationMgr*  m_reputationMgr;

        SpellCooldowns m_spellCooldowns;

        uint32 m_ChampioningFaction;

        uint32 m_timeSyncCounter;
        uint32 m_timeSyncTimer;
        uint32 m_timeSyncClient;
        uint32 m_timeSyncServer;

        InstanceTimeMap _instanceResetTimes;
        uint32 _pendingBindId;
        uint32 _pendingBindTimer;

        uint32 _activeCheats;
        uint32 _maxPersonalArenaRate;
        uint32 _ConquestCurrencyTotalWeekCap;

        PhaseMgr phaseMgr;
};

void AddItemsSetItem(Player*player, Item* item);
void RemoveItemsSetItem(Player*player, ItemTemplate const* proto);

// "the bodies of template functions must be made available in a header file"
template <class T> T Player::ApplySpellMod(uint32 spellId, SpellModOp op, T &basevalue, Spell* spell)
{
    SpellInfo const* spellInfo = sSpellMgr->GetSpellInfo(spellId);
    if (!spellInfo)
        return 0;
    float totalmul = 1.0f;
    int32 totalflat = 0;

    // Drop charges for triggering spells instead of triggered ones
    if (m_spellModTakingSpell)
        spell = m_spellModTakingSpell;

    for (SpellModList::iterator itr = m_spellMods[op].begin(); itr != m_spellMods[op].end(); ++itr)
    {
        SpellModifier* mod = *itr;

        // Charges can be set only for mods with auras
        if (!mod->ownerAura)
            ASSERT(mod->charges == 0);

        if (!IsAffectedBySpellmod(spellInfo, mod, spell))
            continue;

        if (mod->type == SPELLMOD_FLAT)
            totalflat += mod->value;
        else if (mod->type == SPELLMOD_PCT)
        {
            // skip percent mods for null basevalue (most important for spell mods with charges)
            if (basevalue == T(0))
                continue;

            // special case (skip > 10sec spell casts for instant cast setting)
            if (mod->op == SPELLMOD_CASTING_TIME && basevalue >= T(10000) && mod->value <= -100)
                continue;

            totalmul += CalculatePct(1.0f, mod->value);
        }

        DropModCharge(mod, spell);
    }
    float diff = (float)basevalue * (totalmul - 1.0f) + (float)totalflat;
    basevalue = T((float)basevalue + diff);
    return T(diff);
}
#endif<|MERGE_RESOLUTION|>--- conflicted
+++ resolved
@@ -2179,12 +2179,6 @@
         void SendMessageToSetInRange(WorldPacket* data, float dist, bool self, bool own_team_only);
         void SendMessageToSet(WorldPacket* data, Player const* skipped_rcvr);
 
-<<<<<<< HEAD
-        void SendTeleportPacket(Position &oldPos);
-=======
-        void SendTeleportAckPacket();
->>>>>>> 143340b3
-
         Corpse* GetCorpse() const;
         void SpawnCorpseBones();
         void CreateCorpse();
