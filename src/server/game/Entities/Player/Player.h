/*
 * Copyright (C) 2008-2015 TrinityCore <http://www.trinitycore.org/>
 * Copyright (C) 2005-2009 MaNGOS <http://getmangos.com/>
 *
 * This program is free software; you can redistribute it and/or modify it
 * under the terms of the GNU General Public License as published by the
 * Free Software Foundation; either version 2 of the License, or (at your
 * option) any later version.
 *
 * This program is distributed in the hope that it will be useful, but WITHOUT
 * ANY WARRANTY; without even the implied warranty of MERCHANTABILITY or
 * FITNESS FOR A PARTICULAR PURPOSE. See the GNU General Public License for
 * more details.
 *
 * You should have received a copy of the GNU General Public License along
 * with this program. If not, see <http://www.gnu.org/licenses/>.
 */

#ifndef _PLAYER_H
#define _PLAYER_H

#include "DBCStores.h"
#include "GroupReference.h"
#include "MapReference.h"

#include "Item.h"
#include "PetDefines.h"
#include "QuestDef.h"
#include "SpellMgr.h"
#include "Unit.h"
#include "Opcodes.h"
#include "WorldSession.h"

#include <limits>
#include <string>
#include <vector>

struct CreatureTemplate;
struct Mail;
struct ItemExtendedCostEntry;
struct TrainerSpell;
struct VendorItem;

template<class T> class AchievementMgr;
class ReputationMgr;
class Channel;
class CharacterCreateInfo;
class Creature;
class DynamicObject;
class Group;
class Guild;
class OutdoorPvP;
class Pet;
class PlayerMenu;
class PlayerSocial;
class SpellCastTargets;
class UpdateMask;

struct CharacterCustomizeInfo;

typedef std::deque<Mail*> PlayerMails;

#define PLAYER_MAX_SKILLS           128
#define PLAYER_MAX_DAILY_QUESTS     25
#define PLAYER_EXPLORED_ZONES_SIZE  156

// Note: SPELLMOD_* values is aura types in fact
enum SpellModType
{
    SPELLMOD_FLAT         = 107,                            // SPELL_AURA_ADD_FLAT_MODIFIER
    SPELLMOD_PCT          = 108                             // SPELL_AURA_ADD_PCT_MODIFIER
};

// 2^n values, Player::m_isunderwater is a bitmask. These are Trinity internal values, they are never send to any client
enum PlayerUnderwaterState
{
    UNDERWATER_NONE                     = 0x00,
    UNDERWATER_INWATER                  = 0x01,             // terrain type is water and player is afflicted by it
    UNDERWATER_INLAVA                   = 0x02,             // terrain type is lava and player is afflicted by it
    UNDERWATER_INSLIME                  = 0x04,             // terrain type is lava and player is afflicted by it
    UNDERWARER_INDARKWATER              = 0x08,             // terrain type is dark water and player is afflicted by it

    UNDERWATER_EXIST_TIMERS             = 0x10
};

enum BuyBankSlotResult
{
    ERR_BANKSLOT_FAILED_TOO_MANY    = 0,
    ERR_BANKSLOT_INSUFFICIENT_FUNDS = 1,
    ERR_BANKSLOT_NOTBANKER          = 2,
    ERR_BANKSLOT_OK                 = 3
};

enum PlayerSpellState
{
    PLAYERSPELL_UNCHANGED = 0,
    PLAYERSPELL_CHANGED   = 1,
    PLAYERSPELL_NEW       = 2,
    PLAYERSPELL_REMOVED   = 3,
    PLAYERSPELL_TEMPORARY = 4
};

struct PlayerSpell
{
    PlayerSpellState state : 8;
    bool active            : 1;                             // show in spellbook
    bool dependent         : 1;                             // learned as result another spell learn, skill grow, quest reward, etc
    bool disabled          : 1;                             // first rank has been learned in result talent learn but currently talent unlearned, save max learned ranks
};

struct PlayerTalent
{
    PlayerSpellState state : 8;
    uint8 spec             : 8;
};

extern uint32 const MasterySpells[MAX_CLASSES];

enum TalentTree // talent tabs
{
    TALENT_TREE_WARRIOR_ARMS         = 746,
    TALENT_TREE_WARRIOR_FURY         = 815,
    TALENT_TREE_WARRIOR_PROTECTION   = 845,
    TALENT_TREE_PALADIN_HOLY         = 831,
    TALENT_TREE_PALADIN_PROTECTION   = 839,
    TALENT_TREE_PALADIN_RETRIBUTION  = 855,
    TALENT_TREE_HUNTER_BEAST_MASTERY = 811,
    TALENT_TREE_HUNTER_MARKSMANSHIP  = 807,
    TALENT_TREE_HUNTER_SURVIVAL      = 809,
    TALENT_TREE_ROGUE_ASSASSINATION  = 182,
    TALENT_TREE_ROGUE_COMBAT         = 181,
    TALENT_TREE_ROGUE_SUBTLETY       = 183,
    TALENT_TREE_PRIEST_DISCIPLINE    = 760,
    TALENT_TREE_PRIEST_HOLY          = 813,
    TALENT_TREE_PRIEST_SHADOW        = 795,
    TALENT_TREE_DEATH_KNIGHT_BLOOD   = 398,
    TALENT_TREE_DEATH_KNIGHT_FROST   = 399,
    TALENT_TREE_DEATH_KNIGHT_UNHOLY  = 400,
    TALENT_TREE_SHAMAN_ELEMENTAL     = 261,
    TALENT_TREE_SHAMAN_ENHANCEMENT   = 263,
    TALENT_TREE_SHAMAN_RESTORATION   = 262,
    TALENT_TREE_MAGE_ARCANE          = 799,
    TALENT_TREE_MAGE_FIRE            = 851,
    TALENT_TREE_MAGE_FROST           = 823,
    TALENT_TREE_WARLOCK_AFFLICTION   = 871,
    TALENT_TREE_WARLOCK_DEMONOLOGY   = 867,
    TALENT_TREE_WARLOCK_DESTRUCTION  = 865,
    TALENT_TREE_DRUID_BALANCE        = 752,
    TALENT_TREE_DRUID_FERAL_COMBAT   = 750,
    TALENT_TREE_DRUID_RESTORATION    = 748
};

// Spell modifier (used for modify other spells)
struct SpellModifier
{
    SpellModifier(Aura* _ownerAura = NULL) : op(SPELLMOD_DAMAGE), type(SPELLMOD_FLAT), charges(0), value(0), mask(), spellId(0), ownerAura(_ownerAura) { }
    SpellModOp   op   : 8;
    SpellModType type : 8;
    int16 charges     : 16;
    int32 value;
    flag96 mask;
    uint32 spellId;
    Aura* const ownerAura;
};

enum PlayerCurrencyState
{
   PLAYERCURRENCY_UNCHANGED = 0,
   PLAYERCURRENCY_CHANGED   = 1,
   PLAYERCURRENCY_NEW       = 2,
   PLAYERCURRENCY_REMOVED   = 3     //not removed just set count == 0
};

struct PlayerCurrency
{
   PlayerCurrencyState state;
   uint32 totalCount;
   uint32 weekCount;
};

typedef std::unordered_map<uint32, PlayerTalent*> PlayerTalentMap;
typedef std::unordered_map<uint32, PlayerSpell*> PlayerSpellMap;
typedef std::list<SpellModifier*> SpellModList;
typedef std::unordered_map<uint32, PlayerCurrency> PlayerCurrenciesMap;

/// Maximum number of CompactUnitFrames profiles
#define MAX_CUF_PROFILES 5

/// Bit index used in the many bool options of CompactUnitFrames
enum CUFBoolOptions
{
    CUF_KEEP_GROUPS_TOGETHER,
    CUF_DISPLAY_PETS,
    CUF_DISPLAY_MAIN_TANK_AND_ASSIST,
    CUF_DISPLAY_HEAL_PREDICTION,
    CUF_DISPLAY_AGGRO_HIGHLIGHT,
    CUF_DISPLAY_ONLY_DISPELLABLE_DEBUFFS,
    CUF_DISPLAY_POWER_BAR,
    CUF_DISPLAY_BORDER,
    CUF_USE_CLASS_COLORS,
    CUF_DISPLAY_NON_BOSS_DEBUFFS,
    CUF_DISPLAY_HORIZONTAL_GROUPS,
    CUF_LOCKED,
    CUF_SHOWN,
    CUF_AUTO_ACTIVATE_2_PLAYERS,
    CUF_AUTO_ACTIVATE_3_PLAYERS,
    CUF_AUTO_ACTIVATE_5_PLAYERS,
    CUF_AUTO_ACTIVATE_10_PLAYERS,
    CUF_AUTO_ACTIVATE_15_PLAYERS,
    CUF_AUTO_ACTIVATE_25_PLAYERS,
    CUF_AUTO_ACTIVATE_40_PLAYERS,
    CUF_AUTO_ACTIVATE_SPEC_1,
    CUF_AUTO_ACTIVATE_SPEC_2,
    CUF_AUTO_ACTIVATE_PVP,
    CUF_AUTO_ACTIVATE_PVE,
    CUF_UNK_145,
    CUF_UNK_156,
    CUF_UNK_157,

    // The unks is _LOCKED and _SHOWN and _DYNAMIC, unknown order

    CUF_BOOL_OPTIONS_COUNT,
};

/// Represents a CompactUnitFrame profile
struct CUFProfile
{
    CUFProfile() : ProfileName(), BoolOptions() // might want to change default value for options
    {
        FrameHeight = 0;
        FrameWidth  = 0;
        SortBy      = 0;
        HealthText  = 0;
        Unk146      = 0;
        Unk147      = 0;
        Unk148      = 0;
        Unk150      = 0;
        Unk152      = 0;
        Unk154      = 0;
    }

    CUFProfile(const std::string& name, uint16 frameHeight, uint16 frameWidth, uint8 sortBy, uint8 healthText, uint32 boolOptions,
        uint8 unk146, uint8 unk147, uint8 unk148, uint16 unk150, uint16 unk152, uint16 unk154)
        : ProfileName(name), BoolOptions((int)boolOptions)
    {
        FrameHeight = frameHeight;
        FrameWidth  = frameWidth;
        SortBy      = sortBy;
        HealthText  = healthText;
        Unk146      = unk146;
        Unk147      = unk147;
        Unk148      = unk148;
        Unk150      = unk150;
        Unk152      = unk152;
        Unk154      = unk154;
    }

    std::string ProfileName;
    uint16 FrameHeight;
    uint16 FrameWidth;
    uint8 SortBy;
    uint8 HealthText;

    // LeftAlign, TopAlight, BottomAllign (unk order)
    uint8 Unk146;
    uint8 Unk147;
    uint8 Unk148;

    // LeftOffset, TopOffset and BottomOffset (unk order)
    uint16 Unk150;
    uint16 Unk152;
    uint16 Unk154;

    std::bitset<CUF_BOOL_OPTIONS_COUNT> BoolOptions;

    // More fields can be added to BoolOptions without changing DB schema (up to 32, currently 27)
};

typedef std::unordered_map<uint32 /*instanceId*/, time_t/*releaseTime*/> InstanceTimeMap;

enum TrainerSpellState
{
    TRAINER_SPELL_GRAY  = 0,
    TRAINER_SPELL_GREEN = 1,
    TRAINER_SPELL_RED   = 2,
    TRAINER_SPELL_GREEN_DISABLED = 10                       // custom value, not send to client: formally green but learn not allowed
};

enum ActionButtonUpdateState
{
    ACTIONBUTTON_UNCHANGED = 0,
    ACTIONBUTTON_CHANGED   = 1,
    ACTIONBUTTON_NEW       = 2,
    ACTIONBUTTON_DELETED   = 3
};

enum ActionButtonType
{
    ACTION_BUTTON_SPELL     = 0x00,
    ACTION_BUTTON_C         = 0x01,                         // click?
    ACTION_BUTTON_EQSET     = 0x20,
    ACTION_BUTTON_DROPDOWN  = 0x30,
    ACTION_BUTTON_MACRO     = 0x40,
    ACTION_BUTTON_CMACRO    = ACTION_BUTTON_C | ACTION_BUTTON_MACRO,
    ACTION_BUTTON_ITEM      = 0x80
};

enum ReputationSource
{
    REPUTATION_SOURCE_KILL,
    REPUTATION_SOURCE_QUEST,
    REPUTATION_SOURCE_DAILY_QUEST,
    REPUTATION_SOURCE_WEEKLY_QUEST,
    REPUTATION_SOURCE_MONTHLY_QUEST,
    REPUTATION_SOURCE_REPEATABLE_QUEST,
    REPUTATION_SOURCE_SPELL
};

#define ACTION_BUTTON_ACTION(X) (uint32(X) & 0x00FFFFFF)
#define ACTION_BUTTON_TYPE(X)   ((uint32(X) & 0xFF000000) >> 24)
#define MAX_ACTION_BUTTON_ACTION_VALUE (0x00FFFFFF+1)

struct ActionButton
{
    ActionButton() : packedData(0), uState(ACTIONBUTTON_NEW) { }

    uint32 packedData;
    ActionButtonUpdateState uState;

    // helpers
    ActionButtonType GetType() const { return ActionButtonType(ACTION_BUTTON_TYPE(packedData)); }
    uint32 GetAction() const { return ACTION_BUTTON_ACTION(packedData); }
    void SetActionAndType(uint32 action, ActionButtonType type)
    {
        uint32 newData = action | (uint32(type) << 24);
        if (newData != packedData || uState == ACTIONBUTTON_DELETED)
        {
            packedData = newData;
            if (uState != ACTIONBUTTON_NEW)
                uState = ACTIONBUTTON_CHANGED;
        }
    }
};

#define  MAX_ACTION_BUTTONS 144                             //checked in 3.2.0

typedef std::map<uint8, ActionButton> ActionButtonList;

struct PlayerCreateInfoItem
{
    PlayerCreateInfoItem(uint32 id, uint32 amount) : item_id(id), item_amount(amount) { }

    uint32 item_id;
    uint32 item_amount;
};

typedef std::list<PlayerCreateInfoItem> PlayerCreateInfoItems;

struct PlayerLevelInfo
{
    PlayerLevelInfo() { for (uint8 i=0; i < MAX_STATS; ++i) stats[i] = 0; }

    uint8 stats[MAX_STATS];
};

typedef std::list<uint32> PlayerCreateInfoSpells;

struct PlayerCreateInfoAction
{
    PlayerCreateInfoAction() : button(0), type(0), action(0) { }
    PlayerCreateInfoAction(uint8 _button, uint32 _action, uint8 _type) : button(_button), type(_type), action(_action) { }

    uint8 button;
    uint8 type;
    uint32 action;
};

typedef std::list<PlayerCreateInfoAction> PlayerCreateInfoActions;

struct PlayerCreateInfoSkill
{
    uint16 SkillId;
    uint16 Rank;
};

typedef std::list<PlayerCreateInfoSkill> PlayerCreateInfoSkills;

struct PlayerInfo
{
                                                            // existence checked by displayId != 0
    PlayerInfo() : mapId(0), areaId(0), positionX(0.0f), positionY(0.0f), positionZ(0.0f), orientation(0.0f), displayId_m(0), displayId_f(0), levelInfo(NULL) { }

    uint32 mapId;
    uint32 areaId;
    float positionX;
    float positionY;
    float positionZ;
    float orientation;
    uint16 displayId_m;
    uint16 displayId_f;
    PlayerCreateInfoItems item;
    PlayerCreateInfoSpells customSpells;
    PlayerCreateInfoSpells castSpells;
    PlayerCreateInfoActions action;
    PlayerCreateInfoSkills skills;

    PlayerLevelInfo* levelInfo;                             //[level-1] 0..MaxPlayerLevel-1
};

struct PvPInfo
{
    PvPInfo() : IsHostile(false), IsInHostileArea(false), IsInNoPvPArea(false), IsInFFAPvPArea(false), EndTimer(0) { }

    bool IsHostile;
    bool IsInHostileArea;               ///> Marks if player is in an area which forces PvP flag
    bool IsInNoPvPArea;                 ///> Marks if player is in a sanctuary or friendly capital city
    bool IsInFFAPvPArea;                ///> Marks if player is in an FFAPvP area (such as Gurubashi Arena)
    time_t EndTimer;                    ///> Time when player unflags himself for PvP (flag removed after 5 minutes)
};

struct DuelInfo
{
    DuelInfo() : initiator(NULL), opponent(NULL), startTimer(0), startTime(0), outOfBound(0), isMounted(false) { }

    Player* initiator;
    Player* opponent;
    time_t startTimer;
    time_t startTime;
    time_t outOfBound;
    bool isMounted;
};

struct Areas
{
    uint32 areaID;
    uint32 areaFlag;
    float x1;
    float x2;
    float y1;
    float y2;
};

#define MAX_RUNES       6

enum RuneCooldowns
{
    RUNE_BASE_COOLDOWN  = 10000,
    RUNE_MISS_COOLDOWN  = 1500     // cooldown applied on runes when the spell misses
};

enum RuneType
{
    RUNE_BLOOD      = 0,
    RUNE_UNHOLY     = 1,
    RUNE_FROST      = 2,
    RUNE_DEATH      = 3,
    NUM_RUNE_TYPES  = 4
};

struct RuneInfo
{
    uint8 BaseRune;
    uint8 CurrentRune;
    uint32 Cooldown;
    AuraEffect const* ConvertAura;
};

struct Runes
{
    RuneInfo runes[MAX_RUNES];
    uint8 runeState;                                        // mask of available runes
    RuneType lastUsedRune;

    void SetRuneState(uint8 index, bool set = true)
    {
        if (set)
            runeState |= (1 << index);                      // usable
        else
            runeState &= ~(1 << index);                     // on cooldown
    }
};

struct EnchantDuration
{
    EnchantDuration() : item(NULL), slot(MAX_ENCHANTMENT_SLOT), leftduration(0) { }
    EnchantDuration(Item* _item, EnchantmentSlot _slot, uint32 _leftduration) : item(_item), slot(_slot),
        leftduration(_leftduration){ ASSERT(item); }

    Item* item;
    EnchantmentSlot slot;
    uint32 leftduration;
};

typedef std::list<EnchantDuration> EnchantDurationList;
typedef std::list<Item*> ItemDurationList;

enum DrunkenState
{
    DRUNKEN_SOBER   = 0,
    DRUNKEN_TIPSY   = 1,
    DRUNKEN_DRUNK   = 2,
    DRUNKEN_SMASHED = 3
};

#define MAX_DRUNKEN   4

enum PlayerFlags
{
    PLAYER_FLAGS_GROUP_LEADER           = 0x00000001,
    PLAYER_FLAGS_AFK                    = 0x00000002,
    PLAYER_FLAGS_DND                    = 0x00000004,
    PLAYER_FLAGS_GM                     = 0x00000008,
    PLAYER_FLAGS_GHOST                  = 0x00000010,
    PLAYER_FLAGS_RESTING                = 0x00000020,
    PLAYER_FLAGS_UNK6                   = 0x00000040,
    PLAYER_FLAGS_UNK7                   = 0x00000080,       // pre-3.0.3 PLAYER_FLAGS_FFA_PVP flag for FFA PVP state
    PLAYER_FLAGS_CONTESTED_PVP          = 0x00000100,       // Player has been involved in a PvP combat and will be attacked by contested guards
    PLAYER_FLAGS_IN_PVP                 = 0x00000200,
    PLAYER_FLAGS_HIDE_HELM              = 0x00000400,
    PLAYER_FLAGS_HIDE_CLOAK             = 0x00000800,
    PLAYER_FLAGS_PLAYED_LONG_TIME       = 0x00001000,       // played long time
    PLAYER_FLAGS_PLAYED_TOO_LONG        = 0x00002000,       // played too long time
    PLAYER_FLAGS_IS_OUT_OF_BOUNDS       = 0x00004000,
    PLAYER_FLAGS_DEVELOPER              = 0x00008000,       // <Dev> prefix for something?
    PLAYER_FLAGS_UNK16                  = 0x00010000,       // pre-3.0.3 PLAYER_FLAGS_SANCTUARY flag for player entered sanctuary
    PLAYER_FLAGS_TAXI_BENCHMARK         = 0x00020000,       // taxi benchmark mode (on/off) (2.0.1)
    PLAYER_FLAGS_PVP_TIMER              = 0x00040000,       // 3.0.2, pvp timer active (after you disable pvp manually)
    PLAYER_FLAGS_UBER                  = 0x00080000,
    PLAYER_FLAGS_UNK20                  = 0x00100000,
    PLAYER_FLAGS_UNK21                  = 0x00200000,
    PLAYER_FLAGS_COMMENTATOR2           = 0x00400000,
    PLAYER_ALLOW_ONLY_ABILITY           = 0x00800000,       // used by bladestorm and killing spree, allowed only spells with SPELL_ATTR0_REQ_AMMO, SPELL_EFFECT_ATTACK, checked only for active player
    PLAYER_FLAGS_UNK24                  = 0x01000000,       // disabled all melee ability on tab include autoattack
    PLAYER_FLAGS_NO_XP_GAIN             = 0x02000000,
    PLAYER_FLAGS_UNK26                  = 0x04000000,
    PLAYER_FLAGS_AUTO_DECLINE_GUILD     = 0x08000000,       // Automatically declines guild invites
    PLAYER_FLAGS_GUILD_LEVEL_ENABLED    = 0x10000000,       // Lua_GetGuildLevelEnabled() - enables guild leveling related UI
    PLAYER_FLAGS_VOID_UNLOCKED          = 0x20000000,       // void storage
    PLAYER_FLAGS_UNK30                  = 0x40000000,
    PLAYER_FLAGS_UNK31                  = 0x80000000
};

#define KNOWN_TITLES_SIZE   4
#define MAX_TITLE_INDEX     (KNOWN_TITLES_SIZE * 64)        // 4 uint64 fields

// used in PLAYER_FIELD_BYTES values
enum PlayerFieldByteFlags
{
    PLAYER_FIELD_BYTE_TRACK_STEALTHED   = 0x00000002,
    PLAYER_FIELD_BYTE_RELEASE_TIMER     = 0x00000008,       // Display time till auto release spirit
    PLAYER_FIELD_BYTE_NO_RELEASE_WINDOW = 0x00000010        // Display no "release spirit" window at all
};

// used in PLAYER_FIELD_BYTES2 values
enum PlayerFieldByte2Flags
{
    PLAYER_FIELD_BYTE2_NONE                 = 0x00,
    PLAYER_FIELD_BYTE2_STEALTH              = 0x20,
    PLAYER_FIELD_BYTE2_INVISIBILITY_GLOW    = 0x40
};

enum MirrorTimerType
{
    FATIGUE_TIMER      = 0,
    BREATH_TIMER       = 1,
    FIRE_TIMER         = 2 // feign death
};
#define MAX_TIMERS      3
#define DISABLED_MIRROR_TIMER   -1

// 2^n values
enum PlayerExtraFlags
{
    // gm abilities
    PLAYER_EXTRA_GM_ON              = 0x0001,
    PLAYER_EXTRA_ACCEPT_WHISPERS    = 0x0004,
    PLAYER_EXTRA_TAXICHEAT          = 0x0008,
    PLAYER_EXTRA_GM_INVISIBLE       = 0x0010,
    PLAYER_EXTRA_GM_CHAT            = 0x0020,               // Show GM badge in chat messages

    // other states
    PLAYER_EXTRA_PVP_DEATH          = 0x0100                // store PvP death status until corpse creating.
};

// 2^n values
enum AtLoginFlags
{
    AT_LOGIN_NONE              = 0x00,
    AT_LOGIN_RENAME            = 0x01,
    AT_LOGIN_RESET_SPELLS      = 0x02,
    AT_LOGIN_RESET_TALENTS     = 0x04,
    AT_LOGIN_CUSTOMIZE         = 0x08,
    AT_LOGIN_RESET_PET_TALENTS = 0x10,
    AT_LOGIN_FIRST             = 0x20,
    AT_LOGIN_CHANGE_FACTION    = 0x40,
    AT_LOGIN_CHANGE_RACE       = 0x80
};

typedef std::map<uint32, QuestStatusData> QuestStatusMap;
typedef std::set<uint32> RewardedQuestSet;

enum QuestSaveType
{
    QUEST_DEFAULT_SAVE_TYPE = 0,
    QUEST_DELETE_SAVE_TYPE,
    QUEST_FORCE_DELETE_SAVE_TYPE
};

//               quest
typedef std::map<uint32, QuestSaveType> QuestStatusSaveMap;


enum QuestSlotOffsets
{
    QUEST_ID_OFFSET     = 0,
    QUEST_STATE_OFFSET  = 1,
    QUEST_COUNTS_OFFSET = 2,
    QUEST_TIME_OFFSET   = 4
};

#define MAX_QUEST_OFFSET 5

enum QuestSlotStateMask
{
    QUEST_STATE_NONE     = 0x0000,
    QUEST_STATE_COMPLETE = 0x0001,
    QUEST_STATE_FAIL     = 0x0002
};

enum SkillUpdateState
{
    SKILL_UNCHANGED     = 0,
    SKILL_CHANGED       = 1,
    SKILL_NEW           = 2,
    SKILL_DELETED       = 3
};

struct SkillStatusData
{
    SkillStatusData(uint8 _pos, SkillUpdateState _uState) : pos(_pos), uState(_uState)
    {
    }
    uint8 pos;
    SkillUpdateState uState;
};

typedef std::unordered_map<uint32, SkillStatusData> SkillStatusMap;

class Quest;
class Spell;
class Item;
class WorldSession;

enum PlayerSlots
{
    // first slot for item stored (in any way in player m_items data)
    PLAYER_SLOT_START           = 0,
    // last+1 slot for item stored (in any way in player m_items data)
    PLAYER_SLOT_END             = 86,
    PLAYER_SLOTS_COUNT          = (PLAYER_SLOT_END - PLAYER_SLOT_START)
};

#define INVENTORY_SLOT_BAG_0    255

enum EquipmentSlots                                         // 19 slots
{
    EQUIPMENT_SLOT_START        = 0,
    EQUIPMENT_SLOT_HEAD         = 0,
    EQUIPMENT_SLOT_NECK         = 1,
    EQUIPMENT_SLOT_SHOULDERS    = 2,
    EQUIPMENT_SLOT_BODY         = 3,
    EQUIPMENT_SLOT_CHEST        = 4,
    EQUIPMENT_SLOT_WAIST        = 5,
    EQUIPMENT_SLOT_LEGS         = 6,
    EQUIPMENT_SLOT_FEET         = 7,
    EQUIPMENT_SLOT_WRISTS       = 8,
    EQUIPMENT_SLOT_HANDS        = 9,
    EQUIPMENT_SLOT_FINGER1      = 10,
    EQUIPMENT_SLOT_FINGER2      = 11,
    EQUIPMENT_SLOT_TRINKET1     = 12,
    EQUIPMENT_SLOT_TRINKET2     = 13,
    EQUIPMENT_SLOT_BACK         = 14,
    EQUIPMENT_SLOT_MAINHAND     = 15,
    EQUIPMENT_SLOT_OFFHAND      = 16,
    EQUIPMENT_SLOT_RANGED       = 17,
    EQUIPMENT_SLOT_TABARD       = 18,
    EQUIPMENT_SLOT_END          = 19
};

enum InventorySlots                                         // 4 slots
{
    INVENTORY_SLOT_BAG_START    = 19,
    INVENTORY_SLOT_BAG_END      = 23
};

enum InventoryPackSlots                                     // 16 slots
{
    INVENTORY_SLOT_ITEM_START   = 23,
    INVENTORY_SLOT_ITEM_END     = 39
};

enum BankItemSlots                                          // 28 slots
{
    BANK_SLOT_ITEM_START        = 39,
    BANK_SLOT_ITEM_END          = 67
};

enum BankBagSlots                                           // 7 slots
{
    BANK_SLOT_BAG_START         = 67,
    BANK_SLOT_BAG_END           = 74
};

enum BuyBackSlots                                           // 12 slots
{
    // stored in m_buybackitems
    BUYBACK_SLOT_START          = 74,
    BUYBACK_SLOT_END            = 86
};

enum EquipmentSetUpdateState
{
    EQUIPMENT_SET_UNCHANGED = 0,
    EQUIPMENT_SET_CHANGED   = 1,
    EQUIPMENT_SET_NEW       = 2,
    EQUIPMENT_SET_DELETED   = 3
};

struct EquipmentSet
{
    EquipmentSet() : Guid(0), IgnoreMask(0), state(EQUIPMENT_SET_NEW)
    {
        for (uint8 i = 0; i < EQUIPMENT_SLOT_END; ++i)
            Items[i] = 0;
    }

    uint64 Guid;
    std::string Name;
    std::string IconName;
    uint32 IgnoreMask;
    uint32 Items[EQUIPMENT_SLOT_END];
    EquipmentSetUpdateState state;
};

#define MAX_EQUIPMENT_SET_INDEX 10                          // client limit

typedef std::map<uint32, EquipmentSet> EquipmentSets;

struct ItemPosCount
{
    ItemPosCount(uint16 _pos, uint32 _count) : pos(_pos), count(_count) { }
    bool isContainedIn(std::vector<ItemPosCount> const& vec) const;
    uint16 pos;
    uint32 count;
};
typedef std::vector<ItemPosCount> ItemPosCountVec;

enum TradeSlots
{
    TRADE_SLOT_COUNT            = 7,
    TRADE_SLOT_TRADED_COUNT     = 6,
    TRADE_SLOT_NONTRADED        = 6,
    TRADE_SLOT_INVALID          = -1
};

enum TransferAbortReason
{
    TRANSFER_ABORT_NONE                         = 0x00,
    TRANSFER_ABORT_ERROR                        = 0x01,
    TRANSFER_ABORT_MAX_PLAYERS                  = 0x02,         // Transfer Aborted: instance is full
    TRANSFER_ABORT_NOT_FOUND                    = 0x03,         // Transfer Aborted: instance not found
    TRANSFER_ABORT_TOO_MANY_INSTANCES           = 0x04,         // You have entered too many instances recently.
    TRANSFER_ABORT_ZONE_IN_COMBAT               = 0x06,         // Unable to zone in while an encounter is in progress.
    TRANSFER_ABORT_INSUF_EXPAN_LVL              = 0x07,         // You must have <TBC, WotLK> expansion installed to access this area.
    TRANSFER_ABORT_DIFFICULTY                   = 0x08,         // <Normal, Heroic, Epic> difficulty mode is not available for %s.
    TRANSFER_ABORT_UNIQUE_MESSAGE               = 0x09,         // Until you've escaped TLK's grasp, you cannot leave this place!
    TRANSFER_ABORT_TOO_MANY_REALM_INSTANCES     = 0x0A,         // Additional instances cannot be launched, please try again later.
    TRANSFER_ABORT_NEED_GROUP                   = 0x0B,         // 3.1
    TRANSFER_ABORT_NOT_FOUND1                   = 0x0C,         // 3.1
    TRANSFER_ABORT_NOT_FOUND2                   = 0x0D,         // 3.1
    TRANSFER_ABORT_NOT_FOUND3                   = 0x0E,         // 3.2
    TRANSFER_ABORT_REALM_ONLY                   = 0x0F,         // All players on party must be from the same realm.
    TRANSFER_ABORT_MAP_NOT_ALLOWED              = 0x10,         // Map can't be entered at this time.
    TRANSFER_ABORT_LOCKED_TO_DIFFERENT_INSTANCE = 0x12,         // 4.2.2
    TRANSFER_ABORT_ALREADY_COMPLETED_ENCOUNTER  = 0x13         // 4.2.2
};

enum InstanceResetWarningType
{
    RAID_INSTANCE_WARNING_HOURS     = 1,                    // WARNING! %s is scheduled to reset in %d hour(s).
    RAID_INSTANCE_WARNING_MIN       = 2,                    // WARNING! %s is scheduled to reset in %d minute(s)!
    RAID_INSTANCE_WARNING_MIN_SOON  = 3,                    // WARNING! %s is scheduled to reset in %d minute(s). Please exit the zone or you will be returned to your bind location!
    RAID_INSTANCE_WELCOME           = 4,                    // Welcome to %s. This raid instance is scheduled to reset in %s.
    RAID_INSTANCE_EXPIRED           = 5
};

// PLAYER_FIELD_ARENA_TEAM_INFO_1_1 offsets
enum ArenaTeamInfoType
{
    ARENA_TEAM_ID                = 0,
    ARENA_TEAM_TYPE              = 1,                       // new in 3.2 - team type?
    ARENA_TEAM_MEMBER            = 2,                       // 0 - captain, 1 - member
    ARENA_TEAM_GAMES_WEEK        = 3,
    ARENA_TEAM_GAMES_SEASON      = 4,
    ARENA_TEAM_WINS_SEASON       = 5,
    ARENA_TEAM_PERSONAL_RATING   = 6,
    ARENA_TEAM_END               = 7
};

class InstanceSave;

enum RestFlag
{
    REST_FLAG_IN_TAVERN         = 0x1,
    REST_FLAG_IN_CITY           = 0x2,
    REST_FLAG_IN_FACTION_AREA   = 0x4, // used with AREA_FLAG_REST_ZONE_*
};

enum TeleportToOptions
{
    TELE_TO_GM_MODE             = 0x01,
    TELE_TO_NOT_LEAVE_TRANSPORT = 0x02,
    TELE_TO_NOT_LEAVE_COMBAT    = 0x04,
    TELE_TO_NOT_UNSUMMON_PET    = 0x08,
    TELE_TO_SPELL               = 0x10
};

/// Type of environmental damages
enum EnviromentalDamage
{
    DAMAGE_EXHAUSTED = 0,
    DAMAGE_DROWNING  = 1,
    DAMAGE_FALL      = 2,
    DAMAGE_LAVA      = 3,
    DAMAGE_SLIME     = 4,
    DAMAGE_FIRE      = 5,
    DAMAGE_FALL_TO_VOID = 6                                 // custom case for fall without durability loss
};

enum PlayerChatTag
{
    CHAT_TAG_NONE       = 0x00,
    CHAT_TAG_AFK        = 0x01,
    CHAT_TAG_DND        = 0x02,
    CHAT_TAG_GM         = 0x04,
    CHAT_TAG_COM        = 0x08, // Commentator
    CHAT_TAG_DEV        = 0x10,
    CHAT_TAG_BOSS_SOUND = 0x20, // Plays "RaidBossEmoteWarning" sound on raid boss emote/whisper
    CHAT_TAG_MOBILE     = 0x40
};

enum PlayedTimeIndex
{
    PLAYED_TIME_TOTAL = 0,
    PLAYED_TIME_LEVEL = 1
};

#define MAX_PLAYED_TIME_INDEX 2

// used at player loading query list preparing, and later result selection
enum PlayerLoginQueryIndex
{
    PLAYER_LOGIN_QUERY_LOAD_FROM                    = 0,
    PLAYER_LOGIN_QUERY_LOAD_GROUP                   = 1,
    PLAYER_LOGIN_QUERY_LOAD_BOUND_INSTANCES         = 2,
    PLAYER_LOGIN_QUERY_LOAD_AURAS                   = 3,
    PLAYER_LOGIN_QUERY_LOAD_SPELLS                  = 4,
    PLAYER_LOGIN_QUERY_LOAD_QUEST_STATUS            = 5,
    PLAYER_LOGIN_QUERY_LOAD_DAILY_QUEST_STATUS      = 6,
    PLAYER_LOGIN_QUERY_LOAD_REPUTATION              = 7,
    PLAYER_LOGIN_QUERY_LOAD_INVENTORY               = 8,
    PLAYER_LOGIN_QUERY_LOAD_ACTIONS                 = 9,
    PLAYER_LOGIN_QUERY_LOAD_MAIL_COUNT              = 10,
    PLAYER_LOGIN_QUERY_LOAD_MAIL_DATE               = 11,
    PLAYER_LOGIN_QUERY_LOAD_SOCIAL_LIST             = 12,
    PLAYER_LOGIN_QUERY_LOAD_HOME_BIND               = 13,
    PLAYER_LOGIN_QUERY_LOAD_SPELL_COOLDOWNS         = 14,
    PLAYER_LOGIN_QUERY_LOAD_DECLINED_NAMES          = 15,
    PLAYER_LOGIN_QUERY_LOAD_GUILD                   = 16,
    PLAYER_LOGIN_QUERY_LOAD_ARENA_INFO              = 17,
    PLAYER_LOGIN_QUERY_LOAD_ACHIEVEMENTS            = 18,
    PLAYER_LOGIN_QUERY_LOAD_CRITERIA_PROGRESS       = 19,
    PLAYER_LOGIN_QUERY_LOAD_EQUIPMENT_SETS          = 20,
    PLAYER_LOGIN_QUERY_LOAD_BG_DATA                 = 21,
    PLAYER_LOGIN_QUERY_LOAD_GLYPHS                  = 22,
    PLAYER_LOGIN_QUERY_LOAD_TALENTS                 = 23,
    PLAYER_LOGIN_QUERY_LOAD_ACCOUNT_DATA            = 24,
    PLAYER_LOGIN_QUERY_LOAD_SKILLS                  = 25,
    PLAYER_LOGIN_QUERY_LOAD_WEEKLY_QUEST_STATUS     = 26,
    PLAYER_LOGIN_QUERY_LOAD_RANDOM_BG               = 27,
    PLAYER_LOGIN_QUERY_LOAD_BANNED                  = 28,
    PLAYER_LOGIN_QUERY_LOAD_QUEST_STATUS_REW        = 29,
    PLAYER_LOGIN_QUERY_LOAD_INSTANCE_LOCK_TIMES     = 30,
    PLAYER_LOGIN_QUERY_LOAD_SEASONAL_QUEST_STATUS   = 31,
    PLAYER_LOGIN_QUERY_LOAD_MONTHLY_QUEST_STATUS    = 32,
    PLAYER_LOGIN_QUERY_LOAD_VOID_STORAGE            = 33,
    PLAYER_LOGIN_QUERY_LOAD_CURRENCY                = 34,
    PLAYER_LOGIN_QUERY_LOAD_CUF_PROFILES            = 35,
    MAX_PLAYER_LOGIN_QUERY
};

enum PlayerDelayedOperations
{
    DELAYED_SAVE_PLAYER         = 0x01,
    DELAYED_RESURRECT_PLAYER    = 0x02,
    DELAYED_SPELL_CAST_DESERTER = 0x04,
    DELAYED_BG_MOUNT_RESTORE    = 0x08,                     ///< Flag to restore mount state after teleport from BG
    DELAYED_BG_TAXI_RESTORE     = 0x10,                     ///< Flag to restore taxi state after teleport from BG
    DELAYED_BG_GROUP_RESTORE    = 0x20,                     ///< Flag to restore group state after teleport from BG
    DELAYED_END
};

// Player summoning auto-decline time (in secs)
#define MAX_PLAYER_SUMMON_DELAY                   (2*MINUTE)
// Maximum money amount : 2^31 - 1
extern uint64 const MAX_MONEY_AMOUNT;

struct InstancePlayerBind
{
    InstanceSave* save;
    bool perm;
    /* permanent PlayerInstanceBinds are created in Raid/Heroic instances for players
       that aren't already permanently bound when they are inside when a boss is killed
       or when they enter an instance that the group leader is permanently bound to. */
    InstancePlayerBind() : save(NULL), perm(false) { }
};

struct AccessRequirement
{
    uint8  levelMin;
    uint8  levelMax;
    uint32 item;
    uint32 item2;
    uint32 quest_A;
    uint32 quest_H;
    uint32 achievement;
    std::string questFailedText;
};

enum CharDeleteMethod
{
    CHAR_DELETE_REMOVE = 0,                      // Completely remove from the database
    CHAR_DELETE_UNLINK = 1                       // The character gets unlinked from the account,
                                                 // the name gets freed up and appears as deleted ingame
};

enum ReferAFriendError
{
    ERR_REFER_A_FRIEND_NONE                          = 0x00,
    ERR_REFER_A_FRIEND_NOT_REFERRED_BY               = 0x01,
    ERR_REFER_A_FRIEND_TARGET_TOO_HIGH               = 0x02,
    ERR_REFER_A_FRIEND_INSUFFICIENT_GRANTABLE_LEVELS = 0x03,
    ERR_REFER_A_FRIEND_TOO_FAR                       = 0x04,
    ERR_REFER_A_FRIEND_DIFFERENT_FACTION             = 0x05,
    ERR_REFER_A_FRIEND_NOT_NOW                       = 0x06,
    ERR_REFER_A_FRIEND_GRANT_LEVEL_MAX_I             = 0x07,
    ERR_REFER_A_FRIEND_NO_TARGET                     = 0x08,
    ERR_REFER_A_FRIEND_NOT_IN_GROUP                  = 0x09,
    ERR_REFER_A_FRIEND_SUMMON_LEVEL_MAX_I            = 0x0A,
    ERR_REFER_A_FRIEND_SUMMON_COOLDOWN               = 0x0B,
    ERR_REFER_A_FRIEND_INSUF_EXPAN_LVL               = 0x0C,
    ERR_REFER_A_FRIEND_SUMMON_OFFLINE_S              = 0x0D
};

enum PlayerRestState
{
    REST_STATE_RESTED                                = 0x01,
    REST_STATE_NOT_RAF_LINKED                        = 0x02,
    REST_STATE_RAF_LINKED                            = 0x06
};

enum PlayerCommandStates
{
    CHEAT_NONE      = 0x00,
    CHEAT_GOD       = 0x01,
    CHEAT_CASTTIME  = 0x02,
    CHEAT_COOLDOWN  = 0x04,
    CHEAT_POWER     = 0x08,
    CHEAT_WATERWALK = 0x10
};

class PlayerTaxi
{
    public:
        PlayerTaxi();
        ~PlayerTaxi() { }
        // Nodes
        void InitTaxiNodesForLevel(uint32 race, uint32 chrClass, uint8 level);
        void LoadTaxiMask(std::string const& data);

        bool IsTaximaskNodeKnown(uint32 nodeidx) const
        {
            uint8  field   = uint8((nodeidx - 1) / 8);
            uint32 submask = 1 << ((nodeidx-1) % 8);
            return (m_taximask[field] & submask) == submask;
        }
        bool SetTaximaskNode(uint32 nodeidx)
        {
            uint8  field   = uint8((nodeidx - 1) / 8);
            uint32 submask = 1 << ((nodeidx-  1) % 8);
            if ((m_taximask[field] & submask) != submask)
            {
                m_taximask[field] |= submask;
                return true;
            }
            else
                return false;
        }
        void AppendTaximaskTo(ByteBuffer& data, bool all);

        // Destinations
        bool LoadTaxiDestinationsFromString(std::string const& values, uint32 team);
        std::string SaveTaxiDestinationsToString();

        void ClearTaxiDestinations() { m_TaxiDestinations.clear(); }
        void AddTaxiDestination(uint32 dest) { m_TaxiDestinations.push_back(dest); }
        uint32 GetTaxiSource() const { return m_TaxiDestinations.empty() ? 0 : m_TaxiDestinations.front(); }
        uint32 GetTaxiDestination() const { return m_TaxiDestinations.size() < 2 ? 0 : m_TaxiDestinations[1]; }
        uint32 GetCurrentTaxiPath() const;
        uint32 NextTaxiDestination()
        {
            m_TaxiDestinations.pop_front();
            return GetTaxiDestination();
        }
        bool empty() const { return m_TaxiDestinations.empty(); }

        friend std::ostringstream& operator<< (std::ostringstream& ss, PlayerTaxi const& taxi);
    private:
        TaxiMask m_taximask;
        std::deque<uint32> m_TaxiDestinations;
};

std::ostringstream& operator << (std::ostringstream& ss, PlayerTaxi const& taxi);

class Player;

/// Holder for Battleground data
struct BGData
{
    BGData() : bgInstanceID(0), bgTypeID(BATTLEGROUND_TYPE_NONE), bgAfkReportedCount(0), bgAfkReportedTimer(0),
        bgTeam(0), mountSpell(0) { bgQueuesJoinedTime.clear(); ClearTaxiPath(); }

    uint32 bgInstanceID;                    ///< This variable is set to bg->m_InstanceID,
                                            ///  when player is teleported to BG - (it is battleground's GUID)
    BattlegroundTypeId bgTypeID;

    std::map<uint32, uint32> bgQueuesJoinedTime;

    std::set<uint32>   bgAfkReporter;
    uint8              bgAfkReportedCount;
    time_t             bgAfkReportedTimer;

    uint32 bgTeam;                          ///< What side the player will be added to

    uint32 mountSpell;
    uint32 taxiPath[2];

    WorldLocation joinPos;                  ///< From where player entered BG

    void ClearTaxiPath()     { taxiPath[0] = taxiPath[1] = 0; }
    bool HasTaxiPath() const { return taxiPath[0] && taxiPath[1]; }
};

struct TradeStatusInfo
{
    TradeStatusInfo() : Status(TRADE_STATUS_BUSY), TraderGuid(), Result(EQUIP_ERR_OK),
        IsTargetResult(false), ItemLimitCategoryId(0), Slot(0) { }

    TradeStatus Status;
    ObjectGuid TraderGuid;
    InventoryResult Result;
    bool IsTargetResult;
    uint32 ItemLimitCategoryId;
    uint8 Slot;
};

struct VoidStorageItem
{
    VoidStorageItem()
    {
        ItemId = 0;
        ItemEntry = 0;
        ItemRandomPropertyId = 0;
        ItemSuffixFactor = 0;
    }

    VoidStorageItem(uint64 id, uint32 entry, ObjectGuid creator, uint32 randomPropertyId, uint32 suffixFactor)
    {
        ItemId = id;
        ItemEntry = entry;
        CreatorGuid = creator;
        ItemRandomPropertyId = randomPropertyId;
        ItemSuffixFactor = suffixFactor;
    }

    uint64 ItemId;
    uint32 ItemEntry;
    ObjectGuid CreatorGuid;
    uint32 ItemRandomPropertyId;
    uint32 ItemSuffixFactor;
};

class TradeData
{
    public:                                                 // constructors
        TradeData(Player* player, Player* trader) :
            m_player(player),  m_trader(trader), m_accepted(false), m_acceptProccess(false),
            m_money(0), m_spell(0), m_spellCastItem() { }

        Player* GetTrader() const { return m_trader; }
        TradeData* GetTraderData() const;

        Item* GetItem(TradeSlots slot) const;
        bool HasItem(ObjectGuid itemGuid) const;
        TradeSlots GetTradeSlotForItem(ObjectGuid itemGuid) const;
        void SetItem(TradeSlots slot, Item* item);

        uint32 GetSpell() const { return m_spell; }
        void SetSpell(uint32 spell_id, Item* castItem = NULL);

        Item*  GetSpellCastItem() const;
        bool HasSpellCastItem() const { return !m_spellCastItem.IsEmpty(); }

        uint64 GetMoney() const { return m_money; }
        void SetMoney(uint64 money);

        bool IsAccepted() const { return m_accepted; }
        void SetAccepted(bool state, bool crosssend = false);

        bool IsInAcceptProcess() const { return m_acceptProccess; }
        void SetInAcceptProcess(bool state) { m_acceptProccess = state; }

    private:                                                // internal functions

        void Update(bool for_trader = true);

    private:                                                // fields

        Player*    m_player;                                // Player who own of this TradeData
        Player*    m_trader;                                // Player who trade with m_player

        bool       m_accepted;                              // m_player press accept for trade list
        bool       m_acceptProccess;                        // one from player/trader press accept and this processed

        uint64     m_money;                                 // m_player place money to trade

        uint32     m_spell;                                 // m_player apply spell to non-traded slot item
        ObjectGuid m_spellCastItem;                         // applied spell cast by item use

        ObjectGuid m_items[TRADE_SLOT_COUNT];               // traded items from m_player side including non-traded slot
};

struct ResurrectionData
{
    ObjectGuid GUID;
    WorldLocation Location;
    uint32 Health;
    uint32 Mana;
    uint32 Aura;
};

class KillRewarder
{
public:
    KillRewarder(Player* killer, Unit* victim, bool isBattleGround);

    void Reward();

private:
    void _InitXP(Player* player);
    void _InitGroupData();

    void _RewardHonor(Player* player);
    void _RewardXP(Player* player, float rate);
    void _RewardReputation(Player* player, float rate);
    void _RewardKillCredit(Player* player);
    void _RewardPlayer(Player* player, bool isDungeon);
    void _RewardGroup();

    Player* _killer;
    Unit* _victim;
    Group* _group;
    float _groupRate;
    Player* _maxNotGrayMember;
    uint32 _count;
    uint32 _sumLevel;
    uint32 _xp;
    bool _isFullXP;
    uint8 _maxLevel;
    bool _isBattleGround;
    bool _isPvP;
};

struct PlayerTalentInfo
{
    PlayerTalentInfo() :
        FreeTalentPoints(0), UsedTalentCount(0), QuestRewardedTalentCount(0),
        ResetTalentsCost(0), ResetTalentsTime(0),
        ActiveSpec(0), SpecsCount(1)
    {
        for (uint8 i = 0; i < MAX_TALENT_SPECS; ++i)
        {
            SpecInfo[i].Talents = new PlayerTalentMap();
            memset(SpecInfo[i].Glyphs, 0, MAX_GLYPH_SLOT_INDEX * sizeof(uint32));
            SpecInfo[i].TalentTree = 0;
        }
    }

    ~PlayerTalentInfo()
    {
        for (uint8 i = 0; i < MAX_TALENT_SPECS; ++i)
        {
            for (PlayerTalentMap::const_iterator itr = SpecInfo[i].Talents->begin(); itr != SpecInfo[i].Talents->end(); ++itr)
                delete itr->second;
            delete SpecInfo[i].Talents;
        }
    }

    struct TalentSpecInfo
    {
        PlayerTalentMap* Talents;
        uint32 Glyphs[MAX_GLYPH_SLOT_INDEX];
        uint32 TalentTree;
    } SpecInfo[MAX_TALENT_SPECS];

    uint32 FreeTalentPoints;
    uint32 UsedTalentCount;
    uint32 QuestRewardedTalentCount;
    uint32 ResetTalentsCost;
    time_t ResetTalentsTime;
    uint8 ActiveSpec;
    uint8 SpecsCount;

private:
    PlayerTalentInfo(PlayerTalentInfo const&);
};

class Player : public Unit, public GridObject<Player>
{
    friend class WorldSession;
    friend void Item::AddToUpdateQueueOf(Player* player);
    friend void Item::RemoveFromUpdateQueueOf(Player* player);
    public:
        explicit Player(WorldSession* session);
        ~Player();

        void CleanupsBeforeDelete(bool finalCleanup = true) override;

        void AddToWorld() override;
        void RemoveFromWorld() override;

        void SetObjectScale(float scale) override
        {
            Unit::SetObjectScale(scale);
            SetFloatValue(UNIT_FIELD_BOUNDINGRADIUS, scale * DEFAULT_WORLD_OBJECT_SIZE);
            SetFloatValue(UNIT_FIELD_COMBATREACH, scale * DEFAULT_COMBAT_REACH);
        }

        bool TeleportTo(uint32 mapid, float x, float y, float z, float orientation, uint32 options = 0);
        bool TeleportTo(WorldLocation const &loc, uint32 options = 0);
        bool TeleportToBGEntryPoint();

        void SetSummonPoint(uint32 mapid, float x, float y, float z);
        void SummonIfPossible(bool agree);

        bool Create(uint32 guidlow, CharacterCreateInfo* createInfo);

        void Update(uint32 time) override;

        static bool BuildEnumData(PreparedQueryResult result, ByteBuffer* dataBuffer, ByteBuffer* bitBuffer);

        void SetInWater(bool apply);

        bool IsInWater() const override { return m_isInWater; }
        bool IsUnderWater() const override;
        bool IsInAreaTriggerRadius(const AreaTriggerEntry* trigger) const;

        void SendInitialPacketsBeforeAddToMap();
        void SendInitialPacketsAfterAddToMap();
        void SendSupercededSpell(uint32 oldSpell, uint32 newSpell);
        void SendTransferAborted(uint32 mapid, TransferAbortReason reason, uint8 arg = 0);
        void SendInstanceResetWarning(uint32 mapid, Difficulty difficulty, uint32 time, bool welcome);

        bool CanInteractWithQuestGiver(Object* questGiver);
        Creature* GetNPCIfCanInteractWith(ObjectGuid guid, uint32 npcflagmask);
        GameObject* GetGameObjectIfCanInteractWith(ObjectGuid guid, GameobjectTypes type) const;

        void ToggleAFK();
        void ToggleDND();
        bool isAFK() const { return HasFlag(PLAYER_FLAGS, PLAYER_FLAGS_AFK); }
        bool isDND() const { return HasFlag(PLAYER_FLAGS, PLAYER_FLAGS_DND); }
        uint8 GetChatTag() const;
        std::string autoReplyMsg;

        uint32 GetBarberShopCost(uint8 newhairstyle, uint8 newhaircolor, uint8 newfacialhair, BarberShopStyleEntry const* newSkin=NULL);

        PlayerSocial *GetSocial() { return m_social; }

        PlayerTaxi m_taxi;
        void InitTaxiNodesForLevel() { m_taxi.InitTaxiNodesForLevel(getRace(), getClass(), getLevel()); }
        bool ActivateTaxiPathTo(std::vector<uint32> const& nodes, Creature* npc = NULL, uint32 spellid = 0);
        bool ActivateTaxiPathTo(uint32 taxi_path_id, uint32 spellid = 0);
        void CleanupAfterTaxiFlight();
        void ContinueTaxiFlight();
                                                            // mount_id can be used in scripting calls
        bool isAcceptWhispers() const { return (m_ExtraFlags & PLAYER_EXTRA_ACCEPT_WHISPERS) != 0; }
        void SetAcceptWhispers(bool on) { if (on) m_ExtraFlags |= PLAYER_EXTRA_ACCEPT_WHISPERS; else m_ExtraFlags &= ~PLAYER_EXTRA_ACCEPT_WHISPERS; }
        bool IsGameMaster() const { return (m_ExtraFlags & PLAYER_EXTRA_GM_ON) != 0; }
        void SetGameMaster(bool on);
        bool isGMChat() const { return (m_ExtraFlags & PLAYER_EXTRA_GM_CHAT) != 0; }
        void SetGMChat(bool on) { if (on) m_ExtraFlags |= PLAYER_EXTRA_GM_CHAT; else m_ExtraFlags &= ~PLAYER_EXTRA_GM_CHAT; }
        bool isTaxiCheater() const { return (m_ExtraFlags & PLAYER_EXTRA_TAXICHEAT) != 0; }
        void SetTaxiCheater(bool on) { if (on) m_ExtraFlags |= PLAYER_EXTRA_TAXICHEAT; else m_ExtraFlags &= ~PLAYER_EXTRA_TAXICHEAT; }
        bool isGMVisible() const { return !(m_ExtraFlags & PLAYER_EXTRA_GM_INVISIBLE); }
        void SetGMVisible(bool on);
        void SetPvPDeath(bool on) { if (on) m_ExtraFlags |= PLAYER_EXTRA_PVP_DEATH; else m_ExtraFlags &= ~PLAYER_EXTRA_PVP_DEATH; }

        void GiveXP(uint32 xp, Unit* victim, float group_rate=1.0f);
        void GiveLevel(uint8 level);

        void InitStatsForLevel(bool reapplyMods = false);

        // .cheat command related
        bool GetCommandStatus(uint32 command) const { return (_activeCheats & command) != 0; }
        void SetCommandStatusOn(uint32 command) { _activeCheats |= command; }
        void SetCommandStatusOff(uint32 command) { _activeCheats &= ~command; }

        // Played Time Stuff
        time_t m_logintime;
        time_t m_Last_tick;
        uint32 m_Played_time[MAX_PLAYED_TIME_INDEX];
        uint32 GetTotalPlayedTime() const { return m_Played_time[PLAYED_TIME_TOTAL]; }
        uint32 GetLevelPlayedTime() const { return m_Played_time[PLAYED_TIME_LEVEL]; }

        void setDeathState(DeathState s) override;                   // overwrite Unit::setDeathState

        float GetRestBonus() const { return m_rest_bonus; }
        void SetRestBonus(float rest_bonus_new);

        bool HasRestFlag(RestFlag restFlag) const { return (_restFlagMask & restFlag) != 0; }
        void SetRestFlag(RestFlag restFlag, uint32 triggerId = 0);
        void RemoveRestFlag(RestFlag restFlag);

        uint32 GetXPRestBonus(uint32 xp);
        uint32 GetInnTriggerId() const { return inn_triggerId; }

        Pet* GetPet() const;
        Pet* SummonPet(uint32 entry, float x, float y, float z, float ang, PetType petType, uint32 despwtime);
        void RemovePet(Pet* pet, PetSaveMode mode, bool returnreagent = false);

        /// Handles said message in regular chat based on declared language and in config pre-defined Range.
        void Say(std::string const& text, Language language, WorldObject const* = nullptr) override;
        /// Handles yelled message in regular chat based on declared language and in config pre-defined Range.
        void Yell(std::string const& text, Language language, WorldObject const* = nullptr) override;
        /// Outputs an universal text which is supposed to be an action.
        void TextEmote(std::string const& text, WorldObject const* = nullptr, bool = false) override;
        /// Handles whispers from Addons and players based on sender, receiver's guid and language.
        void Whisper(std::string const& text, Language language, Player* receiver, bool = false) override;
        void WhisperAddon(std::string const& text, std::string const& prefix, Player* receiver);

        /*********************************************************/
        /***                    STORAGE SYSTEM                 ***/
        /*********************************************************/

        void SetVirtualItemSlot(uint8 i, Item* item);
        void SetSheath(SheathState sheathed) override;             // overwrite Unit version
        uint8 FindEquipSlot(ItemTemplate const* proto, uint32 slot, bool swap) const;
        uint32 GetItemCount(uint32 item, bool inBankAlso = false, Item* skipItem = NULL) const;
        uint32 GetItemCountWithLimitCategory(uint32 limitCategory, Item* skipItem = NULL) const;
        Item* GetItemByGuid(ObjectGuid guid) const;
        Item* GetItemByEntry(uint32 entry) const;
        Item* GetItemByPos(uint16 pos) const;
        Item* GetItemByPos(uint8 bag, uint8 slot) const;
        Item* GetUseableItemByPos(uint8 bag, uint8 slot) const;
        Bag*  GetBagByPos(uint8 slot) const;
        Item* GetWeaponForAttack(WeaponAttackType attackType, bool useable = false) const;
        Item* GetShield(bool useable = false) const;
        static uint8 GetAttackBySlot(uint8 slot);        // MAX_ATTACK if not weapon slot
        std::vector<Item*> &GetItemUpdateQueue() { return m_itemUpdateQueue; }
        static bool IsInventoryPos(uint16 pos) { return IsInventoryPos(pos >> 8, pos & 255); }
        static bool IsInventoryPos(uint8 bag, uint8 slot);
        static bool IsEquipmentPos(uint16 pos) { return IsEquipmentPos(pos >> 8, pos & 255); }
        static bool IsEquipmentPos(uint8 bag, uint8 slot);
        static bool IsBagPos(uint16 pos);
        static bool IsBankPos(uint16 pos) { return IsBankPos(pos >> 8, pos & 255); }
        static bool IsBankPos(uint8 bag, uint8 slot);
        bool IsValidPos(uint16 pos, bool explicit_pos) { return IsValidPos(pos >> 8, pos & 255, explicit_pos); }
        bool IsValidPos(uint8 bag, uint8 slot, bool explicit_pos);
        uint8 GetBankBagSlotCount() const { return GetByteValue(PLAYER_BYTES_2, 2); }
        void SetBankBagSlotCount(uint8 count) { SetByteValue(PLAYER_BYTES_2, 2, count); }
        bool HasItemCount(uint32 item, uint32 count = 1, bool inBankAlso = false) const;
        bool HasItemFitToSpellRequirements(SpellInfo const* spellInfo, Item const* ignoreItem = NULL) const;
        bool CanNoReagentCast(SpellInfo const* spellInfo) const;
        bool HasItemOrGemWithIdEquipped(uint32 item, uint32 count, uint8 except_slot = NULL_SLOT) const;
        bool HasItemOrGemWithLimitCategoryEquipped(uint32 limitCategory, uint32 count, uint8 except_slot = NULL_SLOT) const;
        InventoryResult CanTakeMoreSimilarItems(Item* pItem, uint32* itemLimitCategory = NULL) const { return CanTakeMoreSimilarItems(pItem->GetEntry(), pItem->GetCount(), pItem, NULL, itemLimitCategory); }
        InventoryResult CanTakeMoreSimilarItems(uint32 entry, uint32 count, uint32* itemLimitCategory = NULL) const { return CanTakeMoreSimilarItems(entry, count, NULL, NULL, itemLimitCategory); }
        InventoryResult CanStoreNewItem(uint8 bag, uint8 slot, ItemPosCountVec& dest, uint32 item, uint32 count, uint32* no_space_count = NULL) const;
        InventoryResult CanStoreItem(uint8 bag, uint8 slot, ItemPosCountVec& dest, Item* pItem, bool swap = false) const;
        InventoryResult CanStoreItems(Item** items, int count, uint32* itemLimitCategory) const;
        InventoryResult CanEquipNewItem(uint8 slot, uint16& dest, uint32 item, bool swap) const;
        InventoryResult CanEquipItem(uint8 slot, uint16& dest, Item* pItem, bool swap, bool not_loading = true) const;

        InventoryResult CanEquipUniqueItem(Item* pItem, uint8 except_slot = NULL_SLOT, uint32 limit_count = 1) const;
        InventoryResult CanEquipUniqueItem(ItemTemplate const* itemProto, uint8 except_slot = NULL_SLOT, uint32 limit_count = 1) const;
        InventoryResult CanUnequipItems(uint32 item, uint32 count) const;
        InventoryResult CanUnequipItem(uint16 src, bool swap) const;
        InventoryResult CanBankItem(uint8 bag, uint8 slot, ItemPosCountVec& dest, Item* pItem, bool swap, bool not_loading = true) const;
        InventoryResult CanUseItem(Item* pItem, bool not_loading = true) const;
        bool HasItemTotemCategory(uint32 TotemCategory) const;
        InventoryResult CanUseItem(ItemTemplate const* pItem) const;
        InventoryResult CanUseAmmo(uint32 item) const;
        InventoryResult CanRollForItemInLFG(ItemTemplate const* item, WorldObject const* lootedObject) const;
        Item* StoreNewItem(ItemPosCountVec const& pos, uint32 item, bool update, int32 randomPropertyId = 0, AllowedLooterSet const& allowedLooters = AllowedLooterSet());
        Item* StoreItem(ItemPosCountVec const& pos, Item* pItem, bool update);
        Item* EquipNewItem(uint16 pos, uint32 item, bool update);
        Item* EquipItem(uint16 pos, Item* pItem, bool update);
        void AutoUnequipOffhandIfNeed(bool force = false);
        bool StoreNewItemInBestSlots(uint32 item_id, uint32 item_count);
        void AutoStoreLoot(uint8 bag, uint8 slot, uint32 loot_id, LootStore const& store, bool broadcast = false);
        void AutoStoreLoot(uint32 loot_id, LootStore const& store, bool broadcast = false) { AutoStoreLoot(NULL_BAG, NULL_SLOT, loot_id, store, broadcast); }
        void StoreLootItem(uint8 lootSlot, Loot* loot);

        InventoryResult CanTakeMoreSimilarItems(uint32 entry, uint32 count, Item* pItem, uint32* no_space_count = NULL, uint32* itemLimitCategory = NULL) const;
        InventoryResult CanStoreItem(uint8 bag, uint8 slot, ItemPosCountVec& dest, uint32 entry, uint32 count, Item* pItem = NULL, bool swap = false, uint32* no_space_count = NULL) const;

        void AddRefundReference(ObjectGuid it);
        void DeleteRefundReference(ObjectGuid it);

        /// send initialization of new currency for client
        void SendNewCurrency(uint32 id) const;
        /// send full data about all currencies to client
        void SendCurrencies() const;
        /// send conquest currency points and their cap week/arena
        void SendPvpRewards() const;
        /// return count of currency witch has plr
        uint32 GetCurrency(uint32 id, bool usePrecision) const;
        /// return count of currency gaind on current week
        uint32 GetCurrencyOnWeek(uint32 id, bool usePrecision) const;
        /// return week cap by currency id
        uint32 GetCurrencyWeekCap(uint32 id, bool usePrecision) const;
        /// return presence related currency
        bool HasCurrency(uint32 id, uint32 count) const;
        /// initialize currency count for custom initialization at create character
        void SetCurrency(uint32 id, uint32 count, bool printLog = true);
        void ResetCurrencyWeekCap();

        /**
          * @name   ModifyCurrency
          * @brief  Change specific currency and send result to client

          * @param  id currency entry from CurrencyTypes.dbc
          * @param  count integer value for adding/removing curent currency
          * @param  printLog used on SMSG_UPDATE_CURRENCY
          * @param  ignore gain multipliers
        */
        void ModifyCurrency(uint32 id, int32 count, bool printLog = true, bool ignoreMultipliers = false);

        void ApplyEquipCooldown(Item* pItem);
        void QuickEquipItem(uint16 pos, Item* pItem);
        void VisualizeItem(uint8 slot, Item* pItem);
        void SetVisibleItemSlot(uint8 slot, Item* pItem);
        Item* BankItem(ItemPosCountVec const& dest, Item* pItem, bool update);
        void RemoveItem(uint8 bag, uint8 slot, bool update);
        void MoveItemFromInventory(uint8 bag, uint8 slot, bool update);
                                                            // in trade, auction, guild bank, mail....
        void MoveItemToInventory(ItemPosCountVec const& dest, Item* pItem, bool update, bool in_characterInventoryDB = false);
                                                            // in trade, guild bank, mail....
        void RemoveItemDependentAurasAndCasts(Item* pItem);
        void DestroyItem(uint8 bag, uint8 slot, bool update);
        void DestroyItemCount(uint32 item, uint32 count, bool update, bool unequip_check = false);
        void DestroyItemCount(Item* item, uint32& count, bool update);
        void DestroyConjuredItems(bool update);
        void DestroyZoneLimitedItem(bool update, uint32 new_zone);
        void SplitItem(uint16 src, uint16 dst, uint32 count);
        void SwapItem(uint16 src, uint16 dst);
        void AddItemToBuyBackSlot(Item* pItem);
        Item* GetItemFromBuyBackSlot(uint32 slot);
        void RemoveItemFromBuyBackSlot(uint32 slot, bool del);
        void SendEquipError(InventoryResult msg, Item* pItem, Item* pItem2 = NULL, uint32 itemid = 0);
        void SendBuyError(BuyResult msg, Creature* creature, uint32 item, uint32 param);
        void SendSellError(SellResult msg, Creature* creature, ObjectGuid guid);
        void AddWeaponProficiency(uint32 newflag) { m_WeaponProficiency |= newflag; }
        void AddArmorProficiency(uint32 newflag) { m_ArmorProficiency |= newflag; }
        uint32 GetWeaponProficiency() const { return m_WeaponProficiency; }
        uint32 GetArmorProficiency() const { return m_ArmorProficiency; }
        bool IsUseEquipedWeapon(bool mainhand) const;
        bool IsTwoHandUsed() const;
        void SendNewItem(Item* item, uint32 count, bool received, bool created, bool broadcast = false);
        bool BuyItemFromVendorSlot(ObjectGuid vendorguid, uint32 vendorslot, uint32 item, uint8 count, uint8 bag, uint8 slot);
        bool BuyCurrencyFromVendorSlot(ObjectGuid vendorGuid, uint32 vendorSlot, uint32 currency, uint32 count);
        bool _StoreOrEquipNewItem(uint32 vendorslot, uint32 item, uint8 count, uint8 bag, uint8 slot, int32 price, ItemTemplate const* pProto, Creature* pVendor, VendorItem const* crItem, bool bStore);

        float GetReputationPriceDiscount(Creature const* creature) const;

        Player* GetTrader() const { return m_trade ? m_trade->GetTrader() : NULL; }
        TradeData* GetTradeData() const { return m_trade; }
        void TradeCancel(bool sendback);

        void UpdateEnchantTime(uint32 time);
        void UpdateSoulboundTradeItems();
        void AddTradeableItem(Item* item);
        void RemoveTradeableItem(Item* item);
        void UpdateItemDuration(uint32 time, bool realtimeonly = false);
        void AddEnchantmentDurations(Item* item);
        void RemoveEnchantmentDurations(Item* item);
        void RemoveArenaEnchantments(EnchantmentSlot slot);
        void AddEnchantmentDuration(Item* item, EnchantmentSlot slot, uint32 duration);
        void ApplyEnchantment(Item* item, EnchantmentSlot slot, bool apply, bool apply_dur = true, bool ignore_condition = false);
        void ApplyEnchantment(Item* item, bool apply);
        void ApplyReforgeEnchantment(Item* item, bool apply);
        void UpdateSkillEnchantments(uint16 skill_id, uint16 curr_value, uint16 new_value);
        void SendEnchantmentDurations();
        void BuildEnchantmentsInfoData(WorldPacket* data);
        void AddItemDurations(Item* item);
        void RemoveItemDurations(Item* item);
        void SendItemDurations();
        void LoadCorpse();
        void LoadPet();

        bool AddItem(uint32 itemId, uint32 count);

        uint32 m_stableSlots;

        /*********************************************************/
        /***                    GOSSIP SYSTEM                  ***/
        /*********************************************************/

        void PrepareGossipMenu(WorldObject* source, uint32 menuId = 0, bool showQuests = false);
        void SendPreparedGossip(WorldObject* source);
        void OnGossipSelect(WorldObject* source, uint32 gossipListId, uint32 menuId);

        uint32 GetGossipTextId(uint32 menuId, WorldObject* source);
        uint32 GetGossipTextId(WorldObject* source);
        static uint32 GetDefaultGossipMenuForSource(WorldObject* source);

        /*********************************************************/
        /***                    QUEST SYSTEM                   ***/
        /*********************************************************/

        int32 GetQuestLevel(Quest const* quest) const { return quest && (quest->GetQuestLevel() > 0) ? quest->GetQuestLevel() : getLevel(); }

        void PrepareQuestMenu(ObjectGuid guid);
        void SendPreparedQuest(ObjectGuid guid);
        bool IsActiveQuest(uint32 quest_id) const;
        Quest const* GetNextQuest(ObjectGuid guid, Quest const* quest);
        bool CanSeeStartQuest(Quest const* quest);
        bool CanTakeQuest(Quest const* quest, bool msg);
        bool CanAddQuest(Quest const* quest, bool msg);
        bool CanCompleteQuest(uint32 quest_id);
        bool CanCompleteRepeatableQuest(Quest const* quest);
        bool CanRewardQuest(Quest const* quest, bool msg);
        bool CanRewardQuest(Quest const* quest, uint32 reward, bool msg);
        void AddQuestAndCheckCompletion(Quest const* quest, Object* questGiver);
        void AddQuest(Quest const* quest, Object* questGiver);
        void CompleteQuest(uint32 quest_id);
        void IncompleteQuest(uint32 quest_id);
        void RewardQuest(Quest const* quest, uint32 reward, Object* questGiver, bool announce = true);
        void FailQuest(uint32 quest_id);
        bool SatisfyQuestSkill(Quest const* qInfo, bool msg) const;
        bool SatisfyQuestLevel(Quest const* qInfo, bool msg);
        bool SatisfyQuestLog(bool msg);
        bool SatisfyQuestPreviousQuest(Quest const* qInfo, bool msg);
        bool SatisfyQuestClass(Quest const* qInfo, bool msg) const;
        bool SatisfyQuestRace(Quest const* qInfo, bool msg);
        bool SatisfyQuestReputation(Quest const* qInfo, bool msg);
        bool SatisfyQuestStatus(Quest const* qInfo, bool msg);
        bool SatisfyQuestConditions(Quest const* qInfo, bool msg);
        bool SatisfyQuestTimed(Quest const* qInfo, bool msg);
        bool SatisfyQuestExclusiveGroup(Quest const* qInfo, bool msg);
        bool SatisfyQuestNextChain(Quest const* qInfo, bool msg);
        bool SatisfyQuestPrevChain(Quest const* qInfo, bool msg);
        bool SatisfyQuestDay(Quest const* qInfo, bool msg);
        bool SatisfyQuestWeek(Quest const* qInfo, bool msg);
        bool SatisfyQuestMonth(Quest const* qInfo, bool msg);
        bool SatisfyQuestSeasonal(Quest const* qInfo, bool msg);
        bool GiveQuestSourceItem(Quest const* quest);
        bool TakeQuestSourceItem(uint32 questId, bool msg);
        bool GetQuestRewardStatus(uint32 quest_id) const;
        QuestStatus GetQuestStatus(uint32 quest_id) const;
        void SetQuestStatus(uint32 questId, QuestStatus status, bool update = true);
        void RemoveActiveQuest(uint32 questId, bool update = true);
        void RemoveRewardedQuest(uint32 questId, bool update = true);
        void SendQuestUpdate(uint32 questId);
        QuestGiverStatus GetQuestDialogStatus(Object* questGiver);

        void SetDailyQuestStatus(uint32 quest_id);
        void SetWeeklyQuestStatus(uint32 quest_id);
        void SetMonthlyQuestStatus(uint32 quest_id);
        void SetSeasonalQuestStatus(uint32 quest_id);
        void ResetDailyQuestStatus();
        void ResetWeeklyQuestStatus();
        void ResetMonthlyQuestStatus();
        void ResetSeasonalQuestStatus(uint16 event_id);

        uint16 FindQuestSlot(uint32 quest_id) const;
        uint32 GetQuestSlotQuestId(uint16 slot) const;
        uint32 GetQuestSlotState(uint16 slot) const;
        uint16 GetQuestSlotCounter(uint16 slot, uint8 counter) const;
        uint32 GetQuestSlotTime(uint16 slot) const;
        void SetQuestSlot(uint16 slot, uint32 quest_id, uint32 timer = 0);
        void SetQuestSlotCounter(uint16 slot, uint8 counter, uint16 count);
        void SetQuestSlotState(uint16 slot, uint32 state);
        void RemoveQuestSlotState(uint16 slot, uint32 state);
        void SetQuestSlotTimer(uint16 slot, uint32 timer);
        void SwapQuestSlot(uint16 slot1, uint16 slot2);

        uint16 GetReqKillOrCastCurrentCount(uint32 quest_id, int32 entry);
        void AreaExploredOrEventHappens(uint32 questId);
        void GroupEventHappens(uint32 questId, WorldObject const* pEventObject);
        void ItemAddedQuestCheck(uint32 entry, uint32 count);
        void ItemRemovedQuestCheck(uint32 entry, uint32 count);
        void KilledMonster(CreatureTemplate const* cInfo, ObjectGuid guid);
        void KilledMonsterCredit(uint32 entry, ObjectGuid guid = ObjectGuid::Empty);
        void KilledPlayerCredit();
        void KillCreditGO(uint32 entry, ObjectGuid guid = ObjectGuid::Empty);
        void TalkedToCreature(uint32 entry, ObjectGuid guid);
        void MoneyChanged(uint32 value);
        void ReputationChanged(FactionEntry const* factionEntry);
        void ReputationChanged2(FactionEntry const* factionEntry);
        bool HasQuestForItem(uint32 itemId) const;
        bool HasQuestForGO(int32 goId) const;
        void UpdateForQuestWorldObjects();
        bool CanShareQuest(uint32 questId) const;

        void SendQuestComplete(Quest const* quest);
        void SendQuestReward(Quest const* quest, uint32 XP);
        void SendQuestFailed(uint32 questId, InventoryResult reason = EQUIP_ERR_OK);
        void SendQuestTimerFailed(uint32 questId);
        void SendCanTakeQuestResponse(QuestFailedReason msg) const;
        void SendQuestConfirmAccept(Quest const* quest, Player* pReceiver);
        void SendPushToPartyResponse(Player* player, uint8 msg);
        void SendQuestUpdateAddCreatureOrGo(Quest const* quest, ObjectGuid guid, uint32 creatureOrGOIdx, uint16 oldCount, uint16 addCount);
        void SendQuestUpdateAddPlayer(Quest const* quest, uint16 oldCount, uint16 addCount);

        ObjectGuid GetDivider() const { return m_divider; }
        void SetDivider(ObjectGuid guid) { m_divider = guid; }

        uint32 GetInGameTime() const { return m_ingametime; }
        void SetInGameTime(uint32 time) { m_ingametime = time; }

        void AddTimedQuest(uint32 questId) { m_timedquests.insert(questId); }
        void RemoveTimedQuest(uint32 questId) { m_timedquests.erase(questId); }

        void SaveCUFProfile(uint8 id, CUFProfile* profile) { delete _CUFProfiles[id]; _CUFProfiles[id] = profile; } ///> Replaces a CUF profile at position 0-4
        CUFProfile* GetCUFProfile(uint8 id) const { return _CUFProfiles[id]; } ///> Retrieves a CUF profile at position 0-4
        uint8 GetCUFProfilesCount() const
        {
            uint8 count = 0;
            for (uint8 i = 0; i < MAX_CUF_PROFILES; ++i)
                if (_CUFProfiles[i])
                    ++count;
            return count;
        }

        bool HasPvPForcingQuest() const;

        /*********************************************************/
        /***                   LOAD SYSTEM                     ***/
        /*********************************************************/

        bool LoadFromDB(ObjectGuid guid, SQLQueryHolder *holder);
        bool IsLoading() const override;

        void Initialize(uint32 guid);
        static uint32 GetUInt32ValueFromArray(Tokenizer const& data, uint16 index);
        static float  GetFloatValueFromArray(Tokenizer const& data, uint16 index);
        static uint32 GetZoneIdFromDB(ObjectGuid guid);
        static uint32 GetLevelFromDB(ObjectGuid guid);
        static bool   LoadPositionFromDB(uint32& mapid, float& x, float& y, float& z, float& o, bool& in_flight, ObjectGuid guid);

        static bool IsValidGender(uint8 Gender) { return Gender <= GENDER_FEMALE; }
        static bool ValidateAppearance(uint8 race, uint8 class_, uint8 gender, uint8 hairID, uint8 hairColor, uint8 faceID, uint8 facialHair, uint8 skinColor, bool create = false);
        static bool IsValidClass(uint8 Class) { return ((1 << (Class - 1)) & CLASSMASK_ALL_PLAYABLE) != 0; }
        static bool IsValidRace(uint8 Race) { return ((1 << (Race - 1)) & RACEMASK_ALL_PLAYABLE) != 0; }

        /*********************************************************/
        /***                   SAVE SYSTEM                     ***/
        /*********************************************************/

        void SaveToDB(bool create = false);
        void SaveInventoryAndGoldToDB(SQLTransaction& trans);                    // fast save function for item/money cheating preventing
        void SaveGoldToDB(SQLTransaction& trans);

        static void SetUInt32ValueInArray(Tokenizer& data, uint16 index, uint32 value);
        static void SetFloatValueInArray(Tokenizer& data, uint16 index, float value);
        static void Customize(CharacterCustomizeInfo const* customizeInfo, SQLTransaction& trans);
        static void SavePositionInDB(WorldLocation const& loc, uint16 zoneId, ObjectGuid guid, SQLTransaction& trans);

        static void DeleteFromDB(ObjectGuid playerguid, uint32 accountId, bool updateRealmChars = true, bool deleteFinally = false);
        static void DeleteOldCharacters();
        static void DeleteOldCharacters(uint32 keepDays);

        bool m_mailsLoaded;
        bool m_mailsUpdated;

        void SetBindPoint(ObjectGuid guid);
        void SendTalentWipeConfirm(ObjectGuid guid);
        void ResetPetTalents();
        void CalcRage(uint32 damage, bool attacker);
        void RegenerateAll();
        void Regenerate(Powers power);
        void RegenerateHealth();
        void setRegenTimerCount(uint32 time) {m_regenTimerCount = time;}
        void setWeaponChangeTimer(uint32 time) {m_weaponChangeTimer = time;}

        uint64 GetMoney() const { return GetUInt64Value(PLAYER_FIELD_COINAGE); }
        bool ModifyMoney(int64 amount, bool sendError = true);
        bool HasEnoughMoney(uint64 amount) const { return (GetMoney() >= amount); }
        bool HasEnoughMoney(int64 amount) const;
        void SetMoney(uint64 value);

        RewardedQuestSet const& getRewardedQuests() const { return m_RewardedQuests; }
        QuestStatusMap& getQuestStatusMap() { return m_QuestStatus; }

        size_t GetRewardedQuestCount() const { return m_RewardedQuests.size(); }
        bool IsQuestRewarded(uint32 quest_id) const;

        Unit* GetSelectedUnit() const;
        Player* GetSelectedPlayer() const;

        void SetTarget(ObjectGuid /*guid*/) override { } /// Used for serverside target changes, does not apply to players
        void SetSelection(ObjectGuid guid) { SetGuidValue(UNIT_FIELD_TARGET, guid); }

        uint8 GetComboPoints() const { return m_comboPoints; }
        ObjectGuid GetComboTarget() const { return m_comboTarget; }

        void AddComboPoints(Unit* target, int8 count, Spell* spell = NULL);
        void GainSpellComboPoints(int8 count);
        void ClearComboPoints();
        void SendComboPoints();

        void SendMailResult(uint32 mailId, MailResponseType mailAction, MailResponseResult mailError, uint32 equipError = 0, uint32 item_guid = 0, uint32 item_count = 0);
        void SendNewMail();
        void UpdateNextMailTimeAndUnreads();
        void AddNewMailDeliverTime(time_t deliver_time);
        bool IsMailsLoaded() const { return m_mailsLoaded; }

        void RemoveMail(uint32 id);

        void AddMail(Mail* mail) { m_mail.push_front(mail);}// for call from WorldSession::SendMailTo
        uint32 GetMailSize() { return m_mail.size();}
        Mail* GetMail(uint32 id);

        PlayerMails::iterator GetMailBegin() { return m_mail.begin();}
        PlayerMails::iterator GetMailEnd() { return m_mail.end();}

        void SendItemRetrievalMail(uint32 itemEntry, uint32 count); // Item retrieval mails sent by The Postmaster (34337), used in multiple places.

        /*********************************************************/
        /*** MAILED ITEMS SYSTEM ***/
        /*********************************************************/

        uint8 unReadMails;
        time_t m_nextMailDelivereTime;

        typedef std::unordered_map<uint32, Item*> ItemMap;

        ItemMap mMitems;                                    //template defined in objectmgr.cpp

        Item* GetMItem(uint32 id);
        void AddMItem(Item* it);
        bool RemoveMItem(uint32 id);

        void SendOnCancelExpectedVehicleRideAura();
        void PetSpellInitialize();
        void CharmSpellInitialize();
        void PossessSpellInitialize();
        void VehicleSpellInitialize();
        void SendRemoveControlBar();
        bool HasSpell(uint32 spell) const override;
        bool HasActiveSpell(uint32 spell) const;            // show in spellbook
        TrainerSpellState GetTrainerSpellState(TrainerSpell const* trainer_spell) const;
        bool IsSpellFitByClassAndRace(uint32 spell_id) const;
        bool IsNeedCastPassiveSpellAtLearn(SpellInfo const* spellInfo) const;
        bool IsCurrentSpecMasterySpell(SpellInfo const* spellInfo) const;

        void SendProficiency(ItemClass itemClass, uint32 itemSubclassMask);
        void SendInitialSpells();
        bool AddSpell(uint32 spellId, bool active, bool learning, bool dependent, bool disabled, bool loading = false, bool fromSkill = false);
        void LearnSpell(uint32 spell_id, bool dependent, bool fromSkill = false);
        void RemoveSpell(uint32 spell_id, bool disabled = false, bool learn_low_rank = true);
        void ResetSpells(bool myClassOnly = false);
        void LearnCustomSpells();
        void LearnDefaultSkills();
        void LearnDefaultSkill(uint32 skillId, uint16 rank);
        void LearnQuestRewardedSpells();
        void LearnQuestRewardedSpells(Quest const* quest);
        void LearnSpellHighestRank(uint32 spellid);
        void AddTemporarySpell(uint32 spellId);
        void RemoveTemporarySpell(uint32 spellId);
        void SetReputation(uint32 factionentry, uint32 value);
        uint32 GetReputation(uint32 factionentry) const;
        std::string GetGuildName();

        // Talents
        uint32 GetFreeTalentPoints() const { return _talentMgr->FreeTalentPoints; }
        void SetFreeTalentPoints(uint32 points) { _talentMgr->FreeTalentPoints = points; }
        uint32 GetUsedTalentCount() const { return _talentMgr->UsedTalentCount; }
        void SetUsedTalentCount(uint32 talents) { _talentMgr->UsedTalentCount = talents; }
        uint32 GetQuestRewardedTalentCount() const { return _talentMgr->QuestRewardedTalentCount; }
        void AddQuestRewardedTalentCount(uint32 points) { _talentMgr->QuestRewardedTalentCount += points; }
        uint32 GetTalentResetCost() const { return _talentMgr->ResetTalentsCost; }
        void SetTalentResetCost(uint32 cost)  { _talentMgr->ResetTalentsCost = cost; }
        uint32 GetTalentResetTime() const { return _talentMgr->ResetTalentsTime; }
        void SetTalentResetTime(time_t time_)  { _talentMgr->ResetTalentsTime = time_; }
        uint32 GetPrimaryTalentTree(uint8 spec) const { return _talentMgr->SpecInfo[spec].TalentTree; }
        void SetPrimaryTalentTree(uint8 spec, uint32 tree) { _talentMgr->SpecInfo[spec].TalentTree = tree; }
        uint8 GetActiveSpec() const { return _talentMgr->ActiveSpec; }
        void SetActiveSpec(uint8 spec){ _talentMgr->ActiveSpec = spec; }
        uint8 GetSpecsCount() const { return _talentMgr->SpecsCount; }
        void SetSpecsCount(uint8 count) { _talentMgr->SpecsCount = count; }

        bool ResetTalents(bool no_cost = false);
        uint32 GetNextResetTalentsCost() const;
        void InitTalentForLevel();
        void BuildPlayerTalentsInfoData(WorldPacket* data);
        void BuildPetTalentsInfoData(WorldPacket* data);
        void SendTalentsInfoData(bool pet);
        bool LearnTalent(uint32 talentId, uint32 talentRank);
        void LearnPetTalent(ObjectGuid petGuid, uint32 talentId, uint32 talentRank);
        bool AddTalent(uint32 spellId, uint8 spec, bool learning);
        bool HasTalent(uint32 spell_id, uint8 spec) const;
        uint32 CalculateTalentsPoints() const;

        // Dual Spec
        void UpdateSpecCount(uint8 count);
<<<<<<< HEAD
=======
        uint32 GetActiveSpec() const { return m_activeSpec; }
        void SetActiveSpec(uint8 spec){ m_activeSpec = spec; }
        uint8 GetSpecsCount() const { return m_specsCount; }
        void SetSpecsCount(uint8 count) { m_specsCount = count; }
>>>>>>> 31eb2c5e
        void ActivateSpec(uint8 spec);

        void InitGlyphsForLevel();
        void SetGlyphSlot(uint8 slot, uint32 slottype) { SetUInt32Value(PLAYER_FIELD_GLYPH_SLOTS_1 + slot, slottype); }

        uint32 GetGlyphSlot(uint8 slot) const { return GetUInt32Value(PLAYER_FIELD_GLYPH_SLOTS_1 + slot); }
        void SetGlyph(uint8 slot, uint32 glyph);
        uint32 GetGlyph(uint8 spec, uint8 slot) const { return _talentMgr->SpecInfo[spec].Glyphs[slot]; }

        PlayerTalentMap const* GetTalentMap(uint8 spec) const { return _talentMgr->SpecInfo[spec].Talents; }
        PlayerTalentMap* GetTalentMap(uint8 spec) { return _talentMgr->SpecInfo[spec].Talents; }
        ActionButtonList const& GetActionButtons() const { return m_actionButtons; }

        uint32 GetFreePrimaryProfessionPoints() const { return GetUInt32Value(PLAYER_CHARACTER_POINTS); }
        void SetFreePrimaryProfessions(uint16 profs) { SetUInt32Value(PLAYER_CHARACTER_POINTS, profs); }
        void InitPrimaryProfessions();

        PlayerSpellMap const& GetSpellMap() const { return m_spells; }
        PlayerSpellMap      & GetSpellMap()       { return m_spells; }

        void AddSpellMod(SpellModifier* mod, bool apply);
        bool IsAffectedBySpellmod(SpellInfo const* spellInfo, SpellModifier* mod, Spell* spell = NULL);
        template <class T> T ApplySpellMod(uint32 spellId, SpellModOp op, T &basevalue, Spell* spell = NULL);
        void RemoveSpellMods(Spell* spell);
        void RestoreSpellMods(Spell* spell, uint32 ownerAuraId = 0, Aura* aura = NULL);
        void RestoreAllSpellMods(uint32 ownerAuraId = 0, Aura* aura = NULL);
        void DropModCharge(SpellModifier* mod, Spell* spell);
        void SetSpellModTakingSpell(Spell* spell, bool apply);

        void RemoveArenaSpellCooldowns(bool removeActivePetCooldowns = false);
        uint32 GetLastPotionId() const { return m_lastPotionId; }
        void SetLastPotionId(uint32 item_id) { m_lastPotionId = item_id; }
        void UpdatePotionCooldown(Spell* spell = NULL);

        void SetResurrectRequestData(Unit* caster, uint32 health, uint32 mana, uint32 appliedAura);
        void ClearResurrectRequestData()
        {
            delete _resurrectionData;
            _resurrectionData = NULL;
        }

        bool IsResurrectRequestedBy(uint64 guid) const
        {
            if (!IsResurrectRequested())
                return false;

            return _resurrectionData->GUID == guid;
        }

        bool IsResurrectRequested() const { return _resurrectionData != NULL; }
        void ResurrectUsingRequestData();

        uint8 getCinematic() { return m_cinematic; }
        void setCinematic(uint8 cine) { m_cinematic = cine; }

        ActionButton* addActionButton(uint8 button, uint32 action, uint8 type);
        void removeActionButton(uint8 button);
        ActionButton const* GetActionButton(uint8 button);
        void SendInitialActionButtons() const { SendActionButtons(0); }
        void SendActionButtons(uint32 state) const;
        bool IsActionButtonDataValid(uint8 button, uint32 action, uint8 type);

        PvPInfo pvpInfo;
        void UpdatePvPState(bool onlyFFA = false);
        void SetPvP(bool state);
        void UpdatePvP(bool state, bool override=false);
        void UpdateZone(uint32 newZone, uint32 newArea);
        void UpdateArea(uint32 newArea);
        void SetNeedsZoneUpdate(bool needsUpdate) { m_needsZoneUpdate = needsUpdate; }

        void UpdateZoneDependentAuras(uint32 zone_id);    // zones
        void UpdateAreaDependentAuras(uint32 area_id);    // subzones

        void UpdateAfkReport(time_t currTime);
        void UpdatePvPFlag(time_t currTime);
        void UpdateContestedPvP(uint32 currTime);
        void SetContestedPvPTimer(uint32 newTime) {m_contestedPvPTimer = newTime;}
        void ResetContestedPvP();

        /// @todo: maybe move UpdateDuelFlag+DuelComplete to independent DuelHandler
        DuelInfo* duel;
        void UpdateDuelFlag(time_t currTime);
        void CheckDuelDistance(time_t currTime);
        void DuelComplete(DuelCompleteType type);
        void SendDuelCountdown(uint32 counter);

        bool IsGroupVisibleFor(Player const* p) const;
        bool IsInSameGroupWith(Player const* p) const;
        bool IsInSameRaidWith(Player const* p) const;
        void UninviteFromGroup();
        static void RemoveFromGroup(Group* group, ObjectGuid guid, RemoveMethod method = GROUP_REMOVEMETHOD_DEFAULT, ObjectGuid kicker = ObjectGuid::Empty, const char* reason = NULL);
        void RemoveFromGroup(RemoveMethod method = GROUP_REMOVEMETHOD_DEFAULT) { RemoveFromGroup(GetGroup(), GetGUID(), method); }
        void SendUpdateToOutOfRangeGroupMembers();

        void SetInGuild(uint32 guildId);
        void SetRank(uint8 rankId) { SetUInt32Value(PLAYER_GUILDRANK, rankId); }
        uint8 GetRank() const { return uint8(GetUInt32Value(PLAYER_GUILDRANK)); }
        void SetGuildLevel(uint32 level) { SetUInt32Value(PLAYER_GUILDLEVEL, level); }
        uint32 GetGuildLevel() { return GetUInt32Value(PLAYER_GUILDLEVEL); }
        void SetGuildIdInvited(uint32 GuildId) { m_GuildIdInvited = GuildId; }
        uint32 GetGuildId() const { return GetUInt32Value(OBJECT_FIELD_DATA); /* return only lower part */ }
        Guild* GetGuild();
        static uint32 GetGuildIdFromDB(ObjectGuid guid);
        static uint8 GetRankFromDB(ObjectGuid guid);
        int GetGuildIdInvited() const { return m_GuildIdInvited; }
        static void RemovePetitionsAndSigns(ObjectGuid guid, uint32 type);

        // Arena Team
        void SetInArenaTeam(uint32 ArenaTeamId, uint8 slot, uint8 type);
        void SetArenaTeamInfoField(uint8 slot, ArenaTeamInfoType type, uint32 value);
        static uint32 GetArenaTeamIdFromDB(ObjectGuid guid, uint8 slot);
        static void LeaveAllArenaTeams(ObjectGuid guid);
        uint32 GetArenaTeamId(uint8 slot) const { return GetUInt32Value(PLAYER_FIELD_ARENA_TEAM_INFO_1_1 + (slot * ARENA_TEAM_END) + ARENA_TEAM_ID); }
        uint32 GetArenaPersonalRating(uint8 slot) const { return GetUInt32Value(PLAYER_FIELD_ARENA_TEAM_INFO_1_1 + (slot * ARENA_TEAM_END) + ARENA_TEAM_PERSONAL_RATING); }
        void SetArenaTeamIdInvited(uint32 ArenaTeamId) { m_ArenaTeamIdInvited = ArenaTeamId; }
        uint32 GetArenaTeamIdInvited() const { return m_ArenaTeamIdInvited; }
        uint32 GetRBGPersonalRating() const { return 0; }

        Difficulty GetDifficulty(bool isRaid) const { return isRaid ? m_raidDifficulty : m_dungeonDifficulty; }
        Difficulty GetDungeonDifficulty() const { return m_dungeonDifficulty; }
        Difficulty GetRaidDifficulty() const { return m_raidDifficulty; }
        Difficulty GetStoredRaidDifficulty() const { return m_raidMapDifficulty; } // only for use in difficulty packet after exiting to raid map
        void SetDungeonDifficulty(Difficulty dungeon_difficulty) { m_dungeonDifficulty = dungeon_difficulty; }
        void SetRaidDifficulty(Difficulty raid_difficulty) { m_raidDifficulty = raid_difficulty; }
        void StoreRaidMapDifficulty() { m_raidMapDifficulty = GetMap()->GetDifficulty(); }

        bool UpdateSkill(uint32 skill_id, uint32 step);
        bool UpdateSkillPro(uint16 skillId, int32 chance, uint32 step);

        bool UpdateCraftSkill(uint32 spellid);
        bool UpdateGatherSkill(uint32 SkillId, uint32 SkillValue, uint32 RedLevel, uint32 Multiplicator = 1);
        bool UpdateFishingSkill();

        uint32 GetSpellByProto(ItemTemplate* proto);

        float GetHealthBonusFromStamina();
        float GetManaBonusFromIntellect();

        bool UpdateStats(Stats stat) override;
        bool UpdateAllStats() override;
        void ApplySpellPenetrationBonus(int32 amount, bool apply);
        void UpdateResistances(uint32 school) override;
        void UpdateArmor() override;
        void UpdateMaxHealth() override;
        void UpdateMaxPower(Powers power) override;
        void UpdateAttackPowerAndDamage(bool ranged = false) override;
        void ApplySpellPowerBonus(int32 amount, bool apply);
        void UpdateSpellDamageAndHealingBonus();
        void ApplyRatingMod(CombatRating cr, int32 value, bool apply);
        void UpdateRating(CombatRating cr);
        void UpdateAllRatings();
        void UpdateMastery();
        bool CanUseMastery() const;

        void CalculateMinMaxDamage(WeaponAttackType attType, bool normalized, bool addTotalPct, float& minDamage, float& maxDamage) override;

        inline void RecalculateRating(CombatRating cr) { ApplyRatingMod(cr, 0, true);}
        float GetMeleeCritFromAgility();
        void GetDodgeFromAgility(float &diminishing, float &nondiminishing);
        float GetSpellCritFromIntellect();
        float OCTRegenMPPerSpirit();
        float GetRatingMultiplier(CombatRating cr) const;
        float GetRatingBonusValue(CombatRating cr) const;

        /// Returns base spellpower bonus from spellpower stat on items, without spellpower from intellect stat
        uint32 GetBaseSpellPowerBonus() const { return m_baseSpellPower; }
        int32 GetSpellPenetrationItemMod() const { return m_spellPenetrationItemMod; }

        float GetExpertiseDodgeOrParryReduction(WeaponAttackType attType) const;
        void UpdateBlockPercentage();
        void UpdateCritPercentage(WeaponAttackType attType);
        void UpdateAllCritPercentages();
        void UpdateParryPercentage();
        void UpdateDodgePercentage();
        void UpdateMeleeHitChances();
        void UpdateRangedHitChances();
        void UpdateSpellHitChances();

        void UpdateAllSpellCritChances();
        void UpdateSpellCritChance(uint32 school);
        void UpdateArmorPenetration(int32 amount);
        void UpdateExpertise(WeaponAttackType attType);
        void ApplyManaRegenBonus(int32 amount, bool apply);
        void ApplyHealthRegenBonus(int32 amount, bool apply);
        void UpdateManaRegen();
        void UpdateRuneRegen(RuneType rune);
        uint32 GetRuneTimer(uint8 index) const { return m_runeGraceCooldown[index]; }
        void SetRuneTimer(uint8 index, uint32 timer) { m_runeGraceCooldown[index] = timer; }
        uint32 GetLastRuneGraceTimer(uint8 index) const { return m_lastRuneGraceTimers[index]; }
        void SetLastRuneGraceTimer(uint8 index, uint32 timer) { m_lastRuneGraceTimers[index] = timer; }
        void UpdateAllRunesRegen();

        ObjectGuid GetLootGUID() const { return m_lootGuid; }
        void SetLootGUID(ObjectGuid guid) { m_lootGuid = guid; }

        void RemovedInsignia(Player* looterPlr);

        WorldSession* GetSession() const { return m_session; }

        void BuildCreateUpdateBlockForPlayer(UpdateData* data, Player* target) const override;
        void DestroyForPlayer(Player* target, bool onDeath = false) const override;
        void SendLogXPGain(uint32 GivenXP, Unit* victim, uint32 BonusXP, bool recruitAFriend = false, float group_rate=1.0f);

        // notifiers
        void SendAttackSwingCantAttack();
        void SendAttackSwingCancelAttack();
        void SendAttackSwingDeadTarget();
        void SendAttackSwingNotInRange();
        void SendAttackSwingBadFacingAttack();
        void SendAutoRepeatCancel(Unit* target);
        void SendExplorationExperience(uint32 Area, uint32 Experience);

        void SendDungeonDifficulty(bool IsInGroup);
        void SendRaidDifficulty(bool IsInGroup, int32 forcedDifficulty = -1);
        void ResetInstances(uint8 method, bool isRaid);
        void SendResetInstanceSuccess(uint32 MapId);
        void SendResetInstanceFailed(uint32 reason, uint32 MapId);
        void SendResetFailedNotify(uint32 mapid);

        virtual bool UpdatePosition(float x, float y, float z, float orientation, bool teleport = false) override;
        bool UpdatePosition(const Position &pos, bool teleport = false) { return UpdatePosition(pos.GetPositionX(), pos.GetPositionY(), pos.GetPositionZ(), pos.GetOrientation(), teleport); }
        void UpdateUnderwaterState(Map* m, float x, float y, float z) override;

        void SendMessageToSet(WorldPacket* data, bool self) override {SendMessageToSetInRange(data, GetVisibilityRange(), self); }// overwrite Object::SendMessageToSet
        void SendMessageToSetInRange(WorldPacket* data, float fist, bool self) override;// overwrite Object::SendMessageToSetInRange
        void SendMessageToSetInRange(WorldPacket* data, float dist, bool self, bool own_team_only);
        void SendMessageToSet(WorldPacket* data, Player const* skipped_rcvr) override;

        Corpse* GetCorpse() const;
        void SpawnCorpseBones();
        void CreateCorpse();
        void KillPlayer();
        uint32 GetResurrectionSpellId();
        void ResurrectPlayer(float restore_percent, bool applySickness = false);
        void BuildPlayerRepop();
        void RepopAtGraveyard();

        void DurabilityLossAll(double percent, bool inventory);
        void DurabilityLoss(Item* item, double percent);
        void DurabilityPointsLossAll(int32 points, bool inventory);
        void DurabilityPointsLoss(Item* item, int32 points);
        void DurabilityPointLossForEquipSlot(EquipmentSlots slot);
        uint32 DurabilityRepairAll(bool cost, float discountMod, bool guildBank);
        uint32 DurabilityRepair(uint16 pos, bool cost, float discountMod, bool guildBank);

        void UpdateMirrorTimers();
        void StopMirrorTimers();
        bool IsMirrorTimerActive(MirrorTimerType type);

        bool CanJoinConstantChannelInZone(ChatChannelsEntry const* channel, AreaTableEntry const* zone);

        void JoinedChannel(Channel* c);
        void LeftChannel(Channel* c);
        void CleanupChannels();
        void UpdateLocalChannels(uint32 newZone);
        void LeaveLFGChannel();

        void SetSkill(uint16 id, uint16 step, uint16 currVal, uint16 maxVal);
        uint16 GetMaxSkillValue(uint32 skill) const;        // max + perm. bonus + temp bonus
        uint16 GetPureMaxSkillValue(uint32 skill) const;    // max
        uint16 GetSkillValue(uint32 skill) const;           // skill value + perm. bonus + temp bonus
        uint16 GetBaseSkillValue(uint32 skill) const;       // skill value + perm. bonus
        uint16 GetPureSkillValue(uint32 skill) const;       // skill value
        int16 GetSkillPermBonusValue(uint32 skill) const;
        int16 GetSkillTempBonusValue(uint32 skill) const;
        uint16 GetSkillStep(uint16 skill) const;            // 0...6
        bool HasSkill(uint32 skill) const;
        void LearnSkillRewardedSpells(uint32 skillId, uint32 skillValue);

        WorldLocation& GetTeleportDest() { return m_teleport_dest; }
        bool IsBeingTeleported() const { return mSemaphoreTeleport_Near || mSemaphoreTeleport_Far; }
        bool IsBeingTeleportedNear() const { return mSemaphoreTeleport_Near; }
        bool IsBeingTeleportedFar() const { return mSemaphoreTeleport_Far; }
        void SetSemaphoreTeleportNear(bool semphsetting) { mSemaphoreTeleport_Near = semphsetting; }
        void SetSemaphoreTeleportFar(bool semphsetting) { mSemaphoreTeleport_Far = semphsetting; }
        void ProcessDelayedOperations();

        void CheckAreaExploreAndOutdoor(void);

        static uint32 TeamForRace(uint8 race);
        uint32 GetTeam() const { return m_team; }
        TeamId GetTeamId() const { return m_team == ALLIANCE ? TEAM_ALLIANCE : TEAM_HORDE; }
        void setFactionForRace(uint8 race);

        void InitDisplayIds();

        bool IsAtGroupRewardDistance(WorldObject const* pRewardSource) const;
        bool IsAtRecruitAFriendDistance(WorldObject const* pOther) const;
        void RewardPlayerAndGroupAtKill(Unit* victim, bool isBattleGround);
        void RewardPlayerAndGroupAtEvent(uint32 creature_id, WorldObject* pRewardSource);
        bool isHonorOrXPTarget(Unit const* victim) const;

        bool GetsRecruitAFriendBonus(bool forXP);
        uint8 GetGrantableLevels() const { return m_grantableLevels; }
        void SetGrantableLevels(uint8 val) { m_grantableLevels = val; }

        ReputationMgr&       GetReputationMgr()       { return *m_reputationMgr; }
        ReputationMgr const& GetReputationMgr() const { return *m_reputationMgr; }
        ReputationRank GetReputationRank(uint32 faction_id) const;
        void RewardReputation(Unit* victim, float rate);
        void RewardReputation(Quest const* quest);

        int32 CalculateReputationGain(ReputationSource source, uint32 creatureOrQuestLevel, int32 rep, int32 faction, bool noQuestBonus = false);

        void UpdateSkillsForLevel();
        void UpdateSkillsToMaxSkillsForLevel();             // for .levelup
        void ModifySkillBonus(uint32 skillid, int32 val, bool talent);

        /*********************************************************/
        /***                  PVP SYSTEM                       ***/
        /*********************************************************/
        // TODO: Properly implement correncies as of Cataclysm
        void UpdateHonorFields();
        bool RewardHonor(Unit* victim, uint32 groupsize, int32 honor = -1, bool pvptoken = false);
        uint32 GetMaxPersonalArenaRatingRequirement(uint32 minarenaslot) const;

        //End of PvP System

        void SetDrunkValue(uint8 newDrunkValue, uint32 itemId = 0);
        uint8 GetDrunkValue() const { return GetByteValue(PLAYER_BYTES_3, 1); }
        static DrunkenState GetDrunkenstateByValue(uint8 value);

        uint32 GetDeathTimer() const { return m_deathTimer; }
        uint32 GetCorpseReclaimDelay(bool pvp) const;
        void UpdateCorpseReclaimDelay();
        int32 CalculateCorpseReclaimDelay(bool load = false);
        void SendCorpseReclaimDelay(uint32 delay);

        uint32 GetBlockPercent() const { return GetUInt32Value(PLAYER_SHIELD_BLOCK); }
        bool CanParry() const { return m_canParry; }
        void SetCanParry(bool value);
        bool CanBlock() const { return m_canBlock; }
        void SetCanBlock(bool value);
        bool CanTitanGrip() const { return m_canTitanGrip; }
        void SetCanTitanGrip(bool value) { m_canTitanGrip = value; }
        bool CanTameExoticPets() const { return IsGameMaster() || HasAuraType(SPELL_AURA_ALLOW_TAME_PET_TYPE); }

        void SetRegularAttackTime();
        void SetBaseModValue(BaseModGroup modGroup, BaseModType modType, float value) { m_auraBaseMod[modGroup][modType] = value; }
        void HandleBaseModValue(BaseModGroup modGroup, BaseModType modType, float amount, bool apply);
        float GetBaseModValue(BaseModGroup modGroup, BaseModType modType) const;
        float GetTotalBaseModValue(BaseModGroup modGroup) const;
        float GetTotalPercentageModValue(BaseModGroup modGroup) const { return m_auraBaseMod[modGroup][FLAT_MOD] + m_auraBaseMod[modGroup][PCT_MOD]; }
        void _ApplyAllStatBonuses();
        void _RemoveAllStatBonuses();

        void ResetAllPowers();

        void _ApplyWeaponDependentAuraMods(Item* item, WeaponAttackType attackType, bool apply);
        void _ApplyWeaponDependentAuraCritMod(Item* item, WeaponAttackType attackType, AuraEffect const* aura, bool apply);
        void _ApplyWeaponDependentAuraDamageMod(Item* item, WeaponAttackType attackType, AuraEffect const* aura, bool apply);

        void _ApplyItemMods(Item* item, uint8 slot, bool apply);
        void _RemoveAllItemMods();
        void _ApplyAllItemMods();
        void _ApplyAllLevelScaleItemMods(bool apply);
        void _ApplyItemBonuses(ItemTemplate const* proto, uint8 slot, bool apply, bool only_level_scale = false);
        void _ApplyWeaponDamage(uint8 slot, ItemTemplate const* proto, ScalingStatValuesEntry const* ssv, bool apply);
        bool EnchantmentFitsRequirements(uint32 enchantmentcondition, int8 slot);
        void ToggleMetaGemsActive(uint8 exceptslot, bool apply);
        void CorrectMetaGemEnchants(uint8 slot, bool apply);
        void InitDataForForm(bool reapplyMods = false);

        void ApplyItemEquipSpell(Item* item, bool apply, bool form_change = false);
        void ApplyEquipSpell(SpellInfo const* spellInfo, Item* item, bool apply, bool form_change = false);
        void UpdateEquipSpellsAtFormChange();
        void CastItemCombatSpell(Unit* target, WeaponAttackType attType, uint32 procVictim, uint32 procEx);
        void CastItemUseSpell(Item* item, SpellCastTargets const& targets, uint8 cast_count, uint32 glyphIndex);
        void CastItemCombatSpell(Unit* target, WeaponAttackType attType, uint32 procVictim, uint32 procEx, Item* item, ItemTemplate const* proto);

        void SendEquipmentSetList();
        void SetEquipmentSet(uint32 index, EquipmentSet eqset);
        void DeleteEquipmentSet(uint64 setGuid);

        void SendInitWorldStates(uint32 zone, uint32 area);
        void SendUpdateWorldState(uint32 Field, uint32 Value);
        void SendDirectMessage(WorldPacket* data);
        void SendBGWeekendWorldStates();
        void SendBattlefieldWorldStates();

        void SendAurasForTarget(Unit* target);

        PlayerMenu* PlayerTalkClass;
        std::vector<ItemSetEffect*> ItemSetEff;

        void SendLoot(ObjectGuid guid, LootType loot_type);
        void SendLootError(ObjectGuid guid, LootError error);
        void SendLootRelease(ObjectGuid guid);
        void SendNotifyLootItemRemoved(uint8 lootSlot);
        void SendNotifyLootMoneyRemoved();

        /*********************************************************/
        /***               BATTLEGROUND SYSTEM                 ***/
        /*********************************************************/

        bool InBattleground()       const                { return m_bgData.bgInstanceID != 0; }
        bool InArena()              const;
        uint32 GetBattlegroundId()  const                { return m_bgData.bgInstanceID; }
        BattlegroundTypeId GetBattlegroundTypeId() const { return m_bgData.bgTypeID; }
        Battleground* GetBattleground() const;

        uint32 GetBattlegroundQueueJoinTime(uint32 bgTypeId) const { return m_bgData.bgQueuesJoinedTime.find(bgTypeId)->second; }
        void AddBattlegroundQueueJoinTime(uint32 bgTypeId, uint32 joinTime)
        {
            m_bgData.bgQueuesJoinedTime[bgTypeId] = joinTime;
        }
        void RemoveBattlegroundQueueJoinTime(uint32 bgTypeId)
        {
            m_bgData.bgQueuesJoinedTime.erase(m_bgData.bgQueuesJoinedTime.find(bgTypeId)->second);
        }

        bool InBattlegroundQueue() const;

        BattlegroundQueueTypeId GetBattlegroundQueueTypeId(uint32 index) const;
        uint32 GetBattlegroundQueueIndex(BattlegroundQueueTypeId bgQueueTypeId) const;
        bool IsInvitedForBattlegroundQueueType(BattlegroundQueueTypeId bgQueueTypeId) const;
        bool InBattlegroundQueueForBattlegroundQueueType(BattlegroundQueueTypeId bgQueueTypeId) const;

        void SetBattlegroundId(uint32 val, BattlegroundTypeId bgTypeId);
        uint32 AddBattlegroundQueueId(BattlegroundQueueTypeId val);
        bool HasFreeBattlegroundQueueId();
        void RemoveBattlegroundQueueId(BattlegroundQueueTypeId val);
        void SetInviteForBattlegroundQueueType(BattlegroundQueueTypeId bgQueueTypeId, uint32 instanceId);
        bool IsInvitedForBattlegroundInstance(uint32 instanceId) const;
        WorldLocation const& GetBattlegroundEntryPoint() const { return m_bgData.joinPos; }
        void SetBattlegroundEntryPoint();

        void SetBGTeam(uint32 team);
        uint32 GetBGTeam() const;

        void LeaveBattleground(bool teleportToEntryPoint = true);
        bool CanJoinToBattleground(Battleground const* bg) const;
        bool CanReportAfkDueToLimit();
        void ReportedAfkBy(Player* reporter);
        void ClearAfkReports() { m_bgData.bgAfkReporter.clear(); }

        bool GetBGAccessByLevel(BattlegroundTypeId bgTypeId) const;
        bool isTotalImmunity();
        bool CanUseBattlegroundObject(GameObject* gameobject);
        bool isTotalImmune();
        bool CanCaptureTowerPoint();

        bool GetRandomWinner() const { return m_IsBGRandomWinner; }
        void SetRandomWinner(bool isWinner);

        /*********************************************************/
        /***               OUTDOOR PVP SYSTEM                  ***/
        /*********************************************************/

        OutdoorPvP* GetOutdoorPvP() const;
        // returns true if the player is in active state for outdoor pvp objective capturing, false otherwise
        bool IsOutdoorPvPActive();

        /*********************************************************/
        /***              ENVIROMENTAL SYSTEM                  ***/
        /*********************************************************/

        bool IsImmuneToEnvironmentalDamage();
        uint32 EnvironmentalDamage(EnviromentalDamage type, uint32 damage);

        /*********************************************************/
        /***               FLOOD FILTER SYSTEM                 ***/
        /*********************************************************/

        void UpdateSpeakTime();
        bool CanSpeak() const;
        void ChangeSpeakTime(int utime);

        /*********************************************************/
        /***                 VARIOUS SYSTEMS                   ***/
        /*********************************************************/
        void UpdateFallInformationIfNeed(MovementInfo const& minfo, uint16 opcode);
        Unit* m_mover;
        WorldObject* m_seer;
        void SetFallInformation(uint32 time, float z);
        void HandleFall(MovementInfo const& movementInfo);

        bool CanFlyInZone(uint32 mapid, uint32 zone) const;

        void SetClientControl(Unit* target, bool allowMove);

        void SetMover(Unit* target);

        void SetSeer(WorldObject* target) { m_seer = target; }
        void SetViewpoint(WorldObject* target, bool apply);
        WorldObject* GetViewpoint() const;
        void StopCastingCharm();
        void StopCastingBindSight();

        uint32 GetSaveTimer() const { return m_nextSave; }
        void   SetSaveTimer(uint32 timer) { m_nextSave = timer; }

        // Recall position
        uint32 m_recallMap;
        float  m_recallX;
        float  m_recallY;
        float  m_recallZ;
        float  m_recallO;
        void   SaveRecallPosition();

        void SetHomebind(WorldLocation const& loc, uint32 areaId);

        // Homebind coordinates
        uint32 m_homebindMapId;
        uint16 m_homebindAreaId;
        float m_homebindX;
        float m_homebindY;
        float m_homebindZ;

        WorldLocation GetStartPosition() const;

        // currently visible objects at player client
        GuidUnorderedSet m_clientGUIDs;

        bool HaveAtClient(WorldObject const* u) const;

        bool IsNeverVisible() const override;

        bool IsVisibleGloballyFor(Player const* player) const;

        void SendInitialVisiblePackets(Unit* target);
        void UpdateObjectVisibility(bool forced = true) override;
        void UpdateVisibilityForPlayer();
        void UpdateVisibilityOf(WorldObject* target);
        void UpdateTriggerVisibility();

        void SendUpdatePhasing();

        template<class T>
        void UpdateVisibilityOf(T* target, UpdateData& data, std::set<Unit*>& visibleNow);

        uint8 m_forced_speed_changes[MAX_MOVE_TYPE];

        bool HasAtLoginFlag(AtLoginFlags f) const { return (m_atLoginFlags & f) != 0; }
        void SetAtLoginFlag(AtLoginFlags f) { m_atLoginFlags |= f; }
        void RemoveAtLoginFlag(AtLoginFlags flags, bool persist = false);

        bool isUsingLfg();
        bool inRandomLfgDungeon();

        typedef std::set<uint32> DFQuestsDoneList;
        DFQuestsDoneList m_DFQuests;

        // Temporarily removed pet cache
        uint32 GetTemporaryUnsummonedPetNumber() const { return m_temporaryUnsummonedPetNumber; }
        void SetTemporaryUnsummonedPetNumber(uint32 petnumber) { m_temporaryUnsummonedPetNumber = petnumber; }
        void UnsummonPetTemporaryIfAny();
        void ResummonPetTemporaryUnSummonedIfAny();
        bool IsPetNeedBeTemporaryUnsummoned() const;

        void SendCinematicStart(uint32 CinematicSequenceId);
        void SendMovieStart(uint32 MovieId);

        /*********************************************************/
        /***                 INSTANCE SYSTEM                   ***/
        /*********************************************************/

        typedef std::unordered_map< uint32 /*mapId*/, InstancePlayerBind > BoundInstancesMap;

        void UpdateHomebindTime(uint32 time);

        uint32 m_HomebindTimer;
        bool m_InstanceValid;
        // permanent binds and solo binds by difficulty
        BoundInstancesMap m_boundInstances[MAX_DIFFICULTY];
        InstancePlayerBind* GetBoundInstance(uint32 mapid, Difficulty difficulty);
        BoundInstancesMap& GetBoundInstances(Difficulty difficulty) { return m_boundInstances[difficulty]; }
        InstanceSave* GetInstanceSave(uint32 mapid, bool raid);
        void UnbindInstance(uint32 mapid, Difficulty difficulty, bool unload = false);
        void UnbindInstance(BoundInstancesMap::iterator &itr, Difficulty difficulty, bool unload = false);
        InstancePlayerBind* BindToInstance(InstanceSave* save, bool permanent, bool load = false);
        void BindToInstance();
        void SetPendingBind(uint32 instanceId, uint32 bindTimer);
        bool HasPendingBind() const { return _pendingBindId > 0; }
        void SendRaidInfo();
        void SendSavedInstances();
        static void ConvertInstancesToGroup(Player* player, Group* group, bool switchLeader);
        bool Satisfy(AccessRequirement const* ar, uint32 target_map, bool report = false);
        bool CheckInstanceLoginValid();
        bool CheckInstanceCount(uint32 instanceId) const;
        void AddInstanceEnterTime(uint32 instanceId, time_t enterTime);

        // last used pet number (for BG's)
        uint32 GetLastPetNumber() const { return m_lastpetnumber; }
        void SetLastPetNumber(uint32 petnumber) { m_lastpetnumber = petnumber; }

        /*********************************************************/
        /***                   GROUP SYSTEM                    ***/
        /*********************************************************/

        Group* GetGroupInvite() { return m_groupInvite; }
        void SetGroupInvite(Group* group) { m_groupInvite = group; }
        Group* GetGroup() { return m_group.getTarget(); }
        const Group* GetGroup() const { return (const Group*)m_group.getTarget(); }
        GroupReference& GetGroupRef() { return m_group; }
        void SetGroup(Group* group, int8 subgroup = -1);
        uint8 GetSubGroup() const { return m_group.getSubGroup(); }
        uint32 GetGroupUpdateFlag() const { return m_groupUpdateMask; }
        void SetGroupUpdateFlag(uint32 flag) { m_groupUpdateMask |= flag; }
        uint64 GetAuraUpdateMaskForRaid() const { return m_auraRaidUpdateMask; }
        void SetAuraUpdateMaskForRaid(uint8 slot) { m_auraRaidUpdateMask |= (uint64(1) << slot); }
        Player* GetNextRandomRaidMember(float radius);
        PartyResult CanUninviteFromGroup(ObjectGuid guidMember = ObjectGuid::Empty) const;

        // Battleground / Battlefield Group System
        void SetBattlegroundOrBattlefieldRaid(Group* group, int8 subgroup = -1);
        void RemoveFromBattlegroundOrBattlefieldRaid();
        Group* GetOriginalGroup() { return m_originalGroup.getTarget(); }
        GroupReference& GetOriginalGroupRef() { return m_originalGroup; }
        uint8 GetOriginalSubGroup() const { return m_originalGroup.getSubGroup(); }
        void SetOriginalGroup(Group* group, int8 subgroup = -1);

        void SetPassOnGroupLoot(bool bPassOnGroupLoot) { m_bPassOnGroupLoot = bPassOnGroupLoot; }
        bool GetPassOnGroupLoot() const { return m_bPassOnGroupLoot; }

        MapReference &GetMapRef() { return m_mapRef; }

        // Set map to player and add reference
        void SetMap(Map* map) override;
        void ResetMap() override;

        bool isAllowedToLoot(const Creature* creature);

        DeclinedName const* GetDeclinedNames() const { return m_declinedname; }
        uint8 GetRunesState() const { return m_runes->runeState; }
        RuneType GetBaseRune(uint8 index) const { return RuneType(m_runes->runes[index].BaseRune); }
        RuneType GetCurrentRune(uint8 index) const { return RuneType(m_runes->runes[index].CurrentRune); }
        uint32 GetRuneCooldown(uint8 index) const { return m_runes->runes[index].Cooldown; }
        uint32 GetRuneBaseCooldown(uint8 index) const { return GetRuneTypeBaseCooldown(GetBaseRune(index)); }
        uint32 GetRuneTypeBaseCooldown(RuneType runeType) const;
        bool IsBaseRuneSlotsOnCooldown(RuneType runeType) const;
        RuneType GetLastUsedRune() const { return m_runes->lastUsedRune; }
        void SetLastUsedRune(RuneType type) { m_runes->lastUsedRune = type; }
        void SetBaseRune(uint8 index, RuneType baseRune) { m_runes->runes[index].BaseRune = baseRune; }
        void SetCurrentRune(uint8 index, RuneType currentRune) { m_runes->runes[index].CurrentRune = currentRune; }
        void SetRuneCooldown(uint8 index, uint32 cooldown, bool casted = false);
        void SetRuneConvertAura(uint8 index, AuraEffect const* aura);
        void AddRuneByAuraEffect(uint8 index, RuneType newType, AuraEffect const* aura);
        void RemoveRunesByAuraEffect(AuraEffect const* aura);
        void RestoreBaseRune(uint8 index);
        void ConvertRune(uint8 index, RuneType newType);
        void ResyncRunes(uint8 count);
        void AddRunePower(uint8 index);
        void InitRunes();

        void SendRespondInspectAchievements(Player* player) const;
        uint32 GetAchievementPoints() const;
        bool HasAchieved(uint32 achievementId) const;
        void ResetAchievements();
        void CheckAllAchievementCriteria();
        void ResetAchievementCriteria(AchievementCriteriaTypes type, uint64 miscValue1 = 0, uint64 miscValue2 = 0, bool evenIfCriteriaComplete = false);
        void UpdateAchievementCriteria(AchievementCriteriaTypes type, uint64 miscValue1 = 0, uint64 miscValue2 = 0, uint64 miscValue3 = 0, Unit* unit = NULL);
        void StartTimedAchievement(AchievementCriteriaTimedTypes type, uint32 entry, uint32 timeLost = 0);
        void RemoveTimedAchievement(AchievementCriteriaTimedTypes type, uint32 entry);
        void CompletedAchievement(AchievementEntry const* entry);

        bool HasTitle(uint32 bitIndex) const;
        bool HasTitle(CharTitlesEntry const* title) const { return HasTitle(title->bit_index); }
        void SetTitle(CharTitlesEntry const* title, bool lost = false);

        //bool isActiveObject() const { return true; }
        bool CanSeeSpellClickOn(Creature const* creature) const;

        uint32 GetChampioningFaction() const { return m_ChampioningFaction; }
        void SetChampioningFaction(uint32 faction) { m_ChampioningFaction = faction; }
        Spell* m_spellModTakingSpell;

        float GetAverageItemLevel();
        bool isDebugAreaTriggers;

        void ClearWhisperWhiteList() { WhisperList.clear(); }
        void AddWhisperWhiteList(ObjectGuid guid) { WhisperList.push_back(guid); }
        bool IsInWhisperWhiteList(ObjectGuid guid);
        void RemoveFromWhisperWhiteList(ObjectGuid guid) { WhisperList.remove(guid); }

        void ReadMovementInfo(WorldPacket& data, MovementInfo* mi, Movement::ExtraMovementStatusElement* extras = NULL);

        /*! These methods send different packets to the client in apply and unapply case.
            These methods are only sent to the current unit.
        */
        void SendMovementSetCanTransitionBetweenSwimAndFly(bool apply);
        void SendMovementSetCollisionHeight(float height);

        bool CanFly() const { return m_movementInfo.HasMovementFlag(MOVEMENTFLAG_CAN_FLY); }

        //! Return collision height sent to client
        float GetCollisionHeight(bool mounted) const;

        std::string GetMapAreaAndZoneString();
        std::string GetCoordsMapAreaAndZoneString();

        // Void Storage
        bool IsVoidStorageUnlocked() const { return HasFlag(PLAYER_FLAGS, PLAYER_FLAGS_VOID_UNLOCKED); }
        void UnlockVoidStorage() { SetFlag(PLAYER_FLAGS, PLAYER_FLAGS_VOID_UNLOCKED); }
        void LockVoidStorage() { RemoveFlag(PLAYER_FLAGS, PLAYER_FLAGS_VOID_UNLOCKED); }
        uint8 GetNextVoidStorageFreeSlot() const;
        uint8 GetNumOfVoidStorageFreeSlots() const;
        uint8 AddVoidStorageItem(const VoidStorageItem& item);
        void AddVoidStorageItemAtSlot(uint8 slot, const VoidStorageItem& item);
        void DeleteVoidStorageItem(uint8 slot);
        bool SwapVoidStorageItem(uint8 oldSlot, uint8 newSlot);
        VoidStorageItem* GetVoidStorageItem(uint8 slot) const;
        VoidStorageItem* GetVoidStorageItem(uint64 id, uint8& slot) const;

    protected:
        // Gamemaster whisper whitelist
        GuidList WhisperList;
        uint32 m_regenTimerCount;
        uint32 m_holyPowerRegenTimerCount;
        uint32 m_focusRegenTimerCount;
        float m_powerFraction[MAX_POWERS_PER_CLASS];
        uint32 m_contestedPvPTimer;

        /*********************************************************/
        /***               BATTLEGROUND SYSTEM                 ***/
        /*********************************************************/

        /*
        this is an array of BG queues (BgTypeIDs) in which is player
        */
        struct BgBattlegroundQueueID_Rec
        {
            BattlegroundQueueTypeId bgQueueTypeId;
            uint32 invitedToInstance;
        };

        BgBattlegroundQueueID_Rec m_bgBattlegroundQueueID[PLAYER_MAX_BATTLEGROUND_QUEUES];
        BGData                    m_bgData;

        bool m_IsBGRandomWinner;

        /*********************************************************/
        /***                    QUEST SYSTEM                   ***/
        /*********************************************************/

        //We allow only one timed quest active at the same time. Below can then be simple value instead of set.
        typedef std::set<uint32> QuestSet;
        typedef std::set<uint32> SeasonalQuestSet;
        typedef std::unordered_map<uint32, SeasonalQuestSet> SeasonalEventQuestMap;
        QuestSet m_timedquests;
        QuestSet m_weeklyquests;
        QuestSet m_monthlyquests;
        SeasonalEventQuestMap m_seasonalquests;

        ObjectGuid m_divider;
        uint32 m_ingametime;

        /*********************************************************/
        /***                   LOAD SYSTEM                     ***/
        /*********************************************************/

        void _LoadActions(PreparedQueryResult result);
        void _LoadAuras(PreparedQueryResult result, uint32 timediff);
        void _LoadGlyphAuras();
        void _LoadBoundInstances(PreparedQueryResult result);
        void _LoadInventory(PreparedQueryResult result, uint32 timeDiff);
        void _LoadVoidStorage(PreparedQueryResult result);
        void _LoadMailInit(PreparedQueryResult resultUnread, PreparedQueryResult resultDelivery);
        void _LoadMail();
        void _LoadMailedItems(Mail* mail);
        void _LoadQuestStatus(PreparedQueryResult result);
        void _LoadQuestStatusRewarded(PreparedQueryResult result);
        void _LoadDailyQuestStatus(PreparedQueryResult result);
        void _LoadWeeklyQuestStatus(PreparedQueryResult result);
        void _LoadMonthlyQuestStatus(PreparedQueryResult result);
        void _LoadSeasonalQuestStatus(PreparedQueryResult result);
        void _LoadRandomBGStatus(PreparedQueryResult result);
        void _LoadGroup(PreparedQueryResult result);
        void _LoadSkills(PreparedQueryResult result);
        void _LoadSpells(PreparedQueryResult result);
        void _LoadFriendList(PreparedQueryResult result);
        bool _LoadHomeBind(PreparedQueryResult result);
        void _LoadDeclinedNames(PreparedQueryResult result);
        void _LoadArenaTeamInfo(PreparedQueryResult result);
        void _LoadEquipmentSets(PreparedQueryResult result);
        void _LoadBGData(PreparedQueryResult result);
        void _LoadGlyphs(PreparedQueryResult result);
        void _LoadTalents(PreparedQueryResult result);
        void _LoadInstanceTimeRestrictions(PreparedQueryResult result);
        void _LoadCurrency(PreparedQueryResult result);
        void _LoadCUFProfiles(PreparedQueryResult result);

        /*********************************************************/
        /***                   SAVE SYSTEM                     ***/
        /*********************************************************/

        void _SaveActions(SQLTransaction& trans);
        void _SaveAuras(SQLTransaction& trans);
        void _SaveInventory(SQLTransaction& trans);
        void _SaveVoidStorage(SQLTransaction& trans);
        void _SaveMail(SQLTransaction& trans);
        void _SaveQuestStatus(SQLTransaction& trans);
        void _SaveDailyQuestStatus(SQLTransaction& trans);
        void _SaveWeeklyQuestStatus(SQLTransaction& trans);
        void _SaveMonthlyQuestStatus(SQLTransaction& trans);
        void _SaveSeasonalQuestStatus(SQLTransaction& trans);
        void _SaveSkills(SQLTransaction& trans);
        void _SaveSpells(SQLTransaction& trans);
        void _SaveEquipmentSets(SQLTransaction& trans);
        void _SaveBGData(SQLTransaction& trans);
        void _SaveGlyphs(SQLTransaction& trans);
        void _SaveTalents(SQLTransaction& trans);
        void _SaveStats(SQLTransaction& trans);
        void _SaveInstanceTimeRestrictions(SQLTransaction& trans);
        void _SaveCurrency(SQLTransaction& trans);
        void _SaveCUFProfiles(SQLTransaction& trans);

        /*********************************************************/
        /***              ENVIRONMENTAL SYSTEM                 ***/
        /*********************************************************/
        void HandleSobering();
        void SendMirrorTimer(MirrorTimerType Type, uint32 MaxValue, uint32 CurrentValue, int32 Regen);
        void StopMirrorTimer(MirrorTimerType Type);
        void HandleDrowning(uint32 time_diff);
        int32 getMaxTimer(MirrorTimerType timer);

        /*********************************************************/
        /***                  HONOR SYSTEM                     ***/
        /*********************************************************/
        time_t m_lastHonorUpdateTime;

        void outDebugValues() const;
        ObjectGuid m_lootGuid;

        uint32 m_team;
        uint32 m_nextSave;
        time_t m_speakTime;
        uint32 m_speakCount;
        Difficulty m_dungeonDifficulty;
        Difficulty m_raidDifficulty;
        Difficulty m_raidMapDifficulty;

        uint32 m_atLoginFlags;

        Item* m_items[PLAYER_SLOTS_COUNT];
        uint32 m_currentBuybackSlot;

        PlayerCurrenciesMap _currencyStorage;

        /**
          * @name   GetCurrencyWeekCap
          * @brief  return week cap for selected currency

          * @param  CurrencyTypesEntry for which to retrieve weekly cap
        */
        uint32 GetCurrencyWeekCap(CurrencyTypesEntry const* currency) const;

        /*
         * @name   GetCurrencyTotalCap
         * @brief  return total cap for selected currency

         * @param  CurrencyTypesEntry for which to retrieve total cap
         */
        uint32 GetCurrencyTotalCap(CurrencyTypesEntry const* currency) const;

        /// Updates weekly conquest point cap (dynamic cap)
        void UpdateConquestCurrencyCap(uint32 currency);

        VoidStorageItem* _voidStorageItems[VOID_STORAGE_MAX_SLOT];

        std::vector<Item*> m_itemUpdateQueue;
        bool m_itemUpdateQueueBlocked;

        uint32 m_ExtraFlags;

        ObjectGuid m_comboTarget;
        int8 m_comboPoints;

        QuestStatusMap m_QuestStatus;
        QuestStatusSaveMap m_QuestStatusSave;

        RewardedQuestSet m_RewardedQuests;
        QuestStatusSaveMap m_RewardedQuestsSave;

        SkillStatusMap mSkillStatus;

        uint32 m_GuildIdInvited;
        uint32 m_ArenaTeamIdInvited;

        PlayerMails m_mail;
        PlayerSpellMap m_spells;
        uint32 m_lastPotionId;                              // last used health/mana potion in combat, that block next potion use

        PlayerTalentInfo* _talentMgr;

        ActionButtonList m_actionButtons;

        float m_auraBaseMod[BASEMOD_END][MOD_END];
        int16 m_baseRatingValue[MAX_COMBAT_RATING];
        uint32 m_baseSpellPower;
        uint32 m_baseManaRegen;
        uint32 m_baseHealthRegen;
        int32 m_spellPenetrationItemMod;

        SpellModList m_spellMods[MAX_SPELLMOD];

        EnchantDurationList m_enchantDuration;
        ItemDurationList m_itemDuration;
        ItemDurationList m_itemSoulboundTradeable;

        void ResetTimeSync();
        void SendTimeSync();

        ResurrectionData* _resurrectionData;

        WorldSession* m_session;

        typedef std::list<Channel*> JoinedChannelsList;
        JoinedChannelsList m_channels;

        uint8 m_cinematic;

        TradeData* m_trade;

        bool   m_DailyQuestChanged;
        bool   m_WeeklyQuestChanged;
        bool   m_MonthlyQuestChanged;
        bool   m_SeasonalQuestChanged;
        time_t m_lastDailyQuestTime;

        uint32 m_drunkTimer;
        uint32 m_weaponChangeTimer;

        uint32 m_zoneUpdateId;
        uint32 m_zoneUpdateTimer;
        uint32 m_areaUpdateId;

        uint32 m_deathTimer;
        time_t m_deathExpireTime;

        uint32 m_WeaponProficiency;
        uint32 m_ArmorProficiency;
        bool m_canParry;
        bool m_canBlock;
        bool m_canTitanGrip;
        uint8 m_swingErrorMsg;

        ////////////////////Rest System/////////////////////
        time_t _restTime;
        uint32 inn_triggerId;
        float m_rest_bonus;
        uint32 _restFlagMask;
        ////////////////////Rest System/////////////////////

        // Social
        PlayerSocial *m_social;

        // Groups
        GroupReference m_group;
        GroupReference m_originalGroup;
        Group* m_groupInvite;
        uint32 m_groupUpdateMask;
        uint64 m_auraRaidUpdateMask;
        bool m_bPassOnGroupLoot;

        // last used pet number (for BG's)
        uint32 m_lastpetnumber;

        // Player summoning
        time_t m_summon_expire;
        uint32 m_summon_mapid;
        float  m_summon_x;
        float  m_summon_y;
        float  m_summon_z;

        DeclinedName *m_declinedname;
        Runes *m_runes;
        EquipmentSets m_EquipmentSets;

        bool CanAlwaysSee(WorldObject const* obj) const override;

        bool IsAlwaysDetectableFor(WorldObject const* seer) const override;

        uint8 m_grantableLevels;

        bool m_needsZoneUpdate;

        CUFProfile* _CUFProfiles[MAX_CUF_PROFILES];

    private:
        // internal common parts for CanStore/StoreItem functions
        InventoryResult CanStoreItem_InSpecificSlot(uint8 bag, uint8 slot, ItemPosCountVec& dest, ItemTemplate const* pProto, uint32& count, bool swap, Item* pSrcItem) const;
        InventoryResult CanStoreItem_InBag(uint8 bag, ItemPosCountVec& dest, ItemTemplate const* pProto, uint32& count, bool merge, bool non_specialized, Item* pSrcItem, uint8 skip_bag, uint8 skip_slot) const;
        InventoryResult CanStoreItem_InInventorySlots(uint8 slot_begin, uint8 slot_end, ItemPosCountVec& dest, ItemTemplate const* pProto, uint32& count, bool merge, Item* pSrcItem, uint8 skip_bag, uint8 skip_slot) const;
        Item* _StoreItem(uint16 pos, Item* pItem, uint32 count, bool clone, bool update);
        Item* _LoadItem(SQLTransaction& trans, uint32 zoneId, uint32 timeDiff, Field* fields);

        GuidSet m_refundableItems;
        void SendRefundInfo(Item* item);
        void RefundItem(Item* item);
        void SendItemRefundResult(Item* item, ItemExtendedCostEntry const* iece, uint8 error);

        // know currencies are not removed at any point (0 displayed)
        void AddKnownCurrency(uint32 itemId);

        void AdjustQuestReqItemCount(Quest const* quest, QuestStatusData& questStatusData);

        bool IsCanDelayTeleport() const { return m_bCanDelayTeleport; }
        void SetCanDelayTeleport(bool setting) { m_bCanDelayTeleport = setting; }
        bool IsHasDelayedTeleport() const { return m_bHasDelayedTeleport; }
        void SetDelayedTeleportFlag(bool setting) { m_bHasDelayedTeleport = setting; }
        void ScheduleDelayedOperation(uint32 operation) { if (operation < DELAYED_END) m_DelayedOperations |= operation; }

        MapReference m_mapRef;

        void UpdateCharmedAI();

        uint32 m_lastFallTime;
        float  m_lastFallZ;

        int32 m_MirrorTimer[MAX_TIMERS];
        uint8 m_MirrorTimerFlags;
        uint8 m_MirrorTimerFlagsLast;
        bool m_isInWater;

        // Rune type / Rune timer
        uint32 m_runeGraceCooldown[MAX_RUNES];
        uint32 m_lastRuneGraceTimers[MAX_RUNES];

        // Current teleport data
        WorldLocation m_teleport_dest;
        uint32 m_teleport_options;
        bool mSemaphoreTeleport_Near;
        bool mSemaphoreTeleport_Far;

        uint32 m_DelayedOperations;
        bool m_bCanDelayTeleport;
        bool m_bHasDelayedTeleport;

        // Temporary removed pet cache
        uint32 m_temporaryUnsummonedPetNumber;
        uint32 m_oldpetspell;

        AchievementMgr<Player>* m_achievementMgr;
        ReputationMgr*  m_reputationMgr;

        uint32 m_ChampioningFaction;

        std::queue<uint32> m_timeSyncQueue;
        uint32 m_timeSyncTimer;
        uint32 m_timeSyncClient;
        uint32 m_timeSyncServer;

        InstanceTimeMap _instanceResetTimes;
        uint32 _pendingBindId;
        uint32 _pendingBindTimer;

        uint32 _activeCheats;
        uint32 _maxPersonalArenaRate;
};

void AddItemsSetItem(Player* player, Item* item);
void RemoveItemsSetItem(Player* player, ItemTemplate const* proto);

// "the bodies of template functions must be made available in a header file"
template <class T> T Player::ApplySpellMod(uint32 spellId, SpellModOp op, T &basevalue, Spell* spell)
{
    SpellInfo const* spellInfo = sSpellMgr->GetSpellInfo(spellId);
    if (!spellInfo)
        return 0;
    float totalmul = 1.0f;
    int32 totalflat = 0;

    // Drop charges for triggering spells instead of triggered ones
    if (m_spellModTakingSpell)
        spell = m_spellModTakingSpell;

    for (SpellModList::iterator itr = m_spellMods[op].begin(); itr != m_spellMods[op].end(); ++itr)
    {
        SpellModifier* mod = *itr;

        // Charges can be set only for mods with auras
        if (!mod->ownerAura)
            ASSERT(mod->charges == 0);

        if (!IsAffectedBySpellmod(spellInfo, mod, spell))
            continue;

        if (mod->type == SPELLMOD_FLAT)
            totalflat += mod->value;
        else if (mod->type == SPELLMOD_PCT)
        {
            // skip percent mods for null basevalue (most important for spell mods with charges)
            if (basevalue == T(0))
                continue;

            // special case (skip > 10sec spell casts for instant cast setting)
            if (mod->op == SPELLMOD_CASTING_TIME && basevalue >= T(10000) && mod->value <= -100)
                continue;

            totalmul += CalculatePct(1.0f, mod->value);
        }

        DropModCharge(mod, spell);
    }
    float diff = (float)basevalue * (totalmul - 1.0f) + (float)totalflat;
    basevalue = T((float)basevalue + diff);
    return T(diff);
}

#endif<|MERGE_RESOLUTION|>--- conflicted
+++ resolved
@@ -813,7 +813,7 @@
 {
     REST_FLAG_IN_TAVERN         = 0x1,
     REST_FLAG_IN_CITY           = 0x2,
-    REST_FLAG_IN_FACTION_AREA   = 0x4, // used with AREA_FLAG_REST_ZONE_*
+    REST_FLAG_IN_FACTION_AREA   = 0x4
 };
 
 enum TeleportToOptions
@@ -1825,13 +1825,6 @@
 
         // Dual Spec
         void UpdateSpecCount(uint8 count);
-<<<<<<< HEAD
-=======
-        uint32 GetActiveSpec() const { return m_activeSpec; }
-        void SetActiveSpec(uint8 spec){ m_activeSpec = spec; }
-        uint8 GetSpecsCount() const { return m_specsCount; }
-        void SetSpecsCount(uint8 count) { m_specsCount = count; }
->>>>>>> 31eb2c5e
         void ActivateSpec(uint8 spec);
 
         void InitGlyphsForLevel();
