--- conflicted
+++ resolved
@@ -107,11 +107,6 @@
     while (!_passengers.empty())
     {
         WorldObject* obj = *_passengers.begin();
-<<<<<<< HEAD
-        obj->m_movementInfo.transport.Reset();
-        obj->SetTransport(NULL);
-=======
->>>>>>> e55835a6
         RemovePassenger(obj);
     }
 
@@ -234,7 +229,6 @@
     if (_passengers.insert(passenger).second)
     {
         passenger->SetTransport(this);
-        passenger->m_movementInfo.AddMovementFlag(MOVEMENTFLAG_ONTRANSPORT);
         passenger->m_movementInfo.transport.guid = GetGUID();
         TC_LOG_DEBUG("entities.transport", "Object %s boarded transport %s.", passenger->GetName().c_str(), GetName().c_str());
 
@@ -264,7 +258,6 @@
     if (erased || _staticPassengers.erase(passenger)) // static passenger can remove itself in case of grid unload
     {
         passenger->SetTransport(NULL);
-        passenger->m_movementInfo.RemoveMovementFlag(MOVEMENTFLAG_ONTRANSPORT);
         passenger->m_movementInfo.transport.Reset();
         TC_LOG_DEBUG("entities.transport", "Object %s removed from transport %s.", passenger->GetName().c_str(), GetName().c_str());
 
