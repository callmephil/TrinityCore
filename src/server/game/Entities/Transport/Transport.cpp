--- conflicted
+++ resolved
@@ -680,13 +680,8 @@
 void Transport::UpdatePosition(MovementInfo* mi)
 {
     float transport_o = mi->pos.GetOrientation() - mi->t_pos.GetOrientation();
-<<<<<<< HEAD
-    float transport_x = mi->pos.m_positionX - (mi->t_pos.m_positionX * std::cos(transport_o) - mi->t_pos.m_positionY*sin(transport_o));
-    float transport_y = mi->pos.m_positionY - (mi->t_pos.m_positionY * std::cos(transport_o) + mi->t_pos.m_positionX*sin(transport_o));
-=======
     float transport_x = mi->pos.m_positionX - (mi->t_pos.m_positionX * std::cos(transport_o) - mi->t_pos.m_positionY * std::sin(transport_o));
     float transport_y = mi->pos.m_positionY - (mi->t_pos.m_positionY * std::cos(transport_o) + mi->t_pos.m_positionX * std::sin(transport_o));
->>>>>>> 8cd408ae
     float transport_z = mi->pos.m_positionZ - mi->t_pos.m_positionZ;
 
     Relocate(transport_x, transport_y, transport_z, transport_o);
@@ -720,7 +715,7 @@
 
 void Transport::CalculatePassengerOffset(float& x, float& y, float& z, float& o)
 {
-    o = o - GetOrientation();
+    o -= GetOrientation();
     z -= GetPositionZ();
     y -= GetPositionY();    // y = searchedY * std::cos(o) + searchedX * std::sin(o)
     x -= GetPositionX();    // x = searchedX * std::cos(o) + searchedY * std::sin(o + pi)
