/*
 * Copyright (C) 2008-2016 TrinityCore <http://www.trinitycore.org/>
 * Copyright (C) 2005-2009 MaNGOS <http://getmangos.com/>
 *
 * This program is free software; you can redistribute it and/or modify it
 * under the terms of the GNU General Public License as published by the
 * Free Software Foundation; either version 2 of the License, or (at your
 * option) any later version.
 *
 * This program is distributed in the hope that it will be useful, but WITHOUT
 * ANY WARRANTY; without even the implied warranty of MERCHANTABILITY or
 * FITNESS FOR A PARTICULAR PURPOSE. See the GNU General Public License for
 * more details.
 *
 * You should have received a copy of the GNU General Public License along
 * with this program. If not, see <http://www.gnu.org/licenses/>.
 */

#include "DB2Stores.h"
#include "World.h"
#include "ItemTemplate.h"
#include "Player.h"

uint32 const SocketColorToGemTypeMask[19] =
{
    0,
    SOCKET_COLOR_META,
    SOCKET_COLOR_RED,
    SOCKET_COLOR_YELLOW,
    SOCKET_COLOR_BLUE,
    SOCKET_COLOR_HYDRAULIC,
    SOCKET_COLOR_COGWHEEL,
    SOCKET_COLOR_PRISMATIC,
    SOCKET_COLOR_RELIC_IRON,
    SOCKET_COLOR_RELIC_BLOOD,
    SOCKET_COLOR_RELIC_SHADOW,
    SOCKET_COLOR_RELIC_FEL,
    SOCKET_COLOR_RELIC_ARCANE,
    SOCKET_COLOR_RELIC_FROST,
    SOCKET_COLOR_RELIC_FIRE,
    SOCKET_COLOR_RELIC_WATER,
    SOCKET_COLOR_RELIC_LIFE,
    SOCKET_COLOR_RELIC_WIND,
    SOCKET_COLOR_RELIC_HOLY
};

char const* ItemTemplate::GetName(LocaleConstant locale) const
{
    if (!strlen(ExtendedData->Name->Str[locale]))
        return GetDefaultLocaleName();

    return ExtendedData->Name->Str[locale];
}


bool ItemTemplate::CanChangeEquipStateInCombat() const
{
    switch (GetInventoryType())
    {
    case INVTYPE_RELIC:
    case INVTYPE_SHIELD:
    case INVTYPE_HOLDABLE:
        return true;
    default:
        break;
    }

    switch (GetClass())
    {
    case ITEM_CLASS_WEAPON:
    case ITEM_CLASS_PROJECTILE:
        return true;
    }

    return false;
}

uint32 ItemTemplate::GetSkill() const
{
    const static uint32 item_weapon_skills[MAX_ITEM_SUBCLASS_WEAPON] =
    {
        SKILL_AXES,             SKILL_TWO_HANDED_AXES, SKILL_BOWS,   SKILL_GUNS,              SKILL_MACES,
        SKILL_TWO_HANDED_MACES, SKILL_POLEARMS,        SKILL_SWORDS, SKILL_TWO_HANDED_SWORDS, SKILL_WARGLAIVES,
        SKILL_STAVES,           0,                     0,            SKILL_FIST_WEAPONS,      0,
        SKILL_DAGGERS,          0,                     0,            SKILL_CROSSBOWS,         SKILL_WANDS,
        SKILL_FISHING
    };

    const static uint32 item_armor_skills[MAX_ITEM_SUBCLASS_ARMOR] =
    {
        0, SKILL_CLOTH, SKILL_LEATHER, SKILL_MAIL, SKILL_PLATE_MAIL, 0, SKILL_SHIELD, 0, 0, 0, 0
    };


    switch (GetClass())
    {
    case ITEM_CLASS_WEAPON:
        if (GetSubClass() >= MAX_ITEM_SUBCLASS_WEAPON)
            return 0;
        else
            return item_weapon_skills[GetSubClass()];

    case ITEM_CLASS_ARMOR:
        if (GetSubClass() >= MAX_ITEM_SUBCLASS_ARMOR)
            return 0;
        else
            return item_armor_skills[GetSubClass()];

    default:
        return 0;
    }
}

char const* ItemTemplate::GetDefaultLocaleName() const
{
    return ExtendedData->Name->Str[sWorld->GetDefaultDbcLocale()];
}

uint32 ItemTemplate::GetArmor(uint32 itemLevel) const
{
    uint32 quality = ItemQualities(GetQuality()) != ITEM_QUALITY_HEIRLOOM ? ItemQualities(GetQuality()) : ITEM_QUALITY_RARE;
    if (quality > ITEM_QUALITY_ARTIFACT)
        return 0;

    // all items but shields
    if (GetClass() != ITEM_CLASS_ARMOR || GetSubClass() != ITEM_SUBCLASS_ARMOR_SHIELD)
    {
        ItemArmorQualityEntry const* armorQuality = sItemArmorQualityStore.LookupEntry(itemLevel);
        ItemArmorTotalEntry const* armorTotal = sItemArmorTotalStore.LookupEntry(itemLevel);
        if (!armorQuality || !armorTotal)
            return 0;

        uint32 inventoryType = GetInventoryType();
        if (inventoryType == INVTYPE_ROBE)
            inventoryType = INVTYPE_CHEST;

        ArmorLocationEntry const* location = sArmorLocationStore.LookupEntry(inventoryType);
        if (!location)
            return 0;

        if (GetSubClass() < ITEM_SUBCLASS_ARMOR_CLOTH || GetSubClass() > ITEM_SUBCLASS_ARMOR_PLATE)
            return 0;

        return uint32(armorQuality->QualityMod[quality] * armorTotal->Value[GetSubClass() - 1] * location->Modifier[GetSubClass() - 1] + 0.5f);
    }

    // shields
    ItemArmorShieldEntry const* shield = sItemArmorShieldStore.LookupEntry(itemLevel);
    if (!shield)
        return 0;

    return uint32(shield->Quality[quality] + 0.5f);
}

void ItemTemplate::GetDamage(uint32 itemLevel, float& minDamage, float& maxDamage) const
{
    minDamage = maxDamage = 0.0f;
    uint32 quality = ItemQualities(GetQuality()) != ITEM_QUALITY_HEIRLOOM ? ItemQualities(GetQuality()) : ITEM_QUALITY_RARE;
    if (GetClass() != ITEM_CLASS_WEAPON || quality > ITEM_QUALITY_ARTIFACT)
        return;

    // get the right store here
    if (GetInventoryType() > INVTYPE_RANGEDRIGHT)
        return;

    float dps = 0.0f;
    switch (GetInventoryType())
    {
        case INVTYPE_AMMO:
            dps = sItemDamageAmmoStore.AssertEntry(itemLevel)->DPS[quality];
            break;
        case INVTYPE_2HWEAPON:
            if (GetFlags2() & ITEM_FLAG2_CASTER_WEAPON)
                dps = sItemDamageTwoHandCasterStore.AssertEntry(itemLevel)->DPS[quality];
            else
                dps = sItemDamageTwoHandStore.AssertEntry(itemLevel)->DPS[quality];
            break;
        case INVTYPE_RANGED:
        case INVTYPE_THROWN:
        case INVTYPE_RANGEDRIGHT:
            switch (GetSubClass())
            {
                case ITEM_SUBCLASS_WEAPON_WAND:
                    dps = sItemDamageOneHandCasterStore.AssertEntry(itemLevel)->DPS[quality];
                    break;
                case ITEM_SUBCLASS_WEAPON_BOW:
                case ITEM_SUBCLASS_WEAPON_GUN:
                case ITEM_SUBCLASS_WEAPON_CROSSBOW:
                    if (GetFlags2() & ITEM_FLAG2_CASTER_WEAPON)
                        dps = sItemDamageTwoHandCasterStore.AssertEntry(itemLevel)->DPS[quality];
                    else
                        dps = sItemDamageTwoHandStore.AssertEntry(itemLevel)->DPS[quality];
                    break;
                default:
                    return;
            }
            break;
        case INVTYPE_WEAPON:
        case INVTYPE_WEAPONMAINHAND:
        case INVTYPE_WEAPONOFFHAND:
            if (GetFlags2() & ITEM_FLAG2_CASTER_WEAPON)
                dps = sItemDamageOneHandCasterStore.AssertEntry(itemLevel)->DPS[quality];
            else
                dps = sItemDamageOneHandStore.AssertEntry(itemLevel)->DPS[quality];
            break;
        default:
            return;
    }

    float avgDamage = dps * GetDelay() * 0.001f;
    minDamage = (GetStatScalingFactor() * -0.5f + 1.0f) * avgDamage;
    maxDamage = floor(float(avgDamage * (GetStatScalingFactor() * 0.5f + 1.0f) + 0.5f));
}

bool ItemTemplate::IsUsableBySpecialization(Player const* player) const
{
<<<<<<< HEAD
    std::unordered_set<uint32> const& specs = Specializations[player->getLevel() > 40];
    if (specs.empty())
        return true;

    uint32 spec = player->GetUInt32Value(PLAYER_FIELD_CURRENT_SPEC_ID);
=======
    uint32 spec = player->GetSpecId(player->GetActiveTalentGroup());
>>>>>>> a78aa3cf
    if (!spec)
        spec = player->GetDefaultSpecId();

    ChrSpecializationEntry const* chrSpecialization = sChrSpecializationStore.LookupEntry(spec);
    if (!chrSpecialization)
        return false;

    return Specializations[player->getLevel() > 40].test(CalculateItemSpecBit(chrSpecialization));
}

std::size_t ItemTemplate::CalculateItemSpecBit(ChrSpecializationEntry const* spec)
{
    return (spec->ClassID - 1) * MAX_SPECIALIZATIONS + spec->OrderIndex;
}<|MERGE_RESOLUTION|>--- conflicted
+++ resolved
@@ -214,15 +214,7 @@
 
 bool ItemTemplate::IsUsableBySpecialization(Player const* player) const
 {
-<<<<<<< HEAD
-    std::unordered_set<uint32> const& specs = Specializations[player->getLevel() > 40];
-    if (specs.empty())
-        return true;
-
     uint32 spec = player->GetUInt32Value(PLAYER_FIELD_CURRENT_SPEC_ID);
-=======
-    uint32 spec = player->GetSpecId(player->GetActiveTalentGroup());
->>>>>>> a78aa3cf
     if (!spec)
         spec = player->GetDefaultSpecId();
 
