/*
 * Copyright (C) 2008-2013 TrinityCore <http://www.trinitycore.org/>
 * Copyright (C) 2005-2009 MaNGOS <http://getmangos.com/>
 *
 * This program is free software; you can redistribute it and/or modify it
 * under the terms of the GNU General Public License as published by the
 * Free Software Foundation; either version 2 of the License, or (at your
 * option) any later version.
 *
 * This program is distributed in the hope that it will be useful, but WITHOUT
 * ANY WARRANTY; without even the implied warranty of MERCHANTABILITY or
 * FITNESS FOR A PARTICULAR PURPOSE. See the GNU General Public License for
 * more details.
 *
 * You should have received a copy of the GNU General Public License along
 * with this program. If not, see <http://www.gnu.org/licenses/>.
 */

#include "Creature.h"
#include "BattlegroundMgr.h"
#include "CellImpl.h"
#include "Common.h"
#include "CreatureAI.h"
#include "CreatureAISelector.h"
#include "CreatureGroups.h"
#include "DatabaseEnv.h"
#include "Formulas.h"
#include "GameEventMgr.h"
#include "GossipDef.h"
#include "GridNotifiers.h"
#include "GridNotifiersImpl.h"
#include "Group.h"
#include "GroupMgr.h"
#include "InstanceScript.h"
#include "Log.h"
#include "LootMgr.h"
#include "MapManager.h"
#include "MoveSpline.h"
#include "MoveSplineInit.h"
#include "ObjectMgr.h"
#include "Opcodes.h"
#include "OutdoorPvPMgr.h"
#include "Player.h"
#include "PoolMgr.h"
#include "QuestDef.h"
#include "SpellAuraEffects.h"
#include "SpellMgr.h"
#include "TemporarySummon.h"
#include "Util.h"
#include "Vehicle.h"
#include "WaypointMovementGenerator.h"
#include "World.h"
#include "WorldPacket.h"

#include "Transport.h"

TrainerSpell const* TrainerSpellData::Find(uint32 spell_id) const
{
    TrainerSpellMap::const_iterator itr = spellList.find(spell_id);
    if (itr != spellList.end())
        return &itr->second;

    return NULL;
}

bool VendorItemData::RemoveItem(uint32 item_id, uint8 type)
{
    bool found = false;
    for (VendorItemList::iterator i = m_items.begin(); i != m_items.end();)
    {
        if ((*i)->item == item_id && (*i)->Type == type)
        {
            i = m_items.erase(i++);
            found = true;
        }
        else
            ++i;
    }
    return found;
}

VendorItem const* VendorItemData::FindItemCostPair(uint32 item_id, uint32 extendedCost, uint8 type) const
{
    for (VendorItemList::const_iterator i = m_items.begin(); i != m_items.end(); ++i)
        if ((*i)->item == item_id && (*i)->ExtendedCost == extendedCost && (*i)->Type == type)
            return *i;
    return NULL;
}

uint32 CreatureTemplate::GetRandomValidModelId() const
{
    uint8 c = 0;
    uint32 modelIDs[4];

    if (Modelid1) modelIDs[c++] = Modelid1;
    if (Modelid2) modelIDs[c++] = Modelid2;
    if (Modelid3) modelIDs[c++] = Modelid3;
    if (Modelid4) modelIDs[c++] = Modelid4;

    return ((c>0) ? modelIDs[urand(0, c-1)] : 0);
}

uint32 CreatureTemplate::GetFirstValidModelId() const
{
    if (Modelid1) return Modelid1;
    if (Modelid2) return Modelid2;
    if (Modelid3) return Modelid3;
    if (Modelid4) return Modelid4;
    return 0;
}

bool AssistDelayEvent::Execute(uint64 /*e_time*/, uint32 /*p_time*/)
{
    if (Unit* victim = Unit::GetUnit(m_owner, m_victim))
    {
        while (!m_assistants.empty())
        {
            Creature* assistant = Unit::GetCreature(m_owner, *m_assistants.begin());
            m_assistants.pop_front();

            if (assistant && assistant->CanAssistTo(&m_owner, victim))
            {
                assistant->SetNoCallAssistance(true);
                assistant->CombatStart(victim);
                if (assistant->IsAIEnabled)
                    assistant->AI()->AttackStart(victim);
            }
        }
    }
    return true;
}

CreatureBaseStats const* CreatureBaseStats::GetBaseStats(uint8 level, uint8 unitClass)
{
    return sObjectMgr->GetCreatureBaseStats(level, unitClass);
}

bool ForcedDespawnDelayEvent::Execute(uint64 /*e_time*/, uint32 /*p_time*/)
{
    m_owner.DespawnOrUnsummon();    // since we are here, we are not TempSummon as object type cannot change during runtime
    return true;
}

Creature::Creature(bool isWorldObject): Unit(isWorldObject), MapObject(),
lootForPickPocketed(false), lootForBody(false), m_groupLootTimer(0), lootingGroupLowGUID(0),
m_PlayerDamageReq(0), m_lootRecipient(0), m_lootRecipientGroup(0), m_corpseRemoveTime(0), m_respawnTime(0),
m_respawnDelay(300), m_corpseDelay(60), m_respawnradius(0.0f), m_reactState(REACT_AGGRESSIVE),
m_defaultMovementType(IDLE_MOTION_TYPE), m_DBTableGuid(0), m_equipmentId(0), m_originalEquipmentId(0), m_AlreadyCallAssistance(false),
m_AlreadySearchedAssistance(false), m_regenHealth(true), m_AI_locked(false), m_meleeDamageSchoolMask(SPELL_SCHOOL_MASK_NORMAL),
m_originalEntry(0), m_homePosition(), m_transportHomePosition(), m_creatureInfo(NULL), m_creatureData(NULL), m_waypointID(0), m_path_id(0), m_formation(NULL)
{
    m_regenTimer = CREATURE_REGEN_INTERVAL;
    m_valuesCount = UNIT_END;

    for (uint8 i = 0; i < CREATURE_MAX_SPELLS; ++i)
        m_spells[i] = 0;

    m_CreatureSpellCooldowns.clear();
    m_CreatureCategoryCooldowns.clear();
    DisableReputationGain = false;

    m_SightDistance = sWorld->getFloatConfig(CONFIG_SIGHT_MONSTER);
    m_CombatDistance = 0;//MELEE_RANGE;

    ResetLootMode(); // restore default loot mode
    TriggerJustRespawned = false;
    m_isTempWorldObject = false;
    _focusSpell = NULL;
}

Creature::~Creature()
{
    delete i_AI;
    i_AI = NULL;

    //if (m_uint32Values)
    //    TC_LOG_ERROR("entities.unit", "Deconstruct Creature Entry = %u", GetEntry());
}

void Creature::AddToWorld()
{
    ///- Register the creature for guid lookup
    if (!IsInWorld())
    {
        if (m_zoneScript)
            m_zoneScript->OnCreatureCreate(this);
        sObjectAccessor->AddObject(this);
        Unit::AddToWorld();
        SearchFormation();
        AIM_Initialize();
        if (IsVehicle())
            GetVehicleKit()->Install();
    }
}

void Creature::RemoveFromWorld()
{
    if (IsInWorld())
    {
        if (m_zoneScript)
            m_zoneScript->OnCreatureRemove(this);
        if (m_formation)
            sFormationMgr->RemoveCreatureFromGroup(m_formation, this);
        Unit::RemoveFromWorld();
        sObjectAccessor->RemoveObject(this);
    }
}

void Creature::DisappearAndDie()
{
    DestroyForNearbyPlayers();
    //SetVisibility(VISIBILITY_OFF);
    //ObjectAccessor::UpdateObjectVisibility(this);
    if (IsAlive())
        setDeathState(JUST_DIED);
    RemoveCorpse(false);
}

void Creature::SearchFormation()
{
    if (IsSummon())
        return;

    uint32 lowguid = GetDBTableGUIDLow();
    if (!lowguid)
        return;

    CreatureGroupInfoType::iterator frmdata = sFormationMgr->CreatureGroupMap.find(lowguid);
    if (frmdata != sFormationMgr->CreatureGroupMap.end())
        sFormationMgr->AddCreatureToGroup(frmdata->second->leaderGUID, this);
}

void Creature::RemoveCorpse(bool setSpawnTime)
{
    if (getDeathState() != CORPSE)
        return;

    m_corpseRemoveTime = time(NULL);
    setDeathState(DEAD);
    RemoveAllAuras();
    UpdateObjectVisibility();
    loot.clear();
    uint32 respawnDelay = m_respawnDelay;
    if (IsAIEnabled)
        AI()->CorpseRemoved(respawnDelay);

    // Should get removed later, just keep "compatibility" with scripts
    if (setSpawnTime)
        m_respawnTime = time(NULL) + respawnDelay;

    float x, y, z, o;
    GetRespawnPosition(x, y, z, &o);
    SetHomePosition(x, y, z, o);
    GetMap()->CreatureRelocation(this, x, y, z, o);
}

/**
 * change the entry of creature until respawn
 */
bool Creature::InitEntry(uint32 entry, uint32 /*team*/, const CreatureData* data)
{
    CreatureTemplate const* normalInfo = sObjectMgr->GetCreatureTemplate(entry);
    if (!normalInfo)
    {
        TC_LOG_ERROR("sql.sql", "Creature::InitEntry creature entry %u does not exist.", entry);
        return false;
    }

    // get difficulty 1 mode entry
    CreatureTemplate const* cinfo = normalInfo;
    for (uint8 diff = uint8(GetMap()->GetSpawnMode()); diff > 0;)
    {
        // we already have valid Map pointer for current creature!
        if (normalInfo->DifficultyEntry[diff - 1])
        {
            cinfo = sObjectMgr->GetCreatureTemplate(normalInfo->DifficultyEntry[diff - 1]);
            if (cinfo)
                break;                                      // template found

            // check and reported at startup, so just ignore (restore normalInfo)
            cinfo = normalInfo;
        }

        // for instances heroic to normal, other cases attempt to retrieve previous difficulty
        if (diff >= RAID_DIFFICULTY_10MAN_HEROIC && GetMap()->IsRaid())
            diff -= 2;                                      // to normal raid difficulty cases
        else
            --diff;
    }

    // Initialize loot duplicate count depending on raid difficulty
    if (GetMap()->Is25ManRaid())
        loot.maxDuplicates = 3;

    SetEntry(entry);                                        // normal entry always
    m_creatureInfo = cinfo;                                 // map mode related always

    // equal to player Race field, but creature does not have race
    SetByteValue(UNIT_FIELD_BYTES_0, 0, 0);

    // known valid are: CLASS_WARRIOR, CLASS_PALADIN, CLASS_ROGUE, CLASS_MAGE
    SetByteValue(UNIT_FIELD_BYTES_0, 1, uint8(cinfo->unit_class));

    // Cancel load if no model defined
    if (!(cinfo->GetFirstValidModelId()))
    {
        TC_LOG_ERROR("sql.sql", "Creature (Entry: %u) has no model defined in table `creature_template`, can't load. ", entry);
        return false;
    }

    uint32 displayID = ObjectMgr::ChooseDisplayId(GetCreatureTemplate(), data);
    CreatureModelInfo const* minfo = sObjectMgr->GetCreatureModelRandomGender(&displayID);
    if (!minfo)                                             // Cancel load if no model defined
    {
        TC_LOG_ERROR("sql.sql", "Creature (Entry: %u) has no model defined in table `creature_template`, can't load. ", entry);
        return false;
    }

    SetDisplayId(displayID);
    SetNativeDisplayId(displayID);
    SetByteValue(UNIT_FIELD_BYTES_0, 2, minfo->gender);

    // Load creature equipment
    if (!data || data->equipmentId == 0)
        LoadEquipment(); // use default equipment (if available)
    else if (data && data->equipmentId != 0)                // override, 0 means no equipment
    {
        m_originalEquipmentId = data->equipmentId;
        LoadEquipment(data->equipmentId);
    }

    SetName(normalInfo->Name);                              // at normal entry always

    SetFloatValue(UNIT_MOD_CAST_SPEED, 1.0f);
    SetFloatValue(UNIT_MOD_CAST_HASTE, 1.0f);

    SetSpeed(MOVE_WALK,     cinfo->speed_walk);
    SetSpeed(MOVE_RUN,      cinfo->speed_run);
    SetSpeed(MOVE_SWIM, 1.0f);      // using 1.0 rate
    SetSpeed(MOVE_FLIGHT, 1.0f);    // using 1.0 rate

    // Will set UNIT_FIELD_BOUNDINGRADIUS and UNIT_FIELD_COMBATREACH
    SetObjectScale(cinfo->scale);

    SetFloatValue(UNIT_FIELD_HOVERHEIGHT, cinfo->HoverHeight);

    // checked at loading
    m_defaultMovementType = MovementGeneratorType(cinfo->MovementType);
    if (!m_respawnradius && m_defaultMovementType == RANDOM_MOTION_TYPE)
        m_defaultMovementType = IDLE_MOTION_TYPE;

    for (uint8 i=0; i < CREATURE_MAX_SPELLS; ++i)
        m_spells[i] = GetCreatureTemplate()->spells[i];

    return true;
}

bool Creature::UpdateEntry(uint32 Entry, uint32 team, const CreatureData* data)
{
    if (!InitEntry(Entry, team, data))
        return false;

    CreatureTemplate const* cInfo = GetCreatureTemplate();

    m_regenHealth = cInfo->RegenHealth;

    // creatures always have melee weapon ready if any unless specified otherwise
    if (!GetCreatureAddon())
        SetSheath(SHEATH_STATE_MELEE);

    SelectLevel(GetCreatureTemplate());
    if (team == HORDE)
        setFaction(cInfo->faction_H);
    else
        setFaction(cInfo->faction_A);

    uint32 npcflag, unit_flags, dynamicflags;
    ObjectMgr::ChooseCreatureFlags(cInfo, npcflag, unit_flags, dynamicflags, data);

    if (cInfo->flags_extra & CREATURE_FLAG_EXTRA_WORLDEVENT)
        SetUInt32Value(UNIT_NPC_FLAGS, npcflag | sGameEventMgr->GetNPCFlag(this));
    else
        SetUInt32Value(UNIT_NPC_FLAGS, npcflag);

    SetAttackTime(BASE_ATTACK,  cInfo->baseattacktime);
    SetAttackTime(OFF_ATTACK,   cInfo->baseattacktime);
    SetAttackTime(RANGED_ATTACK, cInfo->rangeattacktime);

    SetUInt32Value(UNIT_FIELD_FLAGS, unit_flags);
    SetUInt32Value(UNIT_FIELD_FLAGS_2, cInfo->unit_flags2);

    SetUInt32Value(UNIT_DYNAMIC_FLAGS, dynamicflags);

    RemoveFlag(UNIT_FIELD_FLAGS, UNIT_FLAG_IN_COMBAT);

    SetMeleeDamageSchool(SpellSchools(cInfo->dmgschool));
    CreatureBaseStats const* stats = sObjectMgr->GetCreatureBaseStats(getLevel(), cInfo->unit_class);
    float armor = (float)stats->GenerateArmor(cInfo); /// @todo Why is this treated as uint32 when it's a float?
    SetModifierValue(UNIT_MOD_ARMOR,             BASE_VALUE, armor);
    SetModifierValue(UNIT_MOD_RESISTANCE_HOLY,   BASE_VALUE, float(cInfo->resistance[SPELL_SCHOOL_HOLY]));
    SetModifierValue(UNIT_MOD_RESISTANCE_FIRE,   BASE_VALUE, float(cInfo->resistance[SPELL_SCHOOL_FIRE]));
    SetModifierValue(UNIT_MOD_RESISTANCE_NATURE, BASE_VALUE, float(cInfo->resistance[SPELL_SCHOOL_NATURE]));
    SetModifierValue(UNIT_MOD_RESISTANCE_FROST,  BASE_VALUE, float(cInfo->resistance[SPELL_SCHOOL_FROST]));
    SetModifierValue(UNIT_MOD_RESISTANCE_SHADOW, BASE_VALUE, float(cInfo->resistance[SPELL_SCHOOL_SHADOW]));
    SetModifierValue(UNIT_MOD_RESISTANCE_ARCANE, BASE_VALUE, float(cInfo->resistance[SPELL_SCHOOL_ARCANE]));

    SetCanModifyStats(true);
    UpdateAllStats();

    // checked and error show at loading templates
    if (FactionTemplateEntry const* factionTemplate = sFactionTemplateStore.LookupEntry(cInfo->faction_A))
    {
        if (factionTemplate->factionFlags & FACTION_TEMPLATE_FLAG_PVP)
            SetPvP(true);
        else
            SetPvP(false);
    }

    // updates spell bars for vehicles and set player's faction - should be called here, to overwrite faction that is set from the new template
    if (IsVehicle())
    {
        if (Player* owner = Creature::GetCharmerOrOwnerPlayerOrPlayerItself()) // this check comes in case we don't have a player
        {
            setFaction(owner->getFaction()); // vehicles should have same as owner faction
            owner->VehicleSpellInitialize();
        }
    }

    // trigger creature is always not selectable and can not be attacked
    if (IsTrigger())
        SetFlag(UNIT_FIELD_FLAGS, UNIT_FLAG_NOT_SELECTABLE);

    InitializeReactState();

    if (cInfo->flags_extra & CREATURE_FLAG_EXTRA_NO_TAUNT)
    {
        ApplySpellImmune(0, IMMUNITY_STATE, SPELL_AURA_MOD_TAUNT, true);
        ApplySpellImmune(0, IMMUNITY_EFFECT, SPELL_EFFECT_ATTACK_ME, true);
    }

    UpdateMovementFlags();
    return true;
}

void Creature::Update(uint32 diff)
{
    if (IsAIEnabled && TriggerJustRespawned)
    {
        TriggerJustRespawned = false;
        AI()->JustRespawned();
        if (m_vehicleKit)
            m_vehicleKit->Reset();
    }

    UpdateMovementFlags();

    switch (m_deathState)
    {
        case JUST_RESPAWNED:
            // Must not be called, see Creature::setDeathState JUST_RESPAWNED -> ALIVE promoting.
            TC_LOG_ERROR("entities.unit", "Creature (GUID: %u Entry: %u) in wrong state: JUST_RESPAWNED (4)", GetGUIDLow(), GetEntry());
            break;
        case JUST_DIED:
            // Must not be called, see Creature::setDeathState JUST_DIED -> CORPSE promoting.
            TC_LOG_ERROR("entities.unit", "Creature (GUID: %u Entry: %u) in wrong state: JUST_DEAD (1)", GetGUIDLow(), GetEntry());
            break;
        case DEAD:
        {
            time_t now = time(NULL);
            if (m_respawnTime <= now)
            {
                bool allowed = IsAIEnabled ? AI()->CanRespawn() : true;     // First check if there are any scripts that object to us respawning
                if (!allowed)                                               // Will be rechecked on next Update call
                    break;

                uint64 dbtableHighGuid = MAKE_NEW_GUID(m_DBTableGuid, GetEntry(), HIGHGUID_UNIT);
                time_t linkedRespawntime = GetMap()->GetLinkedRespawnTime(dbtableHighGuid);
                if (!linkedRespawntime)             // Can respawn
                    Respawn();
                else                                // the master is dead
                {
                    uint64 targetGuid = sObjectMgr->GetLinkedRespawnGuid(dbtableHighGuid);
                    if (targetGuid == dbtableHighGuid) // if linking self, never respawn (check delayed to next day)
                        SetRespawnTime(DAY);
                    else
                        m_respawnTime = (now > linkedRespawntime ? now : linkedRespawntime)+urand(5, MINUTE); // else copy time from master and add a little
                    SaveRespawnTime(); // also save to DB immediately
                }
            }
            break;
        }
        case CORPSE:
        {
            Unit::Update(diff);
            // deathstate changed on spells update, prevent problems
            if (m_deathState != CORPSE)
                break;

            if (m_groupLootTimer && lootingGroupLowGUID)
            {
                if (m_groupLootTimer <= diff)
                {
                    Group* group = sGroupMgr->GetGroupByGUID(lootingGroupLowGUID);
                    if (group)
                        group->EndRoll(&loot);
                    m_groupLootTimer = 0;
                    lootingGroupLowGUID = 0;
                }
                else m_groupLootTimer -= diff;
            }
            else if (m_corpseRemoveTime <= time(NULL))
            {
                RemoveCorpse(false);
                TC_LOG_DEBUG("entities.unit", "Removing corpse... %u ", GetUInt32Value(OBJECT_FIELD_ENTRY));
            }
            break;
        }
        case ALIVE:
        {
            Unit::Update(diff);

            // creature can be dead after Unit::Update call
            // CORPSE/DEAD state will processed at next tick (in other case death timer will be updated unexpectedly)
            if (!IsAlive())
                break;

            // if creature is charmed, switch to charmed AI (and back)
            if (NeedChangeAI)
            {
                UpdateCharmAI();
                NeedChangeAI = false;
                IsAIEnabled = true;
                if (!IsInEvadeMode() && LastCharmerGUID)
                    if (Unit* charmer = ObjectAccessor::GetUnit(*this, LastCharmerGUID))
                        i_AI->AttackStart(charmer);

                LastCharmerGUID = 0;
            }

            if (!IsInEvadeMode() && IsAIEnabled)
            {
                // do not allow the AI to be changed during update
                m_AI_locked = true;
                i_AI->UpdateAI(diff);
                m_AI_locked = false;
            }

            // creature can be dead after UpdateAI call
            // CORPSE/DEAD state will processed at next tick (in other case death timer will be updated unexpectedly)
            if (!IsAlive())
                break;

            if (m_regenTimer > 0)
            {
                if (diff >= m_regenTimer)
                    m_regenTimer = 0;
                else
                    m_regenTimer -= diff;
            }

            if (m_regenTimer != 0)
               break;

            bool bInCombat = IsInCombat() && (!GetVictim() ||                                        // if IsInCombat() is true and this has no victim
                             !GetVictim()->GetCharmerOrOwnerPlayerOrPlayerItself() ||                // or the victim/owner/charmer is not a player
                             !GetVictim()->GetCharmerOrOwnerPlayerOrPlayerItself()->IsGameMaster()); // or the victim/owner/charmer is not a GameMaster

            /*if (m_regenTimer <= diff)
            {*/
            if (!IsInEvadeMode() && (!bInCombat || IsPolymorphed())) // regenerate health if not in combat or if polymorphed
                RegenerateHealth();

            if (getPowerType() == POWER_ENERGY)
            {
                if (!IsVehicle() || GetVehicleKit()->GetVehicleInfo()->m_powerType != POWER_PYRITE)
                    Regenerate(POWER_ENERGY);
            }
            else
                RegenerateMana();

            /*if (!bIsPolymorphed) // only increase the timer if not polymorphed
                    m_regenTimer += CREATURE_REGEN_INTERVAL - diff;
            }
            else
                if (!bIsPolymorphed) // if polymorphed, skip the timer
                    m_regenTimer -= diff;*/
            m_regenTimer = CREATURE_REGEN_INTERVAL;
            break;
        }
        default:
            break;
    }

    sScriptMgr->OnCreatureUpdate(this, diff);
}

void Creature::RegenerateMana()
{
    uint32 curValue = GetPower(POWER_MANA);
    uint32 maxValue = GetMaxPower(POWER_MANA);

    if (curValue >= maxValue)
        return;

    uint32 addvalue = 0;

    // Combat and any controlled creature
    if (IsInCombat() || GetCharmerOrOwnerGUID())
    {
        float ManaIncreaseRate = sWorld->getRate(RATE_POWER_MANA);
        float Spirit = GetStat(STAT_SPIRIT);

        addvalue = uint32((Spirit / 5.0f + 17.0f) * ManaIncreaseRate);
    }
    else
        addvalue = maxValue / 3;

    // Apply modifiers (if any).
    AuraEffectList const& ModPowerRegenPCTAuras = GetAuraEffectsByType(SPELL_AURA_MOD_POWER_REGEN_PERCENT);
    for (AuraEffectList::const_iterator i = ModPowerRegenPCTAuras.begin(); i != ModPowerRegenPCTAuras.end(); ++i)
        if ((*i)->GetMiscValue() == POWER_MANA)
            AddPct(addvalue, (*i)->GetAmount());

    addvalue += GetTotalAuraModifierByMiscValue(SPELL_AURA_MOD_POWER_REGEN, POWER_MANA) * CREATURE_REGEN_INTERVAL / (5 * IN_MILLISECONDS);

    ModifyPower(POWER_MANA, addvalue);
}

void Creature::RegenerateHealth()
{
    if (!isRegeneratingHealth())
        return;

    uint32 curValue = GetHealth();
    uint32 maxValue = GetMaxHealth();

    if (curValue >= maxValue)
        return;

    uint32 addvalue = 0;

    // Not only pet, but any controlled creature
    if (GetCharmerOrOwnerGUID())
    {
        float HealthIncreaseRate = sWorld->getRate(RATE_HEALTH);
        float Spirit = GetStat(STAT_SPIRIT);

        if (GetPower(POWER_MANA) > 0)
            addvalue = uint32(Spirit * 0.25 * HealthIncreaseRate);
        else
            addvalue = uint32(Spirit * 0.80 * HealthIncreaseRate);
    }
    else
        addvalue = maxValue/3;

    // Apply modifiers (if any).
    AuraEffectList const& ModPowerRegenPCTAuras = GetAuraEffectsByType(SPELL_AURA_MOD_HEALTH_REGEN_PERCENT);
    for (AuraEffectList::const_iterator i = ModPowerRegenPCTAuras.begin(); i != ModPowerRegenPCTAuras.end(); ++i)
        AddPct(addvalue, (*i)->GetAmount());

    addvalue += GetTotalAuraModifier(SPELL_AURA_MOD_REGEN) * CREATURE_REGEN_INTERVAL  / (5 * IN_MILLISECONDS);

    ModifyHealth(addvalue);
}

void Creature::DoFleeToGetAssistance()
{
    if (!GetVictim())
        return;

    if (HasAuraType(SPELL_AURA_PREVENTS_FLEEING))
        return;

    float radius = sWorld->getFloatConfig(CONFIG_CREATURE_FAMILY_FLEE_ASSISTANCE_RADIUS);
    if (radius >0)
    {
        Creature* creature = NULL;

        CellCoord p(Trinity::ComputeCellCoord(GetPositionX(), GetPositionY()));
        Cell cell(p);
        cell.SetNoCreate();
        Trinity::NearestAssistCreatureInCreatureRangeCheck u_check(this, GetVictim(), radius);
        Trinity::CreatureLastSearcher<Trinity::NearestAssistCreatureInCreatureRangeCheck> searcher(this, creature, u_check);

        TypeContainerVisitor<Trinity::CreatureLastSearcher<Trinity::NearestAssistCreatureInCreatureRangeCheck>, GridTypeMapContainer > grid_creature_searcher(searcher);

        cell.Visit(p, grid_creature_searcher, *GetMap(), *this, radius);

        SetNoSearchAssistance(true);
        UpdateSpeed(MOVE_RUN, false);

        if (!creature)
            //SetFeared(true, GetVictim()->GetGUID(), 0, sWorld->getIntConfig(CONFIG_CREATURE_FAMILY_FLEE_DELAY));
            /// @todo use 31365
            SetControlled(true, UNIT_STATE_FLEEING);
        else
            GetMotionMaster()->MoveSeekAssistance(creature->GetPositionX(), creature->GetPositionY(), creature->GetPositionZ());
    }
}

bool Creature::AIM_Initialize(CreatureAI* ai)
{
    // make sure nothing can change the AI during AI update
    if (m_AI_locked)
    {
        TC_LOG_DEBUG("scripts", "AIM_Initialize: failed to init, locked.");
        return false;
    }

    UnitAI* oldAI = i_AI;

    Motion_Initialize();

    i_AI = ai ? ai : FactorySelector::selectAI(this);
    delete oldAI;
    IsAIEnabled = true;
    i_AI->InitializeAI();
    // Initialize vehicle
    if (GetVehicleKit())
        GetVehicleKit()->Reset();
    return true;
}

void Creature::Motion_Initialize()
{
    if (!m_formation)
        GetMotionMaster()->Initialize();
    else if (m_formation->getLeader() == this)
    {
        m_formation->FormationReset(false);
        GetMotionMaster()->Initialize();
    }
    else if (m_formation->isFormed())
        GetMotionMaster()->MoveIdle(); //wait the order of leader
    else
        GetMotionMaster()->Initialize();
}

bool Creature::Create(uint32 guidlow, Map* map, uint32 phaseMask, uint32 Entry, uint32 vehId, uint32 team, float x, float y, float z, float ang, const CreatureData* data)
{
    ASSERT(map);
    SetMap(map);
    SetPhaseMask(phaseMask, false);

    CreatureTemplate const* cinfo = sObjectMgr->GetCreatureTemplate(Entry);
    if (!cinfo)
    {
        TC_LOG_ERROR("sql.sql", "Creature::Create(): creature template (guidlow: %u, entry: %u) does not exist.", guidlow, Entry);
        return false;
    }

    //! Relocate before CreateFromProto, to initialize coords and allow
    //! returning correct zone id for selecting OutdoorPvP/Battlefield script
    Relocate(x, y, z, ang);

    //oX = x;     oY = y;    dX = x;    dY = y;    m_moveTime = 0;    m_startMove = 0;
    if (!CreateFromProto(guidlow, Entry, vehId, team, data))
        return false;

    if (!IsPositionValid())
    {
        TC_LOG_ERROR("entities.unit", "Creature::Create(): given coordinates for creature (guidlow %d, entry %d) are not valid (X: %f, Y: %f, Z: %f, O: %f)", guidlow, Entry, x, y, z, ang);
        return false;
    }

    switch (GetCreatureTemplate()->rank)
    {
        case CREATURE_ELITE_RARE:
            m_corpseDelay = sWorld->getIntConfig(CONFIG_CORPSE_DECAY_RARE);
            break;
        case CREATURE_ELITE_ELITE:
            m_corpseDelay = sWorld->getIntConfig(CONFIG_CORPSE_DECAY_ELITE);
            break;
        case CREATURE_ELITE_RAREELITE:
            m_corpseDelay = sWorld->getIntConfig(CONFIG_CORPSE_DECAY_RAREELITE);
            break;
        case CREATURE_ELITE_WORLDBOSS:
            m_corpseDelay = sWorld->getIntConfig(CONFIG_CORPSE_DECAY_WORLDBOSS);
            break;
        default:
            m_corpseDelay = sWorld->getIntConfig(CONFIG_CORPSE_DECAY_NORMAL);
            break;
    }

    LoadCreaturesAddon();

    //! Need to be called after LoadCreaturesAddon - MOVEMENTFLAG_HOVER is set there
    if (HasUnitMovementFlag(MOVEMENTFLAG_HOVER))
    {
        z += GetFloatValue(UNIT_FIELD_HOVERHEIGHT);

        //! Relocate again with updated Z coord
        Relocate(x, y, z, ang);
    }

    uint32 displayID = GetNativeDisplayId();
    CreatureModelInfo const* minfo = sObjectMgr->GetCreatureModelRandomGender(&displayID);
    if (minfo && !IsTotem())                               // Cancel load if no model defined or if totem
    {
        SetDisplayId(displayID);
        SetNativeDisplayId(displayID);
        SetByteValue(UNIT_FIELD_BYTES_0, 2, minfo->gender);
    }

    LastUsedScriptID = GetCreatureTemplate()->ScriptID;

    /// @todo Replace with spell, handle from DB
    if (IsSpiritHealer() || IsSpiritGuide())
    {
        m_serverSideVisibility.SetValue(SERVERSIDE_VISIBILITY_GHOST, GHOST_VISIBILITY_GHOST);
        m_serverSideVisibilityDetect.SetValue(SERVERSIDE_VISIBILITY_GHOST, GHOST_VISIBILITY_GHOST);
    }

    if (Entry == VISUAL_WAYPOINT)
        SetVisible(false);

    return true;
}

void Creature::InitializeReactState()
{
    if (IsTotem() || IsTrigger() || GetCreatureType() == CREATURE_TYPE_CRITTER || IsSpiritService())
        SetReactState(REACT_PASSIVE);
    else
        SetReactState(REACT_AGGRESSIVE);
    /*else if (IsCivilian())
    SetReactState(REACT_DEFENSIVE);*/;
}

bool Creature::isCanInteractWithBattleMaster(Player* player, bool msg) const
{
    if (!IsBattleMaster())
        return false;

    BattlegroundTypeId bgTypeId = sBattlegroundMgr->GetBattleMasterBG(GetEntry());
    if (!msg)
        return player->GetBGAccessByLevel(bgTypeId);

    if (!player->GetBGAccessByLevel(bgTypeId))
    {
        player->PlayerTalkClass->ClearMenus();
        switch (bgTypeId)
        {
            case BATTLEGROUND_AV:  player->PlayerTalkClass->SendGossipMenu(7616, GetGUID()); break;
            case BATTLEGROUND_WS:  player->PlayerTalkClass->SendGossipMenu(7599, GetGUID()); break;
            case BATTLEGROUND_AB:  player->PlayerTalkClass->SendGossipMenu(7642, GetGUID()); break;
            case BATTLEGROUND_EY:
            case BATTLEGROUND_NA:
            case BATTLEGROUND_BE:
            case BATTLEGROUND_AA:
            case BATTLEGROUND_RL:
            case BATTLEGROUND_SA:
            case BATTLEGROUND_DS:
            case BATTLEGROUND_RV: player->PlayerTalkClass->SendGossipMenu(10024, GetGUID()); break;
            default: break;
        }
        return false;
    }
    return true;
}

bool Creature::isCanTrainingAndResetTalentsOf(Player* player) const
{
    return player->getLevel() >= 10
        && GetCreatureTemplate()->trainer_type == TRAINER_TYPE_CLASS
        && player->getClass() == GetCreatureTemplate()->trainer_class;
}

Player* Creature::GetLootRecipient() const
{
    if (!m_lootRecipient)
        return NULL;
    return ObjectAccessor::FindPlayer(m_lootRecipient);
}

Group* Creature::GetLootRecipientGroup() const
{
    if (!m_lootRecipientGroup)
        return NULL;
    return sGroupMgr->GetGroupByGUID(m_lootRecipientGroup);
}

void Creature::SetLootRecipient(Unit* unit)
{
    // set the player whose group should receive the right
    // to loot the creature after it dies
    // should be set to NULL after the loot disappears

    if (!unit)
    {
        m_lootRecipient = 0;
        m_lootRecipientGroup = 0;
        RemoveFlag(UNIT_DYNAMIC_FLAGS, UNIT_DYNFLAG_LOOTABLE|UNIT_DYNFLAG_TAPPED);
        return;
    }

    if (unit->GetTypeId() != TYPEID_PLAYER && !unit->IsVehicle())
        return;

    Player* player = unit->GetCharmerOrOwnerPlayerOrPlayerItself();
    if (!player)                                             // normal creature, no player involved
        return;

    m_lootRecipient = player->GetGUID();
    if (Group* group = player->GetGroup())
        m_lootRecipientGroup = group->GetLowGUID();

    SetFlag(UNIT_DYNAMIC_FLAGS, UNIT_DYNFLAG_TAPPED);
}

// return true if this creature is tapped by the player or by a member of his group.
bool Creature::isTappedBy(Player const* player) const
{
    if (player->GetGUID() == m_lootRecipient)
        return true;

    Group const* playerGroup = player->GetGroup();
    if (!playerGroup || playerGroup != GetLootRecipientGroup()) // if we dont have a group we arent the recipient
        return false;                                           // if creature doesnt have group bound it means it was solo killed by someone else

    return true;
}

void Creature::SaveToDB()
{
    // this should only be used when the creature has already been loaded
    // preferably after adding to map, because mapid may not be valid otherwise
    CreatureData const* data = sObjectMgr->GetCreatureData(m_DBTableGuid);
    if (!data)
    {
        TC_LOG_ERROR("entities.unit", "Creature::SaveToDB failed, cannot get creature data!");
        return;
    }

    uint32 mapId = GetTransport() ? GetTransport()->GetGOInfo()->moTransport.mapID : GetMapId();
    SaveToDB(mapId, data->spawnMask, GetPhaseMask());
}

void Creature::SaveToDB(uint32 mapid, uint8 spawnMask, uint32 phaseMask)
{
    // update in loaded data
    if (!m_DBTableGuid)
        m_DBTableGuid = GetGUIDLow();
    CreatureData& data = sObjectMgr->NewOrExistCreatureData(m_DBTableGuid);

    uint32 displayId = GetNativeDisplayId();
    uint32 npcflag = GetUInt32Value(UNIT_NPC_FLAGS);
    uint32 unit_flags = GetUInt32Value(UNIT_FIELD_FLAGS);
    uint32 dynamicflags = GetUInt32Value(UNIT_DYNAMIC_FLAGS);

    // check if it's a custom model and if not, use 0 for displayId
    CreatureTemplate const* cinfo = GetCreatureTemplate();
    if (cinfo)
    {
        if (displayId == cinfo->Modelid1 || displayId == cinfo->Modelid2 ||
            displayId == cinfo->Modelid3 || displayId == cinfo->Modelid4)
            displayId = 0;

        if (npcflag == cinfo->npcflag)
            npcflag = 0;

        if (unit_flags == cinfo->unit_flags)
            unit_flags = 0;

        if (dynamicflags == cinfo->dynamicflags)
            dynamicflags = 0;
    }

    // data->guid = guid must not be updated at save
    data.id = GetEntry();
    data.mapid = mapid;
    data.phaseMask = phaseMask;
    data.displayid = displayId;
    data.equipmentId = GetCurrentEquipmentId();
    if (!GetTransport())
    {
        data.posX = GetPositionX();
        data.posY = GetPositionY();
        data.posZ = GetPositionZMinusOffset();
        data.orientation = GetOrientation();
    }
    else
    {
        data.posX = GetTransOffsetX();
        data.posY = GetTransOffsetY();
        data.posZ = GetTransOffsetZ();
        data.orientation = GetTransOffsetO();
    }

    data.spawntimesecs = m_respawnDelay;
    // prevent add data integrity problems
    data.spawndist = GetDefaultMovementType() == IDLE_MOTION_TYPE ? 0.0f : m_respawnradius;
    data.currentwaypoint = 0;
    data.curhealth = GetHealth();
    data.curmana = GetPower(POWER_MANA);
    // prevent add data integrity problems
    data.movementType = !m_respawnradius && GetDefaultMovementType() == RANDOM_MOTION_TYPE
        ? IDLE_MOTION_TYPE : GetDefaultMovementType();
    data.spawnMask = spawnMask;
    data.npcflag = npcflag;
    data.unit_flags = unit_flags;
    data.dynamicflags = dynamicflags;

    // update in DB
    SQLTransaction trans = WorldDatabase.BeginTransaction();

    PreparedStatement* stmt = WorldDatabase.GetPreparedStatement(WORLD_DEL_CREATURE);
    stmt->setUInt32(0, m_DBTableGuid);
    trans->Append(stmt);

    uint8 index = 0;

    stmt = WorldDatabase.GetPreparedStatement(WORLD_INS_CREATURE);
    stmt->setUInt32(index++, m_DBTableGuid);
    stmt->setUInt32(index++, GetEntry());
    stmt->setUInt16(index++, uint16(mapid));
    stmt->setUInt8(index++, spawnMask);
    stmt->setUInt32(index++, GetPhaseMask());
    stmt->setUInt32(index++, displayId);
    stmt->setInt32(index++, int32(GetCurrentEquipmentId()));
    stmt->setFloat(index++, GetPositionX());
    stmt->setFloat(index++, GetPositionY());
    stmt->setFloat(index++, GetPositionZ());
    stmt->setFloat(index++, GetOrientation());
    stmt->setUInt32(index++, m_respawnDelay);
    stmt->setFloat(index++, m_respawnradius);
    stmt->setUInt32(index++, 0);
    stmt->setUInt32(index++, GetHealth());
    stmt->setUInt32(index++, GetPower(POWER_MANA));
    stmt->setUInt8(index++, uint8(GetDefaultMovementType()));
    stmt->setUInt32(index++, npcflag);
    stmt->setUInt32(index++, unit_flags);
    stmt->setUInt32(index++, dynamicflags);
    trans->Append(stmt);

    WorldDatabase.CommitTransaction(trans);
}

void Creature::SelectLevel(const CreatureTemplate* cinfo)
{
    uint32 rank = IsPet()? 0 : cinfo->rank;

    // level
    uint8 minlevel = std::min(cinfo->maxlevel, cinfo->minlevel);
    uint8 maxlevel = std::max(cinfo->maxlevel, cinfo->minlevel);
    uint8 level = minlevel == maxlevel ? minlevel : urand(minlevel, maxlevel);
    SetLevel(level);

    CreatureBaseStats const* stats = sObjectMgr->GetCreatureBaseStats(level, cinfo->unit_class);

    // health
    float healthmod = _GetHealthMod(rank);

    uint32 basehp = stats->GenerateHealth(cinfo);
    uint32 health = uint32(basehp * healthmod);

    SetCreateHealth(health);
    SetMaxHealth(health);
    SetHealth(health);
    ResetPlayerDamageReq();

    // mana
    uint32 mana = stats->GenerateMana(cinfo);
    SetCreateMana(mana);

    switch (getClass())
    {
        case CLASS_WARRIOR:
            setPowerType(POWER_RAGE);
            break;
        case CLASS_ROGUE:
            setPowerType(POWER_ENERGY);
            break;
        default:
            SetMaxPower(POWER_MANA, mana);
            SetPower(POWER_MANA, mana);
            break;
    }

    SetModifierValue(UNIT_MOD_HEALTH, BASE_VALUE, (float)health);
    SetModifierValue(UNIT_MOD_MANA, BASE_VALUE, (float)mana);

    //damage
<<<<<<< HEAD
    //float damagemod = _GetDamageMod(rank);      // Set during loading templates into dmg_multiplier field

    SetBaseWeaponDamage(BASE_ATTACK, MINDAMAGE, cinfo->mindmg);
    SetBaseWeaponDamage(BASE_ATTACK, MAXDAMAGE, cinfo->maxdmg);

    SetFloatValue(UNIT_FIELD_MINRANGEDDAMAGE, cinfo->minrangedmg);
    SetFloatValue(UNIT_FIELD_MAXRANGEDDAMAGE, cinfo->maxrangedmg);

    SetModifierValue(UNIT_MOD_ATTACK_POWER, BASE_VALUE, cinfo->attackpower);
=======

    float basedamage = stats->GenerateBaseDamage(cinfo);

    SetBaseWeaponDamage(BASE_ATTACK, MINDAMAGE, ((basedamage + (stats->AttackPower / 14)) * cinfo->dmg_multiplier) * (cinfo->baseattacktime / 1000));
    SetBaseWeaponDamage(BASE_ATTACK, MAXDAMAGE, (((basedamage * 1.5) + (stats->AttackPower / 14)) * cinfo->dmg_multiplier) * (cinfo->baseattacktime / 1000));
    SetBaseWeaponDamage(RANGED_ATTACK, MINDAMAGE, (basedamage + (stats->RangedAttackPower / 14)) * (cinfo->rangeattacktime / 1000));
    SetBaseWeaponDamage(RANGED_ATTACK, MAXDAMAGE, ((basedamage * 1.5) + (stats->RangedAttackPower / 14)) * (cinfo->rangeattacktime / 1000));

    float damagemod = 1.0f;//_GetDamageMod(rank);

    SetModifierValue(UNIT_MOD_ATTACK_POWER, BASE_VALUE, stats->AttackPower * damagemod);
>>>>>>> a63780fd

}

float Creature::_GetHealthMod(int32 Rank)
{
    switch (Rank)                                           // define rates for each elite rank
    {
        case CREATURE_ELITE_NORMAL:
            return sWorld->getRate(RATE_CREATURE_NORMAL_HP);
        case CREATURE_ELITE_ELITE:
            return sWorld->getRate(RATE_CREATURE_ELITE_ELITE_HP);
        case CREATURE_ELITE_RAREELITE:
            return sWorld->getRate(RATE_CREATURE_ELITE_RAREELITE_HP);
        case CREATURE_ELITE_WORLDBOSS:
            return sWorld->getRate(RATE_CREATURE_ELITE_WORLDBOSS_HP);
        case CREATURE_ELITE_RARE:
            return sWorld->getRate(RATE_CREATURE_ELITE_RARE_HP);
        default:
            return sWorld->getRate(RATE_CREATURE_ELITE_ELITE_HP);
    }
}

void Creature::LowerPlayerDamageReq(uint32 unDamage)
{
    if (m_PlayerDamageReq)
        m_PlayerDamageReq > unDamage ? m_PlayerDamageReq -= unDamage : m_PlayerDamageReq = 0;
}

float Creature::_GetDamageMod(int32 Rank)
{
    switch (Rank)                                           // define rates for each elite rank
    {
        case CREATURE_ELITE_NORMAL:
            return sWorld->getRate(RATE_CREATURE_NORMAL_DAMAGE);
        case CREATURE_ELITE_ELITE:
            return sWorld->getRate(RATE_CREATURE_ELITE_ELITE_DAMAGE);
        case CREATURE_ELITE_RAREELITE:
            return sWorld->getRate(RATE_CREATURE_ELITE_RAREELITE_DAMAGE);
        case CREATURE_ELITE_WORLDBOSS:
            return sWorld->getRate(RATE_CREATURE_ELITE_WORLDBOSS_DAMAGE);
        case CREATURE_ELITE_RARE:
            return sWorld->getRate(RATE_CREATURE_ELITE_RARE_DAMAGE);
        default:
            return sWorld->getRate(RATE_CREATURE_ELITE_ELITE_DAMAGE);
    }
}

float Creature::GetSpellDamageMod(int32 Rank) const
{
    switch (Rank)                                           // define rates for each elite rank
    {
        case CREATURE_ELITE_NORMAL:
            return sWorld->getRate(RATE_CREATURE_NORMAL_SPELLDAMAGE);
        case CREATURE_ELITE_ELITE:
            return sWorld->getRate(RATE_CREATURE_ELITE_ELITE_SPELLDAMAGE);
        case CREATURE_ELITE_RAREELITE:
            return sWorld->getRate(RATE_CREATURE_ELITE_RAREELITE_SPELLDAMAGE);
        case CREATURE_ELITE_WORLDBOSS:
            return sWorld->getRate(RATE_CREATURE_ELITE_WORLDBOSS_SPELLDAMAGE);
        case CREATURE_ELITE_RARE:
            return sWorld->getRate(RATE_CREATURE_ELITE_RARE_SPELLDAMAGE);
        default:
            return sWorld->getRate(RATE_CREATURE_ELITE_ELITE_SPELLDAMAGE);
    }
}

bool Creature::CreateFromProto(uint32 guidlow, uint32 Entry, uint32 vehId, uint32 team, const CreatureData* data)
{
    SetZoneScript();
    if (m_zoneScript && data)
    {
        Entry = m_zoneScript->GetCreatureEntry(guidlow, data);
        if (!Entry)
            return false;
    }

    CreatureTemplate const* cinfo = sObjectMgr->GetCreatureTemplate(Entry);
    if (!cinfo)
    {
        TC_LOG_ERROR("sql.sql", "Creature::CreateFromProto(): creature template (guidlow: %u, entry: %u) does not exist.", guidlow, Entry);
        return false;
    }

    SetOriginalEntry(Entry);

    if (!vehId)
        vehId = cinfo->VehicleId;

    Object::_Create(guidlow, Entry, vehId ? HIGHGUID_VEHICLE : HIGHGUID_UNIT);

    if (!UpdateEntry(Entry, team, data))
        return false;

    if (vehId)
        CreateVehicleKit(vehId, Entry);

    return true;
}

bool Creature::LoadCreatureFromDB(uint32 guid, Map* map, bool addToMap)
{
    CreatureData const* data = sObjectMgr->GetCreatureData(guid);

    if (!data)
    {
        TC_LOG_ERROR("sql.sql", "Creature (GUID: %u) not found in table `creature`, can't load. ", guid);
        return false;
    }

    m_DBTableGuid = guid;
    if (map->GetInstanceId() == 0)
    {
        if (map->GetCreature(MAKE_NEW_GUID(guid, data->id, HIGHGUID_UNIT)))
            return false;
    }
    else
        guid = sObjectMgr->GenerateLowGuid(HIGHGUID_UNIT);

    uint16 team = 0;
    if (!Create(guid, map, data->phaseMask, data->id, 0, team, data->posX, data->posY, data->posZ, data->orientation, data))
        return false;

    //We should set first home position, because then AI calls home movement
    SetHomePosition(data->posX, data->posY, data->posZ, data->orientation);

    m_respawnradius = data->spawndist;

    m_respawnDelay = data->spawntimesecs;
    m_deathState = ALIVE;

    m_respawnTime  = GetMap()->GetCreatureRespawnTime(m_DBTableGuid);
    if (m_respawnTime)                          // respawn on Update
    {
        m_deathState = DEAD;
        if (CanFly())
        {
            float tz = map->GetHeight(GetPhaseMask(), data->posX, data->posY, data->posZ, false);
            if (data->posZ - tz > 0.1f)
                Relocate(data->posX, data->posY, tz);
        }
    }

    uint32 curhealth;

    if (!m_regenHealth)
    {
        curhealth = data->curhealth;
        if (curhealth)
        {
            curhealth = uint32(curhealth*_GetHealthMod(GetCreatureTemplate()->rank));
            if (curhealth < 1)
                curhealth = 1;
        }
        SetPower(POWER_MANA, data->curmana);
    }
    else
    {
        curhealth = GetMaxHealth();
        SetPower(POWER_MANA, GetMaxPower(POWER_MANA));
    }

    SetHealth(m_deathState == ALIVE ? curhealth : 0);

    // checked at creature_template loading
    m_defaultMovementType = MovementGeneratorType(data->movementType);

    m_creatureData = data;

    if (addToMap && !GetMap()->AddToMap(this))
        return false;
    return true;
}

void Creature::LoadEquipment(int8 id, bool force /*= true*/)
{
    if (id == 0)
    {
        if (force)
        {
            for (uint8 i = 0; i < MAX_EQUIPMENT_ITEMS; ++i)
                SetUInt32Value(UNIT_VIRTUAL_ITEM_SLOT_ID + i, 0);
            m_equipmentId = 0;
        }
        return;
    }

    EquipmentInfo const* einfo = sObjectMgr->GetEquipmentInfo(GetEntry(), id);
    if (!einfo)
        return;

    m_equipmentId = id;
    for (uint8 i = 0; i < 3; ++i)
        SetUInt32Value(UNIT_VIRTUAL_ITEM_SLOT_ID + i, einfo->ItemEntry[i]);
}

bool Creature::hasQuest(uint32 quest_id) const
{
    QuestRelationBounds qr = sObjectMgr->GetCreatureQuestRelationBounds(GetEntry());
    for (QuestRelations::const_iterator itr = qr.first; itr != qr.second; ++itr)
    {
        if (itr->second == quest_id)
            return true;
    }
    return false;
}

bool Creature::hasInvolvedQuest(uint32 quest_id) const
{
    QuestRelationBounds qir = sObjectMgr->GetCreatureQuestInvolvedRelationBounds(GetEntry());
    for (QuestRelations::const_iterator itr = qir.first; itr != qir.second; ++itr)
    {
        if (itr->second == quest_id)
            return true;
    }
    return false;
}

void Creature::DeleteFromDB()
{
    if (!m_DBTableGuid)
    {
        TC_LOG_ERROR("entities.unit", "Trying to delete not saved creature! LowGUID: %u, Entry: %u", GetGUIDLow(), GetEntry());
        return;
    }

    GetMap()->RemoveCreatureRespawnTime(m_DBTableGuid);
    sObjectMgr->DeleteCreatureData(m_DBTableGuid);

    SQLTransaction trans = WorldDatabase.BeginTransaction();

    PreparedStatement* stmt = WorldDatabase.GetPreparedStatement(WORLD_DEL_CREATURE);
    stmt->setUInt32(0, m_DBTableGuid);
    trans->Append(stmt);

    stmt = WorldDatabase.GetPreparedStatement(WORLD_DEL_CREATURE_ADDON);
    stmt->setUInt32(0, m_DBTableGuid);
    trans->Append(stmt);

    stmt = WorldDatabase.GetPreparedStatement(WORLD_DEL_GAME_EVENT_CREATURE);
    stmt->setUInt32(0, m_DBTableGuid);
    trans->Append(stmt);

    stmt = WorldDatabase.GetPreparedStatement(WORLD_DEL_GAME_EVENT_MODEL_EQUIP);
    stmt->setUInt32(0, m_DBTableGuid);
    trans->Append(stmt);

    WorldDatabase.CommitTransaction(trans);
}

bool Creature::IsInvisibleDueToDespawn() const
{
    if (Unit::IsInvisibleDueToDespawn())
        return true;

    if (IsAlive() || isDying() || m_corpseRemoveTime > time(NULL))
        return false;

    return true;
}

bool Creature::CanAlwaysSee(WorldObject const* obj) const
{
    if (IsAIEnabled && AI()->CanSeeAlways(obj))
        return true;

    return false;
}

bool Creature::CanStartAttack(Unit const* who, bool force) const
{
    if (IsCivilian())
        return false;

    if (HasFlag(UNIT_FIELD_FLAGS, UNIT_FLAG_IMMUNE_TO_NPC))
        return false;

    // Do not attack non-combat pets
    if (who->GetTypeId() == TYPEID_UNIT && who->GetCreatureType() == CREATURE_TYPE_NON_COMBAT_PET)
        return false;

    if (!CanFly() && (GetDistanceZ(who) > CREATURE_Z_ATTACK_RANGE + m_CombatDistance))
        //|| who->IsControlledByPlayer() && who->IsFlying()))
        // we cannot check flying for other creatures, too much map/vmap calculation
        /// @todo should switch to range attack
        return false;

    if (!force)
    {
        if (!_IsTargetAcceptable(who))
            return false;

        if (who->IsInCombat() && IsWithinDist(who, ATTACK_DISTANCE))
            if (Unit* victim = who->getAttackerForHelper())
                if (IsWithinDistInMap(victim, sWorld->getFloatConfig(CONFIG_CREATURE_FAMILY_ASSISTANCE_RADIUS)))
                    force = true;

        if (!force && (IsNeutralToAll() || !IsWithinDistInMap(who, GetAttackDistance(who) + m_CombatDistance)))
            return false;
    }

    if (!CanCreatureAttack(who, force))
        return false;

    return IsWithinLOSInMap(who);
}

float Creature::GetAttackDistance(Unit const* player) const
{
    float aggroRate = sWorld->getRate(RATE_CREATURE_AGGRO);
    if (aggroRate == 0)
        return 0.0f;

    uint32 playerlevel   = player->getLevelForTarget(this);
    uint32 creaturelevel = getLevelForTarget(player);

    int32 leveldif       = int32(playerlevel) - int32(creaturelevel);

    // "The maximum Aggro Radius has a cap of 25 levels under. Example: A level 30 char has the same Aggro Radius of a level 5 char on a level 60 mob."
    if (leveldif < - 25)
        leveldif = -25;

    // "The aggro radius of a mob having the same level as the player is roughly 20 yards"
    float RetDistance = 20;

    // "Aggro Radius varies with level difference at a rate of roughly 1 yard/level"
    // radius grow if playlevel < creaturelevel
    RetDistance -= (float)leveldif;

    if (creaturelevel+5 <= sWorld->getIntConfig(CONFIG_MAX_PLAYER_LEVEL))
    {
        // detect range auras
        RetDistance += GetTotalAuraModifier(SPELL_AURA_MOD_DETECT_RANGE);

        // detected range auras
        RetDistance += player->GetTotalAuraModifier(SPELL_AURA_MOD_DETECTED_RANGE);
    }

    // "Minimum Aggro Radius for a mob seems to be combat range (5 yards)"
    if (RetDistance < 5)
        RetDistance = 5;

    return (RetDistance*aggroRate);
}

void Creature::setDeathState(DeathState s)
{
    Unit::setDeathState(s);

    if (s == JUST_DIED)
    {
        m_corpseRemoveTime = time(NULL) + m_corpseDelay;
        m_respawnTime = time(NULL) + m_respawnDelay + m_corpseDelay;

        // always save boss respawn time at death to prevent crash cheating
        if (sWorld->getBoolConfig(CONFIG_SAVE_RESPAWN_TIME_IMMEDIATELY) || isWorldBoss())
            SaveRespawnTime();

        SetTarget(0);                // remove target selection in any cases (can be set at aura remove in Unit::setDeathState)
        SetUInt32Value(UNIT_NPC_FLAGS, UNIT_NPC_FLAG_NONE);

        setActive(false);

        if (!IsPet() && GetCreatureTemplate()->SkinLootId)
            if (LootTemplates_Skinning.HaveLootFor(GetCreatureTemplate()->SkinLootId))
                if (hasLootRecipient())
                    SetFlag(UNIT_FIELD_FLAGS, UNIT_FLAG_SKINNABLE);

        if (HasSearchedAssistance())
        {
            SetNoSearchAssistance(false);
            UpdateSpeed(MOVE_RUN, false);
        }

        //Dismiss group if is leader
        if (m_formation && m_formation->getLeader() == this)
            m_formation->FormationReset(true);

        if ((CanFly() || IsFlying()))
            GetMotionMaster()->MoveFall();

        Unit::setDeathState(CORPSE);
    }
    else if (s == JUST_RESPAWNED)
    {
        //if (IsPet())
        //    setActive(true);
        SetFullHealth();
        SetLootRecipient(NULL);
        ResetPlayerDamageReq();

        UpdateMovementFlags();

        CreatureTemplate const* cinfo = GetCreatureTemplate();
        SetUInt32Value(UNIT_NPC_FLAGS, cinfo->npcflag);
        ClearUnitState(uint32(UNIT_STATE_ALL_STATE & ~UNIT_STATE_IGNORE_PATHFINDING));
        SetMeleeDamageSchool(SpellSchools(cinfo->dmgschool));
        LoadCreaturesAddon(true);
        Motion_Initialize();
        if (GetCreatureData() && GetPhaseMask() != GetCreatureData()->phaseMask)
            SetPhaseMask(GetCreatureData()->phaseMask, false);
        Unit::setDeathState(ALIVE);
    }
}

void Creature::Respawn(bool force)
{
    DestroyForNearbyPlayers();

    if (force)
    {
        if (IsAlive())
            setDeathState(JUST_DIED);
        else if (getDeathState() != CORPSE)
            setDeathState(CORPSE);
    }

    RemoveCorpse(false);

    if (getDeathState() == DEAD)
    {
        if (m_DBTableGuid)
            GetMap()->RemoveCreatureRespawnTime(m_DBTableGuid);

        TC_LOG_DEBUG("entities.unit", "Respawning creature %s (GuidLow: %u, Full GUID: " UI64FMTD " Entry: %u)",
            GetName().c_str(), GetGUIDLow(), GetGUID(), GetEntry());
        m_respawnTime = 0;
        lootForPickPocketed = false;
        lootForBody         = false;

        if (m_originalEntry != GetEntry())
            UpdateEntry(m_originalEntry);

        CreatureTemplate const* cinfo = GetCreatureTemplate();
        SelectLevel(cinfo);

        setDeathState(JUST_RESPAWNED);

        uint32 displayID = GetNativeDisplayId();
        CreatureModelInfo const* minfo = sObjectMgr->GetCreatureModelRandomGender(&displayID);
        if (minfo)                                             // Cancel load if no model defined
        {
            SetDisplayId(displayID);
            SetNativeDisplayId(displayID);
            SetByteValue(UNIT_FIELD_BYTES_0, 2, minfo->gender);
        }

        GetMotionMaster()->InitDefault();

        //Call AI respawn virtual function
        if (IsAIEnabled)
        {
            //reset the AI to be sure no dirty or uninitialized values will be used till next tick
            AI()->Reset();
            TriggerJustRespawned = true;//delay event to next tick so all creatures are created on the map before processing
        }

        uint32 poolid = GetDBTableGUIDLow() ? sPoolMgr->IsPartOfAPool<Creature>(GetDBTableGUIDLow()) : 0;
        if (poolid)
            sPoolMgr->UpdatePool<Creature>(poolid, GetDBTableGUIDLow());

        //Re-initialize reactstate that could be altered by movementgenerators
        InitializeReactState();
    }

    UpdateObjectVisibility();
}

void Creature::ForcedDespawn(uint32 timeMSToDespawn)
{
    if (timeMSToDespawn)
    {
        ForcedDespawnDelayEvent* pEvent = new ForcedDespawnDelayEvent(*this);

        m_Events.AddEvent(pEvent, m_Events.CalculateTime(timeMSToDespawn));
        return;
    }

    if (IsAlive())
        setDeathState(JUST_DIED);

    RemoveCorpse(false);
}

void Creature::DespawnOrUnsummon(uint32 msTimeToDespawn /*= 0*/)
{
    if (TempSummon* summon = this->ToTempSummon())
        summon->UnSummon(msTimeToDespawn);
    else
        ForcedDespawn(msTimeToDespawn);
}

bool Creature::IsImmunedToSpell(SpellInfo const* spellInfo) const
{
    if (!spellInfo)
        return false;

    // Creature is immune to main mechanic of the spell
    if (GetCreatureTemplate()->MechanicImmuneMask & (1 << (spellInfo->Mechanic - 1)))
        return true;

    // This check must be done instead of 'if (GetCreatureTemplate()->MechanicImmuneMask & (1 << (spellInfo->Mechanic - 1)))' for not break
    // the check of mechanic immunity on DB (tested) because GetCreatureTemplate()->MechanicImmuneMask and m_spellImmune[IMMUNITY_MECHANIC] don't have same data.
    bool immunedToAllEffects = true;
    for (uint8 i = 0; i < MAX_SPELL_EFFECTS; ++i)
    {
        if (!spellInfo->Effects[i].IsEffect())
            continue;
        if (!IsImmunedToSpellEffect(spellInfo, i))
        {
            immunedToAllEffects = false;
            break;
        }
    }
    if (immunedToAllEffects)
        return true;

    return Unit::IsImmunedToSpell(spellInfo);
}

bool Creature::IsImmunedToSpellEffect(SpellInfo const* spellInfo, uint32 index) const
{
    if (GetCreatureTemplate()->MechanicImmuneMask & (1 << (spellInfo->Effects[index].Mechanic - 1)))
        return true;

    if (GetCreatureTemplate()->type == CREATURE_TYPE_MECHANICAL && spellInfo->Effects[index].Effect == SPELL_EFFECT_HEAL)
        return true;

    return Unit::IsImmunedToSpellEffect(spellInfo, index);
}

bool Creature::isElite() const
{
    if (IsPet())
        return false;

    uint32 rank = GetCreatureTemplate()->rank;
    return rank != CREATURE_ELITE_NORMAL && rank != CREATURE_ELITE_RARE;
}

bool Creature::isWorldBoss() const
{
    if (IsPet())
        return false;

    return GetCreatureTemplate()->type_flags & CREATURE_TYPEFLAGS_BOSS;
}

SpellInfo const* Creature::reachWithSpellAttack(Unit* victim)
{
    if (!victim)
        return NULL;

    for (uint32 i=0; i < CREATURE_MAX_SPELLS; ++i)
    {
        if (!m_spells[i])
            continue;
        SpellInfo const* spellInfo = sSpellMgr->GetSpellInfo(m_spells[i]);
        if (!spellInfo)
        {
            TC_LOG_ERROR("entities.unit", "WORLD: unknown spell id %i", m_spells[i]);
            continue;
        }

        bool bcontinue = true;
        for (uint32 j = 0; j < MAX_SPELL_EFFECTS; j++)
        {
            if ((spellInfo->Effects[j].Effect == SPELL_EFFECT_SCHOOL_DAMAGE)       ||
                (spellInfo->Effects[j].Effect == SPELL_EFFECT_INSTAKILL)            ||
                (spellInfo->Effects[j].Effect == SPELL_EFFECT_ENVIRONMENTAL_DAMAGE) ||
                (spellInfo->Effects[j].Effect == SPELL_EFFECT_HEALTH_LEECH)
                )
            {
                bcontinue = false;
                break;
            }
        }
        if (bcontinue)
            continue;

        if (spellInfo->ManaCost > (uint32)GetPower(POWER_MANA))
            continue;
        float range = spellInfo->GetMaxRange(false);
        float minrange = spellInfo->GetMinRange(false);
        float dist = GetDistance(victim);
        if (dist > range || dist < minrange)
            continue;
        if (spellInfo->PreventionType == SPELL_PREVENTION_TYPE_SILENCE && HasFlag(UNIT_FIELD_FLAGS, UNIT_FLAG_SILENCED))
            continue;
        if (spellInfo->PreventionType == SPELL_PREVENTION_TYPE_PACIFY && HasFlag(UNIT_FIELD_FLAGS, UNIT_FLAG_PACIFIED))
            continue;
        return spellInfo;
    }
    return NULL;
}

SpellInfo const* Creature::reachWithSpellCure(Unit* victim)
{
    if (!victim)
        return NULL;

    for (uint32 i=0; i < CREATURE_MAX_SPELLS; ++i)
    {
        if (!m_spells[i])
            continue;
        SpellInfo const* spellInfo = sSpellMgr->GetSpellInfo(m_spells[i]);
        if (!spellInfo)
        {
            TC_LOG_ERROR("entities.unit", "WORLD: unknown spell id %i", m_spells[i]);
            continue;
        }

        bool bcontinue = true;
        for (uint32 j = 0; j < MAX_SPELL_EFFECTS; j++)
        {
            if ((spellInfo->Effects[j].Effect == SPELL_EFFECT_HEAL))
            {
                bcontinue = false;
                break;
            }
        }
        if (bcontinue)
            continue;

        if (spellInfo->ManaCost > (uint32)GetPower(POWER_MANA))
            continue;

        float range = spellInfo->GetMaxRange(true);
        float minrange = spellInfo->GetMinRange(true);
        float dist = GetDistance(victim);
        //if (!isInFront(victim, range) && spellInfo->AttributesEx)
        //    continue;
        if (dist > range || dist < minrange)
            continue;
        if (spellInfo->PreventionType == SPELL_PREVENTION_TYPE_SILENCE && HasFlag(UNIT_FIELD_FLAGS, UNIT_FLAG_SILENCED))
            continue;
        if (spellInfo->PreventionType == SPELL_PREVENTION_TYPE_PACIFY && HasFlag(UNIT_FIELD_FLAGS, UNIT_FLAG_PACIFIED))
            continue;
        return spellInfo;
    }
    return NULL;
}

// select nearest hostile unit within the given distance (regardless of threat list).
Unit* Creature::SelectNearestTarget(float dist, bool playerOnly /* = false */) const
{
    CellCoord p(Trinity::ComputeCellCoord(GetPositionX(), GetPositionY()));
    Cell cell(p);
    cell.SetNoCreate();

    Unit* target = NULL;

    {
        if (dist == 0.0f)
            dist = MAX_VISIBILITY_DISTANCE;

        Trinity::NearestHostileUnitCheck u_check(this, dist, playerOnly);
        Trinity::UnitLastSearcher<Trinity::NearestHostileUnitCheck> searcher(this, target, u_check);

        TypeContainerVisitor<Trinity::UnitLastSearcher<Trinity::NearestHostileUnitCheck>, WorldTypeMapContainer > world_unit_searcher(searcher);
        TypeContainerVisitor<Trinity::UnitLastSearcher<Trinity::NearestHostileUnitCheck>, GridTypeMapContainer >  grid_unit_searcher(searcher);

        cell.Visit(p, world_unit_searcher, *GetMap(), *this, dist);
        cell.Visit(p, grid_unit_searcher, *GetMap(), *this, dist);
    }

    return target;
}

// select nearest hostile unit within the given attack distance (i.e. distance is ignored if > than ATTACK_DISTANCE), regardless of threat list.
Unit* Creature::SelectNearestTargetInAttackDistance(float dist) const
{
    CellCoord p(Trinity::ComputeCellCoord(GetPositionX(), GetPositionY()));
    Cell cell(p);
    cell.SetNoCreate();

    Unit* target = NULL;

    if (dist > MAX_VISIBILITY_DISTANCE)
    {
        TC_LOG_ERROR("entities.unit", "Creature (GUID: %u Entry: %u) SelectNearestTargetInAttackDistance called with dist > MAX_VISIBILITY_DISTANCE. Distance set to ATTACK_DISTANCE.", GetGUIDLow(), GetEntry());
        dist = ATTACK_DISTANCE;
    }

    {
        Trinity::NearestHostileUnitInAttackDistanceCheck u_check(this, dist);
        Trinity::UnitLastSearcher<Trinity::NearestHostileUnitInAttackDistanceCheck> searcher(this, target, u_check);

        TypeContainerVisitor<Trinity::UnitLastSearcher<Trinity::NearestHostileUnitInAttackDistanceCheck>, WorldTypeMapContainer > world_unit_searcher(searcher);
        TypeContainerVisitor<Trinity::UnitLastSearcher<Trinity::NearestHostileUnitInAttackDistanceCheck>, GridTypeMapContainer >  grid_unit_searcher(searcher);

        cell.Visit(p, world_unit_searcher, *GetMap(), *this, ATTACK_DISTANCE > dist ? ATTACK_DISTANCE : dist);
        cell.Visit(p, grid_unit_searcher, *GetMap(), *this, ATTACK_DISTANCE > dist ? ATTACK_DISTANCE : dist);
    }

    return target;
}

Player* Creature::SelectNearestPlayer(float distance) const
{
    Player* target = NULL;

    Trinity::NearestPlayerInObjectRangeCheck checker(this, distance);
    Trinity::PlayerLastSearcher<Trinity::NearestPlayerInObjectRangeCheck> searcher(this, target, checker);
    VisitNearbyObject(distance, searcher);

    return target;
}

void Creature::SendAIReaction(AiReaction reactionType)
{
    WorldPacket data(SMSG_AI_REACTION, 12);

    data << uint64(GetGUID());
    data << uint32(reactionType);

    ((WorldObject*)this)->SendMessageToSet(&data, true);

    TC_LOG_DEBUG("network", "WORLD: Sent SMSG_AI_REACTION, type %u.", reactionType);
}

void Creature::CallAssistance()
{
    if (!m_AlreadyCallAssistance && GetVictim() && !IsPet() && !IsCharmed())
    {
        SetNoCallAssistance(true);

        float radius = sWorld->getFloatConfig(CONFIG_CREATURE_FAMILY_ASSISTANCE_RADIUS);

        if (radius > 0)
        {
            std::list<Creature*> assistList;

            {
                CellCoord p(Trinity::ComputeCellCoord(GetPositionX(), GetPositionY()));
                Cell cell(p);
                cell.SetNoCreate();

                Trinity::AnyAssistCreatureInRangeCheck u_check(this, GetVictim(), radius);
                Trinity::CreatureListSearcher<Trinity::AnyAssistCreatureInRangeCheck> searcher(this, assistList, u_check);

                TypeContainerVisitor<Trinity::CreatureListSearcher<Trinity::AnyAssistCreatureInRangeCheck>, GridTypeMapContainer >  grid_creature_searcher(searcher);

                cell.Visit(p, grid_creature_searcher, *GetMap(), *this, radius);
            }

            if (!assistList.empty())
            {
                AssistDelayEvent* e = new AssistDelayEvent(GetVictim()->GetGUID(), *this);
                while (!assistList.empty())
                {
                    // Pushing guids because in delay can happen some creature gets despawned => invalid pointer
                    e->AddAssistant((*assistList.begin())->GetGUID());
                    assistList.pop_front();
                }
                m_Events.AddEvent(e, m_Events.CalculateTime(sWorld->getIntConfig(CONFIG_CREATURE_FAMILY_ASSISTANCE_DELAY)));
            }
        }
    }
}

void Creature::CallForHelp(float radius)
{
    if (radius <= 0.0f || !GetVictim() || IsPet() || IsCharmed())
        return;

    CellCoord p(Trinity::ComputeCellCoord(GetPositionX(), GetPositionY()));
    Cell cell(p);
    cell.SetNoCreate();

    Trinity::CallOfHelpCreatureInRangeDo u_do(this, GetVictim(), radius);
    Trinity::CreatureWorker<Trinity::CallOfHelpCreatureInRangeDo> worker(this, u_do);

    TypeContainerVisitor<Trinity::CreatureWorker<Trinity::CallOfHelpCreatureInRangeDo>, GridTypeMapContainer >  grid_creature_searcher(worker);

    cell.Visit(p, grid_creature_searcher, *GetMap(), *this, radius);
}

bool Creature::CanAssistTo(const Unit* u, const Unit* enemy, bool checkfaction /*= true*/) const
{
    // is it true?
    if (!HasReactState(REACT_AGGRESSIVE))
        return false;

    // we don't need help from zombies :)
    if (!IsAlive())
        return false;

    // we don't need help from non-combatant ;)
    if (IsCivilian())
        return false;

    if (HasFlag(UNIT_FIELD_FLAGS, UNIT_FLAG_NON_ATTACKABLE | UNIT_FLAG_NOT_SELECTABLE | UNIT_FLAG_IMMUNE_TO_NPC))
        return false;

    // skip fighting creature
    if (IsInCombat())
        return false;

    // only free creature
    if (GetCharmerOrOwnerGUID())
        return false;

    // only from same creature faction
    if (checkfaction)
    {
        if (getFaction() != u->getFaction())
            return false;
    }
    else
    {
        if (!IsFriendlyTo(u))
            return false;
    }

    // skip non hostile to caster enemy creatures
    if (!IsHostileTo(enemy))
        return false;

    return true;
}

// use this function to avoid having hostile creatures attack
// friendlies and other mobs they shouldn't attack
bool Creature::_IsTargetAcceptable(const Unit* target) const
{
    ASSERT(target);

    // if the target cannot be attacked, the target is not acceptable
    if (IsFriendlyTo(target)
        || !target->isTargetableForAttack(false)
        || (m_vehicle && (IsOnVehicle(target) || m_vehicle->GetBase()->IsOnVehicle(target))))
        return false;

    if (target->HasUnitState(UNIT_STATE_DIED))
    {
        // guards can detect fake death
        if (IsGuard() && target->HasFlag(UNIT_FIELD_FLAGS_2, UNIT_FLAG2_FEIGN_DEATH))
            return true;
        else
            return false;
    }

    const Unit* myVictim = getAttackerForHelper();
    const Unit* targetVictim = target->getAttackerForHelper();

    // if I'm already fighting target, or I'm hostile towards the target, the target is acceptable
    if (myVictim == target || targetVictim == this || IsHostileTo(target))
        return true;

    // if the target's victim is friendly, and the target is neutral, the target is acceptable
    if (targetVictim && IsFriendlyTo(targetVictim))
        return true;

    // if the target's victim is not friendly, or the target is friendly, the target is not acceptable
    return false;
}

void Creature::SaveRespawnTime()
{
    if (IsSummon() || !m_DBTableGuid || (m_creatureData && !m_creatureData->dbData))
        return;

    GetMap()->SaveCreatureRespawnTime(m_DBTableGuid, m_respawnTime);
}

// this should not be called by petAI or
bool Creature::CanCreatureAttack(Unit const* victim, bool /*force*/) const
{
    if (!victim->IsInMap(this))
        return false;

    if (!IsValidAttackTarget(victim))
        return false;

    if (!victim->isInAccessiblePlaceFor(this))
        return false;

    if (IsAIEnabled && !AI()->CanAIAttack(victim))
        return false;

    if (sMapStore.LookupEntry(GetMapId())->IsDungeon())
        return true;

    //Use AttackDistance in distance check if threat radius is lower. This prevents creature bounce in and out of combat every update tick.
    float dist = std::max(GetAttackDistance(victim), sWorld->getFloatConfig(CONFIG_THREAT_RADIUS)) + m_CombatDistance;

    if (Unit* unit = GetCharmerOrOwner())
        return victim->IsWithinDist(unit, dist);
    else
        return victim->IsInDist(&m_homePosition, dist);
}

CreatureAddon const* Creature::GetCreatureAddon() const
{
    if (m_DBTableGuid)
    {
        if (CreatureAddon const* addon = sObjectMgr->GetCreatureAddon(m_DBTableGuid))
            return addon;
    }

    // dependent from difficulty mode entry
    return sObjectMgr->GetCreatureTemplateAddon(GetCreatureTemplate()->Entry);
}

//creature_addon table
bool Creature::LoadCreaturesAddon(bool reload)
{
    CreatureAddon const* cainfo = GetCreatureAddon();
    if (!cainfo)
        return false;

    if (cainfo->mount != 0)
        Mount(cainfo->mount);

    if (cainfo->bytes1 != 0)
    {
        // 0 StandState
        // 1 FreeTalentPoints   Pet only, so always 0 for default creature
        // 2 StandFlags
        // 3 StandMiscFlags

        SetByteValue(UNIT_FIELD_BYTES_1, 0, uint8(cainfo->bytes1 & 0xFF));
        //SetByteValue(UNIT_FIELD_BYTES_1, 1, uint8((cainfo->bytes1 >> 8) & 0xFF));
        SetByteValue(UNIT_FIELD_BYTES_1, 1, 0);
        SetByteValue(UNIT_FIELD_BYTES_1, 2, uint8((cainfo->bytes1 >> 16) & 0xFF));
        SetByteValue(UNIT_FIELD_BYTES_1, 3, uint8((cainfo->bytes1 >> 24) & 0xFF));

        //! Suspected correlation between UNIT_FIELD_BYTES_1, offset 3, value 0x2:
        //! If no inhabittype_fly (if no MovementFlag_DisableGravity or MovementFlag_CanFly flag found in sniffs)
        //! Check using InhabitType as movement flags are assigned dynamically
        //! basing on whether the creature is in air or not
        //! Set MovementFlag_Hover. Otherwise do nothing.
        if (GetByteValue(UNIT_FIELD_BYTES_1, 3) & UNIT_BYTE1_FLAG_HOVER && !(GetCreatureTemplate()->InhabitType & INHABIT_AIR))
            AddUnitMovementFlag(MOVEMENTFLAG_HOVER);
    }

    if (cainfo->bytes2 != 0)
    {
        // 0 SheathState
        // 1 Bytes2Flags
        // 2 UnitRename         Pet only, so always 0 for default creature
        // 3 ShapeshiftForm     Must be determined/set by shapeshift spell/aura

        SetByteValue(UNIT_FIELD_BYTES_2, 0, uint8(cainfo->bytes2 & 0xFF));
        //SetByteValue(UNIT_FIELD_BYTES_2, 1, uint8((cainfo->bytes2 >> 8) & 0xFF));
        //SetByteValue(UNIT_FIELD_BYTES_2, 2, uint8((cainfo->bytes2 >> 16) & 0xFF));
        SetByteValue(UNIT_FIELD_BYTES_2, 2, 0);
        //SetByteValue(UNIT_FIELD_BYTES_2, 3, uint8((cainfo->bytes2 >> 24) & 0xFF));
        SetByteValue(UNIT_FIELD_BYTES_2, 3, 0);
    }

    if (cainfo->emote != 0)
        SetUInt32Value(UNIT_NPC_EMOTESTATE, cainfo->emote);

    //Load Path
    if (cainfo->path_id != 0)
        m_path_id = cainfo->path_id;

    if (!cainfo->auras.empty())
    {
        for (std::vector<uint32>::const_iterator itr = cainfo->auras.begin(); itr != cainfo->auras.end(); ++itr)
        {
            SpellInfo const* AdditionalSpellInfo = sSpellMgr->GetSpellInfo(*itr);
            if (!AdditionalSpellInfo)
            {
                TC_LOG_ERROR("sql.sql", "Creature (GUID: %u Entry: %u) has wrong spell %u defined in `auras` field.", GetGUIDLow(), GetEntry(), *itr);
                continue;
            }

            // skip already applied aura
            if (HasAura(*itr))
            {
                if (!reload)
                    TC_LOG_ERROR("sql.sql", "Creature (GUID: %u Entry: %u) has duplicate aura (spell %u) in `auras` field.", GetDBTableGUIDLow(), GetEntry(), *itr);

                continue;
            }

            AddAura(*itr, this);
            TC_LOG_DEBUG("entities.unit", "Spell: %u added to creature (GUID: %u Entry: %u)", *itr, GetGUIDLow(), GetEntry());
        }
    }

    return true;
}

/// Send a message to LocalDefense channel for players opposition team in the zone
void Creature::SendZoneUnderAttackMessage(Player* attacker)
{
    uint32 enemy_team = attacker->GetTeam();

    WorldPacket data(SMSG_ZONE_UNDER_ATTACK, 4);
    data << (uint32)GetAreaId();
    sWorld->SendGlobalMessage(&data, NULL, (enemy_team == ALLIANCE ? HORDE : ALLIANCE));
}

void Creature::SetInCombatWithZone()
{
    if (!CanHaveThreatList())
    {
        TC_LOG_ERROR("entities.unit", "Creature entry %u call SetInCombatWithZone but creature cannot have threat list.", GetEntry());
        return;
    }

    Map* map = GetMap();

    if (!map->IsDungeon())
    {
        TC_LOG_ERROR("entities.unit", "Creature entry %u call SetInCombatWithZone for map (id: %u) that isn't an instance.", GetEntry(), map->GetId());
        return;
    }

    Map::PlayerList const &PlList = map->GetPlayers();

    if (PlList.isEmpty())
        return;

    for (Map::PlayerList::const_iterator i = PlList.begin(); i != PlList.end(); ++i)
    {
        if (Player* player = i->GetSource())
        {
            if (player->IsGameMaster())
                continue;

            if (player->IsAlive())
            {
                this->SetInCombatWith(player);
                player->SetInCombatWith(this);
                AddThreat(player, 0.0f);
            }
        }
    }
}

void Creature::_AddCreatureSpellCooldown(uint32 spell_id, time_t end_time)
{
    m_CreatureSpellCooldowns[spell_id] = end_time;
}

void Creature::_AddCreatureCategoryCooldown(uint32 category, time_t apply_time)
{
    m_CreatureCategoryCooldowns[category] = apply_time;
}

void Creature::AddCreatureSpellCooldown(uint32 spellid)
{
    SpellInfo const* spellInfo = sSpellMgr->GetSpellInfo(spellid);
    if (!spellInfo)
        return;

    uint32 cooldown = spellInfo->GetRecoveryTime();
    if (Player* modOwner = GetSpellModOwner())
        modOwner->ApplySpellMod(spellid, SPELLMOD_COOLDOWN, cooldown);

    if (cooldown)
        _AddCreatureSpellCooldown(spellid, time(NULL) + cooldown/IN_MILLISECONDS);

    if (spellInfo->GetCategory())
        _AddCreatureCategoryCooldown(spellInfo->GetCategory(), time(NULL));
}

bool Creature::HasCategoryCooldown(uint32 spell_id) const
{
    SpellInfo const* spellInfo = sSpellMgr->GetSpellInfo(spell_id);
    if (!spellInfo)
        return false;

    CreatureSpellCooldowns::const_iterator itr = m_CreatureCategoryCooldowns.find(spellInfo->GetCategory());
    return(itr != m_CreatureCategoryCooldowns.end() && time_t(itr->second + (spellInfo->CategoryRecoveryTime / IN_MILLISECONDS)) > time(NULL));
}

uint32 Creature::GetCreatureSpellCooldownDelay(uint32 spellId) const
{
    CreatureSpellCooldowns::const_iterator itr = m_CreatureSpellCooldowns.find(spellId);
    time_t t = time(NULL);
    return uint32(itr != m_CreatureSpellCooldowns.end() && itr->second > t ? itr->second - t : 0);
}

bool Creature::HasSpellCooldown(uint32 spell_id) const
{
    CreatureSpellCooldowns::const_iterator itr = m_CreatureSpellCooldowns.find(spell_id);
    return (itr != m_CreatureSpellCooldowns.end() && itr->second > time(NULL)) || HasCategoryCooldown(spell_id);
}

void Creature::ProhibitSpellSchool(SpellSchoolMask idSchoolMask, uint32 unTimeMs)
{
    time_t curTime = time(NULL);
    for (uint8 i = 0; i < CREATURE_MAX_SPELLS; ++i)
    {
        if (m_spells[i] == 0)
            continue;

        uint32 unSpellId = m_spells[i];
        SpellInfo const* spellInfo = sSpellMgr->GetSpellInfo(unSpellId);
        if (!spellInfo)
        {
            ASSERT(spellInfo);
            continue;
        }

        // Not send cooldown for this spells
        if (spellInfo->IsCooldownStartedOnEvent())
            continue;

        if (spellInfo->PreventionType != SPELL_PREVENTION_TYPE_SILENCE)
            continue;

        if ((idSchoolMask & spellInfo->GetSchoolMask()) && GetCreatureSpellCooldownDelay(unSpellId) < unTimeMs)
        {
            _AddCreatureSpellCooldown(unSpellId, curTime + unTimeMs/IN_MILLISECONDS);
            if (UnitAI* ai = GetAI())
                ai->SpellInterrupted(unSpellId, unTimeMs);
        }
    }
}

bool Creature::HasSpell(uint32 spellID) const
{
    uint8 i;
    for (i = 0; i < CREATURE_MAX_SPELLS; ++i)
        if (spellID == m_spells[i])
            break;
    return i < CREATURE_MAX_SPELLS;                         //broke before end of iteration of known spells
}

time_t Creature::GetRespawnTimeEx() const
{
    time_t now = time(NULL);
    if (m_respawnTime > now)
        return m_respawnTime;
    else
        return now;
}

void Creature::GetRespawnPosition(float &x, float &y, float &z, float* ori, float* dist) const
{
    if (m_DBTableGuid)
    {
        if (CreatureData const* data = sObjectMgr->GetCreatureData(GetDBTableGUIDLow()))
        {
            x = data->posX;
            y = data->posY;
            z = data->posZ;
            if (ori)
                *ori = data->orientation;
            if (dist)
                *dist = data->spawndist;

            return;
        }
    }

    x = GetPositionX();
    y = GetPositionY();
    z = GetPositionZ();
    if (ori)
        *ori = GetOrientation();
    if (dist)
        *dist = 0;
}

void Creature::AllLootRemovedFromCorpse()
{
    if (!HasFlag(UNIT_FIELD_FLAGS, UNIT_FLAG_SKINNABLE))
    {
        time_t now = time(NULL);
        if (m_corpseRemoveTime <= now)
            return;

        float decayRate;
        CreatureTemplate const* cinfo = GetCreatureTemplate();

        decayRate = sWorld->getRate(RATE_CORPSE_DECAY_LOOTED);
        uint32 diff = uint32((m_corpseRemoveTime - now) * decayRate);

        m_respawnTime -= diff;

        // corpse skinnable, but without skinning flag, and then skinned, corpse will despawn next update
        if (cinfo && cinfo->SkinLootId)
            m_corpseRemoveTime = time(NULL);
        else
            m_corpseRemoveTime -= diff;
    }
}

uint8 Creature::getLevelForTarget(WorldObject const* target) const
{
    if (!isWorldBoss() || !target->ToUnit())
        return Unit::getLevelForTarget(target);

    uint16 level = target->ToUnit()->getLevel() + sWorld->getIntConfig(CONFIG_WORLD_BOSS_LEVEL_DIFF);
    if (level < 1)
        return 1;
    if (level > 255)
        return 255;
    return uint8(level);
}

std::string Creature::GetAIName() const
{
    return sObjectMgr->GetCreatureTemplate(GetEntry())->AIName;
}

std::string Creature::GetScriptName() const
{
    return sObjectMgr->GetScriptName(GetScriptId());
}

uint32 Creature::GetScriptId() const
{
    return sObjectMgr->GetCreatureTemplate(GetEntry())->ScriptID;
}

VendorItemData const* Creature::GetVendorItems() const
{
    return sObjectMgr->GetNpcVendorItemList(GetEntry());
}

uint32 Creature::GetVendorItemCurrentCount(VendorItem const* vItem)
{
    if (!vItem->maxcount)
        return vItem->maxcount;

    VendorItemCounts::iterator itr = m_vendorItemCounts.begin();
    for (; itr != m_vendorItemCounts.end(); ++itr)
        if (itr->itemId == vItem->item)
            break;

    if (itr == m_vendorItemCounts.end())
        return vItem->maxcount;

    VendorItemCount* vCount = &*itr;

    time_t ptime = time(NULL);

    if (time_t(vCount->lastIncrementTime + vItem->incrtime) <= ptime)
        if (ItemTemplate const* pProto = sObjectMgr->GetItemTemplate(vItem->item))
        {
            uint32 diff = uint32((ptime - vCount->lastIncrementTime)/vItem->incrtime);
            if ((vCount->count + diff * pProto->BuyCount) >= vItem->maxcount)
            {
                m_vendorItemCounts.erase(itr);
                return vItem->maxcount;
            }

            vCount->count += diff * pProto->BuyCount;
            vCount->lastIncrementTime = ptime;
        }

    return vCount->count;
}

uint32 Creature::UpdateVendorItemCurrentCount(VendorItem const* vItem, uint32 used_count)
{
    if (!vItem->maxcount)
        return 0;

    VendorItemCounts::iterator itr = m_vendorItemCounts.begin();
    for (; itr != m_vendorItemCounts.end(); ++itr)
        if (itr->itemId == vItem->item)
            break;

    if (itr == m_vendorItemCounts.end())
    {
        uint32 new_count = vItem->maxcount > used_count ? vItem->maxcount-used_count : 0;
        m_vendorItemCounts.push_back(VendorItemCount(vItem->item, new_count));
        return new_count;
    }

    VendorItemCount* vCount = &*itr;

    time_t ptime = time(NULL);

    if (time_t(vCount->lastIncrementTime + vItem->incrtime) <= ptime)
        if (ItemTemplate const* pProto = sObjectMgr->GetItemTemplate(vItem->item))
        {
            uint32 diff = uint32((ptime - vCount->lastIncrementTime)/vItem->incrtime);
            if ((vCount->count + diff * pProto->BuyCount) < vItem->maxcount)
                vCount->count += diff * pProto->BuyCount;
            else
                vCount->count = vItem->maxcount;
        }

    vCount->count = vCount->count > used_count ? vCount->count-used_count : 0;
    vCount->lastIncrementTime = ptime;
    return vCount->count;
}

TrainerSpellData const* Creature::GetTrainerSpells() const
{
    return sObjectMgr->GetNpcTrainerSpells(GetEntry());
}

// overwrite WorldObject function for proper name localization
std::string const & Creature::GetNameForLocaleIdx(LocaleConstant loc_idx) const
{
    if (loc_idx != DEFAULT_LOCALE)
    {
        uint8 uloc_idx = uint8(loc_idx);
        CreatureLocale const* cl = sObjectMgr->GetCreatureLocale(GetEntry());
        if (cl)
        {
            if (cl->Name.size() > uloc_idx && !cl->Name[uloc_idx].empty())
                return cl->Name[uloc_idx];
        }
    }

    return GetName();
}

//Do not if this works or not, moving creature to another map is very dangerous
void Creature::FarTeleportTo(Map* map, float X, float Y, float Z, float O)
{
    CleanupBeforeRemoveFromMap(false);
    GetMap()->RemoveFromMap(this, false);
    Relocate(X, Y, Z, O);
    SetMap(map);
    GetMap()->AddToMap(this);
}

uint32 Creature::GetPetAutoSpellOnPos(uint8 pos) const
{
    if (pos >= MAX_SPELL_CHARM || m_charmInfo->GetCharmSpell(pos)->GetType() != ACT_ENABLED)
        return 0;
    else
        return m_charmInfo->GetCharmSpell(pos)->GetAction();
}

void Creature::SetPosition(float x, float y, float z, float o)
{
    // prevent crash when a bad coord is sent by the client
    if (!Trinity::IsValidMapCoord(x, y, z, o))
    {
        TC_LOG_DEBUG("entities.unit", "Creature::SetPosition(%f, %f, %f) .. bad coordinates!", x, y, z);
        return;
    }

    GetMap()->CreatureRelocation(ToCreature(), x, y, z, o);
    if (IsVehicle())
        GetVehicleKit()->RelocatePassengers();
}

bool Creature::IsDungeonBoss() const
{
    CreatureTemplate const* cinfo = sObjectMgr->GetCreatureTemplate(GetEntry());
    return cinfo && (cinfo->flags_extra & CREATURE_FLAG_EXTRA_DUNGEON_BOSS);
}

float Creature::GetAggroRange(Unit const* target) const
{
    // Determines the aggro range for creatures (usually pets), used mainly for aggressive pet target selection.
    // Based on data from wowwiki due to lack of 3.3.5a data

    if (target && this->IsPet())
    {
        uint32 targetLevel = 0;

        if (target->GetTypeId() == TYPEID_PLAYER)
            targetLevel = target->getLevelForTarget(this);
        else if (target->GetTypeId() == TYPEID_UNIT)
            targetLevel = target->ToCreature()->getLevelForTarget(this);

        uint32 myLevel = getLevelForTarget(target);
        int32 levelDiff = int32(targetLevel) - int32(myLevel);

        // The maximum Aggro Radius is capped at 45 yards (25 level difference)
        if (levelDiff < -25)
            levelDiff = -25;

        // The base aggro radius for mob of same level
        float aggroRadius = 20;

        // Aggro Radius varies with level difference at a rate of roughly 1 yard/level
        aggroRadius -= (float)levelDiff;

        // detect range auras
        aggroRadius += GetTotalAuraModifier(SPELL_AURA_MOD_DETECT_RANGE);

        // detected range auras
        aggroRadius += target->GetTotalAuraModifier(SPELL_AURA_MOD_DETECTED_RANGE);

        // Just in case, we don't want pets running all over the map
        if (aggroRadius > MAX_AGGRO_RADIUS)
            aggroRadius = MAX_AGGRO_RADIUS;

        // Minimum Aggro Radius for a mob seems to be combat range (5 yards)
        //  hunter pets seem to ignore minimum aggro radius so we'll default it a little higher
        if (aggroRadius < 10)
            aggroRadius = 10;

        return (aggroRadius);
    }

    // Default
    return 0.0f;
}

Unit* Creature::SelectNearestHostileUnitInAggroRange(bool useLOS) const
{
    // Selects nearest hostile target within creature's aggro range. Used primarily by
    //  pets set to aggressive. Will not return neutral or friendly targets.

    Unit* target = NULL;

    {
        Trinity::NearestHostileUnitInAggroRangeCheck u_check(this, useLOS);
        Trinity::UnitSearcher<Trinity::NearestHostileUnitInAggroRangeCheck> searcher(this, target, u_check);

        VisitNearbyGridObject(MAX_AGGRO_RADIUS, searcher);
    }

    return target;
}

void Creature::UpdateMovementFlags()
{
    // Do not update movement flags if creature is controlled by a player (charm/vehicle)
    if (m_movedPlayer)
        return;

    // Set the movement flags if the creature is in that mode. (Only fly if actually in air, only swim if in water, etc)
    float ground = GetMap()->GetHeight(GetPositionX(), GetPositionY(), GetPositionZMinusOffset());

    bool isInAir = (G3D::fuzzyGt(GetPositionZMinusOffset(), ground + 0.05f) || G3D::fuzzyLt(GetPositionZMinusOffset(), ground - 0.05f)); // Can be underground too, prevent the falling

    if (GetCreatureTemplate()->InhabitType & INHABIT_AIR && isInAir && !IsFalling())
    {
        if (GetCreatureTemplate()->InhabitType & INHABIT_GROUND)
            SetCanFly(true);
        else
            SetDisableGravity(true);
    }
    else
    {
        SetCanFly(false);
        SetDisableGravity(false);
    }

    if (!isInAir)
        SetFall(false);

    SetSwim(GetCreatureTemplate()->InhabitType & INHABIT_WATER && IsInWater());
}

void Creature::SetObjectScale(float scale)
{
    Unit::SetObjectScale(scale);

    if (CreatureModelInfo const* minfo = sObjectMgr->GetCreatureModelInfo(GetDisplayId()))
    {
        SetFloatValue(UNIT_FIELD_BOUNDINGRADIUS, minfo->bounding_radius * scale);
        SetFloatValue(UNIT_FIELD_COMBATREACH, minfo->combat_reach * scale);
    }
}

void Creature::SetDisplayId(uint32 modelId)
{
    Unit::SetDisplayId(modelId);

    if (CreatureModelInfo const* minfo = sObjectMgr->GetCreatureModelInfo(modelId))
    {
        SetFloatValue(UNIT_FIELD_BOUNDINGRADIUS, minfo->bounding_radius * GetObjectScale());
        SetFloatValue(UNIT_FIELD_COMBATREACH, minfo->combat_reach * GetObjectScale());
    }
}

void Creature::SetTarget(uint64 guid)
{
    if (!_focusSpell)
        SetUInt64Value(UNIT_FIELD_TARGET, guid);
}

void Creature::FocusTarget(Spell const* focusSpell, WorldObject const* target)
{
    // already focused
    if (_focusSpell)
        return;

    _focusSpell = focusSpell;
    SetUInt64Value(UNIT_FIELD_TARGET, target->GetGUID());
    if (focusSpell->GetSpellInfo()->AttributesEx5 & SPELL_ATTR5_DONT_TURN_DURING_CAST)
        AddUnitState(UNIT_STATE_ROTATING);

    // Set serverside orientation if needed (needs to be after attribute check)
    SetInFront(target);
}

void Creature::ReleaseFocus(Spell const* focusSpell)
{
    // focused to something else
    if (focusSpell != _focusSpell)
        return;

    _focusSpell = NULL;
    if (Unit* victim = GetVictim())
        SetUInt64Value(UNIT_FIELD_TARGET, victim->GetGUID());
    else
        SetUInt64Value(UNIT_FIELD_TARGET, 0);

    if (focusSpell->GetSpellInfo()->AttributesEx5 & SPELL_ATTR5_DONT_TURN_DURING_CAST)
        ClearUnitState(UNIT_STATE_ROTATING);
}
<|MERGE_RESOLUTION|>--- conflicted
+++ resolved
@@ -1081,17 +1081,6 @@
     SetModifierValue(UNIT_MOD_MANA, BASE_VALUE, (float)mana);
 
     //damage
-<<<<<<< HEAD
-    //float damagemod = _GetDamageMod(rank);      // Set during loading templates into dmg_multiplier field
-
-    SetBaseWeaponDamage(BASE_ATTACK, MINDAMAGE, cinfo->mindmg);
-    SetBaseWeaponDamage(BASE_ATTACK, MAXDAMAGE, cinfo->maxdmg);
-
-    SetFloatValue(UNIT_FIELD_MINRANGEDDAMAGE, cinfo->minrangedmg);
-    SetFloatValue(UNIT_FIELD_MAXRANGEDDAMAGE, cinfo->maxrangedmg);
-
-    SetModifierValue(UNIT_MOD_ATTACK_POWER, BASE_VALUE, cinfo->attackpower);
-=======
 
     float basedamage = stats->GenerateBaseDamage(cinfo);
 
@@ -1103,7 +1092,6 @@
     float damagemod = 1.0f;//_GetDamageMod(rank);
 
     SetModifierValue(UNIT_MOD_ATTACK_POWER, BASE_VALUE, stats->AttackPower * damagemod);
->>>>>>> a63780fd
 
 }
 
