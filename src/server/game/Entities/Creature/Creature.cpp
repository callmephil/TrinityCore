/*
 * Copyright (C) 2008-2012 TrinityCore <http://www.trinitycore.org/>
 * Copyright (C) 2005-2009 MaNGOS <http://getmangos.com/>
 *
 * This program is free software; you can redistribute it and/or modify it
 * under the terms of the GNU General Public License as published by the
 * Free Software Foundation; either version 2 of the License, or (at your
 * option) any later version.
 *
 * This program is distributed in the hope that it will be useful, but WITHOUT
 * ANY WARRANTY; without even the implied warranty of MERCHANTABILITY or
 * FITNESS FOR A PARTICULAR PURPOSE. See the GNU General Public License for
 * more details.
 *
 * You should have received a copy of the GNU General Public License along
 * with this program. If not, see <http://www.gnu.org/licenses/>.
 */

#include "Common.h"
#include "DatabaseEnv.h"
#include "WorldPacket.h"
#include "World.h"
#include "ObjectMgr.h"
#include "GroupMgr.h"
#include "SpellMgr.h"
#include "Creature.h"
#include "QuestDef.h"
#include "GossipDef.h"
#include "Player.h"
#include "PoolMgr.h"
#include "Opcodes.h"
#include "Log.h"
#include "LootMgr.h"
#include "MapManager.h"
#include "CreatureAI.h"
#include "CreatureAISelector.h"
#include "Formulas.h"
#include "WaypointMovementGenerator.h"
#include "InstanceScript.h"
#include "BattlegroundMgr.h"
#include "Util.h"
#include "GridNotifiers.h"
#include "GridNotifiersImpl.h"
#include "CellImpl.h"
#include "OutdoorPvPMgr.h"
#include "GameEventMgr.h"
#include "CreatureGroups.h"
#include "Vehicle.h"
#include "SpellAuraEffects.h"
#include "Group.h"
#include "MoveSplineInit.h"
#include "MoveSpline.h"
// apply implementation of the singletons

TrainerSpell const* TrainerSpellData::Find(uint32 spell_id) const
{
    TrainerSpellMap::const_iterator itr = spellList.find(spell_id);
    if (itr != spellList.end())
        return &itr->second;

    return NULL;
}

bool VendorItemData::RemoveItem(uint32 item_id, uint8 type)
{
    bool found = false;
    for (VendorItemList::iterator i = m_items.begin(); i != m_items.end();)
    {
        if ((*i)->item == item_id && (*i)->Type == type)
        {
            i = m_items.erase(i++);
            found = true;
        }
        else
            ++i;
    }
    return found;
}

VendorItem const* VendorItemData::FindItemCostPair(uint32 item_id, uint32 extendedCost, uint8 type) const
{
    for (VendorItemList::const_iterator i = m_items.begin(); i != m_items.end(); ++i)
        if ((*i)->item == item_id && (*i)->ExtendedCost == extendedCost && (*i)->Type == type)
            return *i;
    return NULL;
}

uint32 CreatureTemplate::GetRandomValidModelId() const
{
    uint8 c = 0;
    uint32 modelIDs[4];

    if (Modelid1) modelIDs[c++] = Modelid1;
    if (Modelid2) modelIDs[c++] = Modelid2;
    if (Modelid3) modelIDs[c++] = Modelid3;
    if (Modelid4) modelIDs[c++] = Modelid4;

    return ((c>0) ? modelIDs[urand(0, c-1)] : 0);
}

uint32 CreatureTemplate::GetFirstValidModelId() const
{
    if (Modelid1) return Modelid1;
    if (Modelid2) return Modelid2;
    if (Modelid3) return Modelid3;
    if (Modelid4) return Modelid4;
    return 0;
}

bool AssistDelayEvent::Execute(uint64 /*e_time*/, uint32 /*p_time*/)
{
    if (Unit* victim = Unit::GetUnit(m_owner, m_victim))
    {
        while (!m_assistants.empty())
        {
            Creature* assistant = Unit::GetCreature(m_owner, *m_assistants.begin());
            m_assistants.pop_front();

            if (assistant && assistant->CanAssistTo(&m_owner, victim))
            {
                assistant->SetNoCallAssistance(true);
                assistant->CombatStart(victim);
                if (assistant->IsAIEnabled)
                    assistant->AI()->AttackStart(victim);
            }
        }
    }
    return true;
}

CreatureBaseStats const* CreatureBaseStats::GetBaseStats(uint8 level, uint8 unitClass)
{
    return sObjectMgr->GetCreatureBaseStats(level, unitClass);
}

bool ForcedDespawnDelayEvent::Execute(uint64 /*e_time*/, uint32 /*p_time*/)
{
    m_owner.DespawnOrUnsummon();    // since we are here, we are not TempSummon as object type cannot change during runtime
    return true;
}

Creature::Creature(bool isWorldObject): Unit(isWorldObject), MapCreature(),
lootForPickPocketed(false), lootForBody(false), m_groupLootTimer(0), lootingGroupLowGUID(0),
m_PlayerDamageReq(0), m_lootRecipient(0), m_lootRecipientGroup(0), m_corpseRemoveTime(0), m_respawnTime(0),
m_respawnDelay(300), m_corpseDelay(60), m_respawnradius(0.0f), m_reactState(REACT_AGGRESSIVE),
m_defaultMovementType(IDLE_MOTION_TYPE), m_DBTableGuid(0), m_equipmentId(0), m_AlreadyCallAssistance(false),
m_AlreadySearchedAssistance(false), m_regenHealth(true), m_AI_locked(false), m_meleeDamageSchoolMask(SPELL_SCHOOL_MASK_NORMAL),
m_creatureInfo(NULL), m_creatureData(NULL), m_path_id(0), m_formation(NULL)
{
    m_regenTimer = CREATURE_REGEN_INTERVAL;
    m_valuesCount = UNIT_END;

    for (uint8 i = 0; i < CREATURE_MAX_SPELLS; ++i)
        m_spells[i] = 0;

    m_CreatureSpellCooldowns.clear();
    m_CreatureCategoryCooldowns.clear();
    DisableReputationGain = false;

    m_SightDistance = sWorld->getFloatConfig(CONFIG_SIGHT_MONSTER);
    m_CombatDistance = 0;//MELEE_RANGE;

    ResetLootMode(); // restore default loot mode
    TriggerJustRespawned = false;
    m_isTempWorldObject = false;
}

Creature::~Creature()
{
    m_vendorItemCounts.clear();

    delete i_AI;
    i_AI = NULL;

    //if (m_uint32Values)
    //    sLog->outError(LOG_FILTER_UNITS, "Deconstruct Creature Entry = %u", GetEntry());
}

void Creature::AddToWorld()
{
    ///- Register the creature for guid lookup
    if (!IsInWorld())
    {
        if (m_zoneScript)
            m_zoneScript->OnCreatureCreate(this);
        sObjectAccessor->AddObject(this);
        Unit::AddToWorld();
        SearchFormation();
        AIM_Initialize();
        if (IsVehicle())
            GetVehicleKit()->Install();
    }
}

void Creature::RemoveFromWorld()
{
    if (IsInWorld())
    {
        if (m_zoneScript)
            m_zoneScript->OnCreatureRemove(this);
        if (m_formation)
            sFormationMgr->RemoveCreatureFromGroup(m_formation, this);
        Unit::RemoveFromWorld();
        sObjectAccessor->RemoveObject(this);
    }
}

void Creature::DisappearAndDie()
{
    DestroyForNearbyPlayers();
    //SetVisibility(VISIBILITY_OFF);
    //ObjectAccessor::UpdateObjectVisibility(this);
    if (isAlive())
        setDeathState(JUST_DIED);
    RemoveCorpse(false);
}

void Creature::SearchFormation()
{
    if (isSummon())
        return;

    uint32 lowguid = GetDBTableGUIDLow();
    if (!lowguid)
        return;

    CreatureGroupInfoType::iterator frmdata = sFormationMgr->CreatureGroupMap.find(lowguid);
    if (frmdata != sFormationMgr->CreatureGroupMap.end())
        sFormationMgr->AddCreatureToGroup(frmdata->second->leaderGUID, this);
}

void Creature::RemoveCorpse(bool setSpawnTime)
{
    if (getDeathState() != CORPSE)
        return;

    m_corpseRemoveTime = time(NULL);
    setDeathState(DEAD);
    RemoveAllAuras();
    UpdateObjectVisibility();
    loot.clear();
    uint32 respawnDelay = m_respawnDelay;
    if (IsAIEnabled)
        AI()->CorpseRemoved(respawnDelay);

    // Should get removed later, just keep "compatibility" with scripts
    if (setSpawnTime)
        m_respawnTime = time(NULL) + respawnDelay;

    float x, y, z, o;
    GetRespawnPosition(x, y, z, &o);
    SetHomePosition(x, y, z, o);
    GetMap()->CreatureRelocation(this, x, y, z, o);
}

/**
 * change the entry of creature until respawn
 */
bool Creature::InitEntry(uint32 Entry, uint32 /*team*/, const CreatureData* data)
{
    CreatureTemplate const* normalInfo = sObjectMgr->GetCreatureTemplate(Entry);
    if (!normalInfo)
    {
        sLog->outError(LOG_FILTER_SQL, "Creature::InitEntry creature entry %u does not exist.", Entry);
        return false;
    }

    // get difficulty 1 mode entry
    CreatureTemplate const* cinfo = normalInfo;
    for (uint8 diff = uint8(GetMap()->GetSpawnMode()); diff > 0;)
    {
        // we already have valid Map pointer for current creature!
        if (normalInfo->DifficultyEntry[diff - 1])
        {
            cinfo = sObjectMgr->GetCreatureTemplate(normalInfo->DifficultyEntry[diff - 1]);
            if (cinfo)
                break;                                      // template found

            // check and reported at startup, so just ignore (restore normalInfo)
            cinfo = normalInfo;
        }

        // for instances heroic to normal, other cases attempt to retrieve previous difficulty
        if (diff >= RAID_DIFFICULTY_10MAN_HEROIC && GetMap()->IsRaid())
            diff -= 2;                                      // to normal raid difficulty cases
        else
            --diff;
    }

    SetEntry(Entry);                                        // normal entry always
    m_creatureInfo = cinfo;                                 // map mode related always

    // equal to player Race field, but creature does not have race
    SetByteValue(UNIT_FIELD_BYTES_0, 0, 0);

    // known valid are: CLASS_WARRIOR, CLASS_PALADIN, CLASS_ROGUE, CLASS_MAGE
    SetByteValue(UNIT_FIELD_BYTES_0, 1, uint8(cinfo->unit_class));

    // Cancel load if no model defined
    if (!(cinfo->GetFirstValidModelId()))
    {
        sLog->outError(LOG_FILTER_SQL, "Creature (Entry: %u) has no model defined in table `creature_template`, can't load. ", Entry);
        return false;
    }

    uint32 displayID = sObjectMgr->ChooseDisplayId(0, GetCreatureTemplate(), data);
    CreatureModelInfo const* minfo = sObjectMgr->GetCreatureModelRandomGender(&displayID);
    if (!minfo)                                             // Cancel load if no model defined
    {
        sLog->outError(LOG_FILTER_SQL, "Creature (Entry: %u) has no model defined in table `creature_template`, can't load. ", Entry);
        return false;
    }

    SetDisplayId(displayID);
    SetNativeDisplayId(displayID);
    SetByteValue(UNIT_FIELD_BYTES_0, 2, minfo->gender);

    // Load creature equipment
    if (!data || data->equipmentId == 0)                    // use default from the template
        LoadEquipment(cinfo->equipmentId);
    else if (data && data->equipmentId != -1)               // override, -1 means no equipment
        LoadEquipment(data->equipmentId);

    SetName(normalInfo->Name);                              // at normal entry always

    SetFloatValue(UNIT_FIELD_BOUNDINGRADIUS, minfo->bounding_radius);
    SetFloatValue(UNIT_FIELD_COMBATREACH, minfo->combat_reach);

    SetFloatValue(UNIT_MOD_CAST_SPEED, 1.0f);
    SetFloatValue(UNIT_MOD_CAST_HASTE, 1.0f);

    SetSpeed(MOVE_WALK,     cinfo->speed_walk);
    SetSpeed(MOVE_RUN,      cinfo->speed_run);
    SetSpeed(MOVE_SWIM, 1.0f);      // using 1.0 rate
    SetSpeed(MOVE_FLIGHT, 1.0f);    // using 1.0 rate

    SetObjectScale(cinfo->scale);

    SetFloatValue(UNIT_FIELD_HOVERHEIGHT, cinfo->HoverHeight);

    // checked at loading
    m_defaultMovementType = MovementGeneratorType(cinfo->MovementType);
    if (!m_respawnradius && m_defaultMovementType == RANDOM_MOTION_TYPE)
        m_defaultMovementType = IDLE_MOTION_TYPE;

    for (uint8 i=0; i < CREATURE_MAX_SPELLS; ++i)
        m_spells[i] = GetCreatureTemplate()->spells[i];

    return true;
}

bool Creature::UpdateEntry(uint32 Entry, uint32 team, const CreatureData* data)
{
    if (!InitEntry(Entry, team, data))
        return false;

    CreatureTemplate const* cInfo = GetCreatureTemplate();

    m_regenHealth = cInfo->RegenHealth;

    // creatures always have melee weapon ready if any unless specified otherwise
    if (!GetCreatureAddon())
        SetSheath(SHEATH_STATE_MELEE);

    SelectLevel(GetCreatureTemplate());
    if (team == HORDE)
        setFaction(cInfo->faction_H);
    else
        setFaction(cInfo->faction_A);

    uint32 npcflag, unit_flags, dynamicflags;
    ObjectMgr::ChooseCreatureFlags(cInfo, npcflag, unit_flags, dynamicflags, data);

    if (cInfo->flags_extra & CREATURE_FLAG_EXTRA_WORLDEVENT)
        SetUInt32Value(UNIT_NPC_FLAGS, npcflag | sGameEventMgr->GetNPCFlag(this));
    else
        SetUInt32Value(UNIT_NPC_FLAGS, npcflag);

    SetAttackTime(BASE_ATTACK,  cInfo->baseattacktime);
    SetAttackTime(OFF_ATTACK,   cInfo->baseattacktime);
    SetAttackTime(RANGED_ATTACK, cInfo->rangeattacktime);

    SetUInt32Value(UNIT_FIELD_FLAGS, unit_flags);
<<<<<<< HEAD
    SetFlag(UNIT_FIELD_FLAGS_2, UNIT_FLAG2_REGENERATE_POWER);
=======
    SetUInt32Value(UNIT_FIELD_FLAGS_2, cInfo->unit_flags2);
>>>>>>> e3d9768a

    SetUInt32Value(UNIT_DYNAMIC_FLAGS, dynamicflags);

    RemoveFlag(UNIT_FIELD_FLAGS, UNIT_FLAG_IN_COMBAT);

    SetMeleeDamageSchool(SpellSchools(cInfo->dmgschool));
    CreatureBaseStats const* stats = sObjectMgr->GetCreatureBaseStats(getLevel(), cInfo->unit_class);
    float armor = (float)stats->GenerateArmor(cInfo); // TODO: Why is this treated as uint32 when it's a float?
    SetModifierValue(UNIT_MOD_ARMOR,             BASE_VALUE, armor);
    SetModifierValue(UNIT_MOD_RESISTANCE_HOLY,   BASE_VALUE, float(cInfo->resistance[SPELL_SCHOOL_HOLY]));
    SetModifierValue(UNIT_MOD_RESISTANCE_FIRE,   BASE_VALUE, float(cInfo->resistance[SPELL_SCHOOL_FIRE]));
    SetModifierValue(UNIT_MOD_RESISTANCE_NATURE, BASE_VALUE, float(cInfo->resistance[SPELL_SCHOOL_NATURE]));
    SetModifierValue(UNIT_MOD_RESISTANCE_FROST,  BASE_VALUE, float(cInfo->resistance[SPELL_SCHOOL_FROST]));
    SetModifierValue(UNIT_MOD_RESISTANCE_SHADOW, BASE_VALUE, float(cInfo->resistance[SPELL_SCHOOL_SHADOW]));
    SetModifierValue(UNIT_MOD_RESISTANCE_ARCANE, BASE_VALUE, float(cInfo->resistance[SPELL_SCHOOL_ARCANE]));

    SetCanModifyStats(true);
    UpdateAllStats();

    // checked and error show at loading templates
    if (FactionTemplateEntry const* factionTemplate = sFactionTemplateStore.LookupEntry(cInfo->faction_A))
    {
        if (factionTemplate->factionFlags & FACTION_TEMPLATE_FLAG_PVP)
            SetPvP(true);
        else
            SetPvP(false);
    }

    // trigger creature is always not selectable and can not be attacked
    if (isTrigger())
        SetFlag(UNIT_FIELD_FLAGS, UNIT_FLAG_NOT_SELECTABLE);

    InitializeReactState();

    if (cInfo->flags_extra & CREATURE_FLAG_EXTRA_NO_TAUNT)
    {
        ApplySpellImmune(0, IMMUNITY_STATE, SPELL_AURA_MOD_TAUNT, true);
        ApplySpellImmune(0, IMMUNITY_EFFECT, SPELL_EFFECT_ATTACK_ME, true);
    }

    //! Suspect it works this way:
    //! If creature can walk and fly (usually with pathing)
    //! Set MOVEMENTFLAG_CAN_FLY. Otherwise if it can only fly
    //! Set MOVEMENTFLAG_DISABLE_GRAVITY
    //! The only time I saw Movement Flags: DisableGravity, CanFly, Flying (50332672) on the same unit
    //! it was a vehicle
    if (cInfo->InhabitType & INHABIT_AIR && cInfo->InhabitType & INHABIT_GROUND)
        SetCanFly(true);
    else if (cInfo->InhabitType & INHABIT_AIR)
        SetDisableGravity(true);
    /*! Implemented in LoadCreatureAddon. Suspect there's a rule for UNIT_BYTE_1_FLAG_HOVER
        in relation to DisableGravity also.

    else if (GetByteValue(UNIT_FIELD_BYTES_1, 3) & UNIT_BYTE_1_FLAG_HOVER)
        SetHover(true);

    */

    // TODO: Shouldn't we check whether or not the creature is in water first?
    if (cInfo->InhabitType & INHABIT_WATER && IsInWater())
        AddUnitMovementFlag(MOVEMENTFLAG_SWIMMING);

    return true;
}

void Creature::Update(uint32 diff)
{
    if (IsAIEnabled && TriggerJustRespawned)
    {
        TriggerJustRespawned = false;
        AI()->JustRespawned();
        if (m_vehicleKit)
            m_vehicleKit->Reset();
    }

    if (IsInWater())
    {
        if (canSwim())
            AddUnitMovementFlag(MOVEMENTFLAG_SWIMMING);
    }
    else
    {
        if (canWalk())
            RemoveUnitMovementFlag(MOVEMENTFLAG_SWIMMING);
    }

    switch (m_deathState)
    {
        case JUST_RESPAWNED:
            // Must not be called, see Creature::setDeathState JUST_RESPAWNED -> ALIVE promoting.
            sLog->outError(LOG_FILTER_UNITS, "Creature (GUID: %u Entry: %u) in wrong state: JUST_RESPAWNED (4)", GetGUIDLow(), GetEntry());
            break;
        case JUST_DIED:
            // Must not be called, see Creature::setDeathState JUST_DIED -> CORPSE promoting.
            sLog->outError(LOG_FILTER_UNITS, "Creature (GUID: %u Entry: %u) in wrong state: JUST_DEAD (1)", GetGUIDLow(), GetEntry());
            break;
        case DEAD:
        {
            time_t now = time(NULL);
            if (m_respawnTime <= now)
            {
                bool allowed = IsAIEnabled ? AI()->CanRespawn() : true;     // First check if there are any scripts that object to us respawning
                if (!allowed)                                               // Will be rechecked on next Update call
                    break;

                uint64 dbtableHighGuid = MAKE_NEW_GUID(m_DBTableGuid, GetEntry(), HIGHGUID_UNIT);
                time_t linkedRespawntime = GetMap()->GetLinkedRespawnTime(dbtableHighGuid);
                if (!linkedRespawntime)             // Can respawn
                    Respawn();
                else                                // the master is dead
                {
                    uint64 targetGuid = sObjectMgr->GetLinkedRespawnGuid(dbtableHighGuid);
                    if (targetGuid == dbtableHighGuid) // if linking self, never respawn (check delayed to next day)
                        SetRespawnTime(DAY);
                    else
                        m_respawnTime = (now > linkedRespawntime ? now : linkedRespawntime)+urand(5, MINUTE); // else copy time from master and add a little
                    SaveRespawnTime(); // also save to DB immediately
                }
            }
            break;
        }
        case CORPSE:
        {
            Unit::Update(diff);
            // deathstate changed on spells update, prevent problems
            if (m_deathState != CORPSE)
                break;

            if (m_groupLootTimer && lootingGroupLowGUID)
            {
                if (m_groupLootTimer <= diff)
                {
                    Group* group = sGroupMgr->GetGroupByGUID(lootingGroupLowGUID);
                    if (group)
                        group->EndRoll(&loot);
                    m_groupLootTimer = 0;
                    lootingGroupLowGUID = 0;
                }
                else m_groupLootTimer -= diff;
            }
            else if (m_corpseRemoveTime <= time(NULL))
            {
                RemoveCorpse(false);
                sLog->outDebug(LOG_FILTER_UNITS, "Removing corpse... %u ", GetUInt32Value(OBJECT_FIELD_ENTRY));
            }
            break;
        }
        case ALIVE:
        {
            Unit::Update(diff);

            // creature can be dead after Unit::Update call
            // CORPSE/DEAD state will processed at next tick (in other case death timer will be updated unexpectedly)
            if (!isAlive())
                break;

            // if creature is charmed, switch to charmed AI
            if (NeedChangeAI)
            {
                UpdateCharmAI();
                NeedChangeAI = false;
                IsAIEnabled = true;
            }

            if (!IsInEvadeMode() && IsAIEnabled)
            {
                // do not allow the AI to be changed during update
                m_AI_locked = true;
                i_AI->UpdateAI(diff);
                m_AI_locked = false;
            }

            // creature can be dead after UpdateAI call
            // CORPSE/DEAD state will processed at next tick (in other case death timer will be updated unexpectedly)
            if (!isAlive())
                break;

            if (m_regenTimer > 0)
            {
                if (diff >= m_regenTimer)
                    m_regenTimer = 0;
                else
                    m_regenTimer -= diff;
            }

            if (m_regenTimer != 0)
               break;

            bool bInCombat = isInCombat() && (!getVictim() ||                                        // if isInCombat() is true and this has no victim
                             !getVictim()->GetCharmerOrOwnerPlayerOrPlayerItself() ||                // or the victim/owner/charmer is not a player
                             !getVictim()->GetCharmerOrOwnerPlayerOrPlayerItself()->isGameMaster()); // or the victim/owner/charmer is not a GameMaster

            /*if (m_regenTimer <= diff)
            {*/
            if (!IsInEvadeMode() && (!bInCombat || IsPolymorphed())) // regenerate health if not in combat or if polymorphed
                RegenerateHealth();

            if (getPowerType() == POWER_ENERGY)
            {
                if (!IsVehicle() || GetVehicleKit()->GetVehicleInfo()->m_powerType != POWER_PYRITE)
                    Regenerate(POWER_ENERGY);
            }
            else
                RegenerateMana();

            /*if (!bIsPolymorphed) // only increase the timer if not polymorphed
                    m_regenTimer += CREATURE_REGEN_INTERVAL - diff;
            }
            else
                if (!bIsPolymorphed) // if polymorphed, skip the timer
                    m_regenTimer -= diff;*/
            m_regenTimer = CREATURE_REGEN_INTERVAL;
            break;
        }
        default:
            break;
    }

    sScriptMgr->OnCreatureUpdate(this, diff);
}

void Creature::RegenerateMana()
{
    uint32 curValue = GetPower(POWER_MANA);
    uint32 maxValue = GetMaxPower(POWER_MANA);

    if (curValue >= maxValue)
        return;

    uint32 addvalue = 0;

    // Combat and any controlled creature
    if (isInCombat() || GetCharmerOrOwnerGUID())
    {
        if (!IsUnderLastManaUseEffect())
        {
            float ManaIncreaseRate = sWorld->getRate(RATE_POWER_MANA);
            float Spirit = GetStat(STAT_SPIRIT);

            addvalue = uint32((Spirit / 5.0f + 17.0f) * ManaIncreaseRate);
        }
    }
    else
        addvalue = maxValue / 3;

    // Apply modifiers (if any).
    AuraEffectList const& ModPowerRegenPCTAuras = GetAuraEffectsByType(SPELL_AURA_MOD_POWER_REGEN_PERCENT);
    for (AuraEffectList::const_iterator i = ModPowerRegenPCTAuras.begin(); i != ModPowerRegenPCTAuras.end(); ++i)
        if ((*i)->GetMiscValue() == POWER_MANA)
            AddPctN(addvalue, (*i)->GetAmount());

    addvalue += GetTotalAuraModifierByMiscValue(SPELL_AURA_MOD_POWER_REGEN, POWER_MANA) * CREATURE_REGEN_INTERVAL / (5 * IN_MILLISECONDS);

    ModifyPower(POWER_MANA, addvalue);
}

void Creature::RegenerateHealth()
{
    if (!isRegeneratingHealth())
        return;

    uint32 curValue = GetHealth();
    uint32 maxValue = GetMaxHealth();

    if (curValue >= maxValue)
        return;

    uint32 addvalue = 0;

    // Not only pet, but any controlled creature
    if (GetCharmerOrOwnerGUID())
    {
        float HealthIncreaseRate = sWorld->getRate(RATE_HEALTH);
        float Spirit = GetStat(STAT_SPIRIT);

        if (GetPower(POWER_MANA) > 0)
            addvalue = uint32(Spirit * 0.25 * HealthIncreaseRate);
        else
            addvalue = uint32(Spirit * 0.80 * HealthIncreaseRate);
    }
    else
        addvalue = maxValue/3;

    // Apply modifiers (if any).
    AuraEffectList const& ModPowerRegenPCTAuras = GetAuraEffectsByType(SPELL_AURA_MOD_HEALTH_REGEN_PERCENT);
    for (AuraEffectList::const_iterator i = ModPowerRegenPCTAuras.begin(); i != ModPowerRegenPCTAuras.end(); ++i)
        AddPctN(addvalue, (*i)->GetAmount());

    addvalue += GetTotalAuraModifier(SPELL_AURA_MOD_REGEN) * CREATURE_REGEN_INTERVAL  / (5 * IN_MILLISECONDS);

    ModifyHealth(addvalue);
}

void Creature::DoFleeToGetAssistance()
{
    if (!getVictim())
        return;

    if (HasAuraType(SPELL_AURA_PREVENTS_FLEEING))
        return;

    float radius = sWorld->getFloatConfig(CONFIG_CREATURE_FAMILY_FLEE_ASSISTANCE_RADIUS);
    if (radius >0)
    {
        Creature* creature = NULL;

        CellCoord p(Trinity::ComputeCellCoord(GetPositionX(), GetPositionY()));
        Cell cell(p);
        cell.SetNoCreate();
        Trinity::NearestAssistCreatureInCreatureRangeCheck u_check(this, getVictim(), radius);
        Trinity::CreatureLastSearcher<Trinity::NearestAssistCreatureInCreatureRangeCheck> searcher(this, creature, u_check);

        TypeContainerVisitor<Trinity::CreatureLastSearcher<Trinity::NearestAssistCreatureInCreatureRangeCheck>, GridTypeMapContainer > grid_creature_searcher(searcher);

        cell.Visit(p, grid_creature_searcher, *GetMap(), *this, radius);

        SetNoSearchAssistance(true);
        UpdateSpeed(MOVE_RUN, false);

        if (!creature)
            //SetFeared(true, getVictim()->GetGUID(), 0, sWorld->getIntConfig(CONFIG_CREATURE_FAMILY_FLEE_DELAY));
            //TODO: use 31365
            SetControlled(true, UNIT_STATE_FLEEING);
        else
            GetMotionMaster()->MoveSeekAssistance(creature->GetPositionX(), creature->GetPositionY(), creature->GetPositionZ());
    }
}

bool Creature::AIM_Initialize(CreatureAI* ai)
{
    // make sure nothing can change the AI during AI update
    if (m_AI_locked)
    {
        sLog->outDebug(LOG_FILTER_TSCR, "AIM_Initialize: failed to init, locked.");
        return false;
    }

    UnitAI* oldAI = i_AI;

    Motion_Initialize();

    i_AI = ai ? ai : FactorySelector::selectAI(this);
    delete oldAI;
    IsAIEnabled = true;
    i_AI->InitializeAI();
    // Initialize vehicle
    if (GetVehicleKit())
        GetVehicleKit()->Reset();
    return true;
}

void Creature::Motion_Initialize()
{
    if (!m_formation)
        i_motionMaster.Initialize();
    else if (m_formation->getLeader() == this)
    {
        m_formation->FormationReset(false);
        i_motionMaster.Initialize();
    }
    else if (m_formation->isFormed())
        i_motionMaster.MoveIdle(); //wait the order of leader
    else
        i_motionMaster.Initialize();
}

bool Creature::Create(uint32 guidlow, Map* map, uint32 phaseMask, uint32 Entry, uint32 vehId, uint32 team, float x, float y, float z, float ang, const CreatureData* data)
{
    ASSERT(map);
    SetMap(map);
    SetPhaseMask(phaseMask, false);

    CreatureTemplate const* cinfo = sObjectMgr->GetCreatureTemplate(Entry);
    if (!cinfo)
    {
        sLog->outError(LOG_FILTER_SQL, "Creature::Create(): creature template (guidlow: %u, entry: %u) does not exist.", guidlow, Entry);
        return false;
    }

    //! Relocate before CreateFromProto, to initialize coords and allow
    //! returning correct zone id for selecting OutdoorPvP/Battlefield script
    Relocate(x, y, z, ang);

    //oX = x;     oY = y;    dX = x;    dY = y;    m_moveTime = 0;    m_startMove = 0;
    if (!CreateFromProto(guidlow, Entry, vehId, team, data))
        return false;

    if (!IsPositionValid())
    {
        sLog->outError(LOG_FILTER_UNITS, "Creature::Create(): given coordinates for creature (guidlow %d, entry %d) are not valid (X: %f, Y: %f, Z: %f, O: %f)", guidlow, Entry, x, y, z, ang);
        return false;
    }

    switch (GetCreatureTemplate()->rank)
    {
        case CREATURE_ELITE_RARE:
            m_corpseDelay = sWorld->getIntConfig(CONFIG_CORPSE_DECAY_RARE);
            break;
        case CREATURE_ELITE_ELITE:
            m_corpseDelay = sWorld->getIntConfig(CONFIG_CORPSE_DECAY_ELITE);
            break;
        case CREATURE_ELITE_RAREELITE:
            m_corpseDelay = sWorld->getIntConfig(CONFIG_CORPSE_DECAY_RAREELITE);
            break;
        case CREATURE_ELITE_WORLDBOSS:
            m_corpseDelay = sWorld->getIntConfig(CONFIG_CORPSE_DECAY_WORLDBOSS);
            break;
        default:
            m_corpseDelay = sWorld->getIntConfig(CONFIG_CORPSE_DECAY_NORMAL);
            break;
    }

    LoadCreaturesAddon();

    //! Need to be called after LoadCreaturesAddon - MOVEMENTFLAG_HOVER is set there
    if (HasUnitMovementFlag(MOVEMENTFLAG_HOVER))
    {
        z += GetFloatValue(UNIT_FIELD_HOVERHEIGHT);

        //! Relocate again with updated Z coord
        Relocate(x, y, z, ang);
    }

    uint32 displayID = GetNativeDisplayId();
    CreatureModelInfo const* minfo = sObjectMgr->GetCreatureModelRandomGender(&displayID);
    if (minfo && !isTotem())                               // Cancel load if no model defined or if totem
    {
        SetDisplayId(displayID);
        SetNativeDisplayId(displayID);
        SetByteValue(UNIT_FIELD_BYTES_0, 2, minfo->gender);
    }

    LastUsedScriptID = GetCreatureTemplate()->ScriptID;

    // TODO: Replace with spell, handle from DB
    if (isSpiritHealer() || isSpiritGuide())
    {
        m_serverSideVisibility.SetValue(SERVERSIDE_VISIBILITY_GHOST, GHOST_VISIBILITY_GHOST);
        m_serverSideVisibilityDetect.SetValue(SERVERSIDE_VISIBILITY_GHOST, GHOST_VISIBILITY_GHOST);
    }

    if (Entry == VISUAL_WAYPOINT)
        SetVisible(false);

    return true;
}

bool Creature::isCanTrainingOf(Player* player, bool msg) const
{
    if (!isTrainer())
        return false;

    TrainerSpellData const* trainer_spells = GetTrainerSpells();

    if ((!trainer_spells || trainer_spells->spellList.empty()) && GetCreatureTemplate()->trainer_type != TRAINER_TYPE_PETS)
    {
        sLog->outError(LOG_FILTER_SQL, "Creature %u (Entry: %u) have UNIT_NPC_FLAG_TRAINER but have empty trainer spell list.",
            GetGUIDLow(), GetEntry());
        return false;
    }

    switch (GetCreatureTemplate()->trainer_type)
    {
        case TRAINER_TYPE_CLASS:
            if (player->getClass() != GetCreatureTemplate()->trainer_class)
            {
                if (msg)
                {
                    player->PlayerTalkClass->ClearMenus();
                    switch (GetCreatureTemplate()->trainer_class)
                    {
                        case CLASS_DRUID:  player->PlayerTalkClass->SendGossipMenu(4913, GetGUID()); break;
                        case CLASS_HUNTER: player->PlayerTalkClass->SendGossipMenu(10090, GetGUID()); break;
                        case CLASS_MAGE:   player->PlayerTalkClass->SendGossipMenu(328, GetGUID()); break;
                        case CLASS_PALADIN:player->PlayerTalkClass->SendGossipMenu(1635, GetGUID()); break;
                        case CLASS_PRIEST: player->PlayerTalkClass->SendGossipMenu(4436, GetGUID()); break;
                        case CLASS_ROGUE:  player->PlayerTalkClass->SendGossipMenu(4797, GetGUID()); break;
                        case CLASS_SHAMAN: player->PlayerTalkClass->SendGossipMenu(5003, GetGUID()); break;
                        case CLASS_WARLOCK:player->PlayerTalkClass->SendGossipMenu(5836, GetGUID()); break;
                        case CLASS_WARRIOR:player->PlayerTalkClass->SendGossipMenu(4985, GetGUID()); break;
                    }
                }
                return false;
            }
            break;
        case TRAINER_TYPE_PETS:
            if (player->getClass() != CLASS_HUNTER)
            {
                player->PlayerTalkClass->ClearMenus();
                player->PlayerTalkClass->SendGossipMenu(3620, GetGUID());
                return false;
            }
            break;
        case TRAINER_TYPE_MOUNTS:
            if (GetCreatureTemplate()->trainer_race && player->getRace() != GetCreatureTemplate()->trainer_race)
            {
                if (msg)
                {
                    player->PlayerTalkClass->ClearMenus();
                    switch (GetCreatureTemplate()->trainer_class)
                    {
                        case RACE_DWARF:        player->PlayerTalkClass->SendGossipMenu(5865, GetGUID()); break;
                        case RACE_GNOME:        player->PlayerTalkClass->SendGossipMenu(4881, GetGUID()); break;
                        case RACE_HUMAN:        player->PlayerTalkClass->SendGossipMenu(5861, GetGUID()); break;
                        case RACE_NIGHTELF:     player->PlayerTalkClass->SendGossipMenu(5862, GetGUID()); break;
                        case RACE_ORC:          player->PlayerTalkClass->SendGossipMenu(5863, GetGUID()); break;
                        case RACE_TAUREN:       player->PlayerTalkClass->SendGossipMenu(5864, GetGUID()); break;
                        case RACE_TROLL:        player->PlayerTalkClass->SendGossipMenu(5816, GetGUID()); break;
                        case RACE_UNDEAD_PLAYER:player->PlayerTalkClass->SendGossipMenu(624, GetGUID()); break;
                        case RACE_BLOODELF:     player->PlayerTalkClass->SendGossipMenu(5862, GetGUID()); break;
                        case RACE_DRAENEI:      player->PlayerTalkClass->SendGossipMenu(5864, GetGUID()); break;
                    }
                }
                return false;
            }
            break;
        case TRAINER_TYPE_TRADESKILLS:
            if (GetCreatureTemplate()->trainer_spell && !player->HasSpell(GetCreatureTemplate()->trainer_spell))
            {
                if (msg)
                {
                    player->PlayerTalkClass->ClearMenus();
                    player->PlayerTalkClass->SendGossipMenu(11031, GetGUID());
                }
                return false;
            }
            break;
        default:
            return false;                                   // checked and error output at creature_template loading
    }
    return true;
}

bool Creature::isCanInteractWithBattleMaster(Player* player, bool msg) const
{
    if (!isBattleMaster())
        return false;

    BattlegroundTypeId bgTypeId = sBattlegroundMgr->GetBattleMasterBG(GetEntry());
    if (!msg)
        return player->GetBGAccessByLevel(bgTypeId);

    if (!player->GetBGAccessByLevel(bgTypeId))
    {
        player->PlayerTalkClass->ClearMenus();
        switch (bgTypeId)
        {
            case BATTLEGROUND_AV:  player->PlayerTalkClass->SendGossipMenu(7616, GetGUID()); break;
            case BATTLEGROUND_WS:  player->PlayerTalkClass->SendGossipMenu(7599, GetGUID()); break;
            case BATTLEGROUND_AB:  player->PlayerTalkClass->SendGossipMenu(7642, GetGUID()); break;
            case BATTLEGROUND_EY:
            case BATTLEGROUND_NA:
            case BATTLEGROUND_BE:
            case BATTLEGROUND_AA:
            case BATTLEGROUND_RL:
            case BATTLEGROUND_SA:
            case BATTLEGROUND_DS:
            case BATTLEGROUND_RV: player->PlayerTalkClass->SendGossipMenu(10024, GetGUID()); break;
            default: break;
        }
        return false;
    }
    return true;
}

bool Creature::isCanTrainingAndResetTalentsOf(Player* player) const
{
    return player->getLevel() >= 10
        && GetCreatureTemplate()->trainer_type == TRAINER_TYPE_CLASS
        && player->getClass() == GetCreatureTemplate()->trainer_class;
}

void Creature::AI_SendMoveToPacket(float x, float y, float z, uint32 time, uint32 /*MovementFlags*/, uint8 /*type*/)
{
    /*    uint32 timeElap = getMSTime();
        if ((timeElap - m_startMove) < m_moveTime)
        {
            oX = (dX - oX) * ((timeElap - m_startMove) / m_moveTime);
            oY = (dY - oY) * ((timeElap - m_startMove) / m_moveTime);
        }
        else
        {
            oX = dX;
            oY = dY;
        }

        dX = x;
        dY = y;
        m_orientation = atan2((oY - dY), (oX - dX));

        m_startMove = getMSTime();
        m_moveTime = time;*/
    float speed = GetDistance(x, y, z) / ((float)time * 0.001f);
    MonsterMoveWithSpeed(x, y, z, speed);
}

Player* Creature::GetLootRecipient() const
{
    if (!m_lootRecipient)
        return NULL;
    return ObjectAccessor::FindPlayer(m_lootRecipient);
}

Group* Creature::GetLootRecipientGroup() const
{
    if (!m_lootRecipientGroup)
        return NULL;
    return sGroupMgr->GetGroupByGUID(m_lootRecipientGroup);
}

void Creature::SetLootRecipient(Unit* unit)
{
    // set the player whose group should receive the right
    // to loot the creature after it dies
    // should be set to NULL after the loot disappears

    if (!unit)
    {
        m_lootRecipient = 0;
        m_lootRecipientGroup = 0;
        RemoveFlag(UNIT_DYNAMIC_FLAGS, UNIT_DYNFLAG_LOOTABLE|UNIT_DYNFLAG_TAPPED);
        return;
    }

    if (unit->GetTypeId() != TYPEID_PLAYER && !unit->IsVehicle())
        return;

    Player* player = unit->GetCharmerOrOwnerPlayerOrPlayerItself();
    if (!player)                                             // normal creature, no player involved
        return;

    m_lootRecipient = player->GetGUID();
    if (Group* group = player->GetGroup())
        m_lootRecipientGroup = group->GetLowGUID();

    SetFlag(UNIT_DYNAMIC_FLAGS, UNIT_DYNFLAG_TAPPED);
}

// return true if this creature is tapped by the player or by a member of his group.
bool Creature::isTappedBy(Player const* player) const
{
    if (player->GetGUID() == m_lootRecipient)
        return true;

    Group const* playerGroup = player->GetGroup();
    if (!playerGroup || playerGroup != GetLootRecipientGroup()) // if we dont have a group we arent the recipient
        return false;                                           // if creature doesnt have group bound it means it was solo killed by someone else

    return true;
}

void Creature::SaveToDB()
{
    // this should only be used when the creature has already been loaded
    // preferably after adding to map, because mapid may not be valid otherwise
    CreatureData const* data = sObjectMgr->GetCreatureData(m_DBTableGuid);
    if (!data)
    {
        sLog->outError(LOG_FILTER_UNITS, "Creature::SaveToDB failed, cannot get creature data!");
        return;
    }

    SaveToDB(GetMapId(), data->spawnMask, GetPhaseMask());
}

void Creature::SaveToDB(uint32 mapid, uint8 spawnMask, uint32 phaseMask)
{
    // update in loaded data
    if (!m_DBTableGuid)
        m_DBTableGuid = GetGUIDLow();
    CreatureData& data = sObjectMgr->NewOrExistCreatureData(m_DBTableGuid);

    uint32 displayId = GetNativeDisplayId();
    uint32 npcflag = GetUInt32Value(UNIT_NPC_FLAGS);
    uint32 unit_flags = GetUInt32Value(UNIT_FIELD_FLAGS);
    uint32 dynamicflags = GetUInt32Value(UNIT_DYNAMIC_FLAGS);

    // check if it's a custom model and if not, use 0 for displayId
    CreatureTemplate const* cinfo = GetCreatureTemplate();
    if (cinfo)
    {
        if (displayId == cinfo->Modelid1 || displayId == cinfo->Modelid2 ||
            displayId == cinfo->Modelid3 || displayId == cinfo->Modelid4)
            displayId = 0;

        if (npcflag == cinfo->npcflag)
            npcflag = 0;

        if (unit_flags == cinfo->unit_flags)
            unit_flags = 0;

        if (dynamicflags == cinfo->dynamicflags)
            dynamicflags = 0;
    }

    // data->guid = guid must not be updated at save
    data.id = GetEntry();
    data.mapid = mapid;
    data.phaseMask = phaseMask;
    data.displayid = displayId;
    data.equipmentId = GetEquipmentId();
    data.posX = GetPositionX();
    data.posY = GetPositionY();
    data.posZ = GetPositionZMinusOffset();
    data.orientation = GetOrientation();
    data.spawntimesecs = m_respawnDelay;
    // prevent add data integrity problems
    data.spawndist = GetDefaultMovementType() == IDLE_MOTION_TYPE ? 0.0f : m_respawnradius;
    data.currentwaypoint = 0;
    data.curhealth = GetHealth();
    data.curmana = GetPower(POWER_MANA);
    // prevent add data integrity problems
    data.movementType = !m_respawnradius && GetDefaultMovementType() == RANDOM_MOTION_TYPE
        ? IDLE_MOTION_TYPE : GetDefaultMovementType();
    data.spawnMask = spawnMask;
    data.npcflag = npcflag;
    data.unit_flags = unit_flags;
    data.dynamicflags = dynamicflags;

    // update in DB
    SQLTransaction trans = WorldDatabase.BeginTransaction();

    PreparedStatement* stmt = WorldDatabase.GetPreparedStatement(WORLD_DEL_CREATURE);
    stmt->setUInt32(0, m_DBTableGuid);
    trans->Append(stmt);

    uint8 index = 0;

    stmt = WorldDatabase.GetPreparedStatement(WORLD_INS_CREATURE);
    stmt->setUInt32(index++, m_DBTableGuid);
    stmt->setUInt32(index++, GetEntry());
    stmt->setUInt16(index++, uint16(mapid));
    stmt->setUInt8(index++, spawnMask);
    stmt->setUInt16(index++, uint16(GetPhaseMask()));
    stmt->setUInt32(index++, displayId);
    stmt->setInt32(index++, int32(GetEquipmentId()));
    stmt->setFloat(index++, GetPositionX());
    stmt->setFloat(index++, GetPositionY());
    stmt->setFloat(index++, GetPositionZ());
    stmt->setFloat(index++, GetOrientation());
    stmt->setUInt32(index++, m_respawnDelay);
    stmt->setFloat(index++, m_respawnradius);
    stmt->setUInt32(index++, 0);
    stmt->setUInt32(index++, GetHealth());
    stmt->setUInt32(index++, GetPower(POWER_MANA));
    stmt->setUInt8(index++, uint8(GetDefaultMovementType()));
    stmt->setUInt32(index++, npcflag);
    stmt->setUInt32(index++, unit_flags);
    stmt->setUInt32(index++, dynamicflags);
    trans->Append(stmt);

    WorldDatabase.CommitTransaction(trans);
}

void Creature::SelectLevel(const CreatureTemplate* cinfo)
{
    uint32 rank = isPet()? 0 : cinfo->rank;

    // level
    uint8 minlevel = std::min(cinfo->maxlevel, cinfo->minlevel);
    uint8 maxlevel = std::max(cinfo->maxlevel, cinfo->minlevel);
    uint8 level = minlevel == maxlevel ? minlevel : urand(minlevel, maxlevel);
    SetLevel(level);

    CreatureBaseStats const* stats = sObjectMgr->GetCreatureBaseStats(level, cinfo->unit_class);

    // health
    float healthmod = _GetHealthMod(rank);

    uint32 basehp = stats->GenerateHealth(cinfo);
    uint32 health = uint32(basehp * healthmod);

    SetCreateHealth(health);
    SetMaxHealth(health);
    SetHealth(health);
    ResetPlayerDamageReq();

    // mana
    uint32 mana = stats->GenerateMana(cinfo);
    SetCreateMana(mana);

    switch (getClass())
    {
        case CLASS_WARRIOR:
            setPowerType(POWER_RAGE);
            SetMaxPower(POWER_RAGE, GetCreatePowers(POWER_RAGE));
            SetPower(POWER_RAGE, GetCreatePowers(POWER_RAGE));
            break;
        case CLASS_ROGUE:
            setPowerType(POWER_ENERGY);
            SetMaxPower(POWER_ENERGY, GetCreatePowers(POWER_ENERGY));
            SetPower(POWER_ENERGY, GetCreatePowers(POWER_ENERGY));
            break;
        default:
            setPowerType(POWER_MANA);
            SetMaxPower(POWER_MANA, mana);
            SetPower(POWER_MANA, mana);
            break;
    }

    SetModifierValue(UNIT_MOD_HEALTH, BASE_VALUE, (float)health);
    SetModifierValue(UNIT_MOD_MANA, BASE_VALUE, (float)mana);

    //damage
    float damagemod = 1.0f;//_GetDamageMod(rank);

    SetBaseWeaponDamage(BASE_ATTACK, MINDAMAGE, cinfo->mindmg * damagemod);
    SetBaseWeaponDamage(BASE_ATTACK, MAXDAMAGE, cinfo->maxdmg * damagemod);

    SetFloatValue(UNIT_FIELD_MINRANGEDDAMAGE, cinfo->minrangedmg * damagemod);
    SetFloatValue(UNIT_FIELD_MAXRANGEDDAMAGE, cinfo->maxrangedmg * damagemod);

    SetModifierValue(UNIT_MOD_ATTACK_POWER, BASE_VALUE, cinfo->attackpower * damagemod);

}

float Creature::_GetHealthMod(int32 Rank)
{
    switch (Rank)                                           // define rates for each elite rank
    {
        case CREATURE_ELITE_NORMAL:
            return sWorld->getRate(RATE_CREATURE_NORMAL_HP);
        case CREATURE_ELITE_ELITE:
            return sWorld->getRate(RATE_CREATURE_ELITE_ELITE_HP);
        case CREATURE_ELITE_RAREELITE:
            return sWorld->getRate(RATE_CREATURE_ELITE_RAREELITE_HP);
        case CREATURE_ELITE_WORLDBOSS:
            return sWorld->getRate(RATE_CREATURE_ELITE_WORLDBOSS_HP);
        case CREATURE_ELITE_RARE:
            return sWorld->getRate(RATE_CREATURE_ELITE_RARE_HP);
        default:
            return sWorld->getRate(RATE_CREATURE_ELITE_ELITE_HP);
    }
}

float Creature::_GetDamageMod(int32 Rank)
{
    switch (Rank)                                           // define rates for each elite rank
    {
        case CREATURE_ELITE_NORMAL:
            return sWorld->getRate(RATE_CREATURE_NORMAL_DAMAGE);
        case CREATURE_ELITE_ELITE:
            return sWorld->getRate(RATE_CREATURE_ELITE_ELITE_DAMAGE);
        case CREATURE_ELITE_RAREELITE:
            return sWorld->getRate(RATE_CREATURE_ELITE_RAREELITE_DAMAGE);
        case CREATURE_ELITE_WORLDBOSS:
            return sWorld->getRate(RATE_CREATURE_ELITE_WORLDBOSS_DAMAGE);
        case CREATURE_ELITE_RARE:
            return sWorld->getRate(RATE_CREATURE_ELITE_RARE_DAMAGE);
        default:
            return sWorld->getRate(RATE_CREATURE_ELITE_ELITE_DAMAGE);
    }
}

float Creature::GetSpellDamageMod(int32 Rank)
{
    switch (Rank)                                           // define rates for each elite rank
    {
        case CREATURE_ELITE_NORMAL:
            return sWorld->getRate(RATE_CREATURE_NORMAL_SPELLDAMAGE);
        case CREATURE_ELITE_ELITE:
            return sWorld->getRate(RATE_CREATURE_ELITE_ELITE_SPELLDAMAGE);
        case CREATURE_ELITE_RAREELITE:
            return sWorld->getRate(RATE_CREATURE_ELITE_RAREELITE_SPELLDAMAGE);
        case CREATURE_ELITE_WORLDBOSS:
            return sWorld->getRate(RATE_CREATURE_ELITE_WORLDBOSS_SPELLDAMAGE);
        case CREATURE_ELITE_RARE:
            return sWorld->getRate(RATE_CREATURE_ELITE_RARE_SPELLDAMAGE);
        default:
            return sWorld->getRate(RATE_CREATURE_ELITE_ELITE_SPELLDAMAGE);
    }
}

bool Creature::CreateFromProto(uint32 guidlow, uint32 Entry, uint32 vehId, uint32 team, const CreatureData* data)
{
    SetZoneScript();
    if (m_zoneScript && data)
    {
        Entry = m_zoneScript->GetCreatureEntry(guidlow, data);
        if (!Entry)
            return false;
    }

    CreatureTemplate const* cinfo = sObjectMgr->GetCreatureTemplate(Entry);
    if (!cinfo)
    {
        sLog->outError(LOG_FILTER_SQL, "Creature::CreateFromProto(): creature template (guidlow: %u, entry: %u) does not exist.", guidlow, Entry);
        return false;
    }

    SetOriginalEntry(Entry);

    if (!vehId)
        vehId = cinfo->VehicleId;

    if (vehId && !CreateVehicleKit(vehId, Entry))
        vehId = 0;

    Object::_Create(guidlow, Entry, vehId ? HIGHGUID_VEHICLE : HIGHGUID_UNIT);

    if (!UpdateEntry(Entry, team, data))
        return false;

    return true;
}

bool Creature::LoadCreatureFromDB(uint32 guid, Map* map, bool addToMap)
{
    CreatureData const* data = sObjectMgr->GetCreatureData(guid);

    if (!data)
    {
        sLog->outError(LOG_FILTER_SQL, "Creature (GUID: %u) not found in table `creature`, can't load. ", guid);
        return false;
    }

    m_DBTableGuid = guid;
    if (map->GetInstanceId() == 0)
    {
        if (map->GetCreature(MAKE_NEW_GUID(guid, data->id, HIGHGUID_UNIT)))
            return false;
    }
    else
        guid = sObjectMgr->GenerateLowGuid(HIGHGUID_UNIT);

    uint16 team = 0;
    if (!Create(guid, map, data->phaseMask, data->id, 0, team, data->posX, data->posY, data->posZ, data->orientation, data))
        return false;

    //We should set first home position, because then AI calls home movement
    SetHomePosition(data->posX, data->posY, data->posZ, data->orientation);

    m_respawnradius = data->spawndist;

    m_respawnDelay = data->spawntimesecs;
    m_deathState = ALIVE;

    m_respawnTime  = GetMap()->GetCreatureRespawnTime(m_DBTableGuid);
    if (m_respawnTime)                          // respawn on Update
    {
        m_deathState = DEAD;
        if (CanFly())
        {
            float tz = map->GetHeight(GetPhaseMask(), data->posX, data->posY, data->posZ, false);
            if (data->posZ - tz > 0.1f)
                Relocate(data->posX, data->posY, tz);
        }
    }

    uint32 curhealth;

    if (!m_regenHealth)
    {
        curhealth = data->curhealth;
        if (curhealth)
        {
            curhealth = uint32(curhealth*_GetHealthMod(GetCreatureTemplate()->rank));
            if (curhealth < 1)
                curhealth = 1;
        }
        SetPower(POWER_MANA, data->curmana);
    }
    else
    {
        curhealth = GetMaxHealth();
        SetPower(POWER_MANA, GetMaxPower(POWER_MANA));
    }

    SetHealth(m_deathState == ALIVE ? curhealth : 0);

    // checked at creature_template loading
    m_defaultMovementType = MovementGeneratorType(data->movementType);

    m_creatureData = data;

    if (addToMap && !GetMap()->AddToMap(this))
        return false;
    return true;
}

void Creature::LoadEquipment(uint32 equip_entry, bool force)
{
    if (equip_entry == 0)
    {
        if (force)
        {
            for (uint8 i = 0; i < 3; ++i)
                SetUInt32Value(UNIT_VIRTUAL_ITEM_SLOT_ID + i, 0);
            m_equipmentId = 0;
        }
        return;
    }

    EquipmentInfo const* einfo = sObjectMgr->GetEquipmentInfo(equip_entry);
    if (!einfo)
        return;

    m_equipmentId = equip_entry;
    for (uint8 i = 0; i < 3; ++i)
        SetUInt32Value(UNIT_VIRTUAL_ITEM_SLOT_ID + i, einfo->ItemEntry[i]);
}

bool Creature::hasQuest(uint32 quest_id) const
{
    QuestRelationBounds qr = sObjectMgr->GetCreatureQuestRelationBounds(GetEntry());
    for (QuestRelations::const_iterator itr = qr.first; itr != qr.second; ++itr)
    {
        if (itr->second == quest_id)
            return true;
    }
    return false;
}

bool Creature::hasInvolvedQuest(uint32 quest_id) const
{
    QuestRelationBounds qir = sObjectMgr->GetCreatureQuestInvolvedRelationBounds(GetEntry());
    for (QuestRelations::const_iterator itr = qir.first; itr != qir.second; ++itr)
    {
        if (itr->second == quest_id)
            return true;
    }
    return false;
}

void Creature::DeleteFromDB()
{
    if (!m_DBTableGuid)
    {
        sLog->outError(LOG_FILTER_UNITS, "Trying to delete not saved creature! LowGUID: %u, Entry: %u", GetGUIDLow(), GetEntry());
        return;
    }

    GetMap()->RemoveCreatureRespawnTime(m_DBTableGuid);
    sObjectMgr->DeleteCreatureData(m_DBTableGuid);

    SQLTransaction trans = WorldDatabase.BeginTransaction();

    PreparedStatement* stmt = WorldDatabase.GetPreparedStatement(WORLD_DEL_CREATURE);
    stmt->setUInt32(0, m_DBTableGuid);
    trans->Append(stmt);

    stmt = WorldDatabase.GetPreparedStatement(WORLD_DEL_CREATURE_ADDON);
    stmt->setUInt32(0, m_DBTableGuid);
    trans->Append(stmt);

    stmt = WorldDatabase.GetPreparedStatement(WORLD_DEL_GAME_EVENT_CREATURE);
    stmt->setUInt32(0, m_DBTableGuid);
    trans->Append(stmt);

    stmt = WorldDatabase.GetPreparedStatement(WORLD_DEL_GAME_EVENT_MODEL_EQUIP);
    stmt->setUInt32(0, m_DBTableGuid);
    trans->Append(stmt);

    WorldDatabase.CommitTransaction(trans);
}

bool Creature::IsInvisibleDueToDespawn() const
{
    if (Unit::IsInvisibleDueToDespawn())
        return true;

    if (isAlive() || m_corpseRemoveTime > time(NULL))
        return false;

    return true;
}

bool Creature::CanAlwaysSee(WorldObject const* obj) const
{
    if (IsAIEnabled && AI()->CanSeeAlways(obj))
        return true;

    return false;
}

bool Creature::canStartAttack(Unit const* who, bool force) const
{
    if (isCivilian())
        return false;

    if (HasFlag(UNIT_FIELD_FLAGS, UNIT_FLAG_IMMUNE_TO_NPC))
        return false;

    // Do not attack non-combat pets
    if (who->GetTypeId() == TYPEID_UNIT && who->GetCreatureType() == CREATURE_TYPE_NON_COMBAT_PET)
        return false;

    if (!CanFly() && (GetDistanceZ(who) > CREATURE_Z_ATTACK_RANGE + m_CombatDistance))
        //|| who->IsControlledByPlayer() && who->IsFlying()))
        // we cannot check flying for other creatures, too much map/vmap calculation
        // TODO: should switch to range attack
        return false;

    if (!force)
    {
        if (!_IsTargetAcceptable(who))
            return false;

        if (who->isInCombat() && IsWithinDist(who, ATTACK_DISTANCE))
            if (Unit* victim = who->getAttackerForHelper())
                if (IsWithinDistInMap(victim, sWorld->getFloatConfig(CONFIG_CREATURE_FAMILY_ASSISTANCE_RADIUS)))
                    force = true;

        if (!force && (IsNeutralToAll() || !IsWithinDistInMap(who, GetAttackDistance(who) + m_CombatDistance)))
            return false;
    }

    if (!canCreatureAttack(who, force))
        return false;

    return IsWithinLOSInMap(who);
}

float Creature::GetAttackDistance(Unit const* player) const
{
    float aggroRate = sWorld->getRate(RATE_CREATURE_AGGRO);
    if (aggroRate == 0)
        return 0.0f;

    uint32 playerlevel   = player->getLevelForTarget(this);
    uint32 creaturelevel = getLevelForTarget(player);

    int32 leveldif       = int32(playerlevel) - int32(creaturelevel);

    // "The maximum Aggro Radius has a cap of 25 levels under. Example: A level 30 char has the same Aggro Radius of a level 5 char on a level 60 mob."
    if (leveldif < - 25)
        leveldif = -25;

    // "The aggro radius of a mob having the same level as the player is roughly 20 yards"
    float RetDistance = 20;

    // "Aggro Radius varies with level difference at a rate of roughly 1 yard/level"
    // radius grow if playlevel < creaturelevel
    RetDistance -= (float)leveldif;

    if (creaturelevel+5 <= sWorld->getIntConfig(CONFIG_MAX_PLAYER_LEVEL))
    {
        // detect range auras
        RetDistance += GetTotalAuraModifier(SPELL_AURA_MOD_DETECT_RANGE);

        // detected range auras
        RetDistance += player->GetTotalAuraModifier(SPELL_AURA_MOD_DETECTED_RANGE);
    }

    // "Minimum Aggro Radius for a mob seems to be combat range (5 yards)"
    if (RetDistance < 5)
        RetDistance = 5;

    return (RetDistance*aggroRate);
}

void Creature::setDeathState(DeathState s)
{
    Unit::setDeathState(s);

    if (s == JUST_DIED)
    {
        m_corpseRemoveTime = time(NULL) + m_corpseDelay;
        m_respawnTime = time(NULL) + m_respawnDelay + m_corpseDelay;

        // always save boss respawn time at death to prevent crash cheating
        if (sWorld->getBoolConfig(CONFIG_SAVE_RESPAWN_TIME_IMMEDIATELY) || isWorldBoss())
            SaveRespawnTime();

        SetTarget(0);                // remove target selection in any cases (can be set at aura remove in Unit::setDeathState)
        SetUInt32Value(UNIT_NPC_FLAGS, UNIT_NPC_FLAG_NONE);

        setActive(false);

        if (!isPet() && GetCreatureTemplate()->SkinLootId)
            if (LootTemplates_Skinning.HaveLootFor(GetCreatureTemplate()->SkinLootId))
                if (hasLootRecipient())
                    SetFlag(UNIT_FIELD_FLAGS, UNIT_FLAG_SKINNABLE);

        if (HasSearchedAssistance())
        {
            SetNoSearchAssistance(false);
            UpdateSpeed(MOVE_RUN, false);
        }

        //Dismiss group if is leader
        if (m_formation && m_formation->getLeader() == this)
            m_formation->FormationReset(true);

        if ((CanFly() || IsFlying()))
            i_motionMaster.MoveFall();

        Unit::setDeathState(CORPSE);
    }
    else if (s == JUST_RESPAWNED)
    {
        //if (isPet())
        //    setActive(true);
        SetFullHealth();
        SetLootRecipient(NULL);
        ResetPlayerDamageReq();
        CreatureTemplate const* cinfo = GetCreatureTemplate();
        SetWalk(true);
        if (cinfo->InhabitType & INHABIT_AIR && cinfo->InhabitType & INHABIT_GROUND)
            SetCanFly(true);
        else if (cinfo->InhabitType & INHABIT_AIR)
            SetDisableGravity(true);
        if (cinfo->InhabitType & INHABIT_WATER)
            AddUnitMovementFlag(MOVEMENTFLAG_SWIMMING);
        SetUInt32Value(UNIT_NPC_FLAGS, cinfo->npcflag);
        ClearUnitState(uint32(UNIT_STATE_ALL_STATE));
        SetMeleeDamageSchool(SpellSchools(cinfo->dmgschool));
        LoadCreaturesAddon(true);
        Motion_Initialize();
        if (GetCreatureData() && GetPhaseMask() != GetCreatureData()->phaseMask)
            SetPhaseMask(GetCreatureData()->phaseMask, false);
        Unit::setDeathState(ALIVE);
    }
}

void Creature::Respawn(bool force)
{
    DestroyForNearbyPlayers();

    if (force)
    {
        if (isAlive())
            setDeathState(JUST_DIED);
        else if (getDeathState() != CORPSE)
            setDeathState(CORPSE);
    }

    RemoveCorpse(false);

    if (getDeathState() == DEAD)
    {
        if (m_DBTableGuid)
            GetMap()->RemoveCreatureRespawnTime(m_DBTableGuid);

        sLog->outDebug(LOG_FILTER_UNITS, "Respawning creature %s (GuidLow: %u, Full GUID: " UI64FMTD " Entry: %u)", GetName(), GetGUIDLow(), GetGUID(), GetEntry());
        m_respawnTime = 0;
        lootForPickPocketed = false;
        lootForBody         = false;

        if (m_originalEntry != GetEntry())
            UpdateEntry(m_originalEntry);

        CreatureTemplate const* cinfo = GetCreatureTemplate();
        SelectLevel(cinfo);

        setDeathState(JUST_RESPAWNED);

        uint32 displayID = GetNativeDisplayId();
        CreatureModelInfo const* minfo = sObjectMgr->GetCreatureModelRandomGender(&displayID);
        if (minfo)                                             // Cancel load if no model defined
        {
            SetDisplayId(displayID);
            SetNativeDisplayId(displayID);
            SetByteValue(UNIT_FIELD_BYTES_0, 2, minfo->gender);
        }

        GetMotionMaster()->InitDefault();

        //Call AI respawn virtual function
        if (IsAIEnabled)
            TriggerJustRespawned = true;//delay event to next tick so all creatures are created on the map before processing

        uint32 poolid = GetDBTableGUIDLow() ? sPoolMgr->IsPartOfAPool<Creature>(GetDBTableGUIDLow()) : 0;
        if (poolid)
            sPoolMgr->UpdatePool<Creature>(poolid, GetDBTableGUIDLow());

        //Re-initialize reactstate that could be altered by movementgenerators
        InitializeReactState();
    }

    UpdateObjectVisibility();
}

void Creature::ForcedDespawn(uint32 timeMSToDespawn)
{
    if (timeMSToDespawn)
    {
        ForcedDespawnDelayEvent* pEvent = new ForcedDespawnDelayEvent(*this);

        m_Events.AddEvent(pEvent, m_Events.CalculateTime(timeMSToDespawn));
        return;
    }

    if (isAlive())
        setDeathState(JUST_DIED);

    RemoveCorpse(false);
}

void Creature::DespawnOrUnsummon(uint32 msTimeToDespawn /*= 0*/)
{
    if (TempSummon* summon = this->ToTempSummon())
        summon->UnSummon(msTimeToDespawn);
    else
        ForcedDespawn(msTimeToDespawn);
}

bool Creature::IsImmunedToSpell(SpellInfo const* spellInfo)
{
    if (!spellInfo)
        return false;

    // Creature is immune to main mechanic of the spell
    if (GetCreatureTemplate()->MechanicImmuneMask & (1 << (spellInfo->Mechanic - 1)))
        return true;

    // This check must be done instead of 'if (GetCreatureTemplate()->MechanicImmuneMask & (1 << (spellInfo->Mechanic - 1)))' for not break
    // the check of mechanic immunity on DB (tested) because GetCreatureTemplate()->MechanicImmuneMask and m_spellImmune[IMMUNITY_MECHANIC] don't have same data.
    bool immunedToAllEffects = true;
    for (uint8 i = 0; i < MAX_SPELL_EFFECTS; ++i)
    {
        if (!spellInfo->Effects[i].IsEffect())
            continue;
        if (!IsImmunedToSpellEffect(spellInfo, i))
        {
            immunedToAllEffects = false;
            break;
        }
    }
    if (immunedToAllEffects)
        return true;

    return Unit::IsImmunedToSpell(spellInfo);
}

bool Creature::IsImmunedToSpellEffect(SpellInfo const* spellInfo, uint32 index) const
{
    if (GetCreatureTemplate()->MechanicImmuneMask & (1 << (spellInfo->Effects[index].Mechanic - 1)))
        return true;

    if (GetCreatureTemplate()->type == CREATURE_TYPE_MECHANICAL && spellInfo->Effects[index].Effect == SPELL_EFFECT_HEAL)
        return true;

    return Unit::IsImmunedToSpellEffect(spellInfo, index);
}

SpellInfo const* Creature::reachWithSpellAttack(Unit* victim)
{
    if (!victim)
        return NULL;

    for (uint32 i=0; i < CREATURE_MAX_SPELLS; ++i)
    {
        if (!m_spells[i])
            continue;
        SpellInfo const* spellInfo = sSpellMgr->GetSpellInfo(m_spells[i]);
        if (!spellInfo)
        {
            sLog->outError(LOG_FILTER_UNITS, "WORLD: unknown spell id %i", m_spells[i]);
            continue;
        }

        bool bcontinue = true;
        for (uint32 j = 0; j < MAX_SPELL_EFFECTS; j++)
        {
            if ((spellInfo->Effects[j].Effect == SPELL_EFFECT_SCHOOL_DAMAGE)       ||
                (spellInfo->Effects[j].Effect == SPELL_EFFECT_INSTAKILL)            ||
                (spellInfo->Effects[j].Effect == SPELL_EFFECT_ENVIRONMENTAL_DAMAGE) ||
                (spellInfo->Effects[j].Effect == SPELL_EFFECT_HEALTH_LEECH)
                )
            {
                bcontinue = false;
                break;
            }
        }
        if (bcontinue)
            continue;

        if (bcontinue)
             continue;

        if (spellInfo->ManaCost > (uint32)GetPower(POWER_MANA))
            continue;
        float range = spellInfo->GetMaxRange(false);
        float minrange = spellInfo->GetMinRange(false);
        float dist = GetDistance(victim);
        if (dist > range || dist < minrange)
            continue;
        if (spellInfo->PreventionType == SPELL_PREVENTION_TYPE_SILENCE && HasFlag(UNIT_FIELD_FLAGS, UNIT_FLAG_SILENCED))
            continue;
        if (spellInfo->PreventionType == SPELL_PREVENTION_TYPE_PACIFY && HasFlag(UNIT_FIELD_FLAGS, UNIT_FLAG_PACIFIED))
            continue;
        return spellInfo;
    }
    return NULL;
}

SpellInfo const* Creature::reachWithSpellCure(Unit* victim)
{
    if (!victim)
        return NULL;

    for (uint32 i=0; i < CREATURE_MAX_SPELLS; ++i)
    {
        if (!m_spells[i])
            continue;
        SpellInfo const* spellInfo = sSpellMgr->GetSpellInfo(m_spells[i]);
        if (!spellInfo)
        {
            sLog->outError(LOG_FILTER_UNITS, "WORLD: unknown spell id %i", m_spells[i]);
            continue;
        }

        bool bcontinue = true;
        for (uint32 j = 0; j < MAX_SPELL_EFFECTS; j++)
        {
            if ((spellInfo->Effects[j].Effect == SPELL_EFFECT_HEAL))
            {
                bcontinue = false;
                break;
            }
        }
        if (bcontinue)
            continue;

        if (spellInfo->ManaCost > (uint32)GetPower(POWER_MANA))
            continue;

        float range = spellInfo->GetMaxRange(true);
        float minrange = spellInfo->GetMinRange(true);
        float dist = GetDistance(victim);
        //if (!isInFront(victim, range) && spellInfo->AttributesEx)
        //    continue;
        if (dist > range || dist < minrange)
            continue;
        if (spellInfo->PreventionType == SPELL_PREVENTION_TYPE_SILENCE && HasFlag(UNIT_FIELD_FLAGS, UNIT_FLAG_SILENCED))
            continue;
        if (spellInfo->PreventionType == SPELL_PREVENTION_TYPE_PACIFY && HasFlag(UNIT_FIELD_FLAGS, UNIT_FLAG_PACIFIED))
            continue;
        return spellInfo;
    }
    return NULL;
}

// select nearest hostile unit within the given distance (regardless of threat list).
Unit* Creature::SelectNearestTarget(float dist) const
{
    CellCoord p(Trinity::ComputeCellCoord(GetPositionX(), GetPositionY()));
    Cell cell(p);
    cell.SetNoCreate();

    Unit* target = NULL;

    {
        if (dist == 0.0f)
            dist = MAX_VISIBILITY_DISTANCE;

        Trinity::NearestHostileUnitCheck u_check(this, dist);
        Trinity::UnitLastSearcher<Trinity::NearestHostileUnitCheck> searcher(this, target, u_check);

        TypeContainerVisitor<Trinity::UnitLastSearcher<Trinity::NearestHostileUnitCheck>, WorldTypeMapContainer > world_unit_searcher(searcher);
        TypeContainerVisitor<Trinity::UnitLastSearcher<Trinity::NearestHostileUnitCheck>, GridTypeMapContainer >  grid_unit_searcher(searcher);

        cell.Visit(p, world_unit_searcher, *GetMap(), *this, dist);
        cell.Visit(p, grid_unit_searcher, *GetMap(), *this, dist);
    }

    return target;
}

// select nearest hostile unit within the given attack distance (i.e. distance is ignored if > than ATTACK_DISTANCE), regardless of threat list.
Unit* Creature::SelectNearestTargetInAttackDistance(float dist) const
{
    CellCoord p(Trinity::ComputeCellCoord(GetPositionX(), GetPositionY()));
    Cell cell(p);
    cell.SetNoCreate();

    Unit* target = NULL;

    if (dist > MAX_VISIBILITY_DISTANCE)
    {
        sLog->outError(LOG_FILTER_UNITS, "Creature (GUID: %u Entry: %u) SelectNearestTargetInAttackDistance called with dist > MAX_VISIBILITY_DISTANCE. Distance set to ATTACK_DISTANCE.", GetGUIDLow(), GetEntry());
        dist = ATTACK_DISTANCE;
    }

    {
        Trinity::NearestHostileUnitInAttackDistanceCheck u_check(this, dist);
        Trinity::UnitLastSearcher<Trinity::NearestHostileUnitInAttackDistanceCheck> searcher(this, target, u_check);

        TypeContainerVisitor<Trinity::UnitLastSearcher<Trinity::NearestHostileUnitInAttackDistanceCheck>, WorldTypeMapContainer > world_unit_searcher(searcher);
        TypeContainerVisitor<Trinity::UnitLastSearcher<Trinity::NearestHostileUnitInAttackDistanceCheck>, GridTypeMapContainer >  grid_unit_searcher(searcher);

        cell.Visit(p, world_unit_searcher, *GetMap(), *this, ATTACK_DISTANCE > dist ? ATTACK_DISTANCE : dist);
        cell.Visit(p, grid_unit_searcher, *GetMap(), *this, ATTACK_DISTANCE > dist ? ATTACK_DISTANCE : dist);
    }

    return target;
}

Player* Creature::SelectNearestPlayer(float distance) const
{
    Player* target = NULL;

    Trinity::NearestPlayerInObjectRangeCheck checker(this, distance);
    Trinity::PlayerLastSearcher<Trinity::NearestPlayerInObjectRangeCheck> searcher(this, target, checker);
    VisitNearbyObject(distance, searcher);

    return target;
}

void Creature::SendAIReaction(AiReaction reactionType)
{
    WorldPacket data(SMSG_AI_REACTION, 12);

    data << uint64(GetGUID());
    data << uint32(reactionType);

    ((WorldObject*)this)->SendMessageToSet(&data, true);

    sLog->outDebug(LOG_FILTER_NETWORKIO, "WORLD: Sent SMSG_AI_REACTION, type %u.", reactionType);
}

void Creature::CallAssistance()
{
    if (!m_AlreadyCallAssistance && getVictim() && !isPet() && !isCharmed())
    {
        SetNoCallAssistance(true);

        float radius = sWorld->getFloatConfig(CONFIG_CREATURE_FAMILY_ASSISTANCE_RADIUS);

        if (radius > 0)
        {
            std::list<Creature*> assistList;

            {
                CellCoord p(Trinity::ComputeCellCoord(GetPositionX(), GetPositionY()));
                Cell cell(p);
                cell.SetNoCreate();

                Trinity::AnyAssistCreatureInRangeCheck u_check(this, getVictim(), radius);
                Trinity::CreatureListSearcher<Trinity::AnyAssistCreatureInRangeCheck> searcher(this, assistList, u_check);

                TypeContainerVisitor<Trinity::CreatureListSearcher<Trinity::AnyAssistCreatureInRangeCheck>, GridTypeMapContainer >  grid_creature_searcher(searcher);

                cell.Visit(p, grid_creature_searcher, *GetMap(), *this, radius);
            }

            if (!assistList.empty())
            {
                AssistDelayEvent* e = new AssistDelayEvent(getVictim()->GetGUID(), *this);
                while (!assistList.empty())
                {
                    // Pushing guids because in delay can happen some creature gets despawned => invalid pointer
                    e->AddAssistant((*assistList.begin())->GetGUID());
                    assistList.pop_front();
                }
                m_Events.AddEvent(e, m_Events.CalculateTime(sWorld->getIntConfig(CONFIG_CREATURE_FAMILY_ASSISTANCE_DELAY)));
            }
        }
    }
}

void Creature::CallForHelp(float radius)
{
    if (radius <= 0.0f || !getVictim() || isPet() || isCharmed())
        return;

    CellCoord p(Trinity::ComputeCellCoord(GetPositionX(), GetPositionY()));
    Cell cell(p);
    cell.SetNoCreate();

    Trinity::CallOfHelpCreatureInRangeDo u_do(this, getVictim(), radius);
    Trinity::CreatureWorker<Trinity::CallOfHelpCreatureInRangeDo> worker(this, u_do);

    TypeContainerVisitor<Trinity::CreatureWorker<Trinity::CallOfHelpCreatureInRangeDo>, GridTypeMapContainer >  grid_creature_searcher(worker);

    cell.Visit(p, grid_creature_searcher, *GetMap(), *this, radius);
}

bool Creature::CanAssistTo(const Unit* u, const Unit* enemy, bool checkfaction /*= true*/) const
{
    // is it true?
    if (!HasReactState(REACT_AGGRESSIVE))
        return false;

    // we don't need help from zombies :)
    if (!isAlive())
        return false;

    // we don't need help from non-combatant ;)
    if (isCivilian())
        return false;

    if (HasFlag(UNIT_FIELD_FLAGS, UNIT_FLAG_NON_ATTACKABLE | UNIT_FLAG_NOT_SELECTABLE | UNIT_FLAG_IMMUNE_TO_NPC))
        return false;

    // skip fighting creature
    if (isInCombat())
        return false;

    // only free creature
    if (GetCharmerOrOwnerGUID())
        return false;

    // only from same creature faction
    if (checkfaction)
    {
        if (getFaction() != u->getFaction())
            return false;
    }
    else
    {
        if (!IsFriendlyTo(u))
            return false;
    }

    // skip non hostile to caster enemy creatures
    if (!IsHostileTo(enemy))
        return false;

    return true;
}

// use this function to avoid having hostile creatures attack
// friendlies and other mobs they shouldn't attack
bool Creature::_IsTargetAcceptable(const Unit* target) const
{
    ASSERT(target);

    // if the target cannot be attacked, the target is not acceptable
    if (IsFriendlyTo(target)
        || !target->isTargetableForAttack(false)
        || (m_vehicle && (IsOnVehicle(target) || m_vehicle->GetBase()->IsOnVehicle(target))))
        return false;

    if (target->HasUnitState(UNIT_STATE_DIED))
    {
        // guards can detect fake death
        if (isGuard() && target->HasFlag(UNIT_FIELD_FLAGS_2, UNIT_FLAG2_FEIGN_DEATH))
            return true;
        else
            return false;
    }

    const Unit* myVictim = getAttackerForHelper();
    const Unit* targetVictim = target->getAttackerForHelper();

    // if I'm already fighting target, or I'm hostile towards the target, the target is acceptable
    if (myVictim == target || targetVictim == this || IsHostileTo(target))
        return true;

    // if the target's victim is friendly, and the target is neutral, the target is acceptable
    if (targetVictim && IsFriendlyTo(targetVictim))
        return true;

    // if the target's victim is not friendly, or the target is friendly, the target is not acceptable
    return false;
}

void Creature::SaveRespawnTime()
{
    if (isSummon() || !m_DBTableGuid || (m_creatureData && !m_creatureData->dbData))
        return;

    GetMap()->SaveCreatureRespawnTime(m_DBTableGuid, m_respawnTime);
}

// this should not be called by petAI or
bool Creature::canCreatureAttack(Unit const* victim, bool /*force*/) const
{
    if (!victim->IsInMap(this))
        return false;

    if (!IsValidAttackTarget(victim))
        return false;

    if (!victim->isInAccessiblePlaceFor(this))
        return false;

    if (IsAIEnabled && !AI()->CanAIAttack(victim))
        return false;

    if (sMapStore.LookupEntry(GetMapId())->IsDungeon())
        return true;

    //Use AttackDistance in distance check if threat radius is lower. This prevents creature bounce in and out of combat every update tick.
    float dist = std::max(GetAttackDistance(victim), sWorld->getFloatConfig(CONFIG_THREAT_RADIUS)) + m_CombatDistance;

    if (Unit* unit = GetCharmerOrOwner())
        return victim->IsWithinDist(unit, dist);
    else
        return victim->IsInDist(&m_homePosition, dist);
}

CreatureAddon const* Creature::GetCreatureAddon() const
{
    if (m_DBTableGuid)
    {
        if (CreatureAddon const* addon = sObjectMgr->GetCreatureAddon(m_DBTableGuid))
            return addon;
    }

    // dependent from difficulty mode entry
    return sObjectMgr->GetCreatureTemplateAddon(GetCreatureTemplate()->Entry);
}

//creature_addon table
bool Creature::LoadCreaturesAddon(bool reload)
{
    CreatureAddon const* cainfo = GetCreatureAddon();
    if (!cainfo)
        return false;

    if (cainfo->mount != 0)
        Mount(cainfo->mount);

    if (cainfo->bytes1 != 0)
    {
        // 0 StandState
        // 1 FreeTalentPoints   Pet only, so always 0 for default creature
        // 2 StandFlags
        // 3 StandMiscFlags

        SetByteValue(UNIT_FIELD_BYTES_1, 0, uint8(cainfo->bytes1 & 0xFF));
        //SetByteValue(UNIT_FIELD_BYTES_1, 1, uint8((cainfo->bytes1 >> 8) & 0xFF));
        SetByteValue(UNIT_FIELD_BYTES_1, 1, 0);
        SetByteValue(UNIT_FIELD_BYTES_1, 2, uint8((cainfo->bytes1 >> 16) & 0xFF));
        SetByteValue(UNIT_FIELD_BYTES_1, 3, uint8((cainfo->bytes1 >> 24) & 0xFF));

        //! Suspected correlation between UNIT_FIELD_BYTES_1, offset 3, value 0x2:
        //! If no inhabittype_fly (if no MovementFlag_DisableGravity flag found in sniffs)
        //! Set MovementFlag_Hover. Otherwise do nothing.
        if (GetByteValue(UNIT_FIELD_BYTES_1, 3) & UNIT_BYTE1_FLAG_HOVER && !IsLevitating())
            AddUnitMovementFlag(MOVEMENTFLAG_HOVER);
    }

    if (cainfo->bytes2 != 0)
    {
        // 0 SheathState
        // 1 Bytes2Flags
        // 2 UnitRename         Pet only, so always 0 for default creature
        // 3 ShapeshiftForm     Must be determined/set by shapeshift spell/aura

        SetByteValue(UNIT_FIELD_BYTES_2, 0, uint8(cainfo->bytes2 & 0xFF));
        //SetByteValue(UNIT_FIELD_BYTES_2, 1, uint8((cainfo->bytes2 >> 8) & 0xFF));
        //SetByteValue(UNIT_FIELD_BYTES_2, 2, uint8((cainfo->bytes2 >> 16) & 0xFF));
        SetByteValue(UNIT_FIELD_BYTES_2, 2, 0);
        //SetByteValue(UNIT_FIELD_BYTES_2, 3, uint8((cainfo->bytes2 >> 24) & 0xFF));
        SetByteValue(UNIT_FIELD_BYTES_2, 3, 0);
    }

    if (cainfo->emote != 0)
        SetUInt32Value(UNIT_NPC_EMOTESTATE, cainfo->emote);

    //Load Path
    if (cainfo->path_id != 0)
        m_path_id = cainfo->path_id;

    if (!cainfo->auras.empty())
    {
        for (std::vector<uint32>::const_iterator itr = cainfo->auras.begin(); itr != cainfo->auras.end(); ++itr)
        {
            SpellInfo const* AdditionalSpellInfo = sSpellMgr->GetSpellInfo(*itr);
            if (!AdditionalSpellInfo)
            {
                sLog->outError(LOG_FILTER_SQL, "Creature (GUID: %u Entry: %u) has wrong spell %u defined in `auras` field.", GetGUIDLow(), GetEntry(), *itr);
                continue;
            }

            // skip already applied aura
            if (HasAura(*itr))
            {
                if (!reload)
                    sLog->outError(LOG_FILTER_SQL, "Creature (GUID: %u Entry: %u) has duplicate aura (spell %u) in `auras` field.", GetGUIDLow(), GetEntry(), *itr);

                continue;
            }

            AddAura(*itr, this);
            sLog->outDebug(LOG_FILTER_UNITS, "Spell: %u added to creature (GUID: %u Entry: %u)", *itr, GetGUIDLow(), GetEntry());
        }
    }

    return true;
}

/// Send a message to LocalDefense channel for players opposition team in the zone
void Creature::SendZoneUnderAttackMessage(Player* attacker)
{
    uint32 enemy_team = attacker->GetTeam();

    WorldPacket data(SMSG_ZONE_UNDER_ATTACK, 4);
    data << (uint32)GetAreaId();
    sWorld->SendGlobalMessage(&data, NULL, (enemy_team == ALLIANCE ? HORDE : ALLIANCE));
}

void Creature::SetInCombatWithZone()
{
    if (!CanHaveThreatList())
    {
        sLog->outError(LOG_FILTER_UNITS, "Creature entry %u call SetInCombatWithZone but creature cannot have threat list.", GetEntry());
        return;
    }

    Map* map = GetMap();

    if (!map->IsDungeon())
    {
        sLog->outError(LOG_FILTER_UNITS, "Creature entry %u call SetInCombatWithZone for map (id: %u) that isn't an instance.", GetEntry(), map->GetId());
        return;
    }

    Map::PlayerList const &PlList = map->GetPlayers();

    if (PlList.isEmpty())
        return;

    for (Map::PlayerList::const_iterator i = PlList.begin(); i != PlList.end(); ++i)
    {
        if (Player* player = i->getSource())
        {
            if (player->isGameMaster())
                continue;

            if (player->isAlive())
            {
                this->SetInCombatWith(player);
                player->SetInCombatWith(this);
                AddThreat(player, 0.0f);
            }
        }
    }
}

void Creature::_AddCreatureSpellCooldown(uint32 spell_id, time_t end_time)
{
    m_CreatureSpellCooldowns[spell_id] = end_time;
}

void Creature::_AddCreatureCategoryCooldown(uint32 category, time_t apply_time)
{
    m_CreatureCategoryCooldowns[category] = apply_time;
}

void Creature::AddCreatureSpellCooldown(uint32 spellid)
{
    SpellInfo const* spellInfo = sSpellMgr->GetSpellInfo(spellid);
    if (!spellInfo)
        return;

    uint32 cooldown = spellInfo->GetRecoveryTime();
    if (Player* modOwner = GetSpellModOwner())
        modOwner->ApplySpellMod(spellid, SPELLMOD_COOLDOWN, cooldown);

    if (cooldown)
        _AddCreatureSpellCooldown(spellid, time(NULL) + cooldown/IN_MILLISECONDS);

    if (spellInfo->Category)
        _AddCreatureCategoryCooldown(spellInfo->Category, time(NULL));
}

bool Creature::HasCategoryCooldown(uint32 spell_id) const
{
    SpellInfo const* spellInfo = sSpellMgr->GetSpellInfo(spell_id);
    if (!spellInfo)
        return false;

    CreatureSpellCooldowns::const_iterator itr = m_CreatureCategoryCooldowns.find(spellInfo->Category);
    return(itr != m_CreatureCategoryCooldowns.end() && time_t(itr->second + (spellInfo->CategoryRecoveryTime / IN_MILLISECONDS)) > time(NULL));
}

bool Creature::HasSpellCooldown(uint32 spell_id) const
{
    CreatureSpellCooldowns::const_iterator itr = m_CreatureSpellCooldowns.find(spell_id);
    return (itr != m_CreatureSpellCooldowns.end() && itr->second > time(NULL)) || HasCategoryCooldown(spell_id);
}

bool Creature::HasSpell(uint32 spellID) const
{
    uint8 i;
    for (i = 0; i < CREATURE_MAX_SPELLS; ++i)
        if (spellID == m_spells[i])
            break;
    return i < CREATURE_MAX_SPELLS;                         //broke before end of iteration of known spells
}

time_t Creature::GetRespawnTimeEx() const
{
    time_t now = time(NULL);
    if (m_respawnTime > now)
        return m_respawnTime;
    else
        return now;
}

void Creature::GetRespawnPosition(float &x, float &y, float &z, float* ori, float* dist) const
{
    if (m_DBTableGuid)
    {
        if (CreatureData const* data = sObjectMgr->GetCreatureData(GetDBTableGUIDLow()))
        {
            x = data->posX;
            y = data->posY;
            z = data->posZ;
            if (ori)
                *ori = data->orientation;
            if (dist)
                *dist = data->spawndist;

            return;
        }
    }

    x = GetPositionX();
    y = GetPositionY();
    z = GetPositionZ();
    if (ori)
        *ori = GetOrientation();
    if (dist)
        *dist = 0;
}

void Creature::AllLootRemovedFromCorpse()
{
    if (!HasFlag(UNIT_FIELD_FLAGS, UNIT_FLAG_SKINNABLE))
    {
        time_t now = time(NULL);
        if (m_corpseRemoveTime <= now)
            return;

        float decayRate;
        CreatureTemplate const* cinfo = GetCreatureTemplate();

        decayRate = sWorld->getRate(RATE_CORPSE_DECAY_LOOTED);
        uint32 diff = uint32((m_corpseRemoveTime - now) * decayRate);

        m_respawnTime -= diff;

        // corpse skinnable, but without skinning flag, and then skinned, corpse will despawn next update
        if (cinfo && cinfo->SkinLootId)
            m_corpseRemoveTime = time(NULL);
        else
            m_corpseRemoveTime -= diff;
    }
}

uint8 Creature::getLevelForTarget(WorldObject const* target) const
{
    if (!isWorldBoss() || !target->ToUnit())
        return Unit::getLevelForTarget(target);

    uint16 level = target->ToUnit()->getLevel() + sWorld->getIntConfig(CONFIG_WORLD_BOSS_LEVEL_DIFF);
    if (level < 1)
        return 1;
    if (level > 255)
        return 255;
    return uint8(level);
}

std::string Creature::GetAIName() const
{
    return sObjectMgr->GetCreatureTemplate(GetEntry())->AIName;
}

std::string Creature::GetScriptName() const
{
    return sObjectMgr->GetScriptName(GetScriptId());
}

uint32 Creature::GetScriptId() const
{
    return sObjectMgr->GetCreatureTemplate(GetEntry())->ScriptID;
}

VendorItemData const* Creature::GetVendorItems() const
{
    return sObjectMgr->GetNpcVendorItemList(GetEntry());
}

uint32 Creature::GetVendorItemCurrentCount(VendorItem const* vItem)
{
    if (!vItem->maxcount)
        return vItem->maxcount;

    VendorItemCounts::iterator itr = m_vendorItemCounts.begin();
    for (; itr != m_vendorItemCounts.end(); ++itr)
        if (itr->itemId == vItem->item)
            break;

    if (itr == m_vendorItemCounts.end())
        return vItem->maxcount;

    VendorItemCount* vCount = &*itr;

    time_t ptime = time(NULL);

    if (time_t(vCount->lastIncrementTime + vItem->incrtime) <= ptime)
    {
        ItemTemplate const* pProto = sObjectMgr->GetItemTemplate(vItem->item);

        uint32 diff = uint32((ptime - vCount->lastIncrementTime)/vItem->incrtime);
        if ((vCount->count + diff * pProto->BuyCount) >= vItem->maxcount)
        {
            m_vendorItemCounts.erase(itr);
            return vItem->maxcount;
        }

        vCount->count += diff * pProto->BuyCount;
        vCount->lastIncrementTime = ptime;
    }

    return vCount->count;
}

uint32 Creature::UpdateVendorItemCurrentCount(VendorItem const* vItem, uint32 used_count)
{
    if (!vItem->maxcount)
        return 0;

    VendorItemCounts::iterator itr = m_vendorItemCounts.begin();
    for (; itr != m_vendorItemCounts.end(); ++itr)
        if (itr->itemId == vItem->item)
            break;

    if (itr == m_vendorItemCounts.end())
    {
        uint32 new_count = vItem->maxcount > used_count ? vItem->maxcount-used_count : 0;
        m_vendorItemCounts.push_back(VendorItemCount(vItem->item, new_count));
        return new_count;
    }

    VendorItemCount* vCount = &*itr;

    time_t ptime = time(NULL);

    if (time_t(vCount->lastIncrementTime + vItem->incrtime) <= ptime)
    {
        ItemTemplate const* pProto = sObjectMgr->GetItemTemplate(vItem->item);

        uint32 diff = uint32((ptime - vCount->lastIncrementTime)/vItem->incrtime);
        if ((vCount->count + diff * pProto->BuyCount) < vItem->maxcount)
            vCount->count += diff * pProto->BuyCount;
        else
            vCount->count = vItem->maxcount;
    }

    vCount->count = vCount->count > used_count ? vCount->count-used_count : 0;
    vCount->lastIncrementTime = ptime;
    return vCount->count;
}

TrainerSpellData const* Creature::GetTrainerSpells() const
{
    return sObjectMgr->GetNpcTrainerSpells(GetEntry());
}

// overwrite WorldObject function for proper name localization
const char* Creature::GetNameForLocaleIdx(LocaleConstant loc_idx) const
{
    if (loc_idx != DEFAULT_LOCALE)
    {
        uint8 uloc_idx = uint8(loc_idx);
        CreatureLocale const* cl = sObjectMgr->GetCreatureLocale(GetEntry());
        if (cl)
        {
            if (cl->Name.size() > uloc_idx && !cl->Name[uloc_idx].empty())
                return cl->Name[uloc_idx].c_str();
        }
    }

    return GetName();
}

//Do not if this works or not, moving creature to another map is very dangerous
void Creature::FarTeleportTo(Map* map, float X, float Y, float Z, float O)
{
    CleanupBeforeRemoveFromMap(false);
    GetMap()->RemoveFromMap(this, false);
    Relocate(X, Y, Z, O);
    SetMap(map);
    GetMap()->AddToMap(this);
}

void Creature::SetPosition(float x, float y, float z, float o)
{
    // prevent crash when a bad coord is sent by the client
    if (!Trinity::IsValidMapCoord(x, y, z, o))
    {
        sLog->outDebug(LOG_FILTER_UNITS, "Creature::SetPosition(%f, %f, %f) .. bad coordinates!", x, y, z);
        return;
    }

    GetMap()->CreatureRelocation(ToCreature(), x, y, z, o);
    if (IsVehicle())
        GetVehicleKit()->RelocatePassengers(x, y, z, o);
}

bool Creature::IsDungeonBoss() const
{
    CreatureTemplate const* cinfo = sObjectMgr->GetCreatureTemplate(GetEntry());
    return cinfo && (cinfo->flags_extra & CREATURE_FLAG_EXTRA_DUNGEON_BOSS);
}

bool Creature::SetWalk(bool enable)
{
    if (!Unit::SetWalk(enable))
        return false;

    ObjectGuid guid = GetGUID();
    if (enable)
    {
        WorldPacket data(SMSG_SPLINE_MOVE_SET_WALK_MODE, 9);
        data.WriteBit(guid[7]);
        data.WriteBit(guid[6]);
        data.WriteBit(guid[5]);
        data.WriteBit(guid[1]);
        data.WriteBit(guid[3]);
        data.WriteBit(guid[4]);
        data.WriteBit(guid[2]);
        data.WriteBit(guid[0]);
        data.FlushBits();
        data.WriteByteSeq(guid[4]);
        data.WriteByteSeq(guid[2]);
        data.WriteByteSeq(guid[1]);
        data.WriteByteSeq(guid[6]);
        data.WriteByteSeq(guid[5]);
        data.WriteByteSeq(guid[0]);
        data.WriteByteSeq(guid[7]);
        data.WriteByteSeq(guid[3]);
        SendMessageToSet(&data, false);
    }
    else
    {
        WorldPacket data(SMSG_SPLINE_MOVE_SET_RUN_MODE, 9);
        data.WriteBit(guid[5]);
        data.WriteBit(guid[6]);
        data.WriteBit(guid[3]);
        data.WriteBit(guid[7]);
        data.WriteBit(guid[2]);
        data.WriteBit(guid[0]);
        data.WriteBit(guid[4]);
        data.WriteBit(guid[1]);
        data.FlushBits();
        data.WriteByteSeq(guid[7]);
        data.WriteByteSeq(guid[0]);
        data.WriteByteSeq(guid[4]);
        data.WriteByteSeq(guid[6]);
        data.WriteByteSeq(guid[5]);
        data.WriteByteSeq(guid[1]);
        data.WriteByteSeq(guid[2]);
        data.WriteByteSeq(guid[3]);
        SendMessageToSet(&data, false);
    }

    return true;
}

bool Creature::SetDisableGravity(bool disable, bool packetOnly/*=false*/)
{
    //! It's possible only a packet is sent but moveflags are not updated
    //! Need more research on this
    if (!packetOnly && !Unit::SetDisableGravity(disable))
        return false;

    if (!movespline->Initialized())
        return true;

    ObjectGuid guid = GetGUID();
    if (disable)
    {
        WorldPacket data(SMSG_SPLINE_MOVE_GRAVITY_DISABLE, 9);
        data.WriteBit(guid[7]);
        data.WriteBit(guid[3]);
        data.WriteBit(guid[4]);
        data.WriteBit(guid[2]);
        data.WriteBit(guid[5]);
        data.WriteBit(guid[1]);
        data.WriteBit(guid[0]);
        data.WriteBit(guid[6]);
        data.FlushBits();
        data.WriteByteSeq(guid[7]);
        data.WriteByteSeq(guid[1]);
        data.WriteByteSeq(guid[3]);
        data.WriteByteSeq(guid[4]);
        data.WriteByteSeq(guid[6]);
        data.WriteByteSeq(guid[2]);
        data.WriteByteSeq(guid[5]);
        data.WriteByteSeq(guid[0]);
        SendMessageToSet(&data, false);
    }
    else
    {
        WorldPacket data(SMSG_SPLINE_MOVE_GRAVITY_ENABLE, 9);
        data.WriteBit(guid[5]);
        data.WriteBit(guid[4]);
        data.WriteBit(guid[7]);
        data.WriteBit(guid[1]);
        data.WriteBit(guid[3]);
        data.WriteBit(guid[6]);
        data.WriteBit(guid[2]);
        data.WriteBit(guid[0]);
        data.FlushBits();
        data.WriteByteSeq(guid[7]);
        data.WriteByteSeq(guid[3]);
        data.WriteByteSeq(guid[4]);
        data.WriteByteSeq(guid[2]);
        data.WriteByteSeq(guid[1]);
        data.WriteByteSeq(guid[6]);
        data.WriteByteSeq(guid[0]);
        data.WriteByteSeq(guid[5]);
        SendMessageToSet(&data, false);
    }

    return true;
}

bool Creature::SetHover(bool enable)
{
    if (!Unit::SetHover(enable))
        return false;

    //! Unconfirmed for players:
    if (enable)
        SetByteFlag(UNIT_FIELD_BYTES_1, 3, UNIT_BYTE1_FLAG_HOVER);
    else
        RemoveByteFlag(UNIT_FIELD_BYTES_1, 3, UNIT_BYTE1_FLAG_HOVER);

    if (!movespline->Initialized())
        return true;

    //! Not always a packet is sent
    ObjectGuid guid = GetGUID();
    if (enable)
    {
        WorldPacket data(SMSG_SPLINE_MOVE_SET_HOVER, 9);
        data.WriteBit(guid[3]);
        data.WriteBit(guid[7]);
        data.WriteBit(guid[0]);
        data.WriteBit(guid[1]);
        data.WriteBit(guid[4]);
        data.WriteBit(guid[6]);
        data.WriteBit(guid[2]);
        data.WriteBit(guid[5]);
        data.FlushBits();
        data.WriteByteSeq(guid[2]);
        data.WriteByteSeq(guid[4]);
        data.WriteByteSeq(guid[3]);
        data.WriteByteSeq(guid[1]);
        data.WriteByteSeq(guid[7]);
        data.WriteByteSeq(guid[0]);
        data.WriteByteSeq(guid[5]);
        data.WriteByteSeq(guid[6]);
        SendMessageToSet(&data, false);
    }
    else
    {
        WorldPacket data(SMSG_SPLINE_MOVE_UNSET_HOVER, 9);
        data.WriteBit(guid[6]);
        data.WriteBit(guid[7]);
        data.WriteBit(guid[4]);
        data.WriteBit(guid[0]);
        data.WriteBit(guid[3]);
        data.WriteBit(guid[1]);
        data.WriteBit(guid[5]);
        data.WriteBit(guid[2]);
        data.FlushBits();
        data.WriteByteSeq(guid[4]);
        data.WriteByteSeq(guid[5]);
        data.WriteByteSeq(guid[3]);
        data.WriteByteSeq(guid[0]);
        data.WriteByteSeq(guid[2]);
        data.WriteByteSeq(guid[7]);
        data.WriteByteSeq(guid[6]);
        data.WriteByteSeq(guid[1]);
        SendMessageToSet(&data, false);
    }

    return true;
}<|MERGE_RESOLUTION|>--- conflicted
+++ resolved
@@ -381,11 +381,7 @@
     SetAttackTime(RANGED_ATTACK, cInfo->rangeattacktime);
 
     SetUInt32Value(UNIT_FIELD_FLAGS, unit_flags);
-<<<<<<< HEAD
-    SetFlag(UNIT_FIELD_FLAGS_2, UNIT_FLAG2_REGENERATE_POWER);
-=======
     SetUInt32Value(UNIT_FIELD_FLAGS_2, cInfo->unit_flags2);
->>>>>>> e3d9768a
 
     SetUInt32Value(UNIT_DYNAMIC_FLAGS, dynamicflags);
 
