/*
 * Copyright (C) 2008-2014 TrinityCore <http://www.trinitycore.org/>
 * Copyright (C) 2005-2009 MaNGOS <http://getmangos.com/>
 *
 * This program is free software; you can redistribute it and/or modify it
 * under the terms of the GNU General Public License as published by the
 * Free Software Foundation; either version 2 of the License, or (at your
 * option) any later version.
 *
 * This program is distributed in the hope that it will be useful, but WITHOUT
 * ANY WARRANTY; without even the implied warranty of MERCHANTABILITY or
 * FITNESS FOR A PARTICULAR PURPOSE. See the GNU General Public License for
 * more details.
 *
 * You should have received a copy of the GNU General Public License along
 * with this program. If not, see <http://www.gnu.org/licenses/>.
 */

#ifndef TRINITYCORE_GOSSIP_H
#define TRINITYCORE_GOSSIP_H

#include "Common.h"
#include "ObjectGuid.h"
#include "QuestDef.h"
#include "NPCHandler.h"

class WorldSession;

#define GOSSIP_MAX_MENU_ITEMS               32
#define DEFAULT_GOSSIP_MESSAGE              0xffffff

enum Gossip_Option
{
    GOSSIP_OPTION_NONE              = 0,                    //UNIT_NPC_FLAG_NONE                (0)
    GOSSIP_OPTION_GOSSIP            = 1,                    //UNIT_NPC_FLAG_GOSSIP              (1)
    GOSSIP_OPTION_QUESTGIVER        = 2,                    //UNIT_NPC_FLAG_QUESTGIVER          (2)
    GOSSIP_OPTION_VENDOR            = 3,                    //UNIT_NPC_FLAG_VENDOR              (128)
    GOSSIP_OPTION_TAXIVENDOR        = 4,                    //UNIT_NPC_FLAG_TAXIVENDOR          (8192)
    GOSSIP_OPTION_TRAINER           = 5,                    //UNIT_NPC_FLAG_TRAINER             (16)
    GOSSIP_OPTION_SPIRITHEALER      = 6,                    //UNIT_NPC_FLAG_SPIRITHEALER        (16384)
    GOSSIP_OPTION_SPIRITGUIDE       = 7,                    //UNIT_NPC_FLAG_SPIRITGUIDE         (32768)
    GOSSIP_OPTION_INNKEEPER         = 8,                    //UNIT_NPC_FLAG_INNKEEPER           (65536)
    GOSSIP_OPTION_BANKER            = 9,                    //UNIT_NPC_FLAG_BANKER              (131072)
    GOSSIP_OPTION_PETITIONER        = 10,                   //UNIT_NPC_FLAG_PETITIONER          (262144)
    GOSSIP_OPTION_TABARDDESIGNER    = 11,                   //UNIT_NPC_FLAG_TABARDDESIGNER      (524288)
    GOSSIP_OPTION_BATTLEFIELD       = 12,                   //UNIT_NPC_FLAG_BATTLEFIELDPERSON   (1048576)
    GOSSIP_OPTION_AUCTIONEER        = 13,                   //UNIT_NPC_FLAG_AUCTIONEER          (2097152)
    GOSSIP_OPTION_STABLEPET         = 14,                   //UNIT_NPC_FLAG_STABLE              (4194304)
    GOSSIP_OPTION_ARMORER           = 15,                   //UNIT_NPC_FLAG_ARMORER             (4096)
    GOSSIP_OPTION_UNLEARNTALENTS    = 16,                   //UNIT_NPC_FLAG_TRAINER             (16) (bonus option for GOSSIP_OPTION_TRAINER)
    GOSSIP_OPTION_UNLEARNPETTALENTS = 17,                   //UNIT_NPC_FLAG_TRAINER             (16) (bonus option for GOSSIP_OPTION_TRAINER)
    GOSSIP_OPTION_LEARNDUALSPEC     = 18,                   //UNIT_NPC_FLAG_TRAINER             (16) (bonus option for GOSSIP_OPTION_TRAINER)
    GOSSIP_OPTION_OUTDOORPVP        = 19,                   //added by code (option for outdoor pvp creatures)
    GOSSIP_OPTION_MAX
};

enum GossipOptionIcon
{
    GOSSIP_ICON_CHAT                = 0,                    // white chat bubble
    GOSSIP_ICON_VENDOR              = 1,                    // brown bag
    GOSSIP_ICON_TAXI                = 2,                    // flightmarker (paperplane)
    GOSSIP_ICON_TRAINER             = 3,                    // brown book (trainer)
    GOSSIP_ICON_INTERACT_1          = 4,                    // golden interaction wheel
    GOSSIP_ICON_INTERACT_2          = 5,                    // golden interaction wheel
    GOSSIP_ICON_MONEY_BAG           = 6,                    // brown bag (with gold coin in lower corner)
    GOSSIP_ICON_TALK                = 7,                    // white chat bubble (with "..." inside)
    GOSSIP_ICON_TABARD              = 8,                    // white tabard
    GOSSIP_ICON_BATTLE              = 9,                    // two crossed swords
    GOSSIP_ICON_DOT                 = 10,                   // yellow dot/point
    GOSSIP_ICON_CHAT_11             = 11,                   // white chat bubble
    GOSSIP_ICON_CHAT_12             = 12,                   // white chat bubble
    GOSSIP_ICON_CHAT_13             = 13,                   // white chat bubble
    GOSSIP_ICON_UNK_14              = 14,                   // INVALID - DO NOT USE
    GOSSIP_ICON_UNK_15              = 15,                   // INVALID - DO NOT USE
    GOSSIP_ICON_CHAT_16             = 16,                   // white chat bubble
    GOSSIP_ICON_CHAT_17             = 17,                   // white chat bubble
    GOSSIP_ICON_CHAT_18             = 18,                   // white chat bubble
    GOSSIP_ICON_CHAT_19             = 19,                   // white chat bubble
    GOSSIP_ICON_CHAT_20             = 20,                   // white chat bubble
    GOSSIP_ICON_MAX
};

//POI icons. Many more exist, list not complete.
enum Poi_Icon
{
    ICON_POI_BLANK              =   0,                      // Blank (not visible)
    ICON_POI_GREY_AV_MINE       =   1,                      // Grey mine lorry
    ICON_POI_RED_AV_MINE        =   2,                      // Red mine lorry
    ICON_POI_BLUE_AV_MINE       =   3,                      // Blue mine lorry
    ICON_POI_BWTOMB             =   4,                      // Blue and White Tomb Stone
    ICON_POI_SMALL_HOUSE        =   5,                      // Small house
    ICON_POI_GREYTOWER          =   6,                      // Grey Tower
    ICON_POI_REDFLAG            =   7,                      // Red Flag w/Yellow !
    ICON_POI_TOMBSTONE          =   8,                      // Normal tomb stone (brown)
    ICON_POI_BWTOWER            =   9,                      // Blue and White Tower
    ICON_POI_REDTOWER           =   10,                     // Red Tower
    ICON_POI_BLUETOWER          =   11,                     // Blue Tower
    ICON_POI_RWTOWER            =   12,                     // Red and White Tower
    ICON_POI_REDTOMB            =   13,                     // Red Tomb Stone
    ICON_POI_RWTOMB             =   14,                     // Red and White Tomb Stone
    ICON_POI_BLUETOMB           =   15,                     // Blue Tomb Stone
    ICON_POI_16                 =   16,                     // Grey ?
    ICON_POI_17                 =   17,                     // Blue/White ?
    ICON_POI_18                 =   18,                     // Blue ?
    ICON_POI_19                 =   19,                     // Red and White ?
    ICON_POI_20                 =   20,                     // Red ?
    ICON_POI_GREYLOGS           =   21,                     // Grey Wood Logs
    ICON_POI_BWLOGS             =   22,                     // Blue and White Wood Logs
    ICON_POI_BLUELOGS           =   23,                     // Blue Wood Logs
    ICON_POI_RWLOGS             =   24,                     // Red and White Wood Logs
    ICON_POI_REDLOGS            =   25,                     // Red Wood Logs
    ICON_POI_26                 =   26,                     // Grey ?
    ICON_POI_27                 =   27,                     // Blue and White ?
    ICON_POI_28                 =   28,                     // Blue ?
    ICON_POI_29                 =   29,                     // Red and White ?
    ICON_POI_30                 =   30,                     // Red ?
    ICON_POI_GREYHOUSE          =   31,                     // Grey House
    ICON_POI_BWHOUSE            =   32,                     // Blue and White House
    ICON_POI_BLUEHOUSE          =   33,                     // Blue House
    ICON_POI_RWHOUSE            =   34,                     // Red and White House
    ICON_POI_REDHOUSE           =   35,                     // Red House
    ICON_POI_GREYHORSE          =   36,                     // Grey Horse
    ICON_POI_BWHORSE            =   37,                     // Blue and White Horse
    ICON_POI_BLUEHORSE          =   38,                     // Blue Horse
    ICON_POI_RWHORSE            =   39,                     // Red and White Horse
    ICON_POI_REDHORSE           =   40                      // Red Horse
};

struct GossipMenuItem
{
    uint8       MenuItemIcon;
    bool        IsCoded;
    std::string Message;
    uint32      Sender;
    uint32      OptionType;
    std::string BoxMessage;
    uint32      BoxMoney;
};

// need an ordered container
typedef std::map<uint32, GossipMenuItem> GossipMenuItemContainer;

struct GossipMenuItemData
{
    uint32 GossipActionMenuId;  // MenuId of the gossip triggered by this action
    uint32 GossipActionPoi;
};

// need an ordered container
typedef std::map<uint32, GossipMenuItemData> GossipMenuItemDataContainer;

struct QuestMenuItem
{
    uint32  QuestId;
    uint8   QuestIcon;
};

typedef std::vector<QuestMenuItem> QuestMenuItemList;

class GossipMenu
{
    public:
        GossipMenu();
        ~GossipMenu();

        void AddMenuItem(int32 menuItemId, uint8 icon, std::string const& message, uint32 sender, uint32 action, std::string const& boxMessage, uint32 boxMoney, bool coded = false);
        void AddMenuItem(uint32 menuId, uint32 menuItemId, uint32 sender, uint32 action);

        void SetMenuId(uint32 menu_id) { _menuId = menu_id; }
        uint32 GetMenuId() const { return _menuId; }
        void SetSenderGUID(ObjectGuid guid) { _senderGUID = guid; }
        ObjectGuid GetSenderGUID() const { return _senderGUID; }
        void SetLocale(LocaleConstant locale) { _locale = locale; }
        LocaleConstant GetLocale() const { return _locale; }

        void AddGossipMenuItemData(uint32 menuItemId, uint32 gossipActionMenuId, uint32 gossipActionPoi);

        uint32 GetMenuItemCount() const
        {
            return _menuItems.size();
        }

        bool Empty() const
        {
            return _menuItems.empty();
        }

        GossipMenuItem const* GetItem(uint32 id) const
        {
            GossipMenuItemContainer::const_iterator itr = _menuItems.find(id);
            if (itr != _menuItems.end())
                return &itr->second;

            return NULL;
        }

        GossipMenuItemData const* GetItemData(uint32 indexId) const
        {
            GossipMenuItemDataContainer::const_iterator itr = _menuItemData.find(indexId);
            if (itr != _menuItemData.end())
                return &itr->second;

            return NULL;
        }

        uint32 GetMenuItemSender(uint32 menuItemId) const;
        uint32 GetMenuItemAction(uint32 menuItemId) const;
        bool IsMenuItemCoded(uint32 menuItemId) const;

        void ClearMenu();

        GossipMenuItemContainer const& GetMenuItems() const
        {
            return _menuItems;
        }

    private:
        GossipMenuItemContainer _menuItems;
        GossipMenuItemDataContainer _menuItemData;
        uint32 _menuId;
        ObjectGuid _senderGUID;
        LocaleConstant _locale;
};

class QuestMenu
{
    public:
        QuestMenu();
        ~QuestMenu();

        void AddMenuItem(uint32 QuestId, uint8 Icon);
        void ClearMenu();

        uint8 GetMenuItemCount() const
        {
            return _questMenuItems.size();
        }

        bool Empty() const
        {
            return _questMenuItems.empty();
        }

        bool HasItem(uint32 questId) const;

        QuestMenuItem const& GetItem(uint16 index) const
        {
            return _questMenuItems[index];
        }

    private:
        QuestMenuItemList _questMenuItems;
};

class PlayerMenu
{
    public:
        explicit PlayerMenu(WorldSession* session);
        ~PlayerMenu();

        GossipMenu& GetGossipMenu() { return _gossipMenu; }
        QuestMenu& GetQuestMenu() { return _questMenu; }

        bool Empty() const { return _gossipMenu.Empty() && _questMenu.Empty(); }

        void ClearMenus();
        uint32 GetGossipOptionSender(uint32 selection) const { return _gossipMenu.GetMenuItemSender(selection); }
        uint32 GetGossipOptionAction(uint32 selection) const { return _gossipMenu.GetMenuItemAction(selection); }
        bool IsGossipOptionCoded(uint32 selection) const { return _gossipMenu.IsMenuItemCoded(selection); }

        void SendGossipMenu(uint32 titleTextId, ObjectGuid objectGUID);
        void SendCloseGossip();
        void SendPointOfInterest(uint32 poiId) const;

        /*********************************************************/
        /***                    QUEST SYSTEM                   ***/
        /*********************************************************/
<<<<<<< HEAD
        void SendQuestGiverStatus(uint32 questStatus, uint64 npcGUID) const;
=======
        void SendQuestGiverStatus(uint8 questStatus, ObjectGuid npcGUID) const;
>>>>>>> 050d56ac

        void SendQuestGiverQuestList(QEmote const& eEmote, const std::string& Title, ObjectGuid npcGUID);

        void SendQuestQueryResponse(Quest const* quest) const;
        void SendQuestGiverQuestDetails(Quest const* quest, ObjectGuid npcGUID, bool activateAccept) const;

        void SendQuestGiverOfferReward(Quest const* quest, ObjectGuid npcGUID, bool enableNext) const;
        void SendQuestGiverRequestItems(Quest const* quest, ObjectGuid npcGUID, bool canComplete, bool closeOnCancel) const;

        static void AddQuestLevelToTitle(std::string &title, int32 level);

    private:
        GossipMenu _gossipMenu;
        QuestMenu  _questMenu;
        WorldSession* _session;
};
#endif<|MERGE_RESOLUTION|>--- conflicted
+++ resolved
@@ -275,11 +275,7 @@
         /*********************************************************/
         /***                    QUEST SYSTEM                   ***/
         /*********************************************************/
-<<<<<<< HEAD
-        void SendQuestGiverStatus(uint32 questStatus, uint64 npcGUID) const;
-=======
-        void SendQuestGiverStatus(uint8 questStatus, ObjectGuid npcGUID) const;
->>>>>>> 050d56ac
+        void SendQuestGiverStatus(uint32 questStatus, ObjectGuid npcGUID) const;
 
         void SendQuestGiverQuestList(QEmote const& eEmote, const std::string& Title, ObjectGuid npcGUID);
 
