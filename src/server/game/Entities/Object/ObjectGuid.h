/*
 * Copyright (C) 2008-2015 TrinityCore <http://www.trinitycore.org/>
 * Copyright (C) 2005-2009 MaNGOS <http://getmangos.com/>
 *
 * This program is free software; you can redistribute it and/or modify it
 * under the terms of the GNU General Public License as published by the
 * Free Software Foundation; either version 2 of the License, or (at your
 * option) any later version.
 *
 * This program is distributed in the hope that it will be useful, but WITHOUT
 * ANY WARRANTY; without even the implied warranty of MERCHANTABILITY or
 * FITNESS FOR A PARTICULAR PURPOSE. See the GNU General Public License for
 * more details.
 *
 * You should have received a copy of the GNU General Public License along
 * with this program. If not, see <http://www.gnu.org/licenses/>.
 */

#ifndef ObjectGuid_h__
#define ObjectGuid_h__

#include "Common.h"
#include "ByteBuffer.h"

#include <functional>
#include <unordered_set>

enum TypeID
{
    TYPEID_OBJECT        = 0,
    TYPEID_ITEM          = 1,
    TYPEID_CONTAINER     = 2,
    TYPEID_UNIT          = 3,
    TYPEID_PLAYER        = 4,
    TYPEID_GAMEOBJECT    = 5,
    TYPEID_DYNAMICOBJECT = 6,
    TYPEID_CORPSE        = 7,
    TYPEID_AREATRIGGER   = 8
};

#define NUM_CLIENT_OBJECT_TYPES             9

enum TypeMask
{
    TYPEMASK_OBJECT         = 0x0001,
    TYPEMASK_ITEM           = 0x0002,
    TYPEMASK_CONTAINER      = 0x0006,                       // TYPEMASK_ITEM | 0x0004
    TYPEMASK_UNIT           = 0x0008,                       // creature
    TYPEMASK_PLAYER         = 0x0010,
    TYPEMASK_GAMEOBJECT     = 0x0020,
    TYPEMASK_DYNAMICOBJECT  = 0x0040,
    TYPEMASK_CORPSE         = 0x0080,
    TYPEMASK_AREATRIGGER    = 0x0100,
    TYPEMASK_SEER           = TYPEMASK_PLAYER | TYPEMASK_UNIT | TYPEMASK_DYNAMICOBJECT
};

enum HighGuid
{
    HIGHGUID_ITEM           = 0x400,                       // blizz 4000
    HIGHGUID_CONTAINER      = 0x400,                       // blizz 4000
    HIGHGUID_PLAYER         = 0x000,                       // blizz 0000
    HIGHGUID_GAMEOBJECT     = 0xF11,                       // blizz F110
    HIGHGUID_TRANSPORT      = 0xF12,                       // blizz F120 (for GAMEOBJECT_TYPE_TRANSPORT)
    HIGHGUID_UNIT           = 0xF13,                       // blizz F130
    HIGHGUID_PET            = 0xF14,                       // blizz F140
    HIGHGUID_VEHICLE        = 0xF15,                       // blizz F550
    HIGHGUID_DYNAMICOBJECT  = 0xF10,                       // blizz F100
    HIGHGUID_CORPSE         = 0xF101,                      // blizz F100
    HIGHGUID_AREATRIGGER    = 0xF102,
    HIGHGUID_BATTLEGROUND   = 0x1F1,
    HIGHGUID_MO_TRANSPORT   = 0x1FC,                       // blizz 1FC0 (for GAMEOBJECT_TYPE_MO_TRANSPORT)
    HIGHGUID_INSTANCE       = 0x1F4,                       // blizz 1F40
    HIGHGUID_GROUP          = 0x1F5,
    HIGHGUID_GUILD          = 0x1FF
};

class ObjectGuid;
class PackedGuid;

struct PackedGuidReader
{
    explicit PackedGuidReader(ObjectGuid& guid) : GuidPtr(&guid) { }
    ObjectGuid* GuidPtr;
};

class ObjectGuid
{
    public:
        static ObjectGuid const Empty;

        typedef uint32 LowType;

<<<<<<< HEAD
        ObjectGuid() { _data._guid = UI64LIT(0); }
        explicit ObjectGuid(uint64 guid) { _data._guid = guid; }
        ObjectGuid(HighGuid hi, uint32 entry, uint32 counter) { _data._guid = counter ? uint64(counter) | (uint64(entry) << 32) | (uint64(hi) << ((hi == HIGHGUID_CORPSE || hi == HIGHGUID_AREATRIGGER) ? 48 : 52)) : 0; }
        ObjectGuid(HighGuid hi, uint32 counter) { _data._guid = counter ? uint64(counter) | (uint64(hi) << ((hi == HIGHGUID_CORPSE || hi == HIGHGUID_AREATRIGGER) ? 48 : 52)) : 0; }
=======
        ObjectGuid() : _guid(0) { }
        explicit ObjectGuid(uint64 guid) : _guid(guid) { }
        ObjectGuid(HighGuid hi, uint32 entry, LowType counter) : _guid(counter ? uint64(counter) | (uint64(entry) << 24) | (uint64(hi) << 48) : 0) { }
        ObjectGuid(HighGuid hi, LowType counter) : _guid(counter ? uint64(counter) | (uint64(hi) << 48) : 0) { }
        ObjectGuid(ObjectGuid const& r) : _guid(r._guid) { }
        ObjectGuid(ObjectGuid&& r) : _guid(r._guid) { }

        ObjectGuid& operator=(ObjectGuid const& r) { _guid = r._guid; return *this; }
        ObjectGuid& operator=(ObjectGuid&& r) { _guid = r._guid; return *this; }
>>>>>>> 31eb2c5e

        operator uint64() const { return _data._guid; }
        PackedGuidReader ReadAsPacked() { return PackedGuidReader(*this); }

        void Set(uint64 guid) { _data._guid = guid; }
        void Clear() { _data._guid = 0; }

        PackedGuid WriteAsPacked() const;

        uint64   GetRawValue() const { return _data._guid; }
        HighGuid GetHigh() const
        {
            uint32 temp = ((uint64(_data._guid) >> 48) & 0x0000FFFF);
            return HighGuid((temp == HIGHGUID_CORPSE || temp == HIGHGUID_AREATRIGGER) ? temp : ((temp >> 4) & 0x00000FFF));
        }
        uint32   GetEntry() const { return HasEntry() ? uint32((_data._guid >> 32) & UI64LIT(0x00000000000FFFFF)) : 0; }
        uint32   GetCounter()  const
        {
            return uint32(_data._guid & UI64LIT(0x00000000FFFFFFFF));
        }

        static uint32 GetMaxCounter(HighGuid /*high*/)
        {
            return uint32(0xFFFFFFFF);
        }

        uint32 GetMaxCounter() const { return GetMaxCounter(GetHigh()); }

        uint8& operator[](uint32 index)
        {
            ASSERT(index < sizeof(uint64));
            return _data._bytes[index];
        }

        uint8 const& operator[](uint32 index) const
        {
            ASSERT(index < sizeof(uint64));
            return _data._bytes[index];
        }

        bool IsEmpty()             const { return _data._guid == 0; }
        bool IsCreature()          const { return GetHigh() == HIGHGUID_UNIT; }
        bool IsPet()               const { return GetHigh() == HIGHGUID_PET; }
        bool IsVehicle()           const { return GetHigh() == HIGHGUID_VEHICLE; }
        bool IsCreatureOrPet()     const { return IsCreature() || IsPet(); }
        bool IsCreatureOrVehicle() const { return IsCreature() || IsVehicle(); }
        bool IsAnyTypeCreature()   const { return IsCreature() || IsPet() || IsVehicle(); }
        bool IsPlayer()            const { return !IsEmpty() && GetHigh() == HIGHGUID_PLAYER; }
        bool IsUnit()              const { return IsAnyTypeCreature() || IsPlayer(); }
        bool IsItem()              const { return GetHigh() == HIGHGUID_ITEM; }
        bool IsGameObject()        const { return GetHigh() == HIGHGUID_GAMEOBJECT; }
        bool IsDynamicObject()     const { return GetHigh() == HIGHGUID_DYNAMICOBJECT; }
        bool IsCorpse()            const { return GetHigh() == HIGHGUID_CORPSE; }
        bool IsAreaTrigger()       const { return GetHigh() == HIGHGUID_AREATRIGGER; }
        bool IsBattleground()      const { return GetHigh() == HIGHGUID_BATTLEGROUND; }
        bool IsTransport()         const { return GetHigh() == HIGHGUID_TRANSPORT; }
        bool IsMOTransport()       const { return GetHigh() == HIGHGUID_MO_TRANSPORT; }
        bool IsAnyTypeGameObject() const { return IsGameObject() || IsTransport() || IsMOTransport(); }
        bool IsInstance()          const { return GetHigh() == HIGHGUID_INSTANCE; }
        bool IsGroup()             const { return GetHigh() == HIGHGUID_GROUP; }
        bool IsGuild()             const { return GetHigh() == HIGHGUID_GUILD; }

        static TypeID GetTypeId(HighGuid high)
        {
            switch (high)
            {
                case HIGHGUID_ITEM:         return TYPEID_ITEM;
                //case HIGHGUID_CONTAINER:    return TYPEID_CONTAINER; HIGHGUID_CONTAINER==HIGHGUID_ITEM currently
                case HIGHGUID_UNIT:         return TYPEID_UNIT;
                case HIGHGUID_PET:          return TYPEID_UNIT;
                case HIGHGUID_PLAYER:       return TYPEID_PLAYER;
                case HIGHGUID_GAMEOBJECT:   return TYPEID_GAMEOBJECT;
                case HIGHGUID_DYNAMICOBJECT: return TYPEID_DYNAMICOBJECT;
                case HIGHGUID_CORPSE:       return TYPEID_CORPSE;
                case HIGHGUID_AREATRIGGER:  return TYPEID_AREATRIGGER;
                case HIGHGUID_MO_TRANSPORT: return TYPEID_GAMEOBJECT;
                case HIGHGUID_VEHICLE:      return TYPEID_UNIT;
                // unknown
                case HIGHGUID_INSTANCE:
                case HIGHGUID_BATTLEGROUND:
                case HIGHGUID_GROUP:
                case HIGHGUID_GUILD:
                default:                    return TYPEID_OBJECT;
            }
        }

        TypeID GetTypeId() const { return GetTypeId(GetHigh()); }

        bool operator!() const { return IsEmpty(); }
        bool operator== (ObjectGuid const& guid) const { return GetRawValue() == guid.GetRawValue(); }
        bool operator!= (ObjectGuid const& guid) const { return GetRawValue() != guid.GetRawValue(); }
        bool operator< (ObjectGuid const& guid) const { return GetRawValue() < guid.GetRawValue(); }

        static char const* GetTypeName(HighGuid high);
        char const* GetTypeName() const { return !IsEmpty() ? GetTypeName(GetHigh()) : "None"; }
        std::string ToString() const;

    private:
        static bool HasEntry(HighGuid high)
        {
            switch (high)
            {
                case HIGHGUID_ITEM:
                case HIGHGUID_PLAYER:
                case HIGHGUID_DYNAMICOBJECT:
                case HIGHGUID_CORPSE:
                case HIGHGUID_MO_TRANSPORT:
                case HIGHGUID_INSTANCE:
                case HIGHGUID_GROUP:
                    return false;
                case HIGHGUID_GAMEOBJECT:
                case HIGHGUID_TRANSPORT:
                case HIGHGUID_UNIT:
                case HIGHGUID_PET:
                case HIGHGUID_VEHICLE:
                default:
                    return true;
            }
        }

        bool HasEntry() const { return HasEntry(GetHigh()); }

        explicit ObjectGuid(uint32 const&) = delete;                 // no implementation, used to catch wrong type assignment
        ObjectGuid(HighGuid, uint32, uint64 counter) = delete;       // no implementation, used to catch wrong type assignment
        ObjectGuid(HighGuid, uint64 counter) = delete;               // no implementation, used to catch wrong type assignment

        union
        {
            uint64 _guid;
            uint8 _bytes[sizeof(uint64)];
        } _data;
};

// Some Shared defines
typedef std::set<ObjectGuid> GuidSet;
typedef std::list<ObjectGuid> GuidList;
typedef std::deque<ObjectGuid> GuidDeque;
typedef std::vector<ObjectGuid> GuidVector;
typedef std::unordered_set<ObjectGuid> GuidUnorderedSet;

// minimum buffer size for packed guid is 9 bytes
#define PACKED_GUID_MIN_BUFFER_SIZE 9

class PackedGuid
{
        friend ByteBuffer& operator<<(ByteBuffer& buf, PackedGuid const& guid);

    public:
        explicit PackedGuid() : _packedGuid(PACKED_GUID_MIN_BUFFER_SIZE) { _packedGuid.appendPackGUID(0); }
        explicit PackedGuid(uint64 guid) : _packedGuid(PACKED_GUID_MIN_BUFFER_SIZE) { _packedGuid.appendPackGUID(guid); }
        explicit PackedGuid(ObjectGuid guid) : _packedGuid(PACKED_GUID_MIN_BUFFER_SIZE) { _packedGuid.appendPackGUID(guid.GetRawValue()); }

        void Set(uint64 guid) { _packedGuid.wpos(0); _packedGuid.appendPackGUID(guid); }
        void Set(ObjectGuid guid) { _packedGuid.wpos(0); _packedGuid.appendPackGUID(guid.GetRawValue()); }

        size_t size() const { return _packedGuid.size(); }

    private:
        ByteBuffer _packedGuid;
};

template<HighGuid high>
class ObjectGuidGenerator
{
    public:
        explicit ObjectGuidGenerator(uint32 start = 1) : _nextGuid(start) { }

        void Set(uint32 val) { _nextGuid = val; }
        uint32 Generate();
        uint32 GetNextAfterMaxUsed() const { return _nextGuid; }

    private:
        uint32 _nextGuid;
};

ByteBuffer& operator<<(ByteBuffer& buf, ObjectGuid const& guid);
ByteBuffer& operator>>(ByteBuffer& buf, ObjectGuid&       guid);

ByteBuffer& operator<<(ByteBuffer& buf, PackedGuid const& guid);
ByteBuffer& operator>>(ByteBuffer& buf, PackedGuidReader const& guid);

inline PackedGuid ObjectGuid::WriteAsPacked() const { return PackedGuid(*this); }

namespace std
{
    template<>
    struct hash<ObjectGuid>
    {
        public:
            size_t operator()(ObjectGuid const& key) const
            {
                return hash<uint64>()(key.GetRawValue());
            }
    };
}

#endif // ObjectGuid_h__<|MERGE_RESOLUTION|>--- conflicted
+++ resolved
@@ -90,22 +90,15 @@
 
         typedef uint32 LowType;
 
-<<<<<<< HEAD
         ObjectGuid() { _data._guid = UI64LIT(0); }
         explicit ObjectGuid(uint64 guid) { _data._guid = guid; }
         ObjectGuid(HighGuid hi, uint32 entry, uint32 counter) { _data._guid = counter ? uint64(counter) | (uint64(entry) << 32) | (uint64(hi) << ((hi == HIGHGUID_CORPSE || hi == HIGHGUID_AREATRIGGER) ? 48 : 52)) : 0; }
         ObjectGuid(HighGuid hi, uint32 counter) { _data._guid = counter ? uint64(counter) | (uint64(hi) << ((hi == HIGHGUID_CORPSE || hi == HIGHGUID_AREATRIGGER) ? 48 : 52)) : 0; }
-=======
-        ObjectGuid() : _guid(0) { }
-        explicit ObjectGuid(uint64 guid) : _guid(guid) { }
-        ObjectGuid(HighGuid hi, uint32 entry, LowType counter) : _guid(counter ? uint64(counter) | (uint64(entry) << 24) | (uint64(hi) << 48) : 0) { }
-        ObjectGuid(HighGuid hi, LowType counter) : _guid(counter ? uint64(counter) | (uint64(hi) << 48) : 0) { }
-        ObjectGuid(ObjectGuid const& r) : _guid(r._guid) { }
-        ObjectGuid(ObjectGuid&& r) : _guid(r._guid) { }
-
-        ObjectGuid& operator=(ObjectGuid const& r) { _guid = r._guid; return *this; }
-        ObjectGuid& operator=(ObjectGuid&& r) { _guid = r._guid; return *this; }
->>>>>>> 31eb2c5e
+        ObjectGuid(ObjectGuid const& r) : _data(r._data) { }
+        ObjectGuid(ObjectGuid&& r) : _data(r._data) { }
+
+        ObjectGuid& operator=(ObjectGuid const& r) { _data = r._data; return *this; }
+        ObjectGuid& operator=(ObjectGuid&& r) { _data = r._data; return *this; }
 
         operator uint64() const { return _data._guid; }
         PackedGuidReader ReadAsPacked() { return PackedGuidReader(*this); }
