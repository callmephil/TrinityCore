--- conflicted
+++ resolved
@@ -89,21 +89,13 @@
         TC_LOG_FATAL("misc", "Object::~Object %s deleted but still in world!!", GetGUID().ToString().c_str());
         if (isType(TYPEMASK_ITEM))
             TC_LOG_FATAL("misc", "Item slot %u", ((Item*)this)->GetSlot());
-<<<<<<< HEAD
-        ASSERT(false);
-=======
         ABORT();
->>>>>>> 233297c5
     }
 
     if (m_objectUpdated)
     {
         TC_LOG_FATAL("misc", "Object::~Object %s deleted but still in update list!!", GetGUID().ToString().c_str());
-<<<<<<< HEAD
-        ASSERT(false);
-=======
         ABORT();
->>>>>>> 233297c5
     }
 
     delete [] m_uint32Values;
@@ -575,7 +567,6 @@
 
     if (flags & UPDATEFLAG_GO_TRANSPORT_POSITION)
     {
-<<<<<<< HEAD
         WorldObject const* self = static_cast<WorldObject const*>(this);
         ObjectGuid transGuid = self->m_movementInfo.transport.guid;
 
@@ -631,33 +622,6 @@
         *data << float(self->GetStationaryX());
         *data << float(self->GetStationaryY());
         *data << float(self->GetStationaryZ());
-=======
-        switch (GetTypeId())
-        {
-            case TYPEID_OBJECT:
-            case TYPEID_ITEM:
-            case TYPEID_CONTAINER:
-            case TYPEID_GAMEOBJECT:
-            case TYPEID_DYNAMICOBJECT:
-            case TYPEID_CORPSE:
-                *data << uint32(GetGUID().GetCounter());              // GetGUID().GetCounter()
-                break;
-            //! Unit, Player and default here are sending wrong values.
-            /// @todo Research the proper formula
-            case TYPEID_UNIT:
-                *data << uint32(0x0000000B);                // unk
-                break;
-            case TYPEID_PLAYER:
-                if (flags & UPDATEFLAG_SELF)
-                    *data << uint32(0x0000002F);            // unk
-                else
-                    *data << uint32(0x00000008);            // unk
-                break;
-            default:
-                *data << uint32(0x00000000);                // unk
-                break;
-        }
->>>>>>> 233297c5
     }
 
     if (flags & UPDATEFLAG_HAS_TARGET)
@@ -744,10 +708,7 @@
     {
         if (remove)
             RemoveFromObjectUpdate();
-<<<<<<< HEAD
-=======
-
->>>>>>> 233297c5
+
         m_objectUpdated = false;
     }
 }
@@ -952,10 +913,6 @@
         _changesMask.SetBit(index);
 
         AddToObjectUpdateIfNeeded();
-<<<<<<< HEAD
-=======
-
->>>>>>> 233297c5
     }
 }
 
@@ -1932,16 +1889,6 @@
 {
     _changesMask.SetBit(i);
     AddToObjectUpdateIfNeeded();
-<<<<<<< HEAD
-=======
-}
-
-void Unit::BuildHeartBeatMsg(WorldPacket* data) const
-{
-    data->Initialize(MSG_MOVE_HEARTBEAT, 32);
-    *data << GetPackGUID();
-    BuildMovementPacket(data);
->>>>>>> 233297c5
 }
 
 void WorldObject::SendMessageToSet(WorldPacket* data, bool self)
@@ -2089,11 +2036,7 @@
             break;
     }
 
-<<<<<<< HEAD
     if (!summon->Create(GenerateLowGuid<HighGuid::Unit>(), this, 0, entry, pos.GetPositionX(), pos.GetPositionY(), pos.GetPositionZ(), pos.GetOrientation(), nullptr, vehId))
-=======
-    if (!summon->Create(GenerateLowGuid<HighGuid::Unit>(), this, phase, entry, pos.GetPositionX(), pos.GetPositionY(), pos.GetPositionZ(), pos.GetOrientation(), nullptr, vehId))
->>>>>>> 233297c5
     {
         delete summon;
         return NULL;
@@ -2152,11 +2095,7 @@
 
 void WorldObject::ClearZoneScript()
 {
-<<<<<<< HEAD
     m_zoneScript = nullptr;
-=======
-    m_zoneScript = NULL;
->>>>>>> 233297c5
 }
 
 TempSummon* WorldObject::SummonCreature(uint32 entry, const Position &pos, TempSummonType spwtype, uint32 duration, uint32 /*vehId*/) const
