/*
 * Copyright (C) 2008-2014 TrinityCore <http://www.trinitycore.org/>
 * Copyright (C) 2005-2009 MaNGOS <http://getmangos.com/>
 *
 * This program is free software; you can redistribute it and/or modify it
 * under the terms of the GNU General Public License as published by the
 * Free Software Foundation; either version 2 of the License, or (at your
 * option) any later version.
 *
 * This program is distributed in the hope that it will be useful, but WITHOUT
 * ANY WARRANTY; without even the implied warranty of MERCHANTABILITY or
 * FITNESS FOR A PARTICULAR PURPOSE. See the GNU General Public License for
 * more details.
 *
 * You should have received a copy of the GNU General Public License along
 * with this program. If not, see <http://www.gnu.org/licenses/>.
 */

#include "Object.h"
#include "Common.h"
#include "SharedDefines.h"
#include "WorldPacket.h"
#include "Opcodes.h"
#include "Log.h"
#include "World.h"
#include "Creature.h"
#include "Player.h"
#include "Vehicle.h"
#include "ObjectMgr.h"
#include "UpdateData.h"
#include "UpdateMask.h"
#include "Util.h"
#include "MapManager.h"
#include "ObjectAccessor.h"
#include "Log.h"
#include "Transport.h"
#include "TargetedMovementGenerator.h"
#include "WaypointMovementGenerator.h"
#include "VMapFactory.h"
#include "CellImpl.h"
#include "GridNotifiers.h"
#include "GridNotifiersImpl.h"
#include "SpellAuraEffects.h"
#include "UpdateFieldFlags.h"
#include "TemporarySummon.h"
#include "Totem.h"
#include "OutdoorPvPMgr.h"
#include "MovementPacketBuilder.h"
#include "DynamicTree.h"
#include "Unit.h"
#include "Group.h"
#include "BattlefieldMgr.h"
#include "Battleground.h"
#include "Chat.h"

uint32 GuidHigh2TypeId(uint32 guid_hi)
{
    switch (guid_hi)
    {
        case HIGHGUID_ITEM:         return TYPEID_ITEM;
        //case HIGHGUID_CONTAINER:    return TYPEID_CONTAINER; HIGHGUID_CONTAINER == HIGHGUID_ITEM currently
        case HIGHGUID_UNIT:         return TYPEID_UNIT;
        case HIGHGUID_PET:          return TYPEID_UNIT;
        case HIGHGUID_PLAYER:       return TYPEID_PLAYER;
        case HIGHGUID_GAMEOBJECT:   return TYPEID_GAMEOBJECT;
        case HIGHGUID_DYNAMICOBJECT:return TYPEID_DYNAMICOBJECT;
        case HIGHGUID_CORPSE:       return TYPEID_CORPSE;
        case HIGHGUID_AREATRIGGER:  return TYPEID_AREATRIGGER;
        case HIGHGUID_MO_TRANSPORT: return TYPEID_GAMEOBJECT;
        case HIGHGUID_VEHICLE:      return TYPEID_UNIT;
    }
    return NUM_CLIENT_OBJECT_TYPES;                         // unknown
}

Object::Object() : m_PackGUID(sizeof(uint64)+1)
{
    m_objectTypeId      = TYPEID_OBJECT;
    m_objectType        = TYPEMASK_OBJECT;
    m_updateFlag        = UPDATEFLAG_NONE;

    m_uint32Values      = NULL;
    m_valuesCount       = 0;
    _fieldNotifyFlags   = UF_FLAG_DYNAMIC;

    m_inWorld           = false;
    m_objectUpdated     = false;

    m_PackGUID.appendPackGUID(0);
}

WorldObject::~WorldObject()
{
    // this may happen because there are many !create/delete
    if (IsWorldObject() && m_currMap)
    {
        if (GetTypeId() == TYPEID_CORPSE)
        {
            TC_LOG_FATAL("misc", "Object::~Object Corpse guid=" UI64FMTD ", type=%d, entry=%u deleted but still in map!!",
                GetGUID(), ((Corpse*)this)->GetType(), GetEntry());
            ASSERT(false);
        }
        ResetMap();
    }
}

Object::~Object()
{
    if (IsInWorld())
    {
        TC_LOG_FATAL("misc", "Object::~Object - guid=" UI64FMTD ", typeid=%d, entry=%u deleted but still in world!!", GetGUID(), GetTypeId(), GetEntry());
        if (isType(TYPEMASK_ITEM))
            TC_LOG_FATAL("misc", "Item slot %u", ((Item*)this)->GetSlot());
        ASSERT(false);
        RemoveFromWorld();
    }

    if (m_objectUpdated)
    {
        TC_LOG_FATAL("misc", "Object::~Object - guid=" UI64FMTD ", typeid=%d, entry=%u deleted but still in update list!!", GetGUID(), GetTypeId(), GetEntry());
        ASSERT(false);
        sObjectAccessor->RemoveUpdateObject(this);
    }

    delete [] m_uint32Values;
    m_uint32Values = nullptr;
}

void Object::_InitValues()
{
    m_uint32Values = new uint32[m_valuesCount];
    memset(m_uint32Values, 0, m_valuesCount*sizeof(uint32));

    _changesMask.SetCount(m_valuesCount);

    m_objectUpdated = false;
}

void Object::_Create(uint32 guidlow, uint32 entry, HighGuid guidhigh)
{
    if (!m_uint32Values) _InitValues();

    uint64 guid = MAKE_NEW_GUID(guidlow, entry, guidhigh);
    SetUInt64Value(OBJECT_FIELD_GUID, guid);
    SetUInt16Value(OBJECT_FIELD_TYPE, 0, m_objectType);
    m_PackGUID.clear();
    m_PackGUID.appendPackGUID(GetGUID());
}

std::string Object::_ConcatFields(uint16 startIndex, uint16 size) const
{
    std::ostringstream ss;
    for (uint16 index = 0; index < size; ++index)
        ss << GetUInt32Value(index + startIndex) << ' ';
    return ss.str();
}

void Object::AddToWorld()
{
    if (m_inWorld)
        return;

    ASSERT(m_uint32Values);

    m_inWorld = true;

    // synchronize values mirror with values array (changes will send in updatecreate opcode any way
    ClearUpdateMask(true);
}

void Object::RemoveFromWorld()
{
    if (!m_inWorld)
        return;

    m_inWorld = false;

    // if we remove from world then sending changes not required
    ClearUpdateMask(true);
}

void Object::BuildCreateUpdateBlockForPlayer(UpdateData* data, Player* target) const
{
    if (!target)
        return;

    uint8  updateType = UPDATETYPE_CREATE_OBJECT;
    uint16 flags      = m_updateFlag;

    /** lower flag1 **/
    if (target == this)                                      // building packet for yourself
        flags |= UPDATEFLAG_SELF;

    switch (GetGUIDHigh())
    {
        case HIGHGUID_PLAYER:
        case HIGHGUID_PET:
        case HIGHGUID_CORPSE:
        case HIGHGUID_DYNAMICOBJECT:
        case HIGHGUID_AREATRIGGER:
            updateType = UPDATETYPE_CREATE_OBJECT2;
            break;
        case HIGHGUID_UNIT:
        case HIGHGUID_VEHICLE:
        {
            if (TempSummon const* summon = ToUnit()->ToTempSummon())
                if (IS_PLAYER_GUID(summon->GetSummonerGUID()))
                    updateType = UPDATETYPE_CREATE_OBJECT2;

            break;
        }
        case HIGHGUID_GAMEOBJECT:
        {
            if (IS_PLAYER_GUID(ToGameObject()->GetOwnerGUID()))
                updateType = UPDATETYPE_CREATE_OBJECT2;
            break;
        }
        default:
            break;
    }

    if (flags & UPDATEFLAG_STATIONARY_POSITION)
    {
        // UPDATETYPE_CREATE_OBJECT2 for some gameobject types...
        if (isType(TYPEMASK_GAMEOBJECT))
        {
            switch (ToGameObject()->GetGoType())
            {
                case GAMEOBJECT_TYPE_TRAP:
                case GAMEOBJECT_TYPE_DUEL_ARBITER:
                case GAMEOBJECT_TYPE_FLAGSTAND:
                case GAMEOBJECT_TYPE_FLAGDROP:
                    updateType = UPDATETYPE_CREATE_OBJECT2;
                    break;
                default:
                    break;
            }
        }
    }

    if (Unit const* unit = ToUnit())
    {
        if (unit->GetVictim())
            flags |= UPDATEFLAG_HAS_TARGET;

        if (unit->GetAIAnimKitId() || unit->GetMovementAnimKitId() || unit->GetMeleeAnimKitId())
            flags |= UPDATEFLAG_ANIMKITS;
    }

    ByteBuffer buf(500);
    buf << uint8(updateType);
    buf.append(GetPackGUID());
    buf << uint8(m_objectTypeId);

    BuildMovementUpdate(&buf, flags);
    BuildValuesUpdate(updateType, &buf, target);
    data->AddUpdateBlock(buf);
}

void Object::SendUpdateToPlayer(Player* player)
{
    // send create update to player
    UpdateData upd(player->GetMapId());
    WorldPacket packet;

    BuildCreateUpdateBlockForPlayer(&upd, player);
    upd.BuildPacket(&packet);
    player->GetSession()->SendPacket(&packet);
}

void Object::BuildValuesUpdateBlockForPlayer(UpdateData* data, Player* target) const
{
    ByteBuffer buf(500);

    buf << uint8(UPDATETYPE_VALUES);
    buf.append(GetPackGUID());

    BuildValuesUpdate(UPDATETYPE_VALUES, &buf, target);

    data->AddUpdateBlock(buf);
}

void Object::BuildOutOfRangeUpdateBlock(UpdateData* data) const
{
    data->AddOutOfRangeGUID(GetGUID());
}

void Object::DestroyForPlayer(Player* target, bool onDeath) const
{
    ASSERT(target);

    if (isType(TYPEMASK_UNIT) || isType(TYPEMASK_PLAYER))
    {
        if (Battleground* bg = target->GetBattleground())
        {
            if (bg->isArena())
            {
                WorldPacket data(SMSG_ARENA_UNIT_DESTROYED, 8);
                data << uint64(GetGUID());
                target->GetSession()->SendPacket(&data);
            }
        }
    }

    WorldPacket data(SMSG_DESTROY_OBJECT, 8 + 1);
    data << uint64(GetGUID());
    //! If the following bool is true, the client will call "void CGUnit_C::OnDeath()" for this object.
    //! OnDeath() does for eg trigger death animation and interrupts certain spells/missiles/auras/sounds...
    data << uint8(onDeath ? 1 : 0);
    target->GetSession()->SendPacket(&data);
}

int32 Object::GetInt32Value(uint16 index) const
{
    ASSERT(index < m_valuesCount || PrintIndexError(index, false));
    return m_int32Values[index];
}

uint32 Object::GetUInt32Value(uint16 index) const
{
    ASSERT(index < m_valuesCount || PrintIndexError(index, false));
    return m_uint32Values[index];
}

uint64 Object::GetUInt64Value(uint16 index) const
{
    ASSERT(index + 1 < m_valuesCount || PrintIndexError(index, false));
    return *((uint64*)&(m_uint32Values[index]));
}

float Object::GetFloatValue(uint16 index) const
{
    ASSERT(index < m_valuesCount || PrintIndexError(index, false));
    return m_floatValues[index];
}

uint8 Object::GetByteValue(uint16 index, uint8 offset) const
{
    ASSERT(index < m_valuesCount || PrintIndexError(index, false));
    ASSERT(offset < 4);
    return *(((uint8*)&m_uint32Values[index])+offset);
}

uint16 Object::GetUInt16Value(uint16 index, uint8 offset) const
{
    ASSERT(index < m_valuesCount || PrintIndexError(index, false));
    ASSERT(offset < 2);
    return *(((uint16*)&m_uint32Values[index])+offset);
}

void Object::BuildMovementUpdate(ByteBuffer* data, uint16 flags) const
{
    Unit const* self = NULL;
    ObjectGuid guid = GetGUID();
    uint32 movementFlags = 0;
    uint16 movementFlagsExtra = 0;

    bool hasTransportTime2 = false;
    bool hasTransportTime3 = false;
    bool hasFallDirection = false;
    bool hasFallData = false;
    bool hasPitch = false;
    bool hasSpline = false;
    bool hasSplineElevation = false;

    uint32 unkLoopCounter = 0;
    // Bit content
    data->WriteBit(0);
    data->WriteBit(0);
    data->WriteBit(flags & UPDATEFLAG_ROTATION);
    data->WriteBit(flags & UPDATEFLAG_ANIMKITS);
    data->WriteBit(flags & UPDATEFLAG_HAS_TARGET);
    data->WriteBit(flags & UPDATEFLAG_SELF);
    data->WriteBit(flags & UPDATEFLAG_VEHICLE);
    data->WriteBit(flags & UPDATEFLAG_LIVING);
    data->WriteBits(unkLoopCounter, 24);
    data->WriteBit(0);
    data->WriteBit(flags & UPDATEFLAG_GO_TRANSPORT_POSITION);
    data->WriteBit(flags & UPDATEFLAG_STATIONARY_POSITION);
    data->WriteBit(flags & UPDATEFLAG_UNK5);
    data->WriteBit(0);
    data->WriteBit(flags & UPDATEFLAG_TRANSPORT);

    if (flags & UPDATEFLAG_LIVING)
    {
        self = ToUnit();
        movementFlags = self->m_movementInfo.GetMovementFlags();
        movementFlagsExtra = self->m_movementInfo.GetExtraMovementFlags();
        hasSpline = self->IsSplineEnabled();

        hasTransportTime2 = self->m_movementInfo.transport.guid != 0 && self->m_movementInfo.transport.time2 != 0;
        hasTransportTime3 = false;
        hasPitch = self->HasUnitMovementFlag(MovementFlags(MOVEMENTFLAG_SWIMMING | MOVEMENTFLAG_FLYING)) || self->HasExtraUnitMovementFlag(MOVEMENTFLAG2_ALWAYS_ALLOW_PITCHING);
        hasFallDirection = self->HasUnitMovementFlag(MOVEMENTFLAG_FALLING);
        hasFallData = hasFallDirection || self->m_movementInfo.jump.fallTime != 0;
        hasSplineElevation = self->HasUnitMovementFlag(MOVEMENTFLAG_SPLINE_ELEVATION);

        if (GetTypeId() == TYPEID_UNIT)
            movementFlags &= MOVEMENTFLAG_MASK_CREATURE_ALLOWED;

        data->WriteBit(!movementFlags);
        data->WriteBit(G3D::fuzzyEq(self->GetOrientation(), 0.0f));             // Has Orientation
        data->WriteBit(guid[7]);
        data->WriteBit(guid[3]);
        data->WriteBit(guid[2]);
        if (movementFlags)
            data->WriteBits(movementFlags, 30);

        data->WriteBit(hasSpline && GetTypeId() == TYPEID_PLAYER);              // Has spline (from MovementInfo)
        data->WriteBit(!hasPitch);                                              // Has pitch
        data->WriteBit(hasSpline);                                              // Has spline data (independent)
        data->WriteBit(hasFallData);                                            // Has fall data
        data->WriteBit(!hasSplineElevation);                                    // Has spline elevation
        data->WriteBit(guid[5]);
        data->WriteBit(self->m_movementInfo.transport.guid);                    // Has transport data
        data->WriteBit(0);                                                      // Is missing time

        if (self->m_movementInfo.transport.guid)
        {
            ObjectGuid transGuid = self->m_movementInfo.transport.guid;

            data->WriteBit(transGuid[1]);
            data->WriteBit(hasTransportTime2);                                  // Has transport time 2
            data->WriteBit(transGuid[4]);
            data->WriteBit(transGuid[0]);
            data->WriteBit(transGuid[6]);
            data->WriteBit(hasTransportTime3);                                  // Has transport time 3
            data->WriteBit(transGuid[7]);
            data->WriteBit(transGuid[5]);
            data->WriteBit(transGuid[3]);
            data->WriteBit(transGuid[2]);
        }

        data->WriteBit(guid[4]);

        if (hasSpline)
            Movement::PacketBuilder::WriteCreateBits(*self->movespline, *data);

        data->WriteBit(guid[6]);
        if (hasFallData)
            data->WriteBit(hasFallDirection);

        data->WriteBit(guid[0]);
        data->WriteBit(guid[1]);
        data->WriteBit(0);
        data->WriteBit(!movementFlagsExtra);
        if (movementFlagsExtra)
            data->WriteBits(movementFlagsExtra, 12);
    }

    if (flags & UPDATEFLAG_GO_TRANSPORT_POSITION)
    {
        WorldObject const* self = static_cast<WorldObject const*>(this);
        ObjectGuid transGuid = self->m_movementInfo.transport.guid;
        data->WriteBit(transGuid[5]);
        data->WriteBit(0);                                                      // Has GO transport time 3
        data->WriteBit(transGuid[0]);
        data->WriteBit(transGuid[3]);
        data->WriteBit(transGuid[6]);
        data->WriteBit(transGuid[1]);
        data->WriteBit(transGuid[4]);
        data->WriteBit(transGuid[2]);
        data->WriteBit(0);                                                      // Has GO transport time 2
        data->WriteBit(transGuid[7]);
    }

    if (flags & UPDATEFLAG_HAS_TARGET)
    {
        ObjectGuid victimGuid = self->GetVictim()->GetGUID();   // checked in BuildCreateUpdateBlockForPlayer
        data->WriteBit(victimGuid[2]);
        data->WriteBit(victimGuid[7]);
        data->WriteBit(victimGuid[0]);
        data->WriteBit(victimGuid[4]);
        data->WriteBit(victimGuid[5]);
        data->WriteBit(victimGuid[6]);
        data->WriteBit(victimGuid[1]);
        data->WriteBit(victimGuid[3]);
    }

    if (flags & UPDATEFLAG_ANIMKITS)
    {
        Unit const* unit = ToUnit();
        data->WriteBit(unit->GetAIAnimKitId() == 0);
        data->WriteBit(unit->GetMovementAnimKitId() == 0);
        data->WriteBit(unit->GetMeleeAnimKitId() == 0);
    }

    data->FlushBits();

    // Data
    for (uint32 i = 0; i < unkLoopCounter; ++i)
        *data << uint32(0);

    if (flags & UPDATEFLAG_LIVING)
    {
        data->WriteByteSeq(guid[4]);
        *data << self->GetSpeed(MOVE_RUN_BACK);

        if (hasFallData)
        {
            if (hasFallDirection)
            {
                *data << float(self->m_movementInfo.jump.xyspeed);
                *data << float(self->m_movementInfo.jump.sinAngle);
                *data << float(self->m_movementInfo.jump.cosAngle);
            }

            *data << uint32(self->m_movementInfo.jump.fallTime);
            *data << float(self->m_movementInfo.jump.zspeed);
        }

        *data << self->GetSpeed(MOVE_SWIM_BACK);
        if (hasSplineElevation)
            *data << float(self->m_movementInfo.splineElevation);

        if (hasSpline)
            Movement::PacketBuilder::WriteCreateData(*self->movespline, *data);

        *data << float(self->GetPositionZMinusOffset());
        data->WriteByteSeq(guid[5]);

        if (self->m_movementInfo.transport.guid)
        {
            ObjectGuid transGuid = self->m_movementInfo.transport.guid;

            data->WriteByteSeq(transGuid[5]);
            data->WriteByteSeq(transGuid[7]);
            *data << uint32(self->GetTransTime());
            *data << float(self->GetTransOffsetO());
            if (hasTransportTime2)
                *data << uint32(self->m_movementInfo.transport.time2);

            *data << float(self->GetTransOffsetY());
            *data << float(self->GetTransOffsetX());
            data->WriteByteSeq(transGuid[3]);
            *data << float(self->GetTransOffsetZ());
            data->WriteByteSeq(transGuid[0]);
            if (hasTransportTime3)
                *data << uint32(self->m_movementInfo.transport.time3);

            *data << int8(self->GetTransSeat());
            data->WriteByteSeq(transGuid[1]);
            data->WriteByteSeq(transGuid[6]);
            data->WriteByteSeq(transGuid[2]);
            data->WriteByteSeq(transGuid[4]);
        }

        *data << float(self->GetPositionX());
        *data << self->GetSpeed(MOVE_PITCH_RATE);
        data->WriteByteSeq(guid[3]);
        data->WriteByteSeq(guid[0]);
        *data << self->GetSpeed(MOVE_SWIM);
        *data << float(self->GetPositionY());
        data->WriteByteSeq(guid[7]);
        data->WriteByteSeq(guid[1]);
        data->WriteByteSeq(guid[2]);
        *data << self->GetSpeed(MOVE_WALK);

        //if (true)   // Has time, controlled by bit just after HasTransport
        *data << uint32(getMSTime());

        *data << self->GetSpeed(MOVE_TURN_RATE);
        data->WriteByteSeq(guid[6]);
        *data << self->GetSpeed(MOVE_FLIGHT);
        if (!G3D::fuzzyEq(self->GetOrientation(), 0.0f))
            *data << float(self->GetOrientation());

        *data << self->GetSpeed(MOVE_RUN);
        if (hasPitch)
            *data << float(self->m_movementInfo.pitch);

        *data << self->GetSpeed(MOVE_FLIGHT_BACK);
    }

    if (flags & UPDATEFLAG_VEHICLE)
    {
        *data << float(self->GetOrientation());
        *data << uint32(self->GetVehicleKit()->GetVehicleInfo()->m_ID);
    }

    if (flags & UPDATEFLAG_GO_TRANSPORT_POSITION)
    {
        WorldObject const* self = static_cast<WorldObject const*>(this);
        ObjectGuid transGuid = self->m_movementInfo.transport.guid;

        data->WriteBit(transGuid[0]);
        data->WriteBit(transGuid[5]);
        if (hasTransportTime3)
            *data << uint32(self->m_movementInfo.transport.time3);

        data->WriteBit(transGuid[3]);
        *data << float(self->GetTransOffsetX());
        data->WriteBit(transGuid[4]);
        data->WriteBit(transGuid[6]);
        data->WriteBit(transGuid[1]);
        *data << uint32(self->GetTransTime());
        *data << float(self->GetTransOffsetY());
        data->WriteBit(transGuid[2]);
        data->WriteBit(transGuid[7]);
        *data << float(self->GetTransOffsetZ());
        *data << int8(self->GetTransSeat());
        *data << float(self->GetTransOffsetO());
        if (hasTransportTime2)
            *data << uint32(self->m_movementInfo.transport.time2);
    }

    if (flags & UPDATEFLAG_ROTATION)
        *data << uint64(ToGameObject()->GetRotation());

    if (flags & UPDATEFLAG_UNK5)
    {
        *data << float(0.0f);
        *data << float(0.0f);
        *data << float(0.0f);
        *data << float(0.0f);
        *data << uint8(0);
        *data << float(0.0f);
        *data << float(0.0f);
        *data << float(0.0f);
        *data << float(0.0f);
        *data << float(0.0f);
        *data << float(0.0f);
        *data << float(0.0f);
        *data << float(0.0f);
        *data << float(0.0f);
        *data << float(0.0f);
        *data << float(0.0f);
        *data << float(0.0f);
    }

    if (flags & UPDATEFLAG_STATIONARY_POSITION)
    {
        WorldObject const* self = static_cast<WorldObject const*>(this);
        *data << float(self->GetStationaryO());
        *data << float(self->GetStationaryX());
        *data << float(self->GetStationaryY());
        *data << float(self->GetStationaryZ());
    }

    if (flags & UPDATEFLAG_HAS_TARGET)
    {
        ObjectGuid victimGuid = self->GetVictim()->GetGUID();   // checked in BuildCreateUpdateBlockForPlayer
        data->WriteByteSeq(victimGuid[4]);
        data->WriteByteSeq(victimGuid[0]);
        data->WriteByteSeq(victimGuid[3]);
        data->WriteByteSeq(victimGuid[5]);
        data->WriteByteSeq(victimGuid[7]);
        data->WriteByteSeq(victimGuid[6]);
        data->WriteByteSeq(victimGuid[2]);
        data->WriteByteSeq(victimGuid[1]);
    }

    if (flags & UPDATEFLAG_ANIMKITS)
    {
        Unit const* unit = ToUnit();
        if (unit->GetAIAnimKitId())
            *data << uint16(unit->GetAIAnimKitId());
        if (unit->GetMovementAnimKitId())
            *data << uint16(unit->GetMovementAnimKitId());
        if (unit->GetMeleeAnimKitId())
            *data << uint16(unit->GetMeleeAnimKitId());
    }

    if (flags & UPDATEFLAG_TRANSPORT)
    {
        GameObject const* go = ToGameObject();
        /** @TODO Use IsTransport() to also handle type 11 (TRANSPORT)
            Currently grid objects are not updated if there are no nearby players,
            this causes clients to receive different PathProgress
            resulting in players seeing the object in a different position
        */
        if (go && go->ToTransport())
            *data << uint32(go->GetGOValue()->Transport.PathProgress);
        else
            *data << uint32(getMSTime());
    }
}

void Object::BuildValuesUpdate(uint8 updateType, ByteBuffer* data, Player* target) const
{
    if (!target)
        return;

    ByteBuffer fieldBuffer;
    UpdateMask updateMask;
    updateMask.SetCount(m_valuesCount);

    uint32* flags = NULL;
    uint32 visibleFlag = GetUpdateFieldData(target, flags);

    for (uint16 index = 0; index < m_valuesCount; ++index)
    {
        if (_fieldNotifyFlags & flags[index] ||
            ((updateType == UPDATETYPE_VALUES ? _changesMask.GetBit(index) : m_uint32Values[index]) && (flags[index] & visibleFlag)))
        {
            updateMask.SetBit(index);
            fieldBuffer << m_uint32Values[index];
        }
    }

    *data << uint8(updateMask.GetBlockCount());
    updateMask.AppendToPacket(data);
    data->append(fieldBuffer);
}

void Object::ClearUpdateMask(bool remove)
{
    _changesMask.Clear();

    if (m_objectUpdated)
    {
        if (remove)
            sObjectAccessor->RemoveUpdateObject(this);
        m_objectUpdated = false;
    }
}

void Object::BuildFieldsUpdate(Player* player, UpdateDataMapType& data_map) const
{
    UpdateDataMapType::iterator iter = data_map.find(player);

    if (iter == data_map.end())
    {
        std::pair<UpdateDataMapType::iterator, bool> p = data_map.emplace(player, UpdateData(player->GetMapId()));
        ASSERT(p.second);
        iter = p.first;
    }

    BuildValuesUpdateBlockForPlayer(&iter->second, iter->first);
}

uint32 Object::GetUpdateFieldData(Player const* target, uint32*& flags) const
{
    uint32 visibleFlag = UF_FLAG_PUBLIC;

    if (target == this)
        visibleFlag |= UF_FLAG_PRIVATE;

    switch (GetTypeId())
    {
        case TYPEID_ITEM:
        case TYPEID_CONTAINER:
            flags = ItemUpdateFieldFlags;
            if (((Item const*)this)->GetOwnerGUID() == target->GetGUID())
                visibleFlag |= UF_FLAG_OWNER | UF_FLAG_ITEM_OWNER;
            break;
        case TYPEID_UNIT:
        case TYPEID_PLAYER:
        {
            Player* plr = ToUnit()->GetCharmerOrOwnerPlayerOrPlayerItself();
            flags = UnitUpdateFieldFlags;
            if (ToUnit()->GetOwnerGUID() == target->GetGUID())
                visibleFlag |= UF_FLAG_OWNER;

            if (HasFlag(UNIT_DYNAMIC_FLAGS, UNIT_DYNFLAG_SPECIALINFO))
                if (ToUnit()->HasAuraTypeWithCaster(SPELL_AURA_EMPATHY, target->GetGUID()))
                    visibleFlag |= UF_FLAG_SPECIAL_INFO;

            if (plr && plr->IsInSameRaidWith(target))
                visibleFlag |= UF_FLAG_PARTY_MEMBER;
            break;
        }
        case TYPEID_GAMEOBJECT:
            flags = GameObjectUpdateFieldFlags;
            if (ToGameObject()->GetOwnerGUID() == target->GetGUID())
                visibleFlag |= UF_FLAG_OWNER;
            break;
        case TYPEID_DYNAMICOBJECT:
            flags = DynamicObjectUpdateFieldFlags;
            if (ToDynObject()->GetCasterGUID() == target->GetGUID())
                visibleFlag |= UF_FLAG_OWNER;
            break;
        case TYPEID_CORPSE:
            flags = CorpseUpdateFieldFlags;
            if (ToCorpse()->GetOwnerGUID() == target->GetGUID())
                visibleFlag |= UF_FLAG_OWNER;
            break;
        case TYPEID_AREATRIGGER:
            flags = AreaTriggerUpdateFieldFlags;
            break;
        case TYPEID_OBJECT:
            break;
    }

    return visibleFlag;
}

void Object::_LoadIntoDataField(std::string const& data, uint32 startOffset, uint32 count)
{
    if (data.empty())
        return;

    Tokenizer tokens(data, ' ', count);

    if (tokens.size() != count)
        return;

    for (uint32 index = 0; index < count; ++index)
    {
        m_uint32Values[startOffset + index] = atol(tokens[index]);
        _changesMask.SetBit(startOffset + index);
    }
}

void Object::SetInt32Value(uint16 index, int32 value)
{
    ASSERT(index < m_valuesCount || PrintIndexError(index, true));

    if (m_int32Values[index] != value)
    {
        m_int32Values[index] = value;
        _changesMask.SetBit(index);

        if (m_inWorld && !m_objectUpdated)
        {
            sObjectAccessor->AddUpdateObject(this);
            m_objectUpdated = true;
        }
    }
}

void Object::SetUInt32Value(uint16 index, uint32 value)
{
    ASSERT(index < m_valuesCount || PrintIndexError(index, true));

    if (m_uint32Values[index] != value)
    {
        m_uint32Values[index] = value;
        _changesMask.SetBit(index);

        if (m_inWorld && !m_objectUpdated)
        {
            sObjectAccessor->AddUpdateObject(this);
            m_objectUpdated = true;
        }
    }
}

void Object::UpdateUInt32Value(uint16 index, uint32 value)
{
    ASSERT(index < m_valuesCount || PrintIndexError(index, true));

    m_uint32Values[index] = value;
    _changesMask.SetBit(index);
}

void Object::SetUInt64Value(uint16 index, uint64 value)
{
    ASSERT(index + 1 < m_valuesCount || PrintIndexError(index, true));
    if (*((uint64*)&(m_uint32Values[index])) != value)
    {
        m_uint32Values[index] = PAIR64_LOPART(value);
        m_uint32Values[index + 1] = PAIR64_HIPART(value);
        _changesMask.SetBit(index);
        _changesMask.SetBit(index + 1);

        if (m_inWorld && !m_objectUpdated)
        {
            sObjectAccessor->AddUpdateObject(this);
            m_objectUpdated = true;
        }
    }
}

bool Object::AddUInt64Value(uint16 index, uint64 value)
{
    ASSERT(index + 1 < m_valuesCount || PrintIndexError(index, true));
    if (value && !*((uint64*)&(m_uint32Values[index])))
    {
        m_uint32Values[index] = PAIR64_LOPART(value);
        m_uint32Values[index + 1] = PAIR64_HIPART(value);
        _changesMask.SetBit(index);
        _changesMask.SetBit(index + 1);

        if (m_inWorld && !m_objectUpdated)
        {
            sObjectAccessor->AddUpdateObject(this);
            m_objectUpdated = true;
        }

        return true;
    }

    return false;
}

bool Object::RemoveUInt64Value(uint16 index, uint64 value)
{
    ASSERT(index + 1 < m_valuesCount || PrintIndexError(index, true));
    if (value && *((uint64*)&(m_uint32Values[index])) == value)
    {
        m_uint32Values[index] = 0;
        m_uint32Values[index + 1] = 0;
        _changesMask.SetBit(index);
        _changesMask.SetBit(index + 1);

        if (m_inWorld && !m_objectUpdated)
        {
            sObjectAccessor->AddUpdateObject(this);
            m_objectUpdated = true;
        }

        return true;
    }

    return false;
}

void Object::SetFloatValue(uint16 index, float value)
{
    ASSERT(index < m_valuesCount || PrintIndexError(index, true));

    if (m_floatValues[index] != value)
    {
        m_floatValues[index] = value;
        _changesMask.SetBit(index);

        if (m_inWorld && !m_objectUpdated)
        {
            sObjectAccessor->AddUpdateObject(this);
            m_objectUpdated = true;
        }
    }
}

void Object::SetByteValue(uint16 index, uint8 offset, uint8 value)
{
    ASSERT(index < m_valuesCount || PrintIndexError(index, true));

    if (offset > 3)
    {
        TC_LOG_ERROR("misc", "Object::SetByteValue: wrong offset %u", offset);
        return;
    }

    if (uint8(m_uint32Values[index] >> (offset * 8)) != value)
    {
        m_uint32Values[index] &= ~uint32(uint32(0xFF) << (offset * 8));
        m_uint32Values[index] |= uint32(uint32(value) << (offset * 8));
        _changesMask.SetBit(index);

        if (m_inWorld && !m_objectUpdated)
        {
            sObjectAccessor->AddUpdateObject(this);
            m_objectUpdated = true;
        }
    }
}

void Object::SetUInt16Value(uint16 index, uint8 offset, uint16 value)
{
    ASSERT(index < m_valuesCount || PrintIndexError(index, true));

    if (offset > 1)
    {
        TC_LOG_ERROR("misc", "Object::SetUInt16Value: wrong offset %u", offset);
        return;
    }

    if (uint16(m_uint32Values[index] >> (offset * 16)) != value)
    {
        m_uint32Values[index] &= ~uint32(uint32(0xFFFF) << (offset * 16));
        m_uint32Values[index] |= uint32(uint32(value) << (offset * 16));
        _changesMask.SetBit(index);

        if (m_inWorld && !m_objectUpdated)
        {
            sObjectAccessor->AddUpdateObject(this);
            m_objectUpdated = true;
        }
    }
}

void Object::SetStatFloatValue(uint16 index, float value)
{
    if (value < 0)
        value = 0.0f;

    SetFloatValue(index, value);
}

void Object::SetStatInt32Value(uint16 index, int32 value)
{
    if (value < 0)
        value = 0;

    SetUInt32Value(index, uint32(value));
}

void Object::ApplyModUInt32Value(uint16 index, int32 val, bool apply)
{
    int32 cur = GetUInt32Value(index);
    cur += (apply ? val : -val);
    if (cur < 0)
        cur = 0;
    SetUInt32Value(index, cur);
}

void Object::ApplyModInt32Value(uint16 index, int32 val, bool apply)
{
    int32 cur = GetInt32Value(index);
    cur += (apply ? val : -val);
    SetInt32Value(index, cur);
}

void Object::ApplyModSignedFloatValue(uint16 index, float  val, bool apply)
{
    float cur = GetFloatValue(index);
    cur += (apply ? val : -val);
    SetFloatValue(index, cur);
}

void Object::ApplyPercentModFloatValue(uint16 index, float val, bool apply)
{
    float value = GetFloatValue(index);
    ApplyPercentModFloatVar(value, val, apply);
    SetFloatValue(index, value);
}

void Object::ApplyModPositiveFloatValue(uint16 index, float  val, bool apply)
{
    float cur = GetFloatValue(index);
    cur += (apply ? val : -val);
    if (cur < 0)
        cur = 0;
    SetFloatValue(index, cur);
}

void Object::SetFlag(uint16 index, uint32 newFlag)
{
    ASSERT(index < m_valuesCount || PrintIndexError(index, true));
    uint32 oldval = m_uint32Values[index];
    uint32 newval = oldval | newFlag;

    if (oldval != newval)
    {
        m_uint32Values[index] = newval;
        _changesMask.SetBit(index);

        if (m_inWorld && !m_objectUpdated)
        {
            sObjectAccessor->AddUpdateObject(this);
            m_objectUpdated = true;
        }
    }
}

void Object::RemoveFlag(uint16 index, uint32 oldFlag)
{
    ASSERT(index < m_valuesCount || PrintIndexError(index, true));
    ASSERT(m_uint32Values);

    uint32 oldval = m_uint32Values[index];
    uint32 newval = oldval & ~oldFlag;

    if (oldval != newval)
    {
        m_uint32Values[index] = newval;
        _changesMask.SetBit(index);

        if (m_inWorld && !m_objectUpdated)
        {
            sObjectAccessor->AddUpdateObject(this);
            m_objectUpdated = true;
        }
    }
}

void Object::ToggleFlag(uint16 index, uint32 flag)
{
    if (HasFlag(index, flag))
        RemoveFlag(index, flag);
    else
        SetFlag(index, flag);
}

bool Object::HasFlag(uint16 index, uint32 flag) const
{
    if (index >= m_valuesCount && !PrintIndexError(index, false))
        return false;

    return (m_uint32Values[index] & flag) != 0;
}

void Object::ApplyModFlag(uint16 index, uint32 flag, bool apply)
{
    if (apply) SetFlag(index, flag); else RemoveFlag(index, flag);
}

void Object::SetByteFlag(uint16 index, uint8 offset, uint8 newFlag)
{
    ASSERT(index < m_valuesCount || PrintIndexError(index, true));

    if (offset > 3)
    {
        TC_LOG_ERROR("misc", "Object::SetByteFlag: wrong offset %u", offset);
        return;
    }

    if (!(uint8(m_uint32Values[index] >> (offset * 8)) & newFlag))
    {
        m_uint32Values[index] |= uint32(uint32(newFlag) << (offset * 8));
        _changesMask.SetBit(index);

        if (m_inWorld && !m_objectUpdated)
        {
            sObjectAccessor->AddUpdateObject(this);
            m_objectUpdated = true;
        }
    }
}

void Object::RemoveByteFlag(uint16 index, uint8 offset, uint8 oldFlag)
{
    ASSERT(index < m_valuesCount || PrintIndexError(index, true));

    if (offset > 3)
    {
        TC_LOG_ERROR("misc", "Object::RemoveByteFlag: wrong offset %u", offset);
        return;
    }

    if (uint8(m_uint32Values[index] >> (offset * 8)) & oldFlag)
    {
        m_uint32Values[index] &= ~uint32(uint32(oldFlag) << (offset * 8));
        _changesMask.SetBit(index);

        if (m_inWorld && !m_objectUpdated)
        {
            sObjectAccessor->AddUpdateObject(this);
            m_objectUpdated = true;
        }
    }
}

void Object::ToggleByteFlag(uint16 index, uint8 offset, uint8 flag)
{
    if (HasByteFlag(index, offset, flag))
        RemoveByteFlag(index, offset, flag);
    else
        SetByteFlag(index, offset, flag);
}

bool Object::HasByteFlag(uint16 index, uint8 offset, uint8 flag) const
{
    ASSERT(index < m_valuesCount || PrintIndexError(index, false));
    ASSERT(offset < 4);
    return (((uint8*)&m_uint32Values[index])[offset] & flag) != 0;
}

void Object::SetFlag64(uint16 index, uint64 newFlag)
{
    uint64 oldval = GetUInt64Value(index);
    uint64 newval = oldval | newFlag;
    SetUInt64Value(index, newval);
}

void Object::RemoveFlag64(uint16 index, uint64 oldFlag)
{
    uint64 oldval = GetUInt64Value(index);
    uint64 newval = oldval & ~oldFlag;
    SetUInt64Value(index, newval);
}

void Object::ToggleFlag64(uint16 index, uint64 flag)
{
    if (HasFlag64(index, flag))
        RemoveFlag64(index, flag);
    else
        SetFlag64(index, flag);
}

bool Object::HasFlag64(uint16 index, uint64 flag) const
{
    ASSERT(index < m_valuesCount || PrintIndexError(index, false));
    return (GetUInt64Value(index) & flag) != 0;
}

void Object::ApplyModFlag64(uint16 index, uint64 flag, bool apply)
{
    if (apply) SetFlag64(index, flag); else RemoveFlag64(index, flag);
}

bool Object::PrintIndexError(uint32 index, bool set) const
{
    TC_LOG_ERROR("misc", "Attempt %s non-existed value field: %u (count: %u) for object typeid: %u type mask: %u", (set ? "set value to" : "get value from"), index, m_valuesCount, GetTypeId(), m_objectType);

    // ASSERT must fail after function call
    return false;
}

bool Position::operator==(Position const &a)
{
    return (G3D::fuzzyEq(a.m_positionX, m_positionX) &&
            G3D::fuzzyEq(a.m_positionY, m_positionY) &&
            G3D::fuzzyEq(a.m_positionZ, m_positionZ) &&
            G3D::fuzzyEq(a.m_orientation, m_orientation));
}

bool Position::HasInLine(WorldObject const* target, float width) const
{
    if (!HasInArc(float(M_PI), target))
        return false;
    width += target->GetObjectSize();
    float angle = GetRelativeAngle(target);
    return std::fabs(std::sin(angle)) * GetExactDist2d(target->GetPositionX(), target->GetPositionY()) < width;
}

std::string Position::ToString() const
{
    std::stringstream sstr;
    sstr << "X: " << m_positionX << " Y: " << m_positionY << " Z: " << m_positionZ << " O: " << m_orientation;
    return sstr.str();
}

ByteBuffer& operator>>(ByteBuffer& buf, Position::PositionXYZOStreamer const& streamer)
{
    float x, y, z, o;
    buf >> x >> y >> z >> o;
    streamer.m_pos->Relocate(x, y, z, o);
    return buf;
}
ByteBuffer& operator<<(ByteBuffer& buf, Position::PositionXYZStreamer const& streamer)
{
    float x, y, z;
    streamer.m_pos->GetPosition(x, y, z);
    buf << x << y << z;
    return buf;
}

ByteBuffer& operator>>(ByteBuffer& buf, Position::PositionXYZStreamer const& streamer)
{
    float x, y, z;
    buf >> x >> y >> z;
    streamer.m_pos->Relocate(x, y, z);
    return buf;
}

ByteBuffer& operator<<(ByteBuffer& buf, Position::PositionXYZOStreamer const& streamer)
{
    float x, y, z, o;
    streamer.m_pos->GetPosition(x, y, z, o);
    buf << x << y << z << o;
    return buf;
}

void MovementInfo::OutDebug()
{
    TC_LOG_INFO("misc", "MOVEMENT INFO");
    TC_LOG_INFO("misc", "guid " UI64FMTD, guid);
    TC_LOG_INFO("misc", "flags %s (%u)", Movement::MovementFlags_ToString(flags).c_str(), flags);
    TC_LOG_INFO("misc", "flags2 %s (%u)", Movement::MovementFlagsExtra_ToString(flags2).c_str(), flags2);
    TC_LOG_INFO("misc", "time %u current time %u", time, getMSTime());
    TC_LOG_INFO("misc", "position: `%s`", pos.ToString().c_str());
    if (transport.guid)
    {
        TC_LOG_INFO("misc", "TRANSPORT:");
        TC_LOG_INFO("misc", "guid: " UI64FMTD, transport.guid);
        TC_LOG_INFO("misc", "position: `%s`", transport.pos.ToString().c_str());
        TC_LOG_INFO("misc", "seat: %i", transport.seat);
        TC_LOG_INFO("misc", "time: %u", transport.time);
        if (flags2 & MOVEMENTFLAG2_INTERPOLATED_MOVEMENT)
            TC_LOG_INFO("misc", "time2: %u", transport.time2);
        if (transport.time3)
            TC_LOG_INFO("misc", "time3: %u", transport.time3);
    }

    if ((flags & (MOVEMENTFLAG_SWIMMING | MOVEMENTFLAG_FLYING)) || (flags2 & MOVEMENTFLAG2_ALWAYS_ALLOW_PITCHING))
        TC_LOG_INFO("misc", "pitch: %f", pitch);

    if (flags & MOVEMENTFLAG_FALLING || jump.fallTime)
    {
        TC_LOG_INFO("misc", "fallTime: %u j_zspeed: %f", jump.fallTime, jump.zspeed);
        if (flags & MOVEMENTFLAG_FALLING)
            TC_LOG_INFO("misc", "j_sinAngle: %f j_cosAngle: %f j_xyspeed: %f", jump.sinAngle, jump.cosAngle, jump.xyspeed);
    }

    if (flags & MOVEMENTFLAG_SPLINE_ELEVATION)
        TC_LOG_INFO("misc", "splineElevation: %f", splineElevation);
}

WorldObject::WorldObject(bool isWorldObject) : WorldLocation(), LastUsedScriptID(0),
m_name(""), m_isActive(false), m_isWorldObject(isWorldObject), m_zoneScript(NULL),
m_transport(NULL), m_currMap(NULL), m_InstanceId(0),
m_phaseMask(PHASEMASK_NORMAL), m_notifyflags(0), m_executed_notifies(0)
{
    m_serverSideVisibility.SetValue(SERVERSIDE_VISIBILITY_GHOST, GHOST_VISIBILITY_ALIVE | GHOST_VISIBILITY_GHOST);
    m_serverSideVisibilityDetect.SetValue(SERVERSIDE_VISIBILITY_GHOST, GHOST_VISIBILITY_ALIVE);
}

void WorldObject::SetWorldObject(bool on)
{
    if (!IsInWorld())
        return;

    GetMap()->AddObjectToSwitchList(this, on);
}

bool WorldObject::IsWorldObject() const
{
    if (m_isWorldObject)
        return true;

    if (ToCreature() && ToCreature()->m_isTempWorldObject)
        return true;

    return false;
}

void WorldObject::setActive(bool on)
{
    if (m_isActive == on)
        return;

    if (GetTypeId() == TYPEID_PLAYER)
        return;

    m_isActive = on;

    if (!IsInWorld())
        return;

    Map* map = FindMap();
    if (!map)
        return;

    if (on)
    {
        if (GetTypeId() == TYPEID_UNIT)
            map->AddToActive(this->ToCreature());
        else if (GetTypeId() == TYPEID_DYNAMICOBJECT)
            map->AddToActive((DynamicObject*)this);
    }
    else
    {
        if (GetTypeId() == TYPEID_UNIT)
            map->RemoveFromActive(this->ToCreature());
        else if (GetTypeId() == TYPEID_DYNAMICOBJECT)
            map->RemoveFromActive((DynamicObject*)this);
    }
}

void WorldObject::CleanupsBeforeDelete(bool /*finalCleanup*/)
{
    if (IsInWorld())
        RemoveFromWorld();

    if (Transport* transport = GetTransport())
        transport->RemovePassenger(this);
}

void WorldObject::_Create(uint32 guidlow, HighGuid guidhigh, uint32 phaseMask)
{
    Object::_Create(guidlow, 0, guidhigh);
    m_phaseMask = phaseMask;
}

void WorldObject::RemoveFromWorld()
{
    if (!IsInWorld())
        return;

    DestroyForNearbyPlayers();

    Object::RemoveFromWorld();
}

uint32 WorldObject::GetZoneId() const
{
    return GetBaseMap()->GetZoneId(m_positionX, m_positionY, m_positionZ);
}

uint32 WorldObject::GetAreaId() const
{
    return GetBaseMap()->GetAreaId(m_positionX, m_positionY, m_positionZ);
}

void WorldObject::GetZoneAndAreaId(uint32& zoneid, uint32& areaid) const
{
    GetBaseMap()->GetZoneAndAreaId(zoneid, areaid, m_positionX, m_positionY, m_positionZ);
}

InstanceScript* WorldObject::GetInstanceScript()
{
    Map* map = GetMap();
    return map->IsDungeon() ? ((InstanceMap*)map)->GetInstanceScript() : NULL;
}

float WorldObject::GetDistanceZ(const WorldObject* obj) const
{
    float dz = std::fabs(GetPositionZ() - obj->GetPositionZ());
    float sizefactor = GetObjectSize() + obj->GetObjectSize();
    float dist = dz - sizefactor;
    return (dist > 0 ? dist : 0);
}

bool WorldObject::_IsWithinDist(WorldObject const* obj, float dist2compare, bool is3D) const
{
    float sizefactor = GetObjectSize() + obj->GetObjectSize();
    float maxdist = dist2compare + sizefactor;

    if (GetTransport() && obj->GetTransport() && obj->GetTransport()->GetGUIDLow() == GetTransport()->GetGUIDLow())
    {
        float dtx = m_movementInfo.transport.pos.m_positionX - obj->m_movementInfo.transport.pos.m_positionX;
        float dty = m_movementInfo.transport.pos.m_positionY - obj->m_movementInfo.transport.pos.m_positionY;
        float disttsq = dtx * dtx + dty * dty;
        if (is3D)
        {
            float dtz = m_movementInfo.transport.pos.m_positionZ - obj->m_movementInfo.transport.pos.m_positionZ;
            disttsq += dtz * dtz;
        }
        return disttsq < (maxdist * maxdist);
    }

    float dx = GetPositionX() - obj->GetPositionX();
    float dy = GetPositionY() - obj->GetPositionY();
    float distsq = dx*dx + dy*dy;
    if (is3D)
    {
        float dz = GetPositionZ() - obj->GetPositionZ();
        distsq += dz*dz;
    }

    return distsq < maxdist * maxdist;
}

bool WorldObject::IsWithinLOSInMap(const WorldObject* obj) const
{
    if (!IsInMap(obj))
        return false;

    float ox, oy, oz;
    obj->GetPosition(ox, oy, oz);
    return IsWithinLOS(ox, oy, oz);
}

float WorldObject::GetDistance(const WorldObject* obj) const
{
    float d = GetExactDist(obj) - GetObjectSize() - obj->GetObjectSize();
    return d > 0.0f ? d : 0.0f;
}

float WorldObject::GetDistance(const Position &pos) const
{
    float d = GetExactDist(&pos) - GetObjectSize();
    return d > 0.0f ? d : 0.0f;
}

float WorldObject::GetDistance(float x, float y, float z) const
{
    float d = GetExactDist(x, y, z) - GetObjectSize();
    return d > 0.0f ? d : 0.0f;
}

float WorldObject::GetDistance2d(const WorldObject* obj) const
{
    float d = GetExactDist2d(obj) - GetObjectSize() - obj->GetObjectSize();
    return d > 0.0f ? d : 0.0f;
}

float WorldObject::GetDistance2d(float x, float y) const
{
    float d = GetExactDist2d(x, y) - GetObjectSize();
    return d > 0.0f ? d : 0.0f;
}

bool WorldObject::IsSelfOrInSameMap(const WorldObject* obj) const
{
    if (this == obj)
        return true;
    return IsInMap(obj);
}

bool WorldObject::IsInMap(const WorldObject* obj) const
{
    if (obj)
        return IsInWorld() && obj->IsInWorld() && (GetMap() == obj->GetMap());
    return false;
}

bool WorldObject::IsWithinDist3d(float x, float y, float z, float dist) const
{
    return IsInDist(x, y, z, dist + GetObjectSize());
}

bool WorldObject::IsWithinDist3d(const Position* pos, float dist) const
{
    return IsInDist(pos, dist + GetObjectSize());
}

bool WorldObject::IsWithinDist2d(float x, float y, float dist) const
{
    return IsInDist2d(x, y, dist + GetObjectSize());
}

bool WorldObject::IsWithinDist2d(const Position* pos, float dist) const
{
    return IsInDist2d(pos, dist + GetObjectSize());
}

bool WorldObject::IsWithinDist(WorldObject const* obj, float dist2compare, bool is3D /*= true*/) const
{
    return obj && _IsWithinDist(obj, dist2compare, is3D);
}

bool WorldObject::IsWithinDistInMap(WorldObject const* obj, float dist2compare, bool is3D /*= true*/) const
{
    return obj && IsInMap(obj) && IsInPhase(obj) && _IsWithinDist(obj, dist2compare, is3D);
}

bool WorldObject::IsWithinLOS(float ox, float oy, float oz) const
{
    /*float x, y, z;
    GetPosition(x, y, z);
    VMAP::IVMapManager* vMapManager = VMAP::VMapFactory::createOrGetVMapManager();
    return vMapManager->isInLineOfSight(GetMapId(), x, y, z+2.0f, ox, oy, oz+2.0f);*/
    if (IsInWorld())
        return GetMap()->isInLineOfSight(GetPositionX(), GetPositionY(), GetPositionZ()+2.f, ox, oy, oz+2.f, GetPhaseMask());

    return true;
}

bool WorldObject::GetDistanceOrder(WorldObject const* obj1, WorldObject const* obj2, bool is3D /* = true */) const
{
    float dx1 = GetPositionX() - obj1->GetPositionX();
    float dy1 = GetPositionY() - obj1->GetPositionY();
    float distsq1 = dx1*dx1 + dy1*dy1;
    if (is3D)
    {
        float dz1 = GetPositionZ() - obj1->GetPositionZ();
        distsq1 += dz1*dz1;
    }

    float dx2 = GetPositionX() - obj2->GetPositionX();
    float dy2 = GetPositionY() - obj2->GetPositionY();
    float distsq2 = dx2*dx2 + dy2*dy2;
    if (is3D)
    {
        float dz2 = GetPositionZ() - obj2->GetPositionZ();
        distsq2 += dz2*dz2;
    }

    return distsq1 < distsq2;
}

bool WorldObject::IsInRange(WorldObject const* obj, float minRange, float maxRange, bool is3D /* = true */) const
{
    float dx = GetPositionX() - obj->GetPositionX();
    float dy = GetPositionY() - obj->GetPositionY();
    float distsq = dx*dx + dy*dy;
    if (is3D)
    {
        float dz = GetPositionZ() - obj->GetPositionZ();
        distsq += dz*dz;
    }

    float sizefactor = GetObjectSize() + obj->GetObjectSize();

    // check only for real range
    if (minRange > 0.0f)
    {
        float mindist = minRange + sizefactor;
        if (distsq < mindist * mindist)
            return false;
    }

    float maxdist = maxRange + sizefactor;
    return distsq < maxdist * maxdist;
}

bool WorldObject::IsInRange2d(float x, float y, float minRange, float maxRange) const
{
    float dx = GetPositionX() - x;
    float dy = GetPositionY() - y;
    float distsq = dx*dx + dy*dy;

    float sizefactor = GetObjectSize();

    // check only for real range
    if (minRange > 0.0f)
    {
        float mindist = minRange + sizefactor;
        if (distsq < mindist * mindist)
            return false;
    }

    float maxdist = maxRange + sizefactor;
    return distsq < maxdist * maxdist;
}

bool WorldObject::IsInRange3d(float x, float y, float z, float minRange, float maxRange) const
{
    float dx = GetPositionX() - x;
    float dy = GetPositionY() - y;
    float dz = GetPositionZ() - z;
    float distsq = dx*dx + dy*dy + dz*dz;

    float sizefactor = GetObjectSize();

    // check only for real range
    if (minRange > 0.0f)
    {
        float mindist = minRange + sizefactor;
        if (distsq < mindist * mindist)
            return false;
    }

    float maxdist = maxRange + sizefactor;
    return distsq < maxdist * maxdist;
}

void Position::RelocateOffset(const Position & offset)
{
    m_positionX = GetPositionX() + (offset.GetPositionX() * std::cos(GetOrientation()) + offset.GetPositionY() * std::sin(GetOrientation() + float(M_PI)));
    m_positionY = GetPositionY() + (offset.GetPositionY() * std::cos(GetOrientation()) + offset.GetPositionX() * std::sin(GetOrientation()));
    m_positionZ = GetPositionZ() + offset.GetPositionZ();
    SetOrientation(GetOrientation() + offset.GetOrientation());
}

void Position::GetPositionOffsetTo(const Position & endPos, Position & retOffset) const
{
    float dx = endPos.GetPositionX() - GetPositionX();
    float dy = endPos.GetPositionY() - GetPositionY();

    retOffset.m_positionX = dx * std::cos(GetOrientation()) + dy * std::sin(GetOrientation());
    retOffset.m_positionY = dy * std::cos(GetOrientation()) - dx * std::sin(GetOrientation());
    retOffset.m_positionZ = endPos.GetPositionZ() - GetPositionZ();
    retOffset.SetOrientation(endPos.GetOrientation() - GetOrientation());
}

float Position::GetAngle(const Position* obj) const
{
    if (!obj)
        return 0;

    return GetAngle(obj->GetPositionX(), obj->GetPositionY());
}

// Return angle in range 0..2*pi
float Position::GetAngle(const float x, const float y) const
{
    float dx = x - GetPositionX();
    float dy = y - GetPositionY();

    float ang = std::atan2(dy, dx);
    ang = (ang >= 0) ? ang : 2 * float(M_PI) + ang;
    return ang;
}

void Position::GetSinCos(const float x, const float y, float &vsin, float &vcos) const
{
    float dx = GetPositionX() - x;
    float dy = GetPositionY() - y;

    if (std::fabs(dx) < 0.001f && std::fabs(dy) < 0.001f)
    {
        float angle = (float)rand_norm()*static_cast<float>(2*M_PI);
        vcos = std::cos(angle);
        vsin = std::sin(angle);
    }
    else
    {
        float dist = std::sqrt((dx*dx) + (dy*dy));
        vcos = dx / dist;
        vsin = dy / dist;
    }
}

bool Position::HasInArc(float arc, const Position* obj, float border) const
{
    // always have self in arc
    if (obj == this)
        return true;

    // move arc to range 0.. 2*pi
    arc = NormalizeOrientation(arc);

    float angle = GetAngle(obj);
    angle -= m_orientation;

    // move angle to range -pi ... +pi
    angle = NormalizeOrientation(angle);
    if (angle > float(M_PI))
        angle -= 2.0f * float(M_PI);

    float lborder = -1 * (arc/border);                        // in range -pi..0
    float rborder = (arc/border);                             // in range 0..pi
    return ((angle >= lborder) && (angle <= rborder));
}

bool WorldObject::IsInBetween(const WorldObject* obj1, const WorldObject* obj2, float size) const
{
    if (!obj1 || !obj2)
        return false;

    float dist = GetExactDist2d(obj1->GetPositionX(), obj1->GetPositionY());

    // not using sqrt() for performance
    if ((dist * dist) >= obj1->GetExactDist2dSq(obj2->GetPositionX(), obj2->GetPositionY()))
        return false;

    if (!size)
        size = GetObjectSize() / 2;

    float angle = obj1->GetAngle(obj2);

    // not using sqrt() for performance
    return (size * size) >= GetExactDist2dSq(obj1->GetPositionX() + std::cos(angle) * dist, obj1->GetPositionY() + std::sin(angle) * dist);
}

bool WorldObject::isInFront(WorldObject const* target,  float arc) const
{
    return HasInArc(arc, target);
}

bool WorldObject::isInBack(WorldObject const* target, float arc) const
{
    return !HasInArc(2 * float(M_PI) - arc, target);
}

void WorldObject::GetRandomPoint(const Position &pos, float distance, float &rand_x, float &rand_y, float &rand_z) const
{
    if (!distance)
    {
        pos.GetPosition(rand_x, rand_y, rand_z);
        return;
    }

    // angle to face `obj` to `this`
    float angle = (float)rand_norm()*static_cast<float>(2*M_PI);
    float new_dist = (float)rand_norm()*static_cast<float>(distance);

    rand_x = pos.m_positionX + new_dist * std::cos(angle);
    rand_y = pos.m_positionY + new_dist * std::sin(angle);
    rand_z = pos.m_positionZ;

    Trinity::NormalizeMapCoord(rand_x);
    Trinity::NormalizeMapCoord(rand_y);
    UpdateGroundPositionZ(rand_x, rand_y, rand_z);            // update to LOS height if available
}

Position WorldObject::GetRandomPoint(const Position &srcPos, float distance) const
{
    float x, y, z;
    GetRandomPoint(srcPos, distance, x, y, z);
    return Position(x, y, z, GetOrientation());
}

void WorldObject::UpdateGroundPositionZ(float x, float y, float &z) const
{
    float new_z = GetMap()->GetHeight(GetPhaseMask(), x, y, z + 2.0f, true);
    if (new_z > INVALID_HEIGHT)
        z = new_z + 0.05f;                                   // just to be sure that we are not a few pixel under the surface
}

void WorldObject::UpdateAllowedPositionZ(float x, float y, float &z) const
{
    // TODO: Allow transports to be part of dynamic vmap tree
    if (GetTransport())
        return;

    switch (GetTypeId())
    {
        case TYPEID_UNIT:
        {
            // non fly unit don't must be in air
            // non swim unit must be at ground (mostly speedup, because it don't must be in water and water level check less fast
            if (!ToCreature()->CanFly())
            {
                bool canSwim = ToCreature()->CanSwim();
                float ground_z = z;
                float max_z = canSwim
                    ? GetMap()->GetWaterOrGroundLevel(x, y, z, &ground_z, !ToUnit()->HasAuraType(SPELL_AURA_WATER_WALK))
                    : ((ground_z = GetMap()->GetHeight(GetPhaseMask(), x, y, z, true)));
                if (max_z > INVALID_HEIGHT)
                {
                    if (z > max_z)
                        z = max_z;
                    else if (z < ground_z)
                        z = ground_z;
                }
            }
            else
            {
                float ground_z = GetMap()->GetHeight(GetPhaseMask(), x, y, z, true);
                if (z < ground_z)
                    z = ground_z;
            }
            break;
        }
        case TYPEID_PLAYER:
        {
            // for server controlled moves playr work same as creature (but it can always swim)
            if (!ToPlayer()->CanFly())
            {
                float ground_z = z;
                float max_z = GetMap()->GetWaterOrGroundLevel(x, y, z, &ground_z, !ToUnit()->HasAuraType(SPELL_AURA_WATER_WALK));
                if (max_z > INVALID_HEIGHT)
                {
                    if (z > max_z)
                        z = max_z;
                    else if (z < ground_z)
                        z = ground_z;
                }
            }
            else
            {
                float ground_z = GetMap()->GetHeight(GetPhaseMask(), x, y, z, true);
                if (z < ground_z)
                    z = ground_z;
            }
            break;
        }
        default:
        {
            float ground_z = GetMap()->GetHeight(GetPhaseMask(), x, y, z, true);
            if (ground_z > INVALID_HEIGHT)
                z = ground_z;
            break;
        }
    }
}

bool Position::IsPositionValid() const
{
    return Trinity::IsValidMapCoord(m_positionX, m_positionY, m_positionZ, m_orientation);
}

float WorldObject::GetGridActivationRange() const
{
    if (ToPlayer())
        return GetMap()->GetVisibilityRange();
    else if (ToCreature())
        return ToCreature()->m_SightDistance;
    else
        return 0.0f;
}

float WorldObject::GetVisibilityRange() const
{
    if (isActiveObject() && !ToPlayer())
        return MAX_VISIBILITY_DISTANCE;
    else
        return GetMap()->GetVisibilityRange();
}

float WorldObject::GetSightRange(const WorldObject* target) const
{
    if (ToUnit())
    {
        if (ToPlayer())
        {
            if (target && target->isActiveObject() && !target->ToPlayer())
                return MAX_VISIBILITY_DISTANCE;
            else
                return GetMap()->GetVisibilityRange();
        }
        else if (ToCreature())
            return ToCreature()->m_SightDistance;
        else
            return SIGHT_RANGE_UNIT;
    }

    return 0.0f;
}

bool WorldObject::CanSeeOrDetect(WorldObject const* obj, bool ignoreStealth, bool distanceCheck) const
{
    if (this == obj)
        return true;

    if (obj->IsNeverVisible() || CanNeverSee(obj))
        return false;

    if (obj->IsAlwaysVisibleFor(this) || CanAlwaysSee(obj))
        return true;

    bool corpseVisibility = false;
    if (distanceCheck)
    {
        bool corpseCheck = false;
        if (Player const* thisPlayer = ToPlayer())
        {
            if (thisPlayer->isDead() && thisPlayer->GetHealth() > 0 && // Cheap way to check for ghost state
                !(obj->m_serverSideVisibility.GetValue(SERVERSIDE_VISIBILITY_GHOST) & m_serverSideVisibility.GetValue(SERVERSIDE_VISIBILITY_GHOST) & GHOST_VISIBILITY_GHOST))
            {
                if (Corpse* corpse = thisPlayer->GetCorpse())
                {
                    corpseCheck = true;
                    if (corpse->IsWithinDist(thisPlayer, GetSightRange(obj), false))
                        if (corpse->IsWithinDist(obj, GetSightRange(obj), false))
                            corpseVisibility = true;
                }
            }
        }

        WorldObject const* viewpoint = this;
        if (Player const* player = this->ToPlayer())
            viewpoint = player->GetViewpoint();

        if (!viewpoint)
            viewpoint = this;

        if (!corpseCheck && !viewpoint->IsWithinDist(obj, GetSightRange(obj), false))
            return false;
    }

    // GM visibility off or hidden NPC
    if (!obj->m_serverSideVisibility.GetValue(SERVERSIDE_VISIBILITY_GM))
    {
        // Stop checking other things for GMs
        if (m_serverSideVisibilityDetect.GetValue(SERVERSIDE_VISIBILITY_GM))
            return true;
    }
    else
        return m_serverSideVisibilityDetect.GetValue(SERVERSIDE_VISIBILITY_GM) >= obj->m_serverSideVisibility.GetValue(SERVERSIDE_VISIBILITY_GM);

    // Ghost players, Spirit Healers, and some other NPCs
    if (!corpseVisibility && !(obj->m_serverSideVisibility.GetValue(SERVERSIDE_VISIBILITY_GHOST) & m_serverSideVisibilityDetect.GetValue(SERVERSIDE_VISIBILITY_GHOST)))
    {
        // Alive players can see dead players in some cases, but other objects can't do that
        if (Player const* thisPlayer = ToPlayer())
        {
            if (Player const* objPlayer = obj->ToPlayer())
            {
                if (thisPlayer->GetTeam() != objPlayer->GetTeam() || !thisPlayer->IsGroupVisibleFor(objPlayer))
                    return false;
            }
            else
                return false;
        }
        else
            return false;
    }

    if (obj->IsInvisibleDueToDespawn())
        return false;

    if (!CanDetect(obj, ignoreStealth))
        return false;

    return true;
}

bool WorldObject::CanNeverSee(WorldObject const* obj) const
{
    return GetMap() != obj->GetMap() || !IsInPhase(obj);
}

bool WorldObject::CanDetect(WorldObject const* obj, bool ignoreStealth) const
{
    const WorldObject* seer = this;

    // Pets don't have detection, they use the detection of their masters
    if (Unit const* thisUnit = ToUnit())
        if (Unit* controller = thisUnit->GetCharmerOrOwner())
            seer = controller;

    if (obj->IsAlwaysDetectableFor(seer))
        return true;

    if (!ignoreStealth && !seer->CanDetectInvisibilityOf(obj))
        return false;

    if (!ignoreStealth && !seer->CanDetectStealthOf(obj))
        return false;

    return true;
}

bool WorldObject::CanDetectInvisibilityOf(WorldObject const* obj) const
{
    uint32 mask = obj->m_invisibility.GetFlags() & m_invisibilityDetect.GetFlags();

    // Check for not detected types
    if (mask != obj->m_invisibility.GetFlags())
        return false;

    for (uint32 i = 0; i < TOTAL_INVISIBILITY_TYPES; ++i)
    {
        if (!(mask & (1 << i)))
            continue;

        int32 objInvisibilityValue = obj->m_invisibility.GetValue(InvisibilityType(i));
        int32 ownInvisibilityDetectValue = m_invisibilityDetect.GetValue(InvisibilityType(i));

        // Too low value to detect
        if (ownInvisibilityDetectValue < objInvisibilityValue)
            return false;
    }

    return true;
}

bool WorldObject::CanDetectStealthOf(WorldObject const* obj) const
{
    // Combat reach is the minimal distance (both in front and behind),
    //   and it is also used in the range calculation.
    // One stealth point increases the visibility range by 0.3 yard.

    if (!obj->m_stealth.GetFlags())
        return true;

    float distance = GetExactDist(obj);
    float combatReach = 0.0f;

    Unit const* unit = ToUnit();
    if (unit)
        combatReach = unit->GetCombatReach();

    if (distance < combatReach)
        return true;

    if (!HasInArc(float(M_PI), obj))
        return false;

    GameObject const* go = ToGameObject();
    for (uint32 i = 0; i < TOTAL_STEALTH_TYPES; ++i)
    {
        if (!(obj->m_stealth.GetFlags() & (1 << i)))
            continue;

        if (unit && unit->HasAuraTypeWithMiscvalue(SPELL_AURA_DETECT_STEALTH, i))
            return true;

        // Starting points
        int32 detectionValue = 30;

        // Level difference: 5 point / level, starting from level 1.
        // There may be spells for this and the starting points too, but
        // not in the DBCs of the client.
        detectionValue += int32(getLevelForTarget(obj) - 1) * 5;

        // Apply modifiers
        detectionValue += m_stealthDetect.GetValue(StealthType(i));
        if (go)
            if (Unit* owner = go->GetOwner())
                detectionValue -= int32(owner->getLevelForTarget(this) - 1) * 5;

        detectionValue -= obj->m_stealth.GetValue(StealthType(i));

        // Calculate max distance
        float visibilityRange = float(detectionValue) * 0.3f + combatReach;

        if (visibilityRange > MAX_PLAYER_STEALTH_DETECT_RANGE)
            visibilityRange = MAX_PLAYER_STEALTH_DETECT_RANGE;

        if (distance > visibilityRange)
            return false;
    }

    return true;
}

<<<<<<< HEAD
void WorldObject::SendPlaySound(uint32 Sound, bool OnlySelf)
{
    WorldPacket data(SMSG_PLAY_SOUND, 4);
    data << uint32(Sound);
    data << uint64(GetGUID());
    if (OnlySelf && GetTypeId() == TYPEID_PLAYER)
        this->ToPlayer()->GetSession()->SendPacket(&data);
    else
        SendMessageToSet(&data, true); // ToSelf ignored in this case
}

=======
>>>>>>> d9fdbb06
void Object::ForceValuesUpdateAtIndex(uint32 i)
{
    _changesMask.SetBit(i);
    if (m_inWorld && !m_objectUpdated)
    {
        sObjectAccessor->AddUpdateObject(this);
        m_objectUpdated = true;
    }
}

<<<<<<< HEAD
namespace Trinity
{
    class MonsterChatBuilder
    {
        public:
            MonsterChatBuilder(WorldObject const* obj, ChatMsg msgtype, int32 textId, uint32 language, WorldObject const* target)
                : i_object(obj), i_msgtype(msgtype), i_textId(textId), i_language(Language(language)), i_target(target) { }
            void operator()(WorldPacket& data, LocaleConstant loc_idx)
            {
                if (BroadcastText const* broadcastText = sObjectMgr->GetBroadcastText(i_textId))
                {
                    uint8 gender = GENDER_MALE;
                    if (Unit const* unit = i_object->ToUnit())
                        gender = unit->getGender();

                    std::string text = broadcastText->GetText(loc_idx, gender);
                    ChatHandler::BuildChatPacket(data, i_msgtype, i_language, i_object, i_target, text, 0, "", loc_idx);
                }
                else
                     TC_LOG_ERROR("entities.unit", "MonsterChatBuilder: `broadcast_text` id %i missing", i_textId);
            }

        private:
            WorldObject const* i_object;
            ChatMsg i_msgtype;
            int32 i_textId;
            Language i_language;
            WorldObject const* i_target;
    };

    class MonsterCustomChatBuilder
    {
        public:
            MonsterCustomChatBuilder(WorldObject const* obj, ChatMsg msgtype, const char* text, uint32 language, WorldObject const* target)
                : i_object(obj), i_msgtype(msgtype), i_text(text), i_language(Language(language)), i_target(target)
            {}
            void operator()(WorldPacket& data, LocaleConstant loc_idx)
            {
                ChatHandler::BuildChatPacket(data, i_msgtype, i_language, i_object, i_target, i_text, 0, "", loc_idx);
            }

        private:
            WorldObject const* i_object;
            ChatMsg i_msgtype;
            const char* i_text;
            Language i_language;
            WorldObject const* i_target;
    };
}                                                           // namespace Trinity

void WorldObject::MonsterSay(const char* text, uint32 language, WorldObject const* target)
{
    CellCoord p = Trinity::ComputeCellCoord(GetPositionX(), GetPositionY());

    Cell cell(p);
    cell.SetNoCreate();

    Trinity::MonsterCustomChatBuilder say_build(this, CHAT_MSG_MONSTER_SAY, text, language, target);
    Trinity::LocalizedPacketDo<Trinity::MonsterCustomChatBuilder> say_do(say_build);
    Trinity::PlayerDistWorker<Trinity::LocalizedPacketDo<Trinity::MonsterCustomChatBuilder> > say_worker(this, sWorld->getFloatConfig(CONFIG_LISTEN_RANGE_SAY), say_do);
    TypeContainerVisitor<Trinity::PlayerDistWorker<Trinity::LocalizedPacketDo<Trinity::MonsterCustomChatBuilder> >, WorldTypeMapContainer > message(say_worker);
    cell.Visit(p, message, *GetMap(), *this, sWorld->getFloatConfig(CONFIG_LISTEN_RANGE_SAY));
}

void WorldObject::MonsterSay(int32 textId, uint32 language, WorldObject const* target)
{
    CellCoord p = Trinity::ComputeCellCoord(GetPositionX(), GetPositionY());

    Cell cell(p);
    cell.SetNoCreate();

    Trinity::MonsterChatBuilder say_build(this, CHAT_MSG_MONSTER_SAY, textId, language, target);
    Trinity::LocalizedPacketDo<Trinity::MonsterChatBuilder> say_do(say_build);
    Trinity::PlayerDistWorker<Trinity::LocalizedPacketDo<Trinity::MonsterChatBuilder> > say_worker(this, sWorld->getFloatConfig(CONFIG_LISTEN_RANGE_SAY), say_do);
    TypeContainerVisitor<Trinity::PlayerDistWorker<Trinity::LocalizedPacketDo<Trinity::MonsterChatBuilder> >, WorldTypeMapContainer > message(say_worker);
    cell.Visit(p, message, *GetMap(), *this, sWorld->getFloatConfig(CONFIG_LISTEN_RANGE_SAY));
}

void WorldObject::MonsterYell(const char* text, uint32 language, WorldObject const* target)
{
    CellCoord p = Trinity::ComputeCellCoord(GetPositionX(), GetPositionY());

    Cell cell(p);
    cell.SetNoCreate();

    Trinity::MonsterCustomChatBuilder say_build(this, CHAT_MSG_MONSTER_YELL, text, language, target);
    Trinity::LocalizedPacketDo<Trinity::MonsterCustomChatBuilder> say_do(say_build);
    Trinity::PlayerDistWorker<Trinity::LocalizedPacketDo<Trinity::MonsterCustomChatBuilder> > say_worker(this, sWorld->getFloatConfig(CONFIG_LISTEN_RANGE_YELL), say_do);
    TypeContainerVisitor<Trinity::PlayerDistWorker<Trinity::LocalizedPacketDo<Trinity::MonsterCustomChatBuilder> >, WorldTypeMapContainer > message(say_worker);
    cell.Visit(p, message, *GetMap(), *this, sWorld->getFloatConfig(CONFIG_LISTEN_RANGE_YELL));
}

void WorldObject::MonsterYell(int32 textId, uint32 language, WorldObject const* target)
{
    CellCoord p = Trinity::ComputeCellCoord(GetPositionX(), GetPositionY());

    Cell cell(p);
    cell.SetNoCreate();

    Trinity::MonsterChatBuilder say_build(this, CHAT_MSG_MONSTER_YELL, textId, language, target);
    Trinity::LocalizedPacketDo<Trinity::MonsterChatBuilder> say_do(say_build);
    Trinity::PlayerDistWorker<Trinity::LocalizedPacketDo<Trinity::MonsterChatBuilder> > say_worker(this, sWorld->getFloatConfig(CONFIG_LISTEN_RANGE_YELL), say_do);
    TypeContainerVisitor<Trinity::PlayerDistWorker<Trinity::LocalizedPacketDo<Trinity::MonsterChatBuilder> >, WorldTypeMapContainer > message(say_worker);
    cell.Visit(p, message, *GetMap(), *this, sWorld->getFloatConfig(CONFIG_LISTEN_RANGE_YELL));
}

void WorldObject::MonsterTextEmote(const char* text, WorldObject const* target, bool IsBossEmote)
{
    WorldPacket data;
    ChatHandler::BuildChatPacket(data, IsBossEmote ? CHAT_MSG_RAID_BOSS_EMOTE : CHAT_MSG_MONSTER_EMOTE, LANG_UNIVERSAL,
                                 this, target, text);
    SendMessageToSetInRange(&data, sWorld->getFloatConfig(CONFIG_LISTEN_RANGE_TEXTEMOTE), true);
}

void WorldObject::MonsterTextEmote(int32 textId, WorldObject const* target, bool IsBossEmote)
{
    CellCoord p = Trinity::ComputeCellCoord(GetPositionX(), GetPositionY());

    Cell cell(p);
    cell.SetNoCreate();

    Trinity::MonsterChatBuilder say_build(this, IsBossEmote ? CHAT_MSG_RAID_BOSS_EMOTE : CHAT_MSG_MONSTER_EMOTE, textId, LANG_UNIVERSAL, target);
    Trinity::LocalizedPacketDo<Trinity::MonsterChatBuilder> say_do(say_build);
    Trinity::PlayerDistWorker<Trinity::LocalizedPacketDo<Trinity::MonsterChatBuilder> > say_worker(this, sWorld->getFloatConfig(CONFIG_LISTEN_RANGE_TEXTEMOTE), say_do);
    TypeContainerVisitor<Trinity::PlayerDistWorker<Trinity::LocalizedPacketDo<Trinity::MonsterChatBuilder> >, WorldTypeMapContainer > message(say_worker);
    cell.Visit(p, message, *GetMap(), *this, sWorld->getFloatConfig(CONFIG_LISTEN_RANGE_TEXTEMOTE));
}

void WorldObject::MonsterWhisper(const char* text, Player const* target, bool IsBossWhisper)
{
    if (!target)
        return;

    LocaleConstant loc_idx = target->GetSession()->GetSessionDbLocaleIndex();
    WorldPacket data;
    ChatHandler::BuildChatPacket(data, IsBossWhisper ? CHAT_MSG_RAID_BOSS_WHISPER : CHAT_MSG_MONSTER_WHISPER, LANG_UNIVERSAL, this, target, text, 0, "", loc_idx);
    target->GetSession()->SendPacket(&data);
}

void WorldObject::MonsterWhisper(int32 textId, Player const* target, bool IsBossWhisper)
{
    if (!target)
        return;

    uint8 gender = GENDER_MALE;
    if (Unit const* unit = ToUnit())
        gender = unit->getGender();

    LocaleConstant loc_idx = target->GetSession()->GetSessionDbLocaleIndex();
    BroadcastText const* broadcastText = sObjectMgr->GetBroadcastText(textId);
    std::string text = broadcastText->GetText(loc_idx, gender);
    WorldPacket data;
    ChatHandler::BuildChatPacket(data, IsBossWhisper ? CHAT_MSG_RAID_BOSS_WHISPER : CHAT_MSG_MONSTER_WHISPER, LANG_UNIVERSAL, this, target, text.c_str(), 0, "", loc_idx);

    target->GetSession()->SendPacket(&data);
=======
void Unit::BuildHeartBeatMsg(WorldPacket* data) const
{
    data->Initialize(MSG_MOVE_HEARTBEAT, 32);
    data->append(GetPackGUID());
    BuildMovementPacket(data);
>>>>>>> d9fdbb06
}

void WorldObject::SendMessageToSet(WorldPacket* data, bool self)
{
    if (IsInWorld())
        SendMessageToSetInRange(data, GetVisibilityRange(), self);
}

void WorldObject::SendMessageToSetInRange(WorldPacket* data, float dist, bool /*self*/)
{
    Trinity::MessageDistDeliverer notifier(this, data, dist);
    VisitNearbyWorldObject(dist, notifier);
}

void WorldObject::SendMessageToSet(WorldPacket* data, Player const* skipped_rcvr)
{
    Trinity::MessageDistDeliverer notifier(this, data, GetVisibilityRange(), false, skipped_rcvr);
    VisitNearbyWorldObject(GetVisibilityRange(), notifier);
}

void WorldObject::SendObjectDeSpawnAnim(uint64 guid)
{
    WorldPacket data(SMSG_GAMEOBJECT_DESPAWN_ANIM, 8);
    data << uint64(guid);
    SendMessageToSet(&data, true);
}

void WorldObject::SetMap(Map* map)
{
    ASSERT(map);
    ASSERT(!IsInWorld() || GetTypeId() == TYPEID_CORPSE);
    if (m_currMap == map) // command add npc: first create, than loadfromdb
        return;
    if (m_currMap)
    {
        TC_LOG_FATAL("misc", "WorldObject::SetMap: obj %u new map %u %u, old map %u %u", (uint32)GetTypeId(), map->GetId(), map->GetInstanceId(), m_currMap->GetId(), m_currMap->GetInstanceId());
        ASSERT(false);
    }
    m_currMap = map;
    m_mapId = map->GetId();
    m_InstanceId = map->GetInstanceId();
    if (IsWorldObject())
        m_currMap->AddWorldObject(this);
}

void WorldObject::ResetMap()
{
    ASSERT(m_currMap);
    ASSERT(!IsInWorld());
    if (IsWorldObject())
        m_currMap->RemoveWorldObject(this);
    m_currMap = NULL;
    //maybe not for corpse
    //m_mapId = 0;
    //m_InstanceId = 0;
}

Map const* WorldObject::GetBaseMap() const
{
    ASSERT(m_currMap);
    return m_currMap->GetParent();
}

void WorldObject::AddObjectToRemoveList()
{
    ASSERT(m_uint32Values);

    Map* map = FindMap();
    if (!map)
    {
        TC_LOG_ERROR("misc", "Object (TypeId: %u Entry: %u GUID: %u) at attempt add to move list not have valid map (Id: %u).", GetTypeId(), GetEntry(), GetGUIDLow(), GetMapId());
        return;
    }

    map->AddObjectToRemoveList(this);
}

TempSummon* Map::SummonCreature(uint32 entry, Position const& pos, SummonPropertiesEntry const* properties /*= NULL*/, uint32 duration /*= 0*/, Unit* summoner /*= NULL*/, uint32 spellId /*= 0*/, uint32 vehId /*= 0*/)
{
    uint32 mask = UNIT_MASK_SUMMON;
    if (properties)
    {
        switch (properties->Category)
        {
            case SUMMON_CATEGORY_PET:
                mask = UNIT_MASK_GUARDIAN;
                break;
            case SUMMON_CATEGORY_PUPPET:
                mask = UNIT_MASK_PUPPET;
                break;
            case SUMMON_CATEGORY_VEHICLE:
                mask = UNIT_MASK_MINION;
                break;
            case SUMMON_CATEGORY_WILD:
            case SUMMON_CATEGORY_ALLY:
            case SUMMON_CATEGORY_UNK:
            {
                switch (properties->Type)
                {
                case SUMMON_TYPE_MINION:
                case SUMMON_TYPE_GUARDIAN:
                case SUMMON_TYPE_GUARDIAN2:
                    mask = UNIT_MASK_GUARDIAN;
                    break;
                case SUMMON_TYPE_TOTEM:
                case SUMMON_TYPE_LIGHTWELL:
                    mask = UNIT_MASK_TOTEM;
                    break;
                case SUMMON_TYPE_VEHICLE:
                case SUMMON_TYPE_VEHICLE2:
                    mask = UNIT_MASK_SUMMON;
                    break;
                case SUMMON_TYPE_MINIPET:
                    mask = UNIT_MASK_MINION;
                    break;
                default:
                    if (properties->Flags & 512) // Mirror Image, Summon Gargoyle
                        mask = UNIT_MASK_GUARDIAN;
                    break;
                }
                break;
            }
            default:
                return NULL;
        }
    }

    std::set<uint32> phases;
    if (summoner)
        phases = summoner->GetPhases();

    TempSummon* summon = NULL;
    switch (mask)
    {
        case UNIT_MASK_SUMMON:
            summon = new TempSummon(properties, summoner, false);
            break;
        case UNIT_MASK_GUARDIAN:
            summon = new Guardian(properties, summoner, false);
            break;
        case UNIT_MASK_PUPPET:
            summon = new Puppet(properties, summoner);
            break;
        case UNIT_MASK_TOTEM:
            summon = new Totem(properties, summoner);
            break;
        case UNIT_MASK_MINION:
            summon = new Minion(properties, summoner, false);
            break;
    }

    if (!summon->Create(sObjectMgr->GenerateLowGuid(HIGHGUID_UNIT), this, 0, entry, pos.GetPositionX(), pos.GetPositionY(), pos.GetPositionZ(), pos.GetOrientation(), nullptr, vehId))
    {
        delete summon;
        return NULL;
    }

    // Set the summon to the summoner's phase
    for (auto phaseId : phases)
        summon->SetInPhase(phaseId, false, true);

    summon->SetUInt32Value(UNIT_CREATED_BY_SPELL, spellId);

    summon->SetHomePosition(pos);

    summon->InitStats(duration);
    AddToMap(summon->ToCreature());
    summon->InitSummon();

    //ObjectAccessor::UpdateObjectVisibility(summon);

    return summon;
}

/**
* Summons group of creatures.
*
* @param group Id of group to summon.
* @param list  List to store pointers to summoned creatures.
*/

void Map::SummonCreatureGroup(uint8 group, std::list<TempSummon*>* list /*= NULL*/)
{
    std::vector<TempSummonData> const* data = sObjectMgr->GetSummonGroup(GetId(), SUMMONER_TYPE_MAP, group);
    if (!data)
        return;

    for (std::vector<TempSummonData>::const_iterator itr = data->begin(); itr != data->end(); ++itr)
        if (TempSummon* summon = SummonCreature(itr->entry, itr->pos, NULL, itr->time))
            if (list)
                list->push_back(summon);
}

void WorldObject::SetZoneScript()
{
    if (Map* map = FindMap())
    {
        if (map->IsDungeon())
            m_zoneScript = (ZoneScript*)((InstanceMap*)map)->GetInstanceScript();
        else if (!map->IsBattlegroundOrArena())
        {
            if (Battlefield* bf = sBattlefieldMgr->GetBattlefieldToZoneId(GetZoneId()))
                m_zoneScript = bf;
            else
                m_zoneScript = sOutdoorPvPMgr->GetZoneScript(GetZoneId());
        }
    }
}

TempSummon* WorldObject::SummonCreature(uint32 entry, const Position &pos, TempSummonType spwtype, uint32 duration, uint32 /*vehId*/) const
{
    if (Map* map = FindMap())
    {
        if (TempSummon* summon = map->SummonCreature(entry, pos, NULL, duration, isType(TYPEMASK_UNIT) ? (Unit*)this : NULL))
        {
            summon->SetTempSummonType(spwtype);
            return summon;
        }
    }

    return NULL;
}

TempSummon* WorldObject::SummonCreature(uint32 id, float x, float y, float z, float ang /*= 0*/, TempSummonType spwtype /*= TEMPSUMMON_MANUAL_DESPAWN*/, uint32 despwtime /*= 0*/) const
{
    if (!x && !y && !z)
    {
        GetClosePoint(x, y, z, GetObjectSize());
        ang = GetOrientation();
    }
    Position pos;
    pos.Relocate(x, y, z, ang);
    return SummonCreature(id, pos, spwtype, despwtime, 0);
}

GameObject* WorldObject::SummonGameObject(uint32 entry, float x, float y, float z, float ang, float rotation0, float rotation1, float rotation2, float rotation3, uint32 respawnTime)
{
    if (!IsInWorld())
        return NULL;

    GameObjectTemplate const* goinfo = sObjectMgr->GetGameObjectTemplate(entry);
    if (!goinfo)
    {
        TC_LOG_ERROR("sql.sql", "Gameobject template %u not found in database!", entry);
        return NULL;
    }

    Map* map = GetMap();
    GameObject* go = new GameObject();
    if (!go->Create(sObjectMgr->GenerateLowGuid(HIGHGUID_GAMEOBJECT), entry, map, GetPhaseMask(), x, y, z, ang, rotation0, rotation1, rotation2, rotation3, 100, GO_STATE_READY))
    {
        delete go;
        return NULL;
    }

    for (auto phase : GetPhases())
        go->SetInPhase(phase, false, true);

    go->SetRespawnTime(respawnTime);
    if (GetTypeId() == TYPEID_PLAYER || GetTypeId() == TYPEID_UNIT) //not sure how to handle this
        ToUnit()->AddGameObject(go);
    else
        go->SetSpawnedByDefault(false);

    map->AddToMap(go);
    return go;
}

Creature* WorldObject::SummonTrigger(float x, float y, float z, float ang, uint32 duration, CreatureAI* (*GetAI)(Creature*))
{
    TempSummonType summonType = (duration == 0) ? TEMPSUMMON_DEAD_DESPAWN : TEMPSUMMON_TIMED_DESPAWN;
    Creature* summon = SummonCreature(WORLD_TRIGGER, x, y, z, ang, summonType, duration);
    if (!summon)
        return NULL;

    //summon->SetName(GetName());
    if (GetTypeId() == TYPEID_PLAYER || GetTypeId() == TYPEID_UNIT)
    {
        summon->setFaction(((Unit*)this)->getFaction());
        summon->SetLevel(((Unit*)this)->getLevel());
    }

    if (GetAI)
        summon->AIM_Initialize(GetAI(summon));
    return summon;
}

/**
* Summons group of creatures. Should be called only by instances of Creature and GameObject classes.
*
* @param group Id of group to summon.
* @param list  List to store pointers to summoned creatures.
*/
void WorldObject::SummonCreatureGroup(uint8 group, std::list<TempSummon*>* list /*= NULL*/)
{
    ASSERT((GetTypeId() == TYPEID_GAMEOBJECT || GetTypeId() == TYPEID_UNIT) && "Only GOs and creatures can summon npc groups!");

    std::vector<TempSummonData> const* data = sObjectMgr->GetSummonGroup(GetEntry(), GetTypeId() == TYPEID_GAMEOBJECT ? SUMMONER_TYPE_GAMEOBJECT : SUMMONER_TYPE_CREATURE, group);
    if (!data)
        return;

    for (std::vector<TempSummonData>::const_iterator itr = data->begin(); itr != data->end(); ++itr)
        if (TempSummon* summon = SummonCreature(itr->entry, itr->pos, itr->type, itr->time))
            if (list)
                list->push_back(summon);
}

Creature* WorldObject::FindNearestCreature(uint32 entry, float range, bool alive) const
{
    Creature* creature = NULL;
    Trinity::NearestCreatureEntryWithLiveStateInObjectRangeCheck checker(*this, entry, alive, range);
    Trinity::CreatureLastSearcher<Trinity::NearestCreatureEntryWithLiveStateInObjectRangeCheck> searcher(this, creature, checker);
    VisitNearbyObject(range, searcher);
    return creature;
}

GameObject* WorldObject::FindNearestGameObject(uint32 entry, float range) const
{
    GameObject* go = NULL;
    Trinity::NearestGameObjectEntryInObjectRangeCheck checker(*this, entry, range);
    Trinity::GameObjectLastSearcher<Trinity::NearestGameObjectEntryInObjectRangeCheck> searcher(this, go, checker);
    VisitNearbyGridObject(range, searcher);
    return go;
}

GameObject* WorldObject::FindNearestGameObjectOfType(GameobjectTypes type, float range) const
{
    GameObject* go = NULL;
    Trinity::NearestGameObjectTypeInObjectRangeCheck checker(*this, type, range);
    Trinity::GameObjectLastSearcher<Trinity::NearestGameObjectTypeInObjectRangeCheck> searcher(this, go, checker);
    VisitNearbyGridObject(range, searcher);
    return go;
}

void WorldObject::GetGameObjectListWithEntryInGrid(std::list<GameObject*>& gameobjectList, uint32 entry, float maxSearchRange) const
{
    CellCoord pair(Trinity::ComputeCellCoord(this->GetPositionX(), this->GetPositionY()));
    Cell cell(pair);
    cell.SetNoCreate();

    Trinity::AllGameObjectsWithEntryInRange check(this, entry, maxSearchRange);
    Trinity::GameObjectListSearcher<Trinity::AllGameObjectsWithEntryInRange> searcher(this, gameobjectList, check);
    TypeContainerVisitor<Trinity::GameObjectListSearcher<Trinity::AllGameObjectsWithEntryInRange>, GridTypeMapContainer> visitor(searcher);

    cell.Visit(pair, visitor, *(this->GetMap()), *this, maxSearchRange);
}

void WorldObject::GetCreatureListWithEntryInGrid(std::list<Creature*>& creatureList, uint32 entry, float maxSearchRange) const
{
    CellCoord pair(Trinity::ComputeCellCoord(this->GetPositionX(), this->GetPositionY()));
    Cell cell(pair);
    cell.SetNoCreate();

    Trinity::AllCreaturesOfEntryInRange check(this, entry, maxSearchRange);
    Trinity::CreatureListSearcher<Trinity::AllCreaturesOfEntryInRange> searcher(this, creatureList, check);
    TypeContainerVisitor<Trinity::CreatureListSearcher<Trinity::AllCreaturesOfEntryInRange>, GridTypeMapContainer> visitor(searcher);

    cell.Visit(pair, visitor, *(this->GetMap()), *this, maxSearchRange);
}

/*
namespace Trinity
{
    class NearUsedPosDo
    {
        public:
            NearUsedPosDo(WorldObject const& obj, WorldObject const* searcher, float angle, ObjectPosSelector& selector)
                : i_object(obj), i_searcher(searcher), i_angle(angle), i_selector(selector) { }

            void operator()(Corpse*) const { }
            void operator()(DynamicObject*) const { }

            void operator()(Creature* c) const
            {
                // skip self or target
                if (c == i_searcher || c == &i_object)
                    return;

                float x, y, z;

                if (!c->IsAlive() || c->HasUnitState(UNIT_STATE_ROOT | UNIT_STATE_STUNNED | UNIT_STATE_DISTRACTED) ||
                    !c->GetMotionMaster()->GetDestination(x, y, z))
                {
                    x = c->GetPositionX();
                    y = c->GetPositionY();
                }

                add(c, x, y);
            }

            template<class T>
                void operator()(T* u) const
            {
                // skip self or target
                if (u == i_searcher || u == &i_object)
                    return;

                float x, y;

                x = u->GetPositionX();
                y = u->GetPositionY();

                add(u, x, y);
            }

            // we must add used pos that can fill places around center
            void add(WorldObject* u, float x, float y) const
            {
                // u is too nearest/far away to i_object
                if (!i_object.IsInRange2d(x, y, i_selector.m_dist - i_selector.m_size, i_selector.m_dist + i_selector.m_size))
                    return;

                float angle = i_object.GetAngle(u)-i_angle;

                // move angle to range -pi ... +pi
                while (angle > M_PI)
                    angle -= 2.0f * M_PI;
                while (angle < -M_PI)
                    angle += 2.0f * M_PI;

                // dist include size of u
                float dist2d = i_object.GetDistance2d(x, y);
                i_selector.AddUsedPos(u->GetObjectSize(), angle, dist2d + i_object.GetObjectSize());
            }
        private:
            WorldObject const& i_object;
            WorldObject const* i_searcher;
            float              i_angle;
            ObjectPosSelector& i_selector;
    };
}                                                           // namespace Trinity
*/

//===================================================================================================

void WorldObject::GetNearPoint2D(float &x, float &y, float distance2d, float absAngle) const
{
    x = GetPositionX() + (GetObjectSize() + distance2d) * std::cos(absAngle);
    y = GetPositionY() + (GetObjectSize() + distance2d) * std::sin(absAngle);

    Trinity::NormalizeMapCoord(x);
    Trinity::NormalizeMapCoord(y);
}

void WorldObject::GetNearPoint(WorldObject const* /*searcher*/, float &x, float &y, float &z, float searcher_size, float distance2d, float absAngle) const
{
    GetNearPoint2D(x, y, distance2d+searcher_size, absAngle);
    z = GetPositionZ();
    // Should "searcher" be used instead of "this" when updating z coordinate ?
    UpdateAllowedPositionZ(x, y, z);

    // if detection disabled, return first point
    if (!sWorld->getBoolConfig(CONFIG_DETECT_POS_COLLISION))
        return;

    // return if the point is already in LoS
    if (IsWithinLOS(x, y, z))
        return;

    // remember first point
    float first_x = x;
    float first_y = y;
    float first_z = z;

    // loop in a circle to look for a point in LoS using small steps
    for (float angle = float(M_PI) / 8; angle < float(M_PI) * 2; angle += float(M_PI) / 8)
    {
        GetNearPoint2D(x, y, distance2d + searcher_size, absAngle + angle);
        z = GetPositionZ();
        UpdateAllowedPositionZ(x, y, z);
        if (IsWithinLOS(x, y, z))
            return;
    }

    // still not in LoS, give up and return first position found
    x = first_x;
    y = first_y;
    z = first_z;
}

void WorldObject::GetClosePoint(float &x, float &y, float &z, float size, float distance2d /*= 0*/, float angle /*= 0*/) const
{
    // angle calculated from current orientation
    GetNearPoint(NULL, x, y, z, size, distance2d, GetOrientation() + angle);
}

Position WorldObject::GetNearPosition(float dist, float angle)
{
    Position pos = GetPosition();
    MovePosition(pos, dist, angle);
    return pos;
}

Position WorldObject::GetFirstCollisionPosition(float dist, float angle)
{
    Position pos = GetPosition();
    MovePositionToFirstCollision(pos, dist, angle);
    return pos;
}

Position WorldObject::GetRandomNearPosition(float radius)
{
    Position pos = GetPosition();
    MovePosition(pos, radius * (float)rand_norm(), (float)rand_norm() * static_cast<float>(2 * M_PI));
    return pos;
}

void WorldObject::GetContactPoint(const WorldObject* obj, float &x, float &y, float &z, float distance2d /*= CONTACT_DISTANCE*/) const
{
    // angle to face `obj` to `this` using distance includes size of `obj`
    GetNearPoint(obj, x, y, z, obj->GetObjectSize(), distance2d, GetAngle(obj));
}

float WorldObject::GetObjectSize() const
{
    return (m_valuesCount > UNIT_FIELD_COMBATREACH) ? m_floatValues[UNIT_FIELD_COMBATREACH] : DEFAULT_WORLD_OBJECT_SIZE;
}

void WorldObject::MovePosition(Position &pos, float dist, float angle)
{
    angle += GetOrientation();
    float destx, desty, destz, ground, floor;
    destx = pos.m_positionX + dist * std::cos(angle);
    desty = pos.m_positionY + dist * std::sin(angle);

    // Prevent invalid coordinates here, position is unchanged
    if (!Trinity::IsValidMapCoord(destx, desty, pos.m_positionZ))
    {
        TC_LOG_FATAL("misc", "WorldObject::MovePosition: Object (TypeId: %u Entry: %u GUID: %u) has invalid coordinates X: %f and Y: %f were passed!",
            GetTypeId(), GetEntry(), GetGUIDLow(), destx, desty);
        return;
    }

    ground = GetMap()->GetHeight(GetPhaseMask(), destx, desty, MAX_HEIGHT, true);
    floor = GetMap()->GetHeight(GetPhaseMask(), destx, desty, pos.m_positionZ, true);
    destz = std::fabs(ground - pos.m_positionZ) <= std::fabs(floor - pos.m_positionZ) ? ground : floor;

    float step = dist/10.0f;

    for (uint8 j = 0; j < 10; ++j)
    {
        // do not allow too big z changes
        if (std::fabs(pos.m_positionZ - destz) > 6)
        {
            destx -= step * std::cos(angle);
            desty -= step * std::sin(angle);
            ground = GetMap()->GetHeight(GetPhaseMask(), destx, desty, MAX_HEIGHT, true);
            floor = GetMap()->GetHeight(GetPhaseMask(), destx, desty, pos.m_positionZ, true);
            destz = std::fabs(ground - pos.m_positionZ) <= std::fabs(floor - pos.m_positionZ) ? ground : floor;
        }
        // we have correct destz now
        else
        {
            pos.Relocate(destx, desty, destz);
            break;
        }
    }

    Trinity::NormalizeMapCoord(pos.m_positionX);
    Trinity::NormalizeMapCoord(pos.m_positionY);
    UpdateGroundPositionZ(pos.m_positionX, pos.m_positionY, pos.m_positionZ);
    pos.SetOrientation(GetOrientation());
}

// @todo: replace with WorldObject::UpdateAllowedPositionZ
float NormalizeZforCollision(WorldObject* obj, float x, float y, float z)
{
    float ground = obj->GetMap()->GetHeight(obj->GetPhaseMask(), x, y, MAX_HEIGHT, true);
    float floor = obj->GetMap()->GetHeight(obj->GetPhaseMask(), x, y, z + 2.0f, true);
    float helper = std::fabs(ground - z) <= std::fabs(floor - z) ? ground : floor;
    if (z > helper) // must be above ground
    {
        if (Unit* unit = obj->ToUnit())
        {
            if (unit->CanFly())
                return z;
        }
        LiquidData liquid_status;
        ZLiquidStatus res = obj->GetMap()->getLiquidStatus(x, y, z, MAP_ALL_LIQUIDS, &liquid_status);
        if (res && liquid_status.level > helper) // water must be above ground
        {
            if (liquid_status.level > z) // z is underwater
                return z;
            else
                return std::fabs(liquid_status.level - z) <= std::fabs(helper - z) ? liquid_status.level : helper;
        }
    }
    return helper;
}

void WorldObject::MovePositionToFirstCollision(Position &pos, float dist, float angle)
{
    angle += GetOrientation();
    float destx, desty, destz;
    destx = pos.m_positionX + dist * std::cos(angle);
    desty = pos.m_positionY + dist * std::sin(angle);

    // Prevent invalid coordinates here, position is unchanged
    if (!Trinity::IsValidMapCoord(destx, desty))
    {
        TC_LOG_FATAL("misc", "WorldObject::MovePositionToFirstCollision invalid coordinates X: %f and Y: %f were passed!", destx, desty);
        return;
    }

    destz = NormalizeZforCollision(this, destx, desty, pos.GetPositionZ());
    bool col = VMAP::VMapFactory::createOrGetVMapManager()->getObjectHitPos(GetMapId(), pos.m_positionX, pos.m_positionY, pos.m_positionZ + 0.5f, destx, desty, destz + 0.5f, destx, desty, destz, -0.5f);

    // collision occured
    if (col)
    {
        // move back a bit
        destx -= CONTACT_DISTANCE * std::cos(angle);
        desty -= CONTACT_DISTANCE * std::sin(angle);
        dist = std::sqrt((pos.m_positionX - destx)*(pos.m_positionX - destx) + (pos.m_positionY - desty)*(pos.m_positionY - desty));
    }

    // check dynamic collision
    col = GetMap()->getObjectHitPos(GetPhaseMask(), pos.m_positionX, pos.m_positionY, pos.m_positionZ + 0.5f, destx, desty, destz + 0.5f, destx, desty, destz, -0.5f);

    // Collided with a gameobject
    if (col)
    {
        destx -= CONTACT_DISTANCE * std::cos(angle);
        desty -= CONTACT_DISTANCE * std::sin(angle);
        dist = std::sqrt((pos.m_positionX - destx)*(pos.m_positionX - destx) + (pos.m_positionY - desty)*(pos.m_positionY - desty));
    }

    float step = dist / 10.0f;

    for (uint8 j = 0; j < 10; ++j)
    {
        // do not allow too big z changes
        if (std::fabs(pos.m_positionZ - destz) > 6.0f)
        {
            destx -= step * std::cos(angle);
            desty -= step * std::sin(angle);
            destz = NormalizeZforCollision(this, destx, desty, pos.GetPositionZ());
        }
        // we have correct destz now
        else
        {
            pos.Relocate(destx, desty, destz);
            break;
        }
    }

    Trinity::NormalizeMapCoord(pos.m_positionX);
    Trinity::NormalizeMapCoord(pos.m_positionY);
    pos.m_positionZ = NormalizeZforCollision(this, destx, desty, pos.GetPositionZ());
    pos.SetOrientation(GetOrientation());
}

void WorldObject::SetPhaseMask(uint32 newPhaseMask, bool update)
{
    m_phaseMask = newPhaseMask;

    if (update && IsInWorld())
        UpdateObjectVisibility();
}

void WorldObject::SetInPhase(uint32 id, bool update, bool apply)
{
    if (apply)
        _phases.insert(id);
    else
        _phases.erase(id);

    if (update && IsInWorld())
        UpdateObjectVisibility();
}

bool WorldObject::IsInPhase(WorldObject const* obj) const
{
    // PhaseId 169 is the default fallback phase
    if (_phases.empty() && obj->GetPhases().empty())
        return true;

    if (_phases.empty() && obj->IsInPhase(169))
        return true;

    if (obj->GetPhases().empty() && IsInPhase(169))
        return true;

    return Trinity::Containers::Intersects(_phases.begin(), _phases.end(), obj->GetPhases().begin(), obj->GetPhases().end());
}

bool WorldObject::InSamePhase(WorldObject const* obj) const
{
    return IsInPhase(obj);
    // return InSamePhase(obj->GetPhaseMask());
}

void WorldObject::PlayDistanceSound(uint32 sound_id, Player* target /*= NULL*/)
{
    WorldPacket data(SMSG_PLAY_OBJECT_SOUND, 4+8);
    data << uint32(sound_id);
    data << uint64(GetGUID());
    if (target)
        target->SendDirectMessage(&data);
    else
        SendMessageToSet(&data, true);
}

void WorldObject::PlayDirectSound(uint32 sound_id, Player* target /*= NULL*/)
{
    WorldPacket data(SMSG_PLAY_SOUND, 4);
    data << uint32(sound_id);
    data << uint64(GetGUID());
    if (target)
        target->SendDirectMessage(&data);
    else
        SendMessageToSet(&data, true);
}

void WorldObject::DestroyForNearbyPlayers()
{
    if (!IsInWorld())
        return;

    std::list<Player*> targets;
    Trinity::AnyPlayerInObjectRangeCheck check(this, GetVisibilityRange(), false);
    Trinity::PlayerListSearcher<Trinity::AnyPlayerInObjectRangeCheck> searcher(this, targets, check);
    VisitNearbyWorldObject(GetVisibilityRange(), searcher);
    for (std::list<Player*>::const_iterator iter = targets.begin(); iter != targets.end(); ++iter)
    {
        Player* player = (*iter);

        if (player == this)
            continue;

        if (!player->HaveAtClient(this))
            continue;

        if (isType(TYPEMASK_UNIT) && ((Unit*)this)->GetCharmerGUID() == player->GetGUID()) /// @todo this is for puppet
            continue;

        DestroyForPlayer(player);
        player->m_clientGUIDs.erase(GetGUID());
    }
}

void WorldObject::UpdateObjectVisibility(bool /*forced*/)
{
    //updates object's visibility for nearby players
    Trinity::VisibleChangesNotifier notifier(*this);
    VisitNearbyWorldObject(GetVisibilityRange(), notifier);
}

struct WorldObjectChangeAccumulator
{
    UpdateDataMapType& i_updateDatas;
    WorldObject& i_object;
    std::set<uint64> plr_list;
    WorldObjectChangeAccumulator(WorldObject &obj, UpdateDataMapType &d) : i_updateDatas(d), i_object(obj) { }
    void Visit(PlayerMapType &m)
    {
        Player* source = NULL;
        for (PlayerMapType::iterator iter = m.begin(); iter != m.end(); ++iter)
        {
            source = iter->GetSource();

            BuildPacket(source);

            if (!source->GetSharedVisionList().empty())
            {
                SharedVisionList::const_iterator it = source->GetSharedVisionList().begin();
                for (; it != source->GetSharedVisionList().end(); ++it)
                    BuildPacket(*it);
            }
        }
    }

    void Visit(CreatureMapType &m)
    {
        Creature* source = NULL;
        for (CreatureMapType::iterator iter = m.begin(); iter != m.end(); ++iter)
        {
            source = iter->GetSource();
            if (!source->GetSharedVisionList().empty())
            {
                SharedVisionList::const_iterator it = source->GetSharedVisionList().begin();
                for (; it != source->GetSharedVisionList().end(); ++it)
                    BuildPacket(*it);
            }
        }
    }

    void Visit(DynamicObjectMapType &m)
    {
        DynamicObject* source = NULL;
        for (DynamicObjectMapType::iterator iter = m.begin(); iter != m.end(); ++iter)
        {
            source = iter->GetSource();
            uint64 guid = source->GetCasterGUID();

            if (IS_PLAYER_GUID(guid))
            {
                //Caster may be NULL if DynObj is in removelist
                if (Player* caster = ObjectAccessor::FindPlayer(guid))
                    if (caster->GetUInt64Value(PLAYER_FARSIGHT) == source->GetGUID())
                        BuildPacket(caster);
            }
        }
    }

    void BuildPacket(Player* player)
    {
        // Only send update once to a player
        if (plr_list.find(player->GetGUID()) == plr_list.end() && player->HaveAtClient(&i_object))
        {
            i_object.BuildFieldsUpdate(player, i_updateDatas);
            plr_list.insert(player->GetGUID());
        }
    }

    template<class SKIP> void Visit(GridRefManager<SKIP> &) { }
};

void WorldObject::BuildUpdate(UpdateDataMapType& data_map)
{
    CellCoord p = Trinity::ComputeCellCoord(GetPositionX(), GetPositionY());
    Cell cell(p);
    cell.SetNoCreate();
    WorldObjectChangeAccumulator notifier(*this, data_map);
    TypeContainerVisitor<WorldObjectChangeAccumulator, WorldTypeMapContainer > player_notifier(notifier);
    Map& map = *GetMap();
    //we must build packets for all visible players
    cell.Visit(p, player_notifier, map, *this, GetVisibilityRange());

    ClearUpdateMask(false);
}

uint64 WorldObject::GetTransGUID() const
{
    if (GetTransport())
        return GetTransport()->GetGUID();
    return 0;
}<|MERGE_RESOLUTION|>--- conflicted
+++ resolved
@@ -2051,20 +2051,6 @@
     return true;
 }
 
-<<<<<<< HEAD
-void WorldObject::SendPlaySound(uint32 Sound, bool OnlySelf)
-{
-    WorldPacket data(SMSG_PLAY_SOUND, 4);
-    data << uint32(Sound);
-    data << uint64(GetGUID());
-    if (OnlySelf && GetTypeId() == TYPEID_PLAYER)
-        this->ToPlayer()->GetSession()->SendPacket(&data);
-    else
-        SendMessageToSet(&data, true); // ToSelf ignored in this case
-}
-
-=======
->>>>>>> d9fdbb06
 void Object::ForceValuesUpdateAtIndex(uint32 i)
 {
     _changesMask.SetBit(i);
@@ -2073,171 +2059,6 @@
         sObjectAccessor->AddUpdateObject(this);
         m_objectUpdated = true;
     }
-}
-
-<<<<<<< HEAD
-namespace Trinity
-{
-    class MonsterChatBuilder
-    {
-        public:
-            MonsterChatBuilder(WorldObject const* obj, ChatMsg msgtype, int32 textId, uint32 language, WorldObject const* target)
-                : i_object(obj), i_msgtype(msgtype), i_textId(textId), i_language(Language(language)), i_target(target) { }
-            void operator()(WorldPacket& data, LocaleConstant loc_idx)
-            {
-                if (BroadcastText const* broadcastText = sObjectMgr->GetBroadcastText(i_textId))
-                {
-                    uint8 gender = GENDER_MALE;
-                    if (Unit const* unit = i_object->ToUnit())
-                        gender = unit->getGender();
-
-                    std::string text = broadcastText->GetText(loc_idx, gender);
-                    ChatHandler::BuildChatPacket(data, i_msgtype, i_language, i_object, i_target, text, 0, "", loc_idx);
-                }
-                else
-                     TC_LOG_ERROR("entities.unit", "MonsterChatBuilder: `broadcast_text` id %i missing", i_textId);
-            }
-
-        private:
-            WorldObject const* i_object;
-            ChatMsg i_msgtype;
-            int32 i_textId;
-            Language i_language;
-            WorldObject const* i_target;
-    };
-
-    class MonsterCustomChatBuilder
-    {
-        public:
-            MonsterCustomChatBuilder(WorldObject const* obj, ChatMsg msgtype, const char* text, uint32 language, WorldObject const* target)
-                : i_object(obj), i_msgtype(msgtype), i_text(text), i_language(Language(language)), i_target(target)
-            {}
-            void operator()(WorldPacket& data, LocaleConstant loc_idx)
-            {
-                ChatHandler::BuildChatPacket(data, i_msgtype, i_language, i_object, i_target, i_text, 0, "", loc_idx);
-            }
-
-        private:
-            WorldObject const* i_object;
-            ChatMsg i_msgtype;
-            const char* i_text;
-            Language i_language;
-            WorldObject const* i_target;
-    };
-}                                                           // namespace Trinity
-
-void WorldObject::MonsterSay(const char* text, uint32 language, WorldObject const* target)
-{
-    CellCoord p = Trinity::ComputeCellCoord(GetPositionX(), GetPositionY());
-
-    Cell cell(p);
-    cell.SetNoCreate();
-
-    Trinity::MonsterCustomChatBuilder say_build(this, CHAT_MSG_MONSTER_SAY, text, language, target);
-    Trinity::LocalizedPacketDo<Trinity::MonsterCustomChatBuilder> say_do(say_build);
-    Trinity::PlayerDistWorker<Trinity::LocalizedPacketDo<Trinity::MonsterCustomChatBuilder> > say_worker(this, sWorld->getFloatConfig(CONFIG_LISTEN_RANGE_SAY), say_do);
-    TypeContainerVisitor<Trinity::PlayerDistWorker<Trinity::LocalizedPacketDo<Trinity::MonsterCustomChatBuilder> >, WorldTypeMapContainer > message(say_worker);
-    cell.Visit(p, message, *GetMap(), *this, sWorld->getFloatConfig(CONFIG_LISTEN_RANGE_SAY));
-}
-
-void WorldObject::MonsterSay(int32 textId, uint32 language, WorldObject const* target)
-{
-    CellCoord p = Trinity::ComputeCellCoord(GetPositionX(), GetPositionY());
-
-    Cell cell(p);
-    cell.SetNoCreate();
-
-    Trinity::MonsterChatBuilder say_build(this, CHAT_MSG_MONSTER_SAY, textId, language, target);
-    Trinity::LocalizedPacketDo<Trinity::MonsterChatBuilder> say_do(say_build);
-    Trinity::PlayerDistWorker<Trinity::LocalizedPacketDo<Trinity::MonsterChatBuilder> > say_worker(this, sWorld->getFloatConfig(CONFIG_LISTEN_RANGE_SAY), say_do);
-    TypeContainerVisitor<Trinity::PlayerDistWorker<Trinity::LocalizedPacketDo<Trinity::MonsterChatBuilder> >, WorldTypeMapContainer > message(say_worker);
-    cell.Visit(p, message, *GetMap(), *this, sWorld->getFloatConfig(CONFIG_LISTEN_RANGE_SAY));
-}
-
-void WorldObject::MonsterYell(const char* text, uint32 language, WorldObject const* target)
-{
-    CellCoord p = Trinity::ComputeCellCoord(GetPositionX(), GetPositionY());
-
-    Cell cell(p);
-    cell.SetNoCreate();
-
-    Trinity::MonsterCustomChatBuilder say_build(this, CHAT_MSG_MONSTER_YELL, text, language, target);
-    Trinity::LocalizedPacketDo<Trinity::MonsterCustomChatBuilder> say_do(say_build);
-    Trinity::PlayerDistWorker<Trinity::LocalizedPacketDo<Trinity::MonsterCustomChatBuilder> > say_worker(this, sWorld->getFloatConfig(CONFIG_LISTEN_RANGE_YELL), say_do);
-    TypeContainerVisitor<Trinity::PlayerDistWorker<Trinity::LocalizedPacketDo<Trinity::MonsterCustomChatBuilder> >, WorldTypeMapContainer > message(say_worker);
-    cell.Visit(p, message, *GetMap(), *this, sWorld->getFloatConfig(CONFIG_LISTEN_RANGE_YELL));
-}
-
-void WorldObject::MonsterYell(int32 textId, uint32 language, WorldObject const* target)
-{
-    CellCoord p = Trinity::ComputeCellCoord(GetPositionX(), GetPositionY());
-
-    Cell cell(p);
-    cell.SetNoCreate();
-
-    Trinity::MonsterChatBuilder say_build(this, CHAT_MSG_MONSTER_YELL, textId, language, target);
-    Trinity::LocalizedPacketDo<Trinity::MonsterChatBuilder> say_do(say_build);
-    Trinity::PlayerDistWorker<Trinity::LocalizedPacketDo<Trinity::MonsterChatBuilder> > say_worker(this, sWorld->getFloatConfig(CONFIG_LISTEN_RANGE_YELL), say_do);
-    TypeContainerVisitor<Trinity::PlayerDistWorker<Trinity::LocalizedPacketDo<Trinity::MonsterChatBuilder> >, WorldTypeMapContainer > message(say_worker);
-    cell.Visit(p, message, *GetMap(), *this, sWorld->getFloatConfig(CONFIG_LISTEN_RANGE_YELL));
-}
-
-void WorldObject::MonsterTextEmote(const char* text, WorldObject const* target, bool IsBossEmote)
-{
-    WorldPacket data;
-    ChatHandler::BuildChatPacket(data, IsBossEmote ? CHAT_MSG_RAID_BOSS_EMOTE : CHAT_MSG_MONSTER_EMOTE, LANG_UNIVERSAL,
-                                 this, target, text);
-    SendMessageToSetInRange(&data, sWorld->getFloatConfig(CONFIG_LISTEN_RANGE_TEXTEMOTE), true);
-}
-
-void WorldObject::MonsterTextEmote(int32 textId, WorldObject const* target, bool IsBossEmote)
-{
-    CellCoord p = Trinity::ComputeCellCoord(GetPositionX(), GetPositionY());
-
-    Cell cell(p);
-    cell.SetNoCreate();
-
-    Trinity::MonsterChatBuilder say_build(this, IsBossEmote ? CHAT_MSG_RAID_BOSS_EMOTE : CHAT_MSG_MONSTER_EMOTE, textId, LANG_UNIVERSAL, target);
-    Trinity::LocalizedPacketDo<Trinity::MonsterChatBuilder> say_do(say_build);
-    Trinity::PlayerDistWorker<Trinity::LocalizedPacketDo<Trinity::MonsterChatBuilder> > say_worker(this, sWorld->getFloatConfig(CONFIG_LISTEN_RANGE_TEXTEMOTE), say_do);
-    TypeContainerVisitor<Trinity::PlayerDistWorker<Trinity::LocalizedPacketDo<Trinity::MonsterChatBuilder> >, WorldTypeMapContainer > message(say_worker);
-    cell.Visit(p, message, *GetMap(), *this, sWorld->getFloatConfig(CONFIG_LISTEN_RANGE_TEXTEMOTE));
-}
-
-void WorldObject::MonsterWhisper(const char* text, Player const* target, bool IsBossWhisper)
-{
-    if (!target)
-        return;
-
-    LocaleConstant loc_idx = target->GetSession()->GetSessionDbLocaleIndex();
-    WorldPacket data;
-    ChatHandler::BuildChatPacket(data, IsBossWhisper ? CHAT_MSG_RAID_BOSS_WHISPER : CHAT_MSG_MONSTER_WHISPER, LANG_UNIVERSAL, this, target, text, 0, "", loc_idx);
-    target->GetSession()->SendPacket(&data);
-}
-
-void WorldObject::MonsterWhisper(int32 textId, Player const* target, bool IsBossWhisper)
-{
-    if (!target)
-        return;
-
-    uint8 gender = GENDER_MALE;
-    if (Unit const* unit = ToUnit())
-        gender = unit->getGender();
-
-    LocaleConstant loc_idx = target->GetSession()->GetSessionDbLocaleIndex();
-    BroadcastText const* broadcastText = sObjectMgr->GetBroadcastText(textId);
-    std::string text = broadcastText->GetText(loc_idx, gender);
-    WorldPacket data;
-    ChatHandler::BuildChatPacket(data, IsBossWhisper ? CHAT_MSG_RAID_BOSS_WHISPER : CHAT_MSG_MONSTER_WHISPER, LANG_UNIVERSAL, this, target, text.c_str(), 0, "", loc_idx);
-
-    target->GetSession()->SendPacket(&data);
-=======
-void Unit::BuildHeartBeatMsg(WorldPacket* data) const
-{
-    data->Initialize(MSG_MOVE_HEARTBEAT, 32);
-    data->append(GetPackGUID());
-    BuildMovementPacket(data);
->>>>>>> d9fdbb06
 }
 
 void WorldObject::SendMessageToSet(WorldPacket* data, bool self)
