--- conflicted
+++ resolved
@@ -1231,23 +1231,13 @@
 
 void MovementInfo::OutDebug()
 {
-<<<<<<< HEAD
-    TC_LOG_INFO(LOG_FILTER_GENERAL, "MOVEMENT INFO");
-    TC_LOG_INFO(LOG_FILTER_GENERAL, "guid " UI64FMTD, guid);
-    TC_LOG_INFO(LOG_FILTER_GENERAL, "flags %s (%u)", Movement::MovementFlags_ToString(flags).c_str(), flags);
-    TC_LOG_INFO(LOG_FILTER_GENERAL, "flags2 %s (%u)", Movement::MovementFlagsExtra_ToString(flags2).c_str(), flags2);
-    TC_LOG_INFO(LOG_FILTER_GENERAL, "time %u current time %u", time, getMSTime());
-    TC_LOG_INFO(LOG_FILTER_GENERAL, "position: `%s`", pos.ToString().c_str());
-    if (transport.guid)
-=======
     TC_LOG_INFO("misc", "MOVEMENT INFO");
     TC_LOG_INFO("misc", "guid " UI64FMTD, guid);
-    TC_LOG_INFO("misc", "flags %u", flags);
-    TC_LOG_INFO("misc", "flags2 %u", flags2);
-    TC_LOG_INFO("misc", "time %u current time " UI64FMTD "", flags2, uint64(::time(NULL)));
+    TC_LOG_INFO("misc", "flags %s (%u)", Movement::MovementFlags_ToString(flags).c_str(), flags);
+    TC_LOG_INFO("misc", "flags2 %s (%u)", Movement::MovementFlagsExtra_ToString(flags2).c_str(), flags2);
+    TC_LOG_INFO("misc", "time %u current time %u", time, getMSTime());
     TC_LOG_INFO("misc", "position: `%s`", pos.ToString().c_str());
-    if (flags & MOVEMENTFLAG_ONTRANSPORT)
->>>>>>> 94e2b933
+    if (transport.guid)
     {
         TC_LOG_INFO("misc", "TRANSPORT:");
         TC_LOG_INFO("misc", "guid: " UI64FMTD, transport.guid);
@@ -1255,30 +1245,20 @@
         TC_LOG_INFO("misc", "seat: %i", transport.seat);
         TC_LOG_INFO("misc", "time: %u", transport.time);
         if (flags2 & MOVEMENTFLAG2_INTERPOLATED_MOVEMENT)
-<<<<<<< HEAD
-            TC_LOG_INFO(LOG_FILTER_GENERAL, "time2: %u", transport.time2);
+            TC_LOG_INFO("misc", "time2: %u", transport.time2);
         if (transport.time3)
-            TC_LOG_INFO(LOG_FILTER_GENERAL, "time3: %u", transport.time3);
-=======
-            TC_LOG_INFO("misc", "time2: %u", transport.time2);
->>>>>>> 94e2b933
+            TC_LOG_INFO("misc", "time3: %u", transport.time3);
     }
 
     if ((flags & (MOVEMENTFLAG_SWIMMING | MOVEMENTFLAG_FLYING)) || (flags2 & MOVEMENTFLAG2_ALWAYS_ALLOW_PITCHING))
         TC_LOG_INFO("misc", "pitch: %f", pitch);
 
-<<<<<<< HEAD
     if (flags & MOVEMENTFLAG_FALLING || jump.fallTime)
     {
-        TC_LOG_INFO(LOG_FILTER_GENERAL, "fallTime: %u j_zspeed: %f", jump.fallTime, jump.zspeed);
+        TC_LOG_INFO("misc", "fallTime: %u j_zspeed: %f", jump.fallTime, jump.zspeed);
         if (flags & MOVEMENTFLAG_FALLING)
-            TC_LOG_INFO(LOG_FILTER_GENERAL, "j_sinAngle: %f j_cosAngle: %f j_xyspeed: %f", jump.sinAngle, jump.cosAngle, jump.xyspeed);
-    }
-=======
-    TC_LOG_INFO("misc", "fallTime: %u", fallTime);
-    if (flags & MOVEMENTFLAG_FALLING)
-        TC_LOG_INFO("misc", "j_zspeed: %f j_sinAngle: %f j_cosAngle: %f j_xyspeed: %f", jump.zspeed, jump.sinAngle, jump.cosAngle, jump.xyspeed);
->>>>>>> 94e2b933
+            TC_LOG_INFO("misc", "j_sinAngle: %f j_cosAngle: %f j_xyspeed: %f", jump.sinAngle, jump.cosAngle, jump.xyspeed);
+    }
 
     if (flags & MOVEMENTFLAG_SPLINE_ELEVATION)
         TC_LOG_INFO("misc", "splineElevation: %f", splineElevation);
