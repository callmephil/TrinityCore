/*
 * Copyright (C) 2008-2016 TrinityCore <http://www.trinitycore.org/>
 * Copyright (C) 2005-2009 MaNGOS <http://getmangos.com/>
 *
 * This program is free software; you can redistribute it and/or modify it
 * under the terms of the GNU General Public License as published by the
 * Free Software Foundation; either version 2 of the License, or (at your
 * option) any later version.
 *
 * This program is distributed in the hope that it will be useful, but WITHOUT
 * ANY WARRANTY; without even the implied warranty of MERCHANTABILITY or
 * FITNESS FOR A PARTICULAR PURPOSE. See the GNU General Public License for
 * more details.
 *
 * You should have received a copy of the GNU General Public License along
 * with this program. If not, see <http://www.gnu.org/licenses/>.
 */

#include "Object.h"
#include "Common.h"
#include "SharedDefines.h"
#include "WorldPacket.h"
#include "Opcodes.h"
#include "Log.h"
#include "World.h"
#include "Creature.h"
#include "Player.h"
#include "Vehicle.h"
#include "ObjectMgr.h"
#include "UpdateData.h"
#include "Util.h"
#include "ObjectAccessor.h"
#include "Transport.h"
#include "VMapFactory.h"
#include "CellImpl.h"
#include "GridNotifiers.h"
#include "GridNotifiersImpl.h"
#include "SpellAuraEffects.h"
#include "UpdateFieldFlags.h"
#include "TemporarySummon.h"
#include "Totem.h"
#include "MovementPackets.h"
#include "OutdoorPvPMgr.h"
#include "Unit.h"
#include "BattlefieldMgr.h"
#include "GameObjectPackets.h"
#include "MiscPackets.h"
#include <boost/dynamic_bitset.hpp>

Object::Object()
{
    m_objectTypeId      = TYPEID_OBJECT;
    m_objectType        = TYPEMASK_OBJECT;
    m_updateFlag        = UPDATEFLAG_NONE;

    m_uint32Values      = nullptr;
    _dynamicValues      = nullptr;
    _dynamicChangesArrayMask = nullptr;
    m_valuesCount       = 0;
    _dynamicValuesCount = 0;
    _fieldNotifyFlags   = UF_FLAG_DYNAMIC;

    m_inWorld           = false;
    m_objectUpdated     = false;
}

WorldObject::~WorldObject()
{
    // this may happen because there are many !create/delete
    if (IsWorldObject() && m_currMap)
    {
        if (GetTypeId() == TYPEID_CORPSE)
        {
            TC_LOG_FATAL("misc", "WorldObject::~WorldObject Corpse Type: %d (%s) deleted but still in map!!",
                ToCorpse()->GetType(), GetGUID().ToString().c_str());
            ABORT();
        }
        ResetMap();
    }
}

Object::~Object()
{
    if (IsInWorld())
    {
        TC_LOG_FATAL("misc", "Object::~Object %s deleted but still in world!!", GetGUID().ToString().c_str());
        if (isType(TYPEMASK_ITEM))
            TC_LOG_FATAL("misc", "Item slot %u", ((Item*)this)->GetSlot());
        ABORT();
    }

    if (m_objectUpdated)
    {
        TC_LOG_FATAL("misc", "Object::~Object %s deleted but still in update list!!", GetGUID().ToString().c_str());
        ABORT();
    }

    delete[] m_uint32Values;
    m_uint32Values = nullptr;

    delete[] _dynamicValues;
    _dynamicValues = nullptr;

    delete[] _dynamicChangesArrayMask;
    _dynamicChangesArrayMask = nullptr;
}

void Object::_InitValues()
{
    m_uint32Values = new uint32[m_valuesCount];
    memset(m_uint32Values, 0, m_valuesCount * sizeof(uint32));

    _changesMask.resize(m_valuesCount);
    _dynamicChangesMask.resize(_dynamicValuesCount);
    if (_dynamicValuesCount)
    {
        _dynamicValues = new std::vector<uint32>[_dynamicValuesCount];
        _dynamicChangesArrayMask = new std::vector<uint8>[_dynamicValuesCount];
    }

    m_objectUpdated = false;
}

void Object::_Create(ObjectGuid const& guid)
{
    if (!m_uint32Values) _InitValues();

    SetGuidValue(OBJECT_FIELD_GUID, guid);
    SetUInt16Value(OBJECT_FIELD_TYPE, 0, m_objectType);
    m_PackGUID.Set(guid);
}

std::string Object::_ConcatFields(uint16 startIndex, uint16 size) const
{
    std::ostringstream ss;
    for (uint16 index = 0; index < size; ++index)
        ss << GetUInt32Value(index + startIndex) << ' ';
    return ss.str();
}

void Object::AddToWorld()
{
    if (m_inWorld)
        return;

    ASSERT(m_uint32Values);

    m_inWorld = true;

    // synchronize values mirror with values array (changes will send in updatecreate opcode any way
    ASSERT(!m_objectUpdated);
    ClearUpdateMask(false);
}

void Object::RemoveFromWorld()
{
    if (!m_inWorld)
        return;

    m_inWorld = false;

    // if we remove from world then sending changes not required
    ClearUpdateMask(true);
}

void Object::BuildCreateUpdateBlockForPlayer(UpdateData* data, Player* target) const
{
    if (!target)
        return;

    uint8  updateType = UPDATETYPE_CREATE_OBJECT;
    uint32 flags      = m_updateFlag;

    /** lower flag1 **/
    if (target == this)                                      // building packet for yourself
        flags |= UPDATEFLAG_SELF;

    switch (GetGUID().GetHigh())
    {
        case HighGuid::Player:
        case HighGuid::Pet:
        case HighGuid::Corpse:
        case HighGuid::DynamicObject:
        case HighGuid::AreaTrigger:
            updateType = UPDATETYPE_CREATE_OBJECT2;
            break;
        case HighGuid::Creature:
        case HighGuid::Vehicle:
        {
            if (TempSummon const* summon = ToUnit()->ToTempSummon())
                if (summon->GetSummonerGUID().IsPlayer())
                    updateType = UPDATETYPE_CREATE_OBJECT2;

            break;
        }
        case HighGuid::GameObject:
        {
            if (ToGameObject()->GetOwnerGUID().IsPlayer())
                updateType = UPDATETYPE_CREATE_OBJECT2;
            break;
        }
        default:
            break;
    }

    if (WorldObject const* worldObject = dynamic_cast<WorldObject const*>(this))
    {
        if (!(flags & UPDATEFLAG_LIVING))
            if (!worldObject->m_movementInfo.transport.guid.IsEmpty())
                flags |= UPDATEFLAG_TRANSPORT_POSITION;

        if (worldObject->GetAIAnimKitId() || worldObject->GetMovementAnimKitId() || worldObject->GetMeleeAnimKitId())
            flags |= UPDATEFLAG_ANIMKITS;
    }

    if (flags & UPDATEFLAG_STATIONARY_POSITION)
    {
        // UPDATETYPE_CREATE_OBJECT2 for some gameobject types...
        if (isType(TYPEMASK_GAMEOBJECT))
        {
            switch (ToGameObject()->GetGoType())
            {
                case GAMEOBJECT_TYPE_TRAP:
                case GAMEOBJECT_TYPE_DUEL_ARBITER:
                case GAMEOBJECT_TYPE_FLAGSTAND:
                case GAMEOBJECT_TYPE_FLAGDROP:
                    updateType = UPDATETYPE_CREATE_OBJECT2;
                    break;
                default:
                    break;
            }
        }
    }

    if (Unit const* unit = ToUnit())
        if (unit->GetVictim())
            flags |= UPDATEFLAG_HAS_TARGET;

    ByteBuffer buf(0x400);
    buf << uint8(updateType);
    buf << GetPackGUID();
    buf << uint8(m_objectTypeId);

    BuildMovementUpdate(&buf, flags);
    BuildValuesUpdate(updateType, &buf, target);
    BuildDynamicValuesUpdate(updateType, &buf, target);
    data->AddUpdateBlock(buf);
}

void Object::SendUpdateToPlayer(Player* player)
{
    // send create update to player
    UpdateData upd(player->GetMapId());
    WorldPacket packet;

    if (player->HaveAtClient(this))
        BuildValuesUpdateBlockForPlayer(&upd, player);
    else
        BuildCreateUpdateBlockForPlayer(&upd, player);
    upd.BuildPacket(&packet);
    player->GetSession()->SendPacket(&packet);
}

void Object::BuildValuesUpdateBlockForPlayer(UpdateData* data, Player* target) const
{
    ByteBuffer buf(500);

    buf << uint8(UPDATETYPE_VALUES);
    buf << GetPackGUID();

    BuildValuesUpdate(UPDATETYPE_VALUES, &buf, target);
    BuildDynamicValuesUpdate(UPDATETYPE_VALUES, &buf, target);

    data->AddUpdateBlock(buf);
}

void Object::BuildOutOfRangeUpdateBlock(UpdateData* data) const
{
    data->AddOutOfRangeGUID(GetGUID());
}

void Object::DestroyForPlayer(Player* target) const
{
    ASSERT(target);

    UpdateData updateData(target->GetMapId());
    BuildOutOfRangeUpdateBlock(&updateData);
    WorldPacket packet;
    updateData.BuildPacket(&packet);
    target->SendDirectMessage(&packet);
}

int32 Object::GetInt32Value(uint16 index) const
{
    ASSERT(index < m_valuesCount || PrintIndexError(index, false));
    return m_int32Values[index];
}

uint32 Object::GetUInt32Value(uint16 index) const
{
    ASSERT(index < m_valuesCount || PrintIndexError(index, false));
    return m_uint32Values[index];
}

uint64 Object::GetUInt64Value(uint16 index) const
{
    ASSERT(index + 1 < m_valuesCount || PrintIndexError(index, false));
    return *((uint64*)&(m_uint32Values[index]));
}

float Object::GetFloatValue(uint16 index) const
{
    ASSERT(index < m_valuesCount || PrintIndexError(index, false));
    return m_floatValues[index];
}

uint8 Object::GetByteValue(uint16 index, uint8 offset) const
{
    ASSERT(index < m_valuesCount || PrintIndexError(index, false));
    ASSERT(offset < 4);
    return *(((uint8*)&m_uint32Values[index])+offset);
}

uint16 Object::GetUInt16Value(uint16 index, uint8 offset) const
{
    ASSERT(index < m_valuesCount || PrintIndexError(index, false));
    ASSERT(offset < 2);
    return *(((uint16*)&m_uint32Values[index])+offset);
}

ObjectGuid const& Object::GetGuidValue(uint16 index) const
{
    ASSERT(index + 1 < m_valuesCount || PrintIndexError(index, false));
    return *((ObjectGuid*)&(m_uint32Values[index]));
}

void Object::BuildMovementUpdate(ByteBuffer* data, uint32 flags) const
{
    bool NoBirthAnim = false;
    bool EnablePortals = false;
    bool PlayHoverAnim = false;
    bool HasMovementUpdate = (flags & UPDATEFLAG_LIVING) != 0;
    bool HasMovementTransport = (flags & UPDATEFLAG_TRANSPORT_POSITION) != 0;
    bool Stationary = (flags & UPDATEFLAG_STATIONARY_POSITION) != 0;
    bool CombatVictim = (flags & UPDATEFLAG_HAS_TARGET) != 0;
    bool ServerTime = (flags & UPDATEFLAG_TRANSPORT) != 0;
    bool VehicleCreate = (flags & UPDATEFLAG_VEHICLE) != 0;
    bool AnimKitCreate = (flags & UPDATEFLAG_ANIMKITS) != 0;
    bool Rotation = (flags & UPDATEFLAG_ROTATION) != 0;
    bool HasAreaTrigger = false;
    bool HasGameObject = false;
    bool ThisIsYou = (flags & UPDATEFLAG_SELF) != 0;
    bool SmoothPhasing = false;
    bool SceneObjCreate = false;
    bool PlayerCreateData = false;
    uint32 PauseTimesCount = 0;
    if (GameObject const* go = ToGameObject())
        if (go->GetGoType() == GAMEOBJECT_TYPE_TRANSPORT)
            PauseTimesCount = go->GetGOValue()->Transport.StopFrames->size();

    data->WriteBit(NoBirthAnim);
    data->WriteBit(EnablePortals);
    data->WriteBit(PlayHoverAnim);
    data->WriteBit(HasMovementUpdate);
    data->WriteBit(HasMovementTransport);
    data->WriteBit(Stationary);
    data->WriteBit(CombatVictim);
    data->WriteBit(ServerTime);
    data->WriteBit(VehicleCreate);
    data->WriteBit(AnimKitCreate);
    data->WriteBit(Rotation);
    data->WriteBit(HasAreaTrigger);
    data->WriteBit(HasGameObject);
    data->WriteBit(SmoothPhasing);
    data->WriteBit(ThisIsYou);
    data->WriteBit(SceneObjCreate);
    data->WriteBit(PlayerCreateData);
    data->FlushBits();

    if (HasMovementUpdate)
    {
        Unit const* unit = ToUnit();
        bool HasFallDirection = unit->HasUnitMovementFlag(MOVEMENTFLAG_FALLING);
        bool HasFall = HasFallDirection || unit->m_movementInfo.jump.fallTime != 0;
        bool HasSpline = unit->IsSplineEnabled();

        *data << GetPackGUID();                                         // MoverGUID

        *data << uint32(unit->m_movementInfo.time);                     // MoveTime
        *data << float(unit->GetPositionX());
        *data << float(unit->GetPositionY());
        *data << float(unit->GetPositionZ());
        *data << float(unit->GetOrientation());

        *data << float(unit->m_movementInfo.pitch);                     // Pitch
        *data << float(unit->m_movementInfo.splineElevation);           // StepUpStartElevation

        *data << uint32(0);                                             // RemoveForcesIDs.size()
        *data << uint32(0);                                             // MoveIndex

        //for (std::size_t i = 0; i < RemoveForcesIDs.size(); ++i)
        //    *data << ObjectGuid(RemoveForcesIDs);

        data->WriteBits(unit->GetUnitMovementFlags(), 30);
        data->WriteBits(unit->GetExtraUnitMovementFlags(), 18);
        data->WriteBit(!unit->m_movementInfo.transport.guid.IsEmpty()); // HasTransport
        data->WriteBit(HasFall);                                        // HasFall
        data->WriteBit(HasSpline);                                      // HasSpline - marks that the unit uses spline movement
        data->WriteBit(0);                                              // HeightChangeFailed
        data->WriteBit(0);                                              // RemoteTimeValid

        if (!unit->m_movementInfo.transport.guid.IsEmpty())
            *data << unit->m_movementInfo.transport;

        if (HasFall)
        {
            *data << uint32(unit->m_movementInfo.jump.fallTime);              // Time
            *data << float(unit->m_movementInfo.jump.zspeed);                 // JumpVelocity

            if (data->WriteBit(HasFallDirection))
            {
                *data << float(unit->m_movementInfo.jump.sinAngle);           // Direction
                *data << float(unit->m_movementInfo.jump.cosAngle);
                *data << float(unit->m_movementInfo.jump.xyspeed);            // Speed
            }
        }

        *data << float(unit->GetSpeed(MOVE_WALK));
        *data << float(unit->GetSpeed(MOVE_RUN));
        *data << float(unit->GetSpeed(MOVE_RUN_BACK));
        *data << float(unit->GetSpeed(MOVE_SWIM));
        *data << float(unit->GetSpeed(MOVE_SWIM_BACK));
        *data << float(unit->GetSpeed(MOVE_FLIGHT));
        *data << float(unit->GetSpeed(MOVE_FLIGHT_BACK));
        *data << float(unit->GetSpeed(MOVE_TURN_RATE));
        *data << float(unit->GetSpeed(MOVE_PITCH_RATE));

        *data << uint32(0);                                                   // unit->m_movementInfo.forces.size()

        data->WriteBit(HasSpline);
        data->FlushBits();

        //for (std::size_t i = 0; i < unit->m_movementInfo.forces.size(); ++i)
        //{
        //    *data << ObjectGuid(ID);
        //    *data << Vector3(Origin);
        //    *data << Vector3(Direction);
        //    *data << int32(TransportID);
        //    *data << float(Magnitude);
        //    data->WriteBits(Type, 2);
        //}

        if (HasSpline)
            WorldPackets::Movement::CommonMovement::WriteCreateObjectSplineDataBlock(*unit->movespline, *data);
    }

    *data << uint32(PauseTimesCount);

    if (Stationary)
    {
        WorldObject const* self = static_cast<WorldObject const*>(this);
        *data << float(self->GetStationaryX());
        *data << float(self->GetStationaryY());
        *data << float(self->GetStationaryZ());
        *data << float(self->GetStationaryO());
    }

    if (CombatVictim)
        *data << ToUnit()->GetVictim()->GetGUID();                      // CombatVictim

    if (ServerTime)
    {
        GameObject const* go = ToGameObject();
        /** @TODO Use IsTransport() to also handle type 11 (TRANSPORT)
            Currently grid objects are not updated if there are no nearby players,
            this causes clients to receive different PathProgress
            resulting in players seeing the object in a different position
        */
        if (go && go->ToTransport())                                    // ServerTime
            *data << uint32(go->GetGOValue()->Transport.PathProgress);
        else
            *data << uint32(getMSTime());
    }

    if (VehicleCreate)
    {
        Unit const* unit = ToUnit();
        *data << uint32(unit->GetVehicleKit()->GetVehicleInfo()->ID); // RecID
        *data << float(unit->GetOrientation());                         // InitialRawFacing
    }

    if (AnimKitCreate)
    {
        WorldObject const* self = static_cast<WorldObject const*>(this);
        *data << uint16(self->GetAIAnimKitId());                        // AiID
        *data << uint16(self->GetMovementAnimKitId());                  // MovementID
        *data << uint16(self->GetMeleeAnimKitId());                     // MeleeID
    }

    if (Rotation)
        *data << uint64(ToGameObject()->GetRotation());                 // Rotation

    if (GameObject const* go = ToGameObject())
        for (uint32 i = 0; i < PauseTimesCount; ++i)
            *data << uint32(go->GetGOValue()->Transport.StopFrames->at(i));

    if (HasMovementTransport)
    {
        WorldObject const* self = static_cast<WorldObject const*>(this);
        *data << self->m_movementInfo.transport;
    }

    //if (AreaTrigger)
    //{
    //    *data << uint32(ElapsedMs);
    //    *data << Vector3(RollPitchYaw);
    //    data->WriteBit(HasAbsoluteOrientation);
    //    data->WriteBit(HasDynamicShape);
    //    data->WriteBit(HasAttached);
    //    data->WriteBit(HasFaceMovementDir);
    //    data->WriteBit(HasFollowsTerrain);
    //    data->WriteBit(Unknown_1);
    //    data->WriteBit(HasTargetRollPitchYaw);
    //    data->WriteBit(HasScaleCurveID);
    //    data->WriteBit(HasMorphCurveID);
    //    data->WriteBit(HasFacingCurveID);
    //    data->WriteBit(HasMoveCurveID);
    //    data->WriteBit(HasAreaTriggerSphere);
    //    data->WriteBit(HasAreaTriggerBox);
    //    data->WriteBit(HasAreaTriggerPolygon);
    //    data->WriteBit(HasAreaTriggerCylinder);
    //    data->WriteBit(HasAreaTriggerSpline);
    //    data->WriteBit(HasAreaTriggerUnkType);

    //    if (HasAreaTriggerUnkType)
    //    {
    //        data->WriteBit(Unk_1);
    //        data->WriteBit(HasCenter);
    //        data->WriteBit(Unk_3);
    //        data->WriteBit(Unk_4);

    //        *data << uint32();
    //        *data << int32();
    //        *data << uint32();
    //        *data << float(Radius);
    //        *data << float(BlendFromRadius);
    //        *data << float(InitialAngel);
    //        *data << float(ZOffset);

    //        if (Unk_1)
    //            *data << ObjectGuid();

    //        if (HasCenter)
    //            *data << Vector3(Center);
    //    }

    //    if (HasTargetRollPitchYaw)
    //        *data << Vector3(TargetRollPitchYaw);

    //    if (HasScaleCurveID)
    //        *data << uint32(ScaleCurveID);

    //    if (HasMorphCurveID)
    //        *data << uint32(MorphCurveID);

    //    if (HasFacingCurveID)
    //        *data << uint32(FacingCurveID);

    //    if (HasMoveCurveID)
    //        *data << uint32(MoveCurveID);

    //    if (HasAreaTriggerSphere)
    //    {
    //        *data << float(Radius);
    //        *data << float(RadiusTarget);
    //    }

    //    if (HasAreaTriggerBox)
    //    {
    //        *data << Vector3(Extents);
    //        *data << Vector3(ExtentsTarget);
    //    }

    //    if (HasAreaTriggerPolygon)
    //    {
    //        *data << uint32(Vertices.size());
    //        *data << uint32(VerticesTarget.size());
    //        *data << float(Height);
    //        *data << float(HeightTarget);

    //        for (std::size_t i = 0; i < Vertices.size(); ++i)
    //            *data << Vector2(Vertices[i]);

    //        for (std::size_t i = 0; i < VerticesTarget.size(); ++i)
    //            *data << Vector2(VerticesTarget[i]);
    //    }

    //    if (HasAreaTriggerCylinder)
    //    {
    //        *data << float(Radius);
    //        *data << float(RadiusTarget);
    //        *data << float(Height);
    //        *data << float(HeightTarget);
    //        *data << float(LocationZOffset);
    //        *data << float(LocationZOffsetTarget);
    //    }

    //    if (HasAreaTriggerSpline)
    //    {
    //        *data << uint32(TimeToTarget);
    //        *data << uint32(ElapsedTimeForMovement);
    //        *data << uint32(Points.size());

    //        for (std::size_t i = 0; i < Points.size(); ++i)
    //            *data << Vector3(Points[i]);
    //    }
    //}

    //if (GameObject)
    //{
    //    *data << uint32(WorldEffectID);

    //    data->WriteBit(bit8);
    //    if (bit8)
    //        *data << uint32(Int1);
    //}

    //if (SmoothPhasing)
    //{
    //    data->WriteBit(ReplaceActive);
    //    data->WriteBit(HasReplaceObjectt);
    //    if (HasReplaceObject)
    //        *data << ObjectGuid(ReplaceObject);
    //}

    //if (SceneObjCreate)
    //{
    //    data->WriteBit(HasLocalScriptData);
    //    data->WriteBit(HasPetBattleFullUpdate);

    //    if (HasLocalScriptData)
    //    {
    //        data->WriteBits(Data.length(), 7);
    //        data->WriteString(Data);
    //    }

    //    if (HasPetBattleFullUpdate)
    //    {
    //        for (std::size_t i = 0; i < 2; ++i)
    //        {
    //            *data << ObjectGuid(Players[i].CharacterID);
    //            *data << int32(Players[i].TrapAbilityID);
    //            *data << int32(Players[i].TrapStatus);
    //            *data << uint16(Players[i].RoundTimeSecs);
    //            *data << int8(Players[i].FrontPet);
    //            *data << uint8(Players[i].InputFlags);

    //            data->WriteBits(Players[i].Pets.size(), 2);
    //            for (std::size_t j = 0; j < Players[i].Pets.size(); ++j)
    //            {
    //                *data << ObjectGuid(Players[i].Pets[j].BattlePetGUID);
    //                *data << int32(Players[i].Pets[j].SpeciesID);
    //                *data << int32(Players[i].Pets[j].DisplayID);
    //                *data << int32(Players[i].Pets[j].CollarID);
    //                *data << int16(Players[i].Pets[j].Level);
    //                *data << int16(Players[i].Pets[j].Xp);
    //                *data << int32(Players[i].Pets[j].CurHealth);
    //                *data << int32(Players[i].Pets[j].MaxHealth);
    //                *data << int32(Players[i].Pets[j].Power);
    //                *data << int32(Players[i].Pets[j].Speed);
    //                *data << int32(Players[i].Pets[j].NpcTeamMemberID);
    //                *data << uint16(Players[i].Pets[j].BreedQuality);
    //                *data << uint16(Players[i].Pets[j].StatusFlags);
    //                *data << int8(Players[i].Pets[j].Slot);

    //                *data << uint32(Players[i].Pets[j].Abilities.size());
    //                *data << uint32(Players[i].Pets[j].Auras.size());
    //                *data << uint32(Players[i].Pets[j].States.size());
    //                for (std::size_t k = 0; k < Players[i].Pets[j].Abilities.size(); ++k)
    //                {
    //                    *data << int32(Players[i].Pets[j].Abilities[k].AbilityID);
    //                    *data << int16(Players[i].Pets[j].Abilities[k].CooldownRemaining);
    //                    *data << int16(Players[i].Pets[j].Abilities[k].LockdownRemaining);
    //                    *data << int8(Players[i].Pets[j].Abilities[k].AbilityIndex);
    //                    *data << uint8(Players[i].Pets[j].Abilities[k].Pboid);
    //                }

    //                for (std::size_t k = 0; k < Players[i].Pets[j].Auras.size(); ++k)
    //                {
    //                    *data << int32(Players[i].Pets[j].Auras[k].AbilityID);
    //                    *data << uint32(Players[i].Pets[j].Auras[k].InstanceID);
    //                    *data << int32(Players[i].Pets[j].Auras[k].RoundsRemaining);
    //                    *data << int32(Players[i].Pets[j].Auras[k].CurrentRound);
    //                    *data << uint8(Players[i].Pets[j].Auras[k].CasterPBOID);
    //                }

    //                for (std::size_t k = 0; k < Players[i].Pets[j].States.size(); ++k)
    //                {
    //                    *data << uint32(Players[i].Pets[j].States[k].StateID);
    //                    *data << int32(Players[i].Pets[j].States[k].StateValue);
    //                }

    //                data->WriteBits(Players[i].Pets[j].CustomName.length(), 7);
    //                data->WriteString(Players[i].Pets[j].CustomName);
    //            }
    //        }

    //        for (std::size_t i = 0; i < 3; ++i)
    //        {
    //            *data << uint32(Enviros[j].Auras.size());
    //            *data << uint32(Enviros[j].States.size());
    //            for (std::size_t j = 0; j < Enviros[j].Auras.size(); ++j)
    //            {
    //                *data << int32(Enviros[j].Auras[j].AbilityID);
    //                *data << uint32(Enviros[j].Auras[j].InstanceID);
    //                *data << int32(Enviros[j].Auras[j].RoundsRemaining);
    //                *data << int32(Enviros[j].Auras[j].CurrentRound);
    //                *data << uint8(Enviros[j].Auras[j].CasterPBOID);
    //            }

    //            for (std::size_t j = 0; j < Enviros[j].States.size(); ++j)
    //            {
    //                *data << uint32(Enviros[i].States[j].StateID);
    //                *data << int32(Enviros[i].States[j].StateValue);
    //            }
    //        }

    //        *data << uint16(WaitingForFrontPetsMaxSecs);
    //        *data << uint16(PvpMaxRoundTime);
    //        *data << int32(CurRound);
    //        *data << uint32(NpcCreatureID);
    //        *data << uint32(NpcDisplayID);
    //        *data << int8(CurPetBattleState);
    //        *data << uint8(ForfeitPenalty);
    //        *data << ObjectGuid(InitialWildPetGUID);
    //        data->WriteBit(IsPVP);
    //        data->WriteBit(CanAwardXP);
    //    }
    //}

    //if (PlayerCreateData)
    //{
    //    data->WriteBit(HasSceneInstanceIDs);
    //    data->WriteBit(HasRuneState);
    //    if (HasSceneInstanceIDs)
    //    {
    //        *data << uint32(SceneInstanceIDs.size());
    //        for (std::size_t i = 0; i < SceneInstanceIDs.size(); ++i)
    //            *data << uint32(SceneInstanceIDs[i]);
    //    }
    //    if (HasRuneState)
    //    {
    //        *data << uint8(RechargingRuneMask);
    //        *data << uint8(UsableRuneMask);
    //        *data << uint32(ToUnit()->GetMaxPower(POWER_RUNES));
    //        for (uint32 i = 0; i < ToUnit()->GetMaxPower(POWER_RUNES); ++i)
    //            *data << uint8(255 - (ToUnit()->ToPlayer()->GetRuneCooldown(i) * 51));
    //    }
    //}
}

void Object::BuildValuesUpdate(uint8 updateType, ByteBuffer* data, Player* target) const
{
    if (!target)
        return;

    boost::dynamic_bitset<uint32> updateMask(m_valuesCount);

    uint32* flags = NULL;
    uint32 visibleFlag = GetUpdateFieldData(target, flags);
    ASSERT(flags);

    *data << uint8(updateMask.num_blocks());
    std::size_t maskPos = data->wpos();
    data->resize(data->size() + updateMask.num_blocks() * sizeof(uint32));

    for (uint16 index = 0; index < m_valuesCount; ++index)
    {
        if (_fieldNotifyFlags & flags[index] ||
            ((updateType == UPDATETYPE_VALUES ? _changesMask[index] : m_uint32Values[index]) && (flags[index] & visibleFlag)))
        {
            updateMask.set(index);
            *data << m_uint32Values[index];
        }
    }

    boost::to_block_range(updateMask, reinterpret_cast<uint32*>(data->contents() + maskPos));
}

void Object::BuildDynamicValuesUpdate(uint8 updateType, ByteBuffer* data, Player* target) const
{
    if (!target)
        return;

    boost::dynamic_bitset<uint32> updateMask(_dynamicValuesCount);

    uint32* flags = nullptr;
    uint32 visibleFlag = GetDynamicUpdateFieldData(target, flags);

    *data << uint8(updateMask.num_blocks());
    std::size_t maskPos = data->wpos();
    data->resize(data->size() + updateMask.num_blocks() * sizeof(uint32));

    for (uint16 index = 0; index < _dynamicValuesCount; ++index)
    {
        std::vector<uint32> const& values = _dynamicValues[index];
        if (_fieldNotifyFlags & flags[index] ||
            ((updateType == UPDATETYPE_VALUES ? _dynamicChangesMask[index] : !values.empty()) && (flags[index] & visibleFlag)))
        {
            updateMask.set(index);

            boost::dynamic_bitset<uint32> arrayMask(values.size());
            *data << uint8(arrayMask.num_blocks());
            std::size_t fieldMaskPos = data->wpos();
            data->resize(data->size() + arrayMask.num_blocks() * sizeof(uint32));
            for (std::size_t v = 0; v < values.size(); ++v)
            {
<<<<<<< HEAD
                if (updateType == UPDATETYPE_VALUES ? _dynamicChangesArrayMask[index].GetBit(v) : values[v])
=======
                if (updateType == UPDATETYPE_VALUES ? _dynamicChangesArrayMask[index][v] : values[v])
>>>>>>> a78aa3cf
                {
                    arrayMask.set(v);
                    *data << uint32(values[v]);
                }
            }

<<<<<<< HEAD
            fieldBuffer << uint16(arrayMask.GetBlockCount());
            arrayMask.AppendToPacket(&fieldBuffer);
            fieldBuffer.append(buffer);
=======
            boost::to_block_range(arrayMask, reinterpret_cast<uint32*>(data->contents() + fieldMaskPos));
>>>>>>> a78aa3cf
        }
    }

    boost::to_block_range(updateMask, reinterpret_cast<uint32*>(data->contents() + maskPos));
}

void Object::AddToObjectUpdateIfNeeded()
{
    if (m_inWorld && !m_objectUpdated)
    {
        AddToObjectUpdate();
        m_objectUpdated = true;
    }
}

void Object::ClearUpdateMask(bool remove)
{
    memset(_changesMask.data(), 0, _changesMask.size());
    memset(_dynamicChangesMask.data(), 0, _dynamicChangesMask.size());
    for (uint32 i = 0; i < _dynamicValuesCount; ++i)
        memset(_dynamicChangesArrayMask[i].data(), 0, _dynamicChangesArrayMask[i].size());

    if (m_objectUpdated)
    {
        if (remove)
            RemoveFromObjectUpdate();
        m_objectUpdated = false;
    }
}

void Object::BuildFieldsUpdate(Player* player, UpdateDataMapType& data_map) const
{
    UpdateDataMapType::iterator iter = data_map.find(player);

    if (iter == data_map.end())
    {
        std::pair<UpdateDataMapType::iterator, bool> p = data_map.emplace(player, UpdateData(player->GetMapId()));
        ASSERT(p.second);
        iter = p.first;
    }

    BuildValuesUpdateBlockForPlayer(&iter->second, iter->first);
}

uint32 Object::GetUpdateFieldData(Player const* target, uint32*& flags) const
{
    uint32 visibleFlag = UF_FLAG_PUBLIC;

    if (target == this)
        visibleFlag |= UF_FLAG_PRIVATE;

    switch (GetTypeId())
    {
        case TYPEID_ITEM:
        case TYPEID_CONTAINER:
            flags = ItemUpdateFieldFlags;
            if (((Item const*)this)->GetOwnerGUID() == target->GetGUID())
                visibleFlag |= UF_FLAG_OWNER | UF_FLAG_ITEM_OWNER;
            break;
        case TYPEID_UNIT:
        case TYPEID_PLAYER:
        {
            Player* plr = ToUnit()->GetCharmerOrOwnerPlayerOrPlayerItself();
            flags = UnitUpdateFieldFlags;
            if (ToUnit()->GetOwnerGUID() == target->GetGUID())
                visibleFlag |= UF_FLAG_OWNER;

            if (HasFlag(OBJECT_DYNAMIC_FLAGS, UNIT_DYNFLAG_SPECIALINFO))
                if (ToUnit()->HasAuraTypeWithCaster(SPELL_AURA_EMPATHY, target->GetGUID()))
                    visibleFlag |= UF_FLAG_SPECIAL_INFO;

            if (plr && plr->IsInSameRaidWith(target))
                visibleFlag |= UF_FLAG_PARTY_MEMBER;
            break;
        }
        case TYPEID_GAMEOBJECT:
            flags = GameObjectUpdateFieldFlags;
            if (ToGameObject()->GetOwnerGUID() == target->GetGUID())
                visibleFlag |= UF_FLAG_OWNER;
            break;
        case TYPEID_DYNAMICOBJECT:
            flags = DynamicObjectUpdateFieldFlags;
            if (ToDynObject()->GetCasterGUID() == target->GetGUID())
                visibleFlag |= UF_FLAG_OWNER;
            break;
        case TYPEID_CORPSE:
            flags = CorpseUpdateFieldFlags;
            if (ToCorpse()->GetOwnerGUID() == target->GetGUID())
                visibleFlag |= UF_FLAG_OWNER;
            break;
        case TYPEID_AREATRIGGER:
            flags = AreaTriggerUpdateFieldFlags;
            break;
        case TYPEID_SCENEOBJECT:
            flags = SceneObjectUpdateFieldFlags;
            break;
        case TYPEID_CONVERSATION:
            flags = ConversationUpdateFieldFlags;
            break;
        case TYPEID_OBJECT:
            ABORT();
            break;
    }

    return visibleFlag;
}

uint32 Object::GetDynamicUpdateFieldData(Player const* target, uint32*& flags) const
{
    uint32 visibleFlag = UF_FLAG_PUBLIC;

    if (target == this)
        visibleFlag |= UF_FLAG_PRIVATE;

    switch (GetTypeId())
    {
        case TYPEID_ITEM:
        case TYPEID_CONTAINER:
            flags = ItemDynamicUpdateFieldFlags;
            if (((Item const*)this)->GetOwnerGUID() == target->GetGUID())
                visibleFlag |= UF_FLAG_OWNER | UF_FLAG_ITEM_OWNER;
            break;
        case TYPEID_UNIT:
        case TYPEID_PLAYER:
        {
            Player* plr = ToUnit()->GetCharmerOrOwnerPlayerOrPlayerItself();
            flags = UnitDynamicUpdateFieldFlags;
            if (ToUnit()->GetOwnerGUID() == target->GetGUID())
                visibleFlag |= UF_FLAG_OWNER;

            if (HasFlag(OBJECT_DYNAMIC_FLAGS, UNIT_DYNFLAG_SPECIALINFO))
                if (ToUnit()->HasAuraTypeWithCaster(SPELL_AURA_EMPATHY, target->GetGUID()))
                    visibleFlag |= UF_FLAG_SPECIAL_INFO;

            if (plr && plr->IsInSameRaidWith(target))
                visibleFlag |= UF_FLAG_PARTY_MEMBER;
            break;
        }
        case TYPEID_GAMEOBJECT:
            flags = GameObjectDynamicUpdateFieldFlags;
            break;
        case TYPEID_CONVERSATION:
            flags = ConversationDynamicUpdateFieldFlags;
            break;
        default:
            flags = nullptr;
            break;
    }

    return visibleFlag;
}

void Object::_LoadIntoDataField(std::string const& data, uint32 startOffset, uint32 count)
{
    if (data.empty())
        return;

    Tokenizer tokens(data, ' ', count);

    if (tokens.size() != count)
        return;

    for (uint32 index = 0; index < count; ++index)
    {
        m_uint32Values[startOffset + index] = atoul(tokens[index]);
        _changesMask[startOffset + index] = 1;
    }
}

void Object::SetInt32Value(uint16 index, int32 value)
{
    ASSERT(index < m_valuesCount || PrintIndexError(index, true));

    if (m_int32Values[index] != value)
    {
        m_int32Values[index] = value;
        _changesMask[index] = 1;

        AddToObjectUpdateIfNeeded();
    }
}

void Object::SetUInt32Value(uint16 index, uint32 value)
{
    ASSERT(index < m_valuesCount || PrintIndexError(index, true));

    if (m_uint32Values[index] != value)
    {
        m_uint32Values[index] = value;
        _changesMask[index] = 1;

        AddToObjectUpdateIfNeeded();
    }
}

void Object::UpdateUInt32Value(uint16 index, uint32 value)
{
    ASSERT(index < m_valuesCount || PrintIndexError(index, true));

    m_uint32Values[index] = value;
    _changesMask[index] = 1;
}

void Object::SetUInt64Value(uint16 index, uint64 value)
{
    ASSERT(index + 1 < m_valuesCount || PrintIndexError(index, true));
    if (*((uint64*)&(m_uint32Values[index])) != value)
    {
        m_uint32Values[index] = PAIR64_LOPART(value);
        m_uint32Values[index + 1] = PAIR64_HIPART(value);
        _changesMask[index] = 1;
        _changesMask[index + 1] = 1;

        AddToObjectUpdateIfNeeded();
    }
}

bool Object::AddGuidValue(uint16 index, ObjectGuid const& value)
{
    ASSERT(index + 3 < m_valuesCount || PrintIndexError(index, true));
    if (!value.IsEmpty() && ((ObjectGuid*)&(m_uint32Values[index]))->IsEmpty())
    {
        *((ObjectGuid*)&(m_uint32Values[index])) = value;
        _changesMask[index] = 1;
        _changesMask[index + 1] = 1;
        _changesMask[index + 2] = 1;
        _changesMask[index + 3] = 1;

        AddToObjectUpdateIfNeeded();
        return true;
    }

    return false;
}

bool Object::RemoveGuidValue(uint16 index, ObjectGuid const& value)
{
    ASSERT(index + 3 < m_valuesCount || PrintIndexError(index, true));
    if (!value.IsEmpty() && *((ObjectGuid*)&(m_uint32Values[index])) == value)
    {
        ((ObjectGuid*)&(m_uint32Values[index]))->Clear();
        _changesMask[index] = 1;
        _changesMask[index + 1] = 1;
        _changesMask[index + 2] = 1;
        _changesMask[index + 3] = 1;

        AddToObjectUpdateIfNeeded();
        return true;
    }

    return false;
}

void Object::SetFloatValue(uint16 index, float value)
{
    ASSERT(index < m_valuesCount || PrintIndexError(index, true));

    if (m_floatValues[index] != value)
    {
        m_floatValues[index] = value;
        _changesMask[index] = 1;

        AddToObjectUpdateIfNeeded();
    }
}

void Object::SetByteValue(uint16 index, uint8 offset, uint8 value)
{
    ASSERT(index < m_valuesCount || PrintIndexError(index, true));

    if (offset > 3)
    {
        TC_LOG_ERROR("misc", "Object::SetByteValue: wrong offset %u", offset);
        return;
    }

    if (uint8(m_uint32Values[index] >> (offset * 8)) != value)
    {
        m_uint32Values[index] &= ~uint32(uint32(0xFF) << (offset * 8));
        m_uint32Values[index] |= uint32(uint32(value) << (offset * 8));
        _changesMask[index] = 1;

        AddToObjectUpdateIfNeeded();
    }
}

void Object::SetUInt16Value(uint16 index, uint8 offset, uint16 value)
{
    ASSERT(index < m_valuesCount || PrintIndexError(index, true));

    if (offset > 1)
    {
        TC_LOG_ERROR("misc", "Object::SetUInt16Value: wrong offset %u", offset);
        return;
    }

    if (uint16(m_uint32Values[index] >> (offset * 16)) != value)
    {
        m_uint32Values[index] &= ~uint32(uint32(0xFFFF) << (offset * 16));
        m_uint32Values[index] |= uint32(uint32(value) << (offset * 16));
        _changesMask[index] = 1;

        AddToObjectUpdateIfNeeded();
    }
}

void Object::SetGuidValue(uint16 index, ObjectGuid const& value)
{
    ASSERT(index + 3 < m_valuesCount || PrintIndexError(index, true));
    if (*((ObjectGuid*)&(m_uint32Values[index])) != value)
    {
        *((ObjectGuid*)&(m_uint32Values[index])) = value;
        _changesMask[index] = 1;
        _changesMask[index + 1] = 1;
        _changesMask[index + 2] = 1;
        _changesMask[index + 3] = 1;

        AddToObjectUpdateIfNeeded();
    }
}

void Object::SetStatFloatValue(uint16 index, float value)
{
    if (value < 0)
        value = 0.0f;

    SetFloatValue(index, value);
}

void Object::SetStatInt32Value(uint16 index, int32 value)
{
    if (value < 0)
        value = 0;

    SetUInt32Value(index, uint32(value));
}

void Object::ApplyModUInt32Value(uint16 index, int32 val, bool apply)
{
    int32 cur = GetUInt32Value(index);
    cur += (apply ? val : -val);
    if (cur < 0)
        cur = 0;
    SetUInt32Value(index, cur);
}

void Object::ApplyModInt32Value(uint16 index, int32 val, bool apply)
{
    int32 cur = GetInt32Value(index);
    cur += (apply ? val : -val);
    SetInt32Value(index, cur);
}

void Object::ApplyModUInt16Value(uint16 index, uint8 offset, int16 val, bool apply)
{
    int16 cur = GetUInt16Value(index, offset);
    cur += (apply ? val : -val);
    if (cur < 0)
        cur = 0;
    SetUInt16Value(index, offset, cur);
}

void Object::ApplyModSignedFloatValue(uint16 index, float  val, bool apply)
{
    float cur = GetFloatValue(index);
    cur += (apply ? val : -val);
    SetFloatValue(index, cur);
}

void Object::ApplyPercentModFloatValue(uint16 index, float val, bool apply)
{
    float value = GetFloatValue(index);
    ApplyPercentModFloatVar(value, val, apply);
    SetFloatValue(index, value);
}

void Object::ApplyModPositiveFloatValue(uint16 index, float  val, bool apply)
{
    float cur = GetFloatValue(index);
    cur += (apply ? val : -val);
    if (cur < 0)
        cur = 0;
    SetFloatValue(index, cur);
}

void Object::SetFlag(uint16 index, uint32 newFlag)
{
    ASSERT(index < m_valuesCount || PrintIndexError(index, true));
    uint32 oldval = m_uint32Values[index];
    uint32 newval = oldval | newFlag;

    if (oldval != newval)
    {
        m_uint32Values[index] = newval;
        _changesMask[index] = 1;

        AddToObjectUpdateIfNeeded();
    }
}

void Object::RemoveFlag(uint16 index, uint32 oldFlag)
{
    ASSERT(index < m_valuesCount || PrintIndexError(index, true));
    ASSERT(m_uint32Values);

    uint32 oldval = m_uint32Values[index];
    uint32 newval = oldval & ~oldFlag;

    if (oldval != newval)
    {
        m_uint32Values[index] = newval;
        _changesMask[index] = 1;

        AddToObjectUpdateIfNeeded();
    }
}

void Object::ToggleFlag(uint16 index, uint32 flag)
{
    if (HasFlag(index, flag))
        RemoveFlag(index, flag);
    else
        SetFlag(index, flag);
}

bool Object::HasFlag(uint16 index, uint32 flag) const
{
    if (index >= m_valuesCount && !PrintIndexError(index, false))
        return false;

    return (m_uint32Values[index] & flag) != 0;
}

void Object::ApplyModFlag(uint16 index, uint32 flag, bool apply)
{
    if (apply) SetFlag(index, flag); else RemoveFlag(index, flag);
}

void Object::SetByteFlag(uint16 index, uint8 offset, uint8 newFlag)
{
    ASSERT(index < m_valuesCount || PrintIndexError(index, true));

    if (offset > 3)
    {
        TC_LOG_ERROR("misc", "Object::SetByteFlag: wrong offset %u", offset);
        return;
    }

    if (!(uint8(m_uint32Values[index] >> (offset * 8)) & newFlag))
    {
        m_uint32Values[index] |= uint32(uint32(newFlag) << (offset * 8));
        _changesMask[index] = 1;

        AddToObjectUpdateIfNeeded();
    }
}

void Object::RemoveByteFlag(uint16 index, uint8 offset, uint8 oldFlag)
{
    ASSERT(index < m_valuesCount || PrintIndexError(index, true));

    if (offset > 3)
    {
        TC_LOG_ERROR("misc", "Object::RemoveByteFlag: wrong offset %u", offset);
        return;
    }

    if (uint8(m_uint32Values[index] >> (offset * 8)) & oldFlag)
    {
        m_uint32Values[index] &= ~uint32(uint32(oldFlag) << (offset * 8));
        _changesMask[index] = 1;

        AddToObjectUpdateIfNeeded();
    }
}

void Object::ToggleByteFlag(uint16 index, uint8 offset, uint8 flag)
{
    if (HasByteFlag(index, offset, flag))
        RemoveByteFlag(index, offset, flag);
    else
        SetByteFlag(index, offset, flag);
}

bool Object::HasByteFlag(uint16 index, uint8 offset, uint8 flag) const
{
    ASSERT(index < m_valuesCount || PrintIndexError(index, false));
    ASSERT(offset < 4);
    return (((uint8*)&m_uint32Values[index])[offset] & flag) != 0;
}

void Object::SetFlag64(uint16 index, uint64 newFlag)
{
    uint64 oldval = GetUInt64Value(index);
    uint64 newval = oldval | newFlag;
    SetUInt64Value(index, newval);
}

void Object::RemoveFlag64(uint16 index, uint64 oldFlag)
{
    uint64 oldval = GetUInt64Value(index);
    uint64 newval = oldval & ~oldFlag;
    SetUInt64Value(index, newval);
}

void Object::ToggleFlag64(uint16 index, uint64 flag)
{
    if (HasFlag64(index, flag))
        RemoveFlag64(index, flag);
    else
        SetFlag64(index, flag);
}

bool Object::HasFlag64(uint16 index, uint64 flag) const
{
    ASSERT(index < m_valuesCount || PrintIndexError(index, false));
    return (GetUInt64Value(index) & flag) != 0;
}

void Object::ApplyModFlag64(uint16 index, uint64 flag, bool apply)
{
    if (apply) SetFlag64(index, flag); else RemoveFlag64(index, flag);
}

std::vector<uint32> const& Object::GetDynamicValues(uint16 index) const
{
    ASSERT(index < _dynamicValuesCount || PrintIndexError(index, false));
    return _dynamicValues[index];
}

uint32 Object::GetDynamicValue(uint16 index, uint16 offset) const
{
    ASSERT(index < _dynamicValuesCount || PrintIndexError(index, false));
    ASSERT(offset < _dynamicValues[index].size());
    return _dynamicValues[index][offset];
}

void Object::AddDynamicValue(uint16 index, uint32 value)
{
    ASSERT(index < _dynamicValuesCount || PrintIndexError(index, false));
    SetDynamicValue(index, _dynamicValues[index].size(), value);
}

void Object::RemoveDynamicValue(uint16 index, uint32 value)
{
    ASSERT(index < _dynamicValuesCount || PrintIndexError(index, false));

    // TODO: Research if this is blizzlike to just set value to 0
    std::vector<uint32>& values = _dynamicValues[index];
    for (std::size_t i = 0; i < values.size(); ++i)
    {
        if (values[i] == value)
        {
            values[i] = 0;
            _dynamicChangesMask.SetBit(index);
            _dynamicChangesArrayMask[index].SetBit(i);

            AddToObjectUpdateIfNeeded();
        }
    }
}

void Object::ClearDynamicValue(uint16 index)
{
    ASSERT(index < _dynamicValuesCount || PrintIndexError(index, false));

    if (!_dynamicValues[index].empty())
    {
        _dynamicValues[index].clear();
        _dynamicChangesMask[index] = 1;
        _dynamicChangesArrayMask[index].clear();

        AddToObjectUpdateIfNeeded();
    }
}

void Object::SetDynamicValue(uint16 index, uint16 offset, uint32 value)
{
    ASSERT(index < _dynamicValuesCount || PrintIndexError(index, false));

    std::vector<uint32>& values = _dynamicValues[index];
    if (values.size() <= offset)
        values.resize(offset + 1);

    if (_dynamicChangesArrayMask[index].size() <= offset)
        _dynamicChangesArrayMask[index].resize((offset / 32 + 1) * 32);

    if (values[offset] != value)
    {
        values[offset] = value;
        _dynamicChangesMask[index] = 1;
        _dynamicChangesArrayMask[index][offset] = 1;

        AddToObjectUpdateIfNeeded();
    }
}

bool Object::PrintIndexError(uint32 index, bool set) const
{
    TC_LOG_ERROR("misc", "Attempt %s non-existed value field: %u (count: %u) for object typeid: %u type mask: %u", (set ? "set value to" : "get value from"), index, m_valuesCount, GetTypeId(), m_objectType);

    // ASSERT must fail after function call
    return false;
}

void MovementInfo::OutDebug()
{
    TC_LOG_DEBUG("misc", "MOVEMENT INFO");
    TC_LOG_DEBUG("misc", "%s", guid.ToString().c_str());
    TC_LOG_DEBUG("misc", "flags %s (%u)", Movement::MovementFlags_ToString(flags).c_str(), flags);
    TC_LOG_DEBUG("misc", "flags2 %s (%u)", Movement::MovementFlagsExtra_ToString(flags2).c_str(), flags2);
    TC_LOG_DEBUG("misc", "time %u current time %u", time, getMSTime());
    TC_LOG_DEBUG("misc", "position: `%s`", pos.ToString().c_str());
    if (!transport.guid.IsEmpty())
    {
        TC_LOG_DEBUG("misc", "TRANSPORT:");
        TC_LOG_DEBUG("misc", "%s", transport.guid.ToString().c_str());
        TC_LOG_DEBUG("misc", "position: `%s`", transport.pos.ToString().c_str());
        TC_LOG_DEBUG("misc", "seat: %i", transport.seat);
        TC_LOG_DEBUG("misc", "time: %u", transport.time);
        if (flags2 & MOVEMENTFLAG2_INTERPOLATED_MOVEMENT)
            TC_LOG_DEBUG("misc", "prevTime: %u", transport.prevTime);
        if (transport.vehicleId)
            TC_LOG_DEBUG("misc", "vehicleId: %u", transport.vehicleId);
    }

    if ((flags & (MOVEMENTFLAG_SWIMMING | MOVEMENTFLAG_FLYING)) || (flags2 & MOVEMENTFLAG2_ALWAYS_ALLOW_PITCHING))
        TC_LOG_DEBUG("misc", "pitch: %f", pitch);

    if (flags & MOVEMENTFLAG_FALLING || jump.fallTime)
    {
        TC_LOG_DEBUG("misc", "fallTime: %u j_zspeed: %f", jump.fallTime, jump.zspeed);
        if (flags & MOVEMENTFLAG_FALLING)
            TC_LOG_DEBUG("misc", "j_sinAngle: %f j_cosAngle: %f j_xyspeed: %f", jump.sinAngle, jump.cosAngle, jump.xyspeed);
    }

    if (flags & MOVEMENTFLAG_SPLINE_ELEVATION)
        TC_LOG_DEBUG("misc", "splineElevation: %f", splineElevation);
}

WorldObject::WorldObject(bool isWorldObject) : WorldLocation(), LastUsedScriptID(0),
m_name(""), m_isActive(false), m_isWorldObject(isWorldObject), m_zoneScript(NULL),
m_transport(NULL), m_currMap(NULL), m_InstanceId(0),
m_phaseMask(PHASEMASK_NORMAL), _dbPhase(0), m_notifyflags(0), m_executed_notifies(0)
{
    m_serverSideVisibility.SetValue(SERVERSIDE_VISIBILITY_GHOST, GHOST_VISIBILITY_ALIVE | GHOST_VISIBILITY_GHOST);
    m_serverSideVisibilityDetect.SetValue(SERVERSIDE_VISIBILITY_GHOST, GHOST_VISIBILITY_ALIVE);
}

void WorldObject::SetWorldObject(bool on)
{
    if (!IsInWorld())
        return;

    GetMap()->AddObjectToSwitchList(this, on);
}

bool WorldObject::IsWorldObject() const
{
    if (m_isWorldObject)
        return true;

    if (ToCreature() && ToCreature()->m_isTempWorldObject)
        return true;

    return false;
}

void WorldObject::setActive(bool on)
{
    if (m_isActive == on)
        return;

    if (GetTypeId() == TYPEID_PLAYER)
        return;

    m_isActive = on;

    if (!IsInWorld())
        return;

    Map* map = FindMap();
    if (!map)
        return;

    if (on)
    {
        if (GetTypeId() == TYPEID_UNIT)
            map->AddToActive(this->ToCreature());
        else if (GetTypeId() == TYPEID_DYNAMICOBJECT)
            map->AddToActive((DynamicObject*)this);
    }
    else
    {
        if (GetTypeId() == TYPEID_UNIT)
            map->RemoveFromActive(this->ToCreature());
        else if (GetTypeId() == TYPEID_DYNAMICOBJECT)
            map->RemoveFromActive((DynamicObject*)this);
    }
}

void WorldObject::CleanupsBeforeDelete(bool /*finalCleanup*/)
{
    if (IsInWorld())
        RemoveFromWorld();

    if (Transport* transport = GetTransport())
        transport->RemovePassenger(this);
}

void WorldObject::RemoveFromWorld()
{
    if (!IsInWorld())
        return;

    DestroyForNearbyPlayers();

    Object::RemoveFromWorld();
}

uint32 WorldObject::GetZoneId() const
{
    return GetBaseMap()->GetZoneId(m_positionX, m_positionY, m_positionZ);
}

uint32 WorldObject::GetAreaId() const
{
    return GetBaseMap()->GetAreaId(m_positionX, m_positionY, m_positionZ);
}

void WorldObject::GetZoneAndAreaId(uint32& zoneid, uint32& areaid) const
{
    GetBaseMap()->GetZoneAndAreaId(zoneid, areaid, m_positionX, m_positionY, m_positionZ);
}

InstanceScript* WorldObject::GetInstanceScript()
{
    Map* map = GetMap();
    return map->IsDungeon() ? ((InstanceMap*)map)->GetInstanceScript() : NULL;
}

float WorldObject::GetDistanceZ(const WorldObject* obj) const
{
    float dz = std::fabs(GetPositionZ() - obj->GetPositionZ());
    float sizefactor = GetObjectSize() + obj->GetObjectSize();
    float dist = dz - sizefactor;
    return (dist > 0 ? dist : 0);
}

bool WorldObject::_IsWithinDist(WorldObject const* obj, float dist2compare, bool is3D) const
{
    float sizefactor = GetObjectSize() + obj->GetObjectSize();
    float maxdist = dist2compare + sizefactor;

    if (GetTransport() && obj->GetTransport() && obj->GetTransport()->GetGUID() == GetTransport()->GetGUID())
    {
        float dtx = m_movementInfo.transport.pos.m_positionX - obj->m_movementInfo.transport.pos.m_positionX;
        float dty = m_movementInfo.transport.pos.m_positionY - obj->m_movementInfo.transport.pos.m_positionY;
        float disttsq = dtx * dtx + dty * dty;
        if (is3D)
        {
            float dtz = m_movementInfo.transport.pos.m_positionZ - obj->m_movementInfo.transport.pos.m_positionZ;
            disttsq += dtz * dtz;
        }
        return disttsq < (maxdist * maxdist);
    }

    float dx = GetPositionX() - obj->GetPositionX();
    float dy = GetPositionY() - obj->GetPositionY();
    float distsq = dx*dx + dy*dy;
    if (is3D)
    {
        float dz = GetPositionZ() - obj->GetPositionZ();
        distsq += dz*dz;
    }

    return distsq < maxdist * maxdist;
}

bool WorldObject::IsWithinLOSInMap(const WorldObject* obj) const
{
    if (!IsInMap(obj))
        return false;

    float ox, oy, oz;
    obj->GetPosition(ox, oy, oz);
    return IsWithinLOS(ox, oy, oz);
}

float WorldObject::GetDistance(const WorldObject* obj) const
{
    float d = GetExactDist(obj) - GetObjectSize() - obj->GetObjectSize();
    return d > 0.0f ? d : 0.0f;
}

float WorldObject::GetDistance(const Position &pos) const
{
    float d = GetExactDist(&pos) - GetObjectSize();
    return d > 0.0f ? d : 0.0f;
}

float WorldObject::GetDistance(float x, float y, float z) const
{
    float d = GetExactDist(x, y, z) - GetObjectSize();
    return d > 0.0f ? d : 0.0f;
}

float WorldObject::GetDistance2d(const WorldObject* obj) const
{
    float d = GetExactDist2d(obj) - GetObjectSize() - obj->GetObjectSize();
    return d > 0.0f ? d : 0.0f;
}

float WorldObject::GetDistance2d(float x, float y) const
{
    float d = GetExactDist2d(x, y) - GetObjectSize();
    return d > 0.0f ? d : 0.0f;
}

bool WorldObject::IsSelfOrInSameMap(const WorldObject* obj) const
{
    if (this == obj)
        return true;
    return IsInMap(obj);
}

bool WorldObject::IsInMap(const WorldObject* obj) const
{
    if (obj)
        return IsInWorld() && obj->IsInWorld() && (GetMap() == obj->GetMap());
    return false;
}

bool WorldObject::IsWithinDist3d(float x, float y, float z, float dist) const
{
    return IsInDist(x, y, z, dist + GetObjectSize());
}

bool WorldObject::IsWithinDist3d(const Position* pos, float dist) const
{
    return IsInDist(pos, dist + GetObjectSize());
}

bool WorldObject::IsWithinDist2d(float x, float y, float dist) const
{
    return IsInDist2d(x, y, dist + GetObjectSize());
}

bool WorldObject::IsWithinDist2d(const Position* pos, float dist) const
{
    return IsInDist2d(pos, dist + GetObjectSize());
}

bool WorldObject::IsWithinDist(WorldObject const* obj, float dist2compare, bool is3D /*= true*/) const
{
    return obj && _IsWithinDist(obj, dist2compare, is3D);
}

bool WorldObject::IsWithinDistInMap(WorldObject const* obj, float dist2compare, bool is3D /*= true*/) const
{
    return obj && IsInMap(obj) && IsInPhase(obj) && _IsWithinDist(obj, dist2compare, is3D);
}

bool WorldObject::IsWithinLOS(float ox, float oy, float oz) const
{
    /*float x, y, z;
    GetPosition(x, y, z);
    VMAP::IVMapManager* vMapManager = VMAP::VMapFactory::createOrGetVMapManager();
    return vMapManager->isInLineOfSight(GetMapId(), x, y, z+2.0f, ox, oy, oz+2.0f);*/
    if (IsInWorld())
        return GetMap()->isInLineOfSight(GetPositionX(), GetPositionY(), GetPositionZ()+2.f, ox, oy, oz+2.f, GetPhaseMask());

    return true;
}

bool WorldObject::GetDistanceOrder(WorldObject const* obj1, WorldObject const* obj2, bool is3D /* = true */) const
{
    float dx1 = GetPositionX() - obj1->GetPositionX();
    float dy1 = GetPositionY() - obj1->GetPositionY();
    float distsq1 = dx1*dx1 + dy1*dy1;
    if (is3D)
    {
        float dz1 = GetPositionZ() - obj1->GetPositionZ();
        distsq1 += dz1*dz1;
    }

    float dx2 = GetPositionX() - obj2->GetPositionX();
    float dy2 = GetPositionY() - obj2->GetPositionY();
    float distsq2 = dx2*dx2 + dy2*dy2;
    if (is3D)
    {
        float dz2 = GetPositionZ() - obj2->GetPositionZ();
        distsq2 += dz2*dz2;
    }

    return distsq1 < distsq2;
}

bool WorldObject::IsInRange(WorldObject const* obj, float minRange, float maxRange, bool is3D /* = true */) const
{
    float dx = GetPositionX() - obj->GetPositionX();
    float dy = GetPositionY() - obj->GetPositionY();
    float distsq = dx*dx + dy*dy;
    if (is3D)
    {
        float dz = GetPositionZ() - obj->GetPositionZ();
        distsq += dz*dz;
    }

    float sizefactor = GetObjectSize() + obj->GetObjectSize();

    // check only for real range
    if (minRange > 0.0f)
    {
        float mindist = minRange + sizefactor;
        if (distsq < mindist * mindist)
            return false;
    }

    float maxdist = maxRange + sizefactor;
    return distsq < maxdist * maxdist;
}

bool WorldObject::IsInRange2d(float x, float y, float minRange, float maxRange) const
{
    float dx = GetPositionX() - x;
    float dy = GetPositionY() - y;
    float distsq = dx*dx + dy*dy;

    float sizefactor = GetObjectSize();

    // check only for real range
    if (minRange > 0.0f)
    {
        float mindist = minRange + sizefactor;
        if (distsq < mindist * mindist)
            return false;
    }

    float maxdist = maxRange + sizefactor;
    return distsq < maxdist * maxdist;
}

bool WorldObject::IsInRange3d(float x, float y, float z, float minRange, float maxRange) const
{
    float dx = GetPositionX() - x;
    float dy = GetPositionY() - y;
    float dz = GetPositionZ() - z;
    float distsq = dx*dx + dy*dy + dz*dz;

    float sizefactor = GetObjectSize();

    // check only for real range
    if (minRange > 0.0f)
    {
        float mindist = minRange + sizefactor;
        if (distsq < mindist * mindist)
            return false;
    }

    float maxdist = maxRange + sizefactor;
    return distsq < maxdist * maxdist;
}

bool WorldObject::IsInBetween(const WorldObject* obj1, const WorldObject* obj2, float size) const
{
    if (!obj1 || !obj2)
        return false;

    float dist = GetExactDist2d(obj1->GetPositionX(), obj1->GetPositionY());

    // not using sqrt() for performance
    if ((dist * dist) >= obj1->GetExactDist2dSq(obj2->GetPositionX(), obj2->GetPositionY()))
        return false;

    if (!size)
        size = GetObjectSize() / 2;

    float angle = obj1->GetAngle(obj2);

    // not using sqrt() for performance
    return (size * size) >= GetExactDist2dSq(obj1->GetPositionX() + std::cos(angle) * dist, obj1->GetPositionY() + std::sin(angle) * dist);
}

bool WorldObject::isInFront(WorldObject const* target,  float arc) const
{
    return HasInArc(arc, target);
}

bool WorldObject::isInBack(WorldObject const* target, float arc) const
{
    return !HasInArc(2 * float(M_PI) - arc, target);
}

void WorldObject::GetRandomPoint(const Position &pos, float distance, float &rand_x, float &rand_y, float &rand_z) const
{
    if (!distance)
    {
        pos.GetPosition(rand_x, rand_y, rand_z);
        return;
    }

    // angle to face `obj` to `this`
    float angle = (float)rand_norm()*static_cast<float>(2*M_PI);
    float new_dist = (float)rand_norm()*static_cast<float>(distance);

    rand_x = pos.m_positionX + new_dist * std::cos(angle);
    rand_y = pos.m_positionY + new_dist * std::sin(angle);
    rand_z = pos.m_positionZ;

    Trinity::NormalizeMapCoord(rand_x);
    Trinity::NormalizeMapCoord(rand_y);
    UpdateGroundPositionZ(rand_x, rand_y, rand_z);            // update to LOS height if available
}

Position WorldObject::GetRandomPoint(const Position &srcPos, float distance) const
{
    float x, y, z;
    GetRandomPoint(srcPos, distance, x, y, z);
    return Position(x, y, z, GetOrientation());
}

void WorldObject::UpdateGroundPositionZ(float x, float y, float &z) const
{
    float new_z = GetMap()->GetHeight(GetPhaseMask(), x, y, z + 2.0f, true);
    if (new_z > INVALID_HEIGHT)
        z = new_z + 0.05f;                                   // just to be sure that we are not a few pixel under the surface
}

void WorldObject::UpdateAllowedPositionZ(float x, float y, float &z) const
{
    // TODO: Allow transports to be part of dynamic vmap tree
    if (GetTransport())
        return;

    switch (GetTypeId())
    {
        case TYPEID_UNIT:
        {
            // non fly unit don't must be in air
            // non swim unit must be at ground (mostly speedup, because it don't must be in water and water level check less fast
            if (!ToCreature()->CanFly())
            {
                bool canSwim = ToCreature()->CanSwim();
                float ground_z = z;
                float max_z = canSwim
                    ? GetMap()->GetWaterOrGroundLevel(x, y, z, &ground_z, !ToUnit()->HasAuraType(SPELL_AURA_WATER_WALK))
                    : ((ground_z = GetMap()->GetHeight(GetPhaseMask(), x, y, z, true)));
                if (max_z > INVALID_HEIGHT)
                {
                    if (z > max_z)
                        z = max_z;
                    else if (z < ground_z)
                        z = ground_z;
                }
            }
            else
            {
                float ground_z = GetMap()->GetHeight(GetPhaseMask(), x, y, z, true);
                if (z < ground_z)
                    z = ground_z;
            }
            break;
        }
        case TYPEID_PLAYER:
        {
            // for server controlled moves playr work same as creature (but it can always swim)
            if (!ToPlayer()->CanFly())
            {
                float ground_z = z;
                float max_z = GetMap()->GetWaterOrGroundLevel(x, y, z, &ground_z, !ToUnit()->HasAuraType(SPELL_AURA_WATER_WALK));
                if (max_z > INVALID_HEIGHT)
                {
                    if (z > max_z)
                        z = max_z;
                    else if (z < ground_z)
                        z = ground_z;
                }
            }
            else
            {
                float ground_z = GetMap()->GetHeight(GetPhaseMask(), x, y, z, true);
                if (z < ground_z)
                    z = ground_z;
            }
            break;
        }
        default:
        {
            float ground_z = GetMap()->GetHeight(GetPhaseMask(), x, y, z, true);
            if (ground_z > INVALID_HEIGHT)
                z = ground_z;
            break;
        }
    }
}

float WorldObject::GetGridActivationRange() const
{
    if (ToPlayer())
        return GetMap()->GetVisibilityRange();
    else if (ToCreature())
        return ToCreature()->m_SightDistance;
    else
        return 0.0f;
}

float WorldObject::GetVisibilityRange() const
{
    if (isActiveObject() && !ToPlayer())
        return MAX_VISIBILITY_DISTANCE;
    else
        return GetMap()->GetVisibilityRange();
}

float WorldObject::GetSightRange(const WorldObject* target) const
{
    if (ToUnit())
    {
        if (ToPlayer())
        {
            if (target && target->isActiveObject() && !target->ToPlayer())
                return MAX_VISIBILITY_DISTANCE;
            else
                return GetMap()->GetVisibilityRange();
        }
        else if (ToCreature())
            return ToCreature()->m_SightDistance;
        else
            return SIGHT_RANGE_UNIT;
    }

    return 0.0f;
}

bool WorldObject::CanSeeOrDetect(WorldObject const* obj, bool ignoreStealth, bool distanceCheck, bool checkAlert) const
{
    if (this == obj)
        return true;

    if (obj->IsNeverVisible() || CanNeverSee(obj))
        return false;

    if (obj->IsAlwaysVisibleFor(this) || CanAlwaysSee(obj))
        return true;

    bool corpseVisibility = false;
    if (distanceCheck)
    {
        bool corpseCheck = false;
        if (Player const* thisPlayer = ToPlayer())
        {
            if (thisPlayer->isDead() && thisPlayer->GetHealth() > 0 && // Cheap way to check for ghost state
                !(obj->m_serverSideVisibility.GetValue(SERVERSIDE_VISIBILITY_GHOST) & m_serverSideVisibility.GetValue(SERVERSIDE_VISIBILITY_GHOST) & GHOST_VISIBILITY_GHOST))
            {
                if (Corpse* corpse = thisPlayer->GetCorpse())
                {
                    corpseCheck = true;
                    if (corpse->IsWithinDist(thisPlayer, GetSightRange(obj), false))
                        if (corpse->IsWithinDist(obj, GetSightRange(obj), false))
                            corpseVisibility = true;
                }
            }
        }

        WorldObject const* viewpoint = this;
        if (Player const* player = this->ToPlayer())
            viewpoint = player->GetViewpoint();

        if (!viewpoint)
            viewpoint = this;

        if (!corpseCheck && !viewpoint->IsWithinDist(obj, GetSightRange(obj), false))
            return false;
    }

    // GM visibility off or hidden NPC
    if (!obj->m_serverSideVisibility.GetValue(SERVERSIDE_VISIBILITY_GM))
    {
        // Stop checking other things for GMs
        if (m_serverSideVisibilityDetect.GetValue(SERVERSIDE_VISIBILITY_GM))
            return true;
    }
    else
        return m_serverSideVisibilityDetect.GetValue(SERVERSIDE_VISIBILITY_GM) >= obj->m_serverSideVisibility.GetValue(SERVERSIDE_VISIBILITY_GM);

    // Ghost players, Spirit Healers, and some other NPCs
    if (!corpseVisibility && !(obj->m_serverSideVisibility.GetValue(SERVERSIDE_VISIBILITY_GHOST) & m_serverSideVisibilityDetect.GetValue(SERVERSIDE_VISIBILITY_GHOST)))
    {
        // Alive players can see dead players in some cases, but other objects can't do that
        if (Player const* thisPlayer = ToPlayer())
        {
            if (Player const* objPlayer = obj->ToPlayer())
            {
                if (thisPlayer->GetTeam() != objPlayer->GetTeam() || !thisPlayer->IsGroupVisibleFor(objPlayer))
                    return false;
            }
            else
                return false;
        }
        else
            return false;
    }

    if (obj->IsInvisibleDueToDespawn())
        return false;

    if (!CanDetect(obj, ignoreStealth, checkAlert))
        return false;

    return true;
}

bool WorldObject::CanNeverSee(WorldObject const* obj) const
{
    return GetMap() != obj->GetMap() || !IsInPhase(obj);
}

bool WorldObject::CanDetect(WorldObject const* obj, bool ignoreStealth, bool checkAlert) const
{
    const WorldObject* seer = this;

    // Pets don't have detection, they use the detection of their masters
    if (Unit const* thisUnit = ToUnit())
        if (Unit* controller = thisUnit->GetCharmerOrOwner())
            seer = controller;

    if (obj->IsAlwaysDetectableFor(seer))
        return true;

    if (!ignoreStealth && !seer->CanDetectInvisibilityOf(obj))
        return false;

    if (!ignoreStealth && !seer->CanDetectStealthOf(obj, checkAlert))
        return false;

    return true;
}

bool WorldObject::CanDetectInvisibilityOf(WorldObject const* obj) const
{
    uint32 mask = obj->m_invisibility.GetFlags() & m_invisibilityDetect.GetFlags();

    // Check for not detected types
    if (mask != obj->m_invisibility.GetFlags())
        return false;

    for (uint32 i = 0; i < TOTAL_INVISIBILITY_TYPES; ++i)
    {
        if (!(mask & (1 << i)))
            continue;

        int32 objInvisibilityValue = obj->m_invisibility.GetValue(InvisibilityType(i));
        int32 ownInvisibilityDetectValue = m_invisibilityDetect.GetValue(InvisibilityType(i));

        // Too low value to detect
        if (ownInvisibilityDetectValue < objInvisibilityValue)
            return false;
    }

    return true;
}

bool WorldObject::CanDetectStealthOf(WorldObject const* obj, bool checkAlert) const
{
    // Combat reach is the minimal distance (both in front and behind),
    //   and it is also used in the range calculation.
    // One stealth point increases the visibility range by 0.3 yard.

    if (!obj->m_stealth.GetFlags())
        return true;

    float distance = GetExactDist(obj);
    float combatReach = 0.0f;

    Unit const* unit = ToUnit();
    if (unit)
        combatReach = unit->GetCombatReach();

    if (distance < combatReach)
        return true;

    if (!HasInArc(float(M_PI), obj))
        return false;

    GameObject const* go = ToGameObject();
    for (uint32 i = 0; i < TOTAL_STEALTH_TYPES; ++i)
    {
        if (!(obj->m_stealth.GetFlags() & (1 << i)))
            continue;

        if (unit && unit->HasAuraTypeWithMiscvalue(SPELL_AURA_DETECT_STEALTH, i))
            return true;

        // Starting points
        int32 detectionValue = 30;

        // Level difference: 5 point / level, starting from level 1.
        // There may be spells for this and the starting points too, but
        // not in the DBCs of the client.
        detectionValue += int32(getLevelForTarget(obj) - 1) * 5;

        // Apply modifiers
        detectionValue += m_stealthDetect.GetValue(StealthType(i));
        if (go)
            if (Unit* owner = go->GetOwner())
                detectionValue -= int32(owner->getLevelForTarget(this) - 1) * 5;

        detectionValue -= obj->m_stealth.GetValue(StealthType(i));

        // Calculate max distance
        float visibilityRange = float(detectionValue) * 0.3f + combatReach;

        // If this unit is an NPC then player detect range doesn't apply
        if (unit && unit->GetTypeId() == TYPEID_PLAYER && visibilityRange > MAX_PLAYER_STEALTH_DETECT_RANGE)
            visibilityRange = MAX_PLAYER_STEALTH_DETECT_RANGE;

        // When checking for alert state, look 8% further, and then 1.5 yards more than that.
        if (checkAlert)
            visibilityRange += (visibilityRange * 0.08f) + 1.5f;

        // If checking for alert, and creature's visibility range is greater than aggro distance, No alert
        Unit const* tunit = obj->ToUnit();
        if (checkAlert && unit && unit->ToCreature() && visibilityRange >= unit->ToCreature()->GetAttackDistance(tunit) + unit->ToCreature()->m_CombatDistance)
            return false;

        if (distance > visibilityRange)
            return false;
    }

    return true;
}

void Object::ForceValuesUpdateAtIndex(uint32 i)
{
    _changesMask[i] = 1;
    AddToObjectUpdateIfNeeded();
}

void WorldObject::SendMessageToSet(WorldPacket const* data, bool self)
{
    if (IsInWorld())
        SendMessageToSetInRange(data, GetVisibilityRange(), self);
}

void WorldObject::SendMessageToSetInRange(WorldPacket const* data, float dist, bool /*self*/)
{
    Trinity::MessageDistDeliverer notifier(this, data, dist);
    VisitNearbyWorldObject(dist, notifier);
}

void WorldObject::SendMessageToSet(WorldPacket const* data, Player const* skipped_rcvr)
{
    Trinity::MessageDistDeliverer notifier(this, data, GetVisibilityRange(), false, skipped_rcvr);
    VisitNearbyWorldObject(GetVisibilityRange(), notifier);
}

void WorldObject::SendObjectDeSpawnAnim(ObjectGuid guid)
{
    WorldPackets::GameObject::GameObjectDespawn packet;
    packet.ObjectGUID = guid;
    SendMessageToSet(packet.Write(), true);
}

void WorldObject::SetMap(Map* map)
{
    ASSERT(map);
    ASSERT(!IsInWorld());
    if (m_currMap == map) // command add npc: first create, than loadfromdb
        return;
    if (m_currMap)
    {
        TC_LOG_FATAL("misc", "WorldObject::SetMap: obj %u new map %u %u, old map %u %u", (uint32)GetTypeId(), map->GetId(), map->GetInstanceId(), m_currMap->GetId(), m_currMap->GetInstanceId());
        ABORT();
    }
    m_currMap = map;
    m_mapId = map->GetId();
    m_InstanceId = map->GetInstanceId();
    if (IsWorldObject())
        m_currMap->AddWorldObject(this);
}

void WorldObject::ResetMap()
{
    ASSERT(m_currMap);
    ASSERT(!IsInWorld());
    if (IsWorldObject())
        m_currMap->RemoveWorldObject(this);
    m_currMap = NULL;
    //maybe not for corpse
    //m_mapId = 0;
    //m_InstanceId = 0;
}

Map const* WorldObject::GetBaseMap() const
{
    ASSERT(m_currMap);
    return m_currMap->GetParent();
}

void WorldObject::AddObjectToRemoveList()
{
    ASSERT(m_uint32Values);

    Map* map = FindMap();
    if (!map)
    {
        TC_LOG_ERROR("misc", "Object (Entry: %u %s) at attempt add to move list not have valid map (Id: %u).", GetEntry(), GetGUID().ToString().c_str(), GetMapId());
        return;
    }

    map->AddObjectToRemoveList(this);
}

TempSummon* Map::SummonCreature(uint32 entry, Position const& pos, SummonPropertiesEntry const* properties /*= NULL*/, uint32 duration /*= 0*/, Unit* summoner /*= NULL*/, uint32 spellId /*= 0*/, uint32 vehId /*= 0*/)
{
    uint32 mask = UNIT_MASK_SUMMON;
    if (properties)
    {
        switch (properties->Category)
        {
            case SUMMON_CATEGORY_PET:
                mask = UNIT_MASK_GUARDIAN;
                break;
            case SUMMON_CATEGORY_PUPPET:
                mask = UNIT_MASK_PUPPET;
                break;
            case SUMMON_CATEGORY_VEHICLE:
                mask = UNIT_MASK_MINION;
                break;
            case SUMMON_CATEGORY_WILD:
            case SUMMON_CATEGORY_ALLY:
            case SUMMON_CATEGORY_UNK:
            {
                switch (properties->Type)
                {
                case SUMMON_TYPE_MINION:
                case SUMMON_TYPE_GUARDIAN:
                case SUMMON_TYPE_GUARDIAN2:
                    mask = UNIT_MASK_GUARDIAN;
                    break;
                case SUMMON_TYPE_TOTEM:
                case SUMMON_TYPE_LIGHTWELL:
                    mask = UNIT_MASK_TOTEM;
                    break;
                case SUMMON_TYPE_VEHICLE:
                case SUMMON_TYPE_VEHICLE2:
                    mask = UNIT_MASK_SUMMON;
                    break;
                case SUMMON_TYPE_MINIPET:
                    mask = UNIT_MASK_MINION;
                    break;
                default:
                    if (properties->Flags & 512) // Mirror Image, Summon Gargoyle
                        mask = UNIT_MASK_GUARDIAN;
                    break;
                }
                break;
            }
            default:
                return NULL;
        }
    }

    TempSummon* summon = NULL;
    switch (mask)
    {
        case UNIT_MASK_SUMMON:
            summon = new TempSummon(properties, summoner, false);
            break;
        case UNIT_MASK_GUARDIAN:
            summon = new Guardian(properties, summoner, false);
            break;
        case UNIT_MASK_PUPPET:
            summon = new Puppet(properties, summoner);
            break;
        case UNIT_MASK_TOTEM:
            summon = new Totem(properties, summoner);
            break;
        case UNIT_MASK_MINION:
            summon = new Minion(properties, summoner, false);
            break;
    }

    if (!summon->Create(GenerateLowGuid<HighGuid::Creature>(), this, 0, entry, pos.GetPositionX(), pos.GetPositionY(), pos.GetPositionZ(), pos.GetOrientation(), nullptr, vehId))
    {
        delete summon;
        return NULL;
    }

    // Set the summon to the summoner's phase
    summon->CopyPhaseFrom(summoner);

    summon->SetUInt32Value(UNIT_CREATED_BY_SPELL, spellId);

    summon->SetHomePosition(pos);

    summon->InitStats(duration);
    AddToMap(summon->ToCreature());
    summon->InitSummon();

    // call MoveInLineOfSight for nearby creatures
    Trinity::AIRelocationNotifier notifier(*summon);
    summon->VisitNearbyObject(GetVisibilityRange(), notifier);

    return summon;
}

/**
* Summons group of creatures.
*
* @param group Id of group to summon.
* @param list  List to store pointers to summoned creatures.
*/

void Map::SummonCreatureGroup(uint8 group, std::list<TempSummon*>* list /*= NULL*/)
{
    std::vector<TempSummonData> const* data = sObjectMgr->GetSummonGroup(GetId(), SUMMONER_TYPE_MAP, group);
    if (!data)
        return;

    for (std::vector<TempSummonData>::const_iterator itr = data->begin(); itr != data->end(); ++itr)
        if (TempSummon* summon = SummonCreature(itr->entry, itr->pos, NULL, itr->time))
            if (list)
                list->push_back(summon);
}

void WorldObject::SetZoneScript()
{
    if (Map* map = FindMap())
    {
        if (map->IsDungeon())
            m_zoneScript = (ZoneScript*)((InstanceMap*)map)->GetInstanceScript();
        else if (!map->IsBattlegroundOrArena())
        {
            if (Battlefield* bf = sBattlefieldMgr->GetBattlefieldToZoneId(GetZoneId()))
                m_zoneScript = bf;
            else
                m_zoneScript = sOutdoorPvPMgr->GetZoneScript(GetZoneId());
        }
    }
}

TempSummon* WorldObject::SummonCreature(uint32 entry, const Position &pos, TempSummonType spwtype, uint32 duration, uint32 /*vehId*/) const
{
    if (Map* map = FindMap())
    {
        if (TempSummon* summon = map->SummonCreature(entry, pos, NULL, duration, isType(TYPEMASK_UNIT) ? (Unit*)this : NULL))
        {
            summon->SetTempSummonType(spwtype);
            return summon;
        }
    }

    return NULL;
}

TempSummon* WorldObject::SummonCreature(uint32 id, float x, float y, float z, float ang /*= 0*/, TempSummonType spwtype /*= TEMPSUMMON_MANUAL_DESPAWN*/, uint32 despwtime /*= 0*/) const
{
    if (!x && !y && !z)
    {
        GetClosePoint(x, y, z, GetObjectSize());
        ang = GetOrientation();
    }
    Position pos;
    pos.Relocate(x, y, z, ang);
    return SummonCreature(id, pos, spwtype, despwtime, 0);
}

GameObject* WorldObject::SummonGameObject(uint32 entry, float x, float y, float z, float ang, float rotation0, float rotation1, float rotation2, float rotation3, uint32 respawnTime)
{
    if (!IsInWorld())
        return NULL;

    GameObjectTemplate const* goinfo = sObjectMgr->GetGameObjectTemplate(entry);
    if (!goinfo)
    {
        TC_LOG_ERROR("sql.sql", "Gameobject template %u not found in database!", entry);
        return NULL;
    }

    Map* map = GetMap();
    GameObject* go = new GameObject();
    if (!go->Create(entry, map, GetPhaseMask(), x, y, z, ang, rotation0, rotation1, rotation2, rotation3, 100, GO_STATE_READY))
    {
        delete go;
        return NULL;
    }

    go->CopyPhaseFrom(this);

    go->SetRespawnTime(respawnTime);
    if (GetTypeId() == TYPEID_PLAYER || GetTypeId() == TYPEID_UNIT) //not sure how to handle this
        ToUnit()->AddGameObject(go);
    else
        go->SetSpawnedByDefault(false);

    map->AddToMap(go);
    return go;
}

Creature* WorldObject::SummonTrigger(float x, float y, float z, float ang, uint32 duration, CreatureAI* (*GetAI)(Creature*))
{
    TempSummonType summonType = (duration == 0) ? TEMPSUMMON_DEAD_DESPAWN : TEMPSUMMON_TIMED_DESPAWN;
    Creature* summon = SummonCreature(WORLD_TRIGGER, x, y, z, ang, summonType, duration);
    if (!summon)
        return NULL;

    //summon->SetName(GetName());
    if (GetTypeId() == TYPEID_PLAYER || GetTypeId() == TYPEID_UNIT)
    {
        summon->setFaction(((Unit*)this)->getFaction());
        summon->SetLevel(((Unit*)this)->getLevel());
    }

    if (GetAI)
        summon->AIM_Initialize(GetAI(summon));
    return summon;
}

/**
* Summons group of creatures. Should be called only by instances of Creature and GameObject classes.
*
* @param group Id of group to summon.
* @param list  List to store pointers to summoned creatures.
*/
void WorldObject::SummonCreatureGroup(uint8 group, std::list<TempSummon*>* list /*= NULL*/)
{
    ASSERT((GetTypeId() == TYPEID_GAMEOBJECT || GetTypeId() == TYPEID_UNIT) && "Only GOs and creatures can summon npc groups!");

    std::vector<TempSummonData> const* data = sObjectMgr->GetSummonGroup(GetEntry(), GetTypeId() == TYPEID_GAMEOBJECT ? SUMMONER_TYPE_GAMEOBJECT : SUMMONER_TYPE_CREATURE, group);
    if (!data)
        return;

    for (std::vector<TempSummonData>::const_iterator itr = data->begin(); itr != data->end(); ++itr)
        if (TempSummon* summon = SummonCreature(itr->entry, itr->pos, itr->type, itr->time))
            if (list)
                list->push_back(summon);
}

Creature* WorldObject::FindNearestCreature(uint32 entry, float range, bool alive) const
{
    Creature* creature = NULL;
    Trinity::NearestCreatureEntryWithLiveStateInObjectRangeCheck checker(*this, entry, alive, range);
    Trinity::CreatureLastSearcher<Trinity::NearestCreatureEntryWithLiveStateInObjectRangeCheck> searcher(this, creature, checker);
    VisitNearbyObject(range, searcher);
    return creature;
}

GameObject* WorldObject::FindNearestGameObject(uint32 entry, float range) const
{
    GameObject* go = NULL;
    Trinity::NearestGameObjectEntryInObjectRangeCheck checker(*this, entry, range);
    Trinity::GameObjectLastSearcher<Trinity::NearestGameObjectEntryInObjectRangeCheck> searcher(this, go, checker);
    VisitNearbyGridObject(range, searcher);
    return go;
}

GameObject* WorldObject::FindNearestGameObjectOfType(GameobjectTypes type, float range) const
{
    GameObject* go = NULL;
    Trinity::NearestGameObjectTypeInObjectRangeCheck checker(*this, type, range);
    Trinity::GameObjectLastSearcher<Trinity::NearestGameObjectTypeInObjectRangeCheck> searcher(this, go, checker);
    VisitNearbyGridObject(range, searcher);
    return go;
}

void WorldObject::GetGameObjectListWithEntryInGrid(std::list<GameObject*>& gameobjectList, uint32 entry, float maxSearchRange) const
{
    CellCoord pair(Trinity::ComputeCellCoord(this->GetPositionX(), this->GetPositionY()));
    Cell cell(pair);
    cell.SetNoCreate();

    Trinity::AllGameObjectsWithEntryInRange check(this, entry, maxSearchRange);
    Trinity::GameObjectListSearcher<Trinity::AllGameObjectsWithEntryInRange> searcher(this, gameobjectList, check);
    TypeContainerVisitor<Trinity::GameObjectListSearcher<Trinity::AllGameObjectsWithEntryInRange>, GridTypeMapContainer> visitor(searcher);

    cell.Visit(pair, visitor, *(this->GetMap()), *this, maxSearchRange);
}

void WorldObject::GetCreatureListWithEntryInGrid(std::list<Creature*>& creatureList, uint32 entry, float maxSearchRange) const
{
    CellCoord pair(Trinity::ComputeCellCoord(this->GetPositionX(), this->GetPositionY()));
    Cell cell(pair);
    cell.SetNoCreate();

    Trinity::AllCreaturesOfEntryInRange check(this, entry, maxSearchRange);
    Trinity::CreatureListSearcher<Trinity::AllCreaturesOfEntryInRange> searcher(this, creatureList, check);
    TypeContainerVisitor<Trinity::CreatureListSearcher<Trinity::AllCreaturesOfEntryInRange>, GridTypeMapContainer> visitor(searcher);

    cell.Visit(pair, visitor, *(this->GetMap()), *this, maxSearchRange);
}

void WorldObject::GetPlayerListInGrid(std::list<Player*>& playerList, float maxSearchRange) const
{
    Trinity::AnyPlayerInObjectRangeCheck checker(this, maxSearchRange);
    Trinity::PlayerListSearcher<Trinity::AnyPlayerInObjectRangeCheck> searcher(this, playerList, checker);
    this->VisitNearbyWorldObject(maxSearchRange, searcher);
}

/*
namespace Trinity
{
    class NearUsedPosDo
    {
        public:
            NearUsedPosDo(WorldObject const& obj, WorldObject const* searcher, float angle, ObjectPosSelector& selector)
                : i_object(obj), i_searcher(searcher), i_angle(angle), i_selector(selector) { }

            void operator()(Corpse*) const { }
            void operator()(DynamicObject*) const { }

            void operator()(Creature* c) const
            {
                // skip self or target
                if (c == i_searcher || c == &i_object)
                    return;

                float x, y, z;

                if (!c->IsAlive() || c->HasUnitState(UNIT_STATE_ROOT | UNIT_STATE_STUNNED | UNIT_STATE_DISTRACTED) ||
                    !c->GetMotionMaster()->GetDestination(x, y, z))
                {
                    x = c->GetPositionX();
                    y = c->GetPositionY();
                }

                add(c, x, y);
            }

            template<class T>
                void operator()(T* u) const
            {
                // skip self or target
                if (u == i_searcher || u == &i_object)
                    return;

                float x, y;

                x = u->GetPositionX();
                y = u->GetPositionY();

                add(u, x, y);
            }

            // we must add used pos that can fill places around center
            void add(WorldObject* u, float x, float y) const
            {
                // u is too nearest/far away to i_object
                if (!i_object.IsInRange2d(x, y, i_selector.m_dist - i_selector.m_size, i_selector.m_dist + i_selector.m_size))
                    return;

                float angle = i_object.GetAngle(u)-i_angle;

                // move angle to range -pi ... +pi
                while (angle > M_PI)
                    angle -= 2.0f * M_PI;
                while (angle < -M_PI)
                    angle += 2.0f * M_PI;

                // dist include size of u
                float dist2d = i_object.GetDistance2d(x, y);
                i_selector.AddUsedPos(u->GetObjectSize(), angle, dist2d + i_object.GetObjectSize());
            }
        private:
            WorldObject const& i_object;
            WorldObject const* i_searcher;
            float              i_angle;
            ObjectPosSelector& i_selector;
    };
}                                                           // namespace Trinity
*/

//===================================================================================================

void WorldObject::GetNearPoint2D(float &x, float &y, float distance2d, float absAngle) const
{
    x = GetPositionX() + (GetObjectSize() + distance2d) * std::cos(absAngle);
    y = GetPositionY() + (GetObjectSize() + distance2d) * std::sin(absAngle);

    Trinity::NormalizeMapCoord(x);
    Trinity::NormalizeMapCoord(y);
}

void WorldObject::GetNearPoint(WorldObject const* /*searcher*/, float &x, float &y, float &z, float searcher_size, float distance2d, float absAngle) const
{
    GetNearPoint2D(x, y, distance2d+searcher_size, absAngle);
    z = GetPositionZ();
    // Should "searcher" be used instead of "this" when updating z coordinate ?
    UpdateAllowedPositionZ(x, y, z);

    // if detection disabled, return first point
    if (!sWorld->getBoolConfig(CONFIG_DETECT_POS_COLLISION))
        return;

    // return if the point is already in LoS
    if (IsWithinLOS(x, y, z))
        return;

    // remember first point
    float first_x = x;
    float first_y = y;
    float first_z = z;

    // loop in a circle to look for a point in LoS using small steps
    for (float angle = float(M_PI) / 8; angle < float(M_PI) * 2; angle += float(M_PI) / 8)
    {
        GetNearPoint2D(x, y, distance2d + searcher_size, absAngle + angle);
        z = GetPositionZ();
        UpdateAllowedPositionZ(x, y, z);
        if (IsWithinLOS(x, y, z))
            return;
    }

    // still not in LoS, give up and return first position found
    x = first_x;
    y = first_y;
    z = first_z;
}

void WorldObject::GetClosePoint(float &x, float &y, float &z, float size, float distance2d /*= 0*/, float angle /*= 0*/) const
{
    // angle calculated from current orientation
    GetNearPoint(NULL, x, y, z, size, distance2d, GetOrientation() + angle);
}

Position WorldObject::GetNearPosition(float dist, float angle)
{
    Position pos = GetPosition();
    MovePosition(pos, dist, angle);
    return pos;
}

Position WorldObject::GetFirstCollisionPosition(float dist, float angle)
{
    Position pos = GetPosition();
    MovePositionToFirstCollision(pos, dist, angle);
    return pos;
}

Position WorldObject::GetRandomNearPosition(float radius)
{
    Position pos = GetPosition();
    MovePosition(pos, radius * (float)rand_norm(), (float)rand_norm() * static_cast<float>(2 * M_PI));
    return pos;
}

void WorldObject::GetContactPoint(const WorldObject* obj, float &x, float &y, float &z, float distance2d /*= CONTACT_DISTANCE*/) const
{
    // angle to face `obj` to `this` using distance includes size of `obj`
    GetNearPoint(obj, x, y, z, obj->GetObjectSize(), distance2d, GetAngle(obj));
}

float WorldObject::GetObjectSize() const
{
    return (m_valuesCount > UNIT_FIELD_COMBATREACH) ? m_floatValues[UNIT_FIELD_COMBATREACH] : DEFAULT_WORLD_OBJECT_SIZE;
}

void WorldObject::MovePosition(Position &pos, float dist, float angle)
{
    angle += GetOrientation();
    float destx, desty, destz, ground, floor;
    destx = pos.m_positionX + dist * std::cos(angle);
    desty = pos.m_positionY + dist * std::sin(angle);

    // Prevent invalid coordinates here, position is unchanged
    if (!Trinity::IsValidMapCoord(destx, desty, pos.m_positionZ))
    {
        TC_LOG_FATAL("misc", "WorldObject::MovePosition: Object (Entry: %u %s) has invalid coordinates X: %f and Y: %f were passed!",
            GetEntry(), GetGUID().ToString().c_str(), destx, desty);
        return;
    }

    ground = GetMap()->GetHeight(GetPhaseMask(), destx, desty, MAX_HEIGHT, true);
    floor = GetMap()->GetHeight(GetPhaseMask(), destx, desty, pos.m_positionZ, true);
    destz = std::fabs(ground - pos.m_positionZ) <= std::fabs(floor - pos.m_positionZ) ? ground : floor;

    float step = dist/10.0f;

    for (uint8 j = 0; j < 10; ++j)
    {
        // do not allow too big z changes
        if (std::fabs(pos.m_positionZ - destz) > 6)
        {
            destx -= step * std::cos(angle);
            desty -= step * std::sin(angle);
            ground = GetMap()->GetHeight(GetPhaseMask(), destx, desty, MAX_HEIGHT, true);
            floor = GetMap()->GetHeight(GetPhaseMask(), destx, desty, pos.m_positionZ, true);
            destz = std::fabs(ground - pos.m_positionZ) <= std::fabs(floor - pos.m_positionZ) ? ground : floor;
        }
        // we have correct destz now
        else
        {
            pos.Relocate(destx, desty, destz);
            break;
        }
    }

    Trinity::NormalizeMapCoord(pos.m_positionX);
    Trinity::NormalizeMapCoord(pos.m_positionY);
    UpdateGroundPositionZ(pos.m_positionX, pos.m_positionY, pos.m_positionZ);
    pos.SetOrientation(GetOrientation());
}

// @todo: replace with WorldObject::UpdateAllowedPositionZ
float NormalizeZforCollision(WorldObject* obj, float x, float y, float z)
{
    float ground = obj->GetMap()->GetHeight(obj->GetPhaseMask(), x, y, MAX_HEIGHT, true);
    float floor = obj->GetMap()->GetHeight(obj->GetPhaseMask(), x, y, z + 2.0f, true);
    float helper = std::fabs(ground - z) <= std::fabs(floor - z) ? ground : floor;
    if (z > helper) // must be above ground
    {
        if (Unit* unit = obj->ToUnit())
        {
            if (unit->CanFly())
                return z;
        }
        LiquidData liquid_status;
        ZLiquidStatus res = obj->GetMap()->getLiquidStatus(x, y, z, MAP_ALL_LIQUIDS, &liquid_status);
        if (res && liquid_status.level > helper) // water must be above ground
        {
            if (liquid_status.level > z) // z is underwater
                return z;
            else
                return std::fabs(liquid_status.level - z) <= std::fabs(helper - z) ? liquid_status.level : helper;
        }
    }
    return helper;
}

void WorldObject::MovePositionToFirstCollision(Position &pos, float dist, float angle)
{
    angle += GetOrientation();
    float destx, desty, destz;
    destx = pos.m_positionX + dist * std::cos(angle);
    desty = pos.m_positionY + dist * std::sin(angle);

    // Prevent invalid coordinates here, position is unchanged
    if (!Trinity::IsValidMapCoord(destx, desty))
    {
        TC_LOG_FATAL("misc", "WorldObject::MovePositionToFirstCollision invalid coordinates X: %f and Y: %f were passed!", destx, desty);
        return;
    }

    destz = NormalizeZforCollision(this, destx, desty, pos.GetPositionZ());
    bool col = VMAP::VMapFactory::createOrGetVMapManager()->getObjectHitPos(GetMapId(), pos.m_positionX, pos.m_positionY, pos.m_positionZ + 0.5f, destx, desty, destz + 0.5f, destx, desty, destz, -0.5f);

    // collision occured
    if (col)
    {
        // move back a bit
        destx -= CONTACT_DISTANCE * std::cos(angle);
        desty -= CONTACT_DISTANCE * std::sin(angle);
        dist = std::sqrt((pos.m_positionX - destx)*(pos.m_positionX - destx) + (pos.m_positionY - desty)*(pos.m_positionY - desty));
    }

    // check dynamic collision
    col = GetMap()->getObjectHitPos(GetPhaseMask(), pos.m_positionX, pos.m_positionY, pos.m_positionZ + 0.5f, destx, desty, destz + 0.5f, destx, desty, destz, -0.5f);

    // Collided with a gameobject
    if (col)
    {
        destx -= CONTACT_DISTANCE * std::cos(angle);
        desty -= CONTACT_DISTANCE * std::sin(angle);
        dist = std::sqrt((pos.m_positionX - destx)*(pos.m_positionX - destx) + (pos.m_positionY - desty)*(pos.m_positionY - desty));
    }

    float step = dist / 10.0f;

    for (uint8 j = 0; j < 10; ++j)
    {
        // do not allow too big z changes
        if (std::fabs(pos.m_positionZ - destz) > 6.0f)
        {
            destx -= step * std::cos(angle);
            desty -= step * std::sin(angle);
            destz = NormalizeZforCollision(this, destx, desty, pos.GetPositionZ());
        }
        // we have correct destz now
        else
        {
            pos.Relocate(destx, desty, destz);
            break;
        }
    }

    Trinity::NormalizeMapCoord(pos.m_positionX);
    Trinity::NormalizeMapCoord(pos.m_positionY);
    pos.m_positionZ = NormalizeZforCollision(this, destx, desty, pos.GetPositionZ());
    pos.SetOrientation(GetOrientation());
}

void WorldObject::SetPhaseMask(uint32 newPhaseMask, bool update)
{
    m_phaseMask = newPhaseMask;

    if (update && IsInWorld())
        UpdateObjectVisibility();
}

bool WorldObject::HasInPhaseList(uint32 phase)
{
    return _phases.find(phase) != _phases.end();
}

// Updates Area based phases, does not remove phases from auras
// Phases from gm commands are not taken into calculations, they can be lost!!
void WorldObject::UpdateAreaAndZonePhase()
{
    bool updateNeeded = false;
    PhaseInfo const& phases = sObjectMgr->GetAreaAndZonePhases();
    for (PhaseInfo::const_iterator itr = phases.begin(); itr != phases.end(); ++itr)
    {
        uint32 areaOrZoneId = itr->first;
        for (PhaseInfoStruct const& phase : itr->second)
        {
            if (areaOrZoneId == GetAreaId() || areaOrZoneId == GetZoneId())
            {
                if (sConditionMgr->IsObjectMeetToConditions(this, phase.Conditions))
                {
                    // add new phase if condition passed, true if it wasnt added before
                    bool up = SetInPhase(phase.Id, false, true);
                    if (!updateNeeded && up)
                        updateNeeded = true;
                }
                else
                {
                    // condition failed, remove phase, true if there was something removed
                    bool up = SetInPhase(phase.Id, false, false);
                    if (!updateNeeded && up)
                        updateNeeded = true;
                }
            }
            else
            {
                // not in area, remove phase, true if there was something removed
                bool up = SetInPhase(phase.Id, false, false);
                if (!updateNeeded && up)
                    updateNeeded = true;
            }
        }
    }

    // do not remove a phase if it would be removed by an area but we have the same phase from an aura
    if (Unit* unit = ToUnit())
    {
        Unit::AuraEffectList const& auraPhaseList = unit->GetAuraEffectsByType(SPELL_AURA_PHASE);
        for (Unit::AuraEffectList::const_iterator itr = auraPhaseList.begin(); itr != auraPhaseList.end(); ++itr)
        {
            uint32 phase = uint32((*itr)->GetMiscValueB());
            bool up = SetInPhase(phase, false, true);
            if (!updateNeeded && up)
                updateNeeded = true;
        }
        Unit::AuraEffectList const& auraPhaseGroupList = unit->GetAuraEffectsByType(SPELL_AURA_PHASE_GROUP);
        for (Unit::AuraEffectList::const_iterator itr = auraPhaseGroupList.begin(); itr != auraPhaseGroupList.end(); ++itr)
        {
            bool up = false;
            uint32 phaseGroup = uint32((*itr)->GetMiscValueB());
            std::set<uint32> const& phaseIDs = sDB2Manager.GetPhasesForGroup(phaseGroup);
            for (uint32 phase : phaseIDs)
                up = SetInPhase(phase, false, true);
            if (!updateNeeded && up)
                updateNeeded = true;
        }
    }

    // only update visibility and send packets if there was a change in the phase list
    if (updateNeeded && GetTypeId() == TYPEID_PLAYER && IsInWorld())
        ToPlayer()->GetSession()->SendSetPhaseShift(GetPhases(), GetTerrainSwaps(), GetWorldMapAreaSwaps());

    // only update visibilty once, to prevent objects appearing for a moment while adding in multiple phases
    if (updateNeeded && IsInWorld())
        UpdateObjectVisibility();
}

bool WorldObject::SetInPhase(uint32 id, bool update, bool apply)
{
    if (id)
    {
        if (apply)
        {
            if (HasInPhaseList(id)) // do not run the updates if we are already in this phase
                return false;

            _phases.insert(id);
        }
        else
        {
            // if area phase passes the condition we should not remove it (ie: if remove called from aura remove)
            // this however breaks the .mod phase command, you wont be able to remove any area based phases with it
            if (std::vector<PhaseInfoStruct> const* phases = sObjectMgr->GetPhasesForArea(GetAreaId()))
                for (PhaseInfoStruct const& phase : *phases)
                    if (id == phase.Id)
                        if (sConditionMgr->IsObjectMeetToConditions(this, phase.Conditions))
                            return false;

            if (!HasInPhaseList(id)) // do not run the updates if we are not in this phase
                return false;

            _phases.erase(id);
        }
    }

    RebuildTerrainSwaps();

    if (update && IsInWorld())
        UpdateObjectVisibility();

    return true;
}

void WorldObject::CopyPhaseFrom(WorldObject* obj, bool update)
{
    if (!obj)
        return;

    for (uint32 phase : obj->GetPhases())
        SetInPhase(phase, false, true);

    if (update && IsInWorld())
        UpdateObjectVisibility();
}

void WorldObject::ClearPhases(bool update)
{
    _phases.clear();

    RebuildTerrainSwaps();

    if (update && IsInWorld())
        UpdateObjectVisibility();
}

bool WorldObject::IsInPhase(WorldObject const* obj) const
{
    // PhaseId 169 is the default fallback phase
    if (_phases.empty() && obj->GetPhases().empty())
        return true;

    if (_phases.empty() && obj->IsInPhase(DEFAULT_PHASE))
        return true;

    if (obj->GetPhases().empty() && IsInPhase(DEFAULT_PHASE))
        return true;

    if (GetTypeId() == TYPEID_PLAYER && ToPlayer()->IsGameMaster())
        return true;

    return Trinity::Containers::Intersects(_phases.begin(), _phases.end(), obj->GetPhases().begin(), obj->GetPhases().end());
}

void WorldObject::PlayDistanceSound(uint32 sound_id, Player* target /*= NULL*/)
{
    WorldPacket data(SMSG_PLAY_SPEAKERBOT_SOUND, 4 + 8);
    data << uint32(sound_id);
    data << GetGUID();
    if (target)
        target->SendDirectMessage(&data);
    else
        SendMessageToSet(&data, true);
}

void WorldObject::PlayDirectSound(uint32 sound_id, Player* target /*= NULL*/)
{
    if (target)
        target->SendDirectMessage(WorldPackets::Misc::PlaySound(GetGUID(), sound_id).Write());
    else
        SendMessageToSet(WorldPackets::Misc::PlaySound(GetGUID(), sound_id).Write(), true);
}

void WorldObject::DestroyForNearbyPlayers()
{
    if (!IsInWorld())
        return;

    std::list<Player*> targets;
    Trinity::AnyPlayerInObjectRangeCheck check(this, GetVisibilityRange(), false);
    Trinity::PlayerListSearcher<Trinity::AnyPlayerInObjectRangeCheck> searcher(this, targets, check);
    VisitNearbyWorldObject(GetVisibilityRange(), searcher);
    for (std::list<Player*>::const_iterator iter = targets.begin(); iter != targets.end(); ++iter)
    {
        Player* player = (*iter);

        if (player == this)
            continue;

        if (!player->HaveAtClient(this))
            continue;

        if (isType(TYPEMASK_UNIT) && ToUnit()->GetCharmerGUID() == player->GetGUID()) /// @todo this is for puppet
            continue;

        DestroyForPlayer(player);
        player->m_clientGUIDs.erase(GetGUID());
    }
}

void WorldObject::UpdateObjectVisibility(bool /*forced*/)
{
    //updates object's visibility for nearby players
    Trinity::VisibleChangesNotifier notifier(*this);
    VisitNearbyWorldObject(GetVisibilityRange(), notifier);
}

struct WorldObjectChangeAccumulator
{
    UpdateDataMapType& i_updateDatas;
    WorldObject& i_object;
    GuidSet plr_list;
    WorldObjectChangeAccumulator(WorldObject &obj, UpdateDataMapType &d) : i_updateDatas(d), i_object(obj) { }
    void Visit(PlayerMapType &m)
    {
        Player* source = NULL;
        for (PlayerMapType::iterator iter = m.begin(); iter != m.end(); ++iter)
        {
            source = iter->GetSource();

            BuildPacket(source);

            if (!source->GetSharedVisionList().empty())
            {
                SharedVisionList::const_iterator it = source->GetSharedVisionList().begin();
                for (; it != source->GetSharedVisionList().end(); ++it)
                    BuildPacket(*it);
            }
        }
    }

    void Visit(CreatureMapType &m)
    {
        Creature* source = NULL;
        for (CreatureMapType::iterator iter = m.begin(); iter != m.end(); ++iter)
        {
            source = iter->GetSource();
            if (!source->GetSharedVisionList().empty())
            {
                SharedVisionList::const_iterator it = source->GetSharedVisionList().begin();
                for (; it != source->GetSharedVisionList().end(); ++it)
                    BuildPacket(*it);
            }
        }
    }

    void Visit(DynamicObjectMapType &m)
    {
        DynamicObject* source = NULL;
        for (DynamicObjectMapType::iterator iter = m.begin(); iter != m.end(); ++iter)
        {
            source = iter->GetSource();
            ObjectGuid guid = source->GetCasterGUID();

            if (guid.IsPlayer())
            {
                //Caster may be NULL if DynObj is in removelist
                if (Player* caster = ObjectAccessor::FindPlayer(guid))
                    if (caster->GetGuidValue(PLAYER_FARSIGHT) == source->GetGUID())
                        BuildPacket(caster);
            }
        }
    }

    void BuildPacket(Player* player)
    {
        // Only send update once to a player
        if (plr_list.find(player->GetGUID()) == plr_list.end() && player->HaveAtClient(&i_object))
        {
            i_object.BuildFieldsUpdate(player, i_updateDatas);
            plr_list.insert(player->GetGUID());
        }
    }

    template<class SKIP> void Visit(GridRefManager<SKIP> &) { }
};

void WorldObject::BuildUpdate(UpdateDataMapType& data_map)
{
    CellCoord p = Trinity::ComputeCellCoord(GetPositionX(), GetPositionY());
    Cell cell(p);
    cell.SetNoCreate();
    WorldObjectChangeAccumulator notifier(*this, data_map);
    TypeContainerVisitor<WorldObjectChangeAccumulator, WorldTypeMapContainer > player_notifier(notifier);
    Map& map = *GetMap();
    //we must build packets for all visible players
    cell.Visit(p, player_notifier, map, *this, GetVisibilityRange());

    ClearUpdateMask(false);
}

void WorldObject::AddToObjectUpdate()
{
    GetMap()->AddUpdateObject(this);
}

void WorldObject::RemoveFromObjectUpdate()
{
    GetMap()->RemoveUpdateObject(this);
}

ObjectGuid WorldObject::GetTransGUID() const
{
    if (GetTransport())
        return GetTransport()->GetGUID();
    return ObjectGuid::Empty;
}

void WorldObject::RebuildTerrainSwaps()
{
    // Clear all terrain swaps, will be rebuilt below
    // Reason for this is, multiple phases can have the same terrain swap, we should not remove the swap if another phase still use it
    _terrainSwaps.clear();

    // Check all applied phases for terrain swap and add it only once
    for (uint32 phaseId : _phases)
    {
        if (std::vector<uint32> const* swaps = sObjectMgr->GetPhaseTerrainSwaps(phaseId))
        {
            for (uint32 const& swap : *swaps)
            {
                // only add terrain swaps for current map
                MapEntry const* mapEntry = sMapStore.LookupEntry(swap);
                if (!mapEntry || mapEntry->ParentMapID != int32(GetMapId()))
                    continue;

                if (sConditionMgr->IsObjectMeetingNotGroupedConditions(CONDITION_SOURCE_TYPE_TERRAIN_SWAP, swap, this))
                    _terrainSwaps.insert(swap);
            }
        }
    }

    // get default terrain swaps, only for current map always
    if (std::vector<uint32> const* mapSwaps = sObjectMgr->GetDefaultTerrainSwaps(GetMapId()))
        for (uint32 const& swap : *mapSwaps)
            if (sConditionMgr->IsObjectMeetingNotGroupedConditions(CONDITION_SOURCE_TYPE_TERRAIN_SWAP, swap, this))
                _terrainSwaps.insert(swap);

    // online players have a game client with world map display
    if (GetTypeId() == TYPEID_PLAYER)
        RebuildWorldMapAreaSwaps();
}

void WorldObject::RebuildWorldMapAreaSwaps()
{
    // Clear all world map area swaps, will be rebuilt below
    _worldMapAreaSwaps.clear();

    // get ALL default terrain swaps, if we are using it (condition is true)
    // send the worldmaparea for it, to see swapped worldmaparea in client from other maps too, not just from our current
    TerrainPhaseInfo const& defaults = sObjectMgr->GetDefaultTerrainSwapStore();
    for (TerrainPhaseInfo::const_iterator itr = defaults.begin(); itr != defaults.end(); ++itr)
        for (uint32 const& swap : itr->second)
            if (std::vector<uint32> const* uiMapSwaps = sObjectMgr->GetTerrainWorldMaps(swap))
                if (sConditionMgr->IsObjectMeetingNotGroupedConditions(CONDITION_SOURCE_TYPE_TERRAIN_SWAP, swap, this))
                    for (uint32 worldMapAreaId : *uiMapSwaps)
                        _worldMapAreaSwaps.insert(worldMapAreaId);

    // Check all applied phases for world map area swaps
    for (uint32 phaseId : _phases)
        if (std::vector<uint32> const* swaps = sObjectMgr->GetPhaseTerrainSwaps(phaseId))
            for (uint32 const& swap : *swaps)
                if (std::vector<uint32> const* uiMapSwaps = sObjectMgr->GetTerrainWorldMaps(swap))
                    if (sConditionMgr->IsObjectMeetingNotGroupedConditions(CONDITION_SOURCE_TYPE_TERRAIN_SWAP, swap, this))
                        for (uint32 worldMapAreaId : *uiMapSwaps)
                            _worldMapAreaSwaps.insert(worldMapAreaId);
}<|MERGE_RESOLUTION|>--- conflicted
+++ resolved
@@ -810,29 +810,19 @@
             updateMask.set(index);
 
             boost::dynamic_bitset<uint32> arrayMask(values.size());
-            *data << uint8(arrayMask.num_blocks());
+            *data << uint16(arrayMask.num_blocks());
             std::size_t fieldMaskPos = data->wpos();
             data->resize(data->size() + arrayMask.num_blocks() * sizeof(uint32));
             for (std::size_t v = 0; v < values.size(); ++v)
             {
-<<<<<<< HEAD
-                if (updateType == UPDATETYPE_VALUES ? _dynamicChangesArrayMask[index].GetBit(v) : values[v])
-=======
                 if (updateType == UPDATETYPE_VALUES ? _dynamicChangesArrayMask[index][v] : values[v])
->>>>>>> a78aa3cf
                 {
                     arrayMask.set(v);
                     *data << uint32(values[v]);
                 }
             }
 
-<<<<<<< HEAD
-            fieldBuffer << uint16(arrayMask.GetBlockCount());
-            arrayMask.AppendToPacket(&fieldBuffer);
-            fieldBuffer.append(buffer);
-=======
             boost::to_block_range(arrayMask, reinterpret_cast<uint32*>(data->contents() + fieldMaskPos));
->>>>>>> a78aa3cf
         }
     }
 
@@ -1387,8 +1377,8 @@
         if (values[i] == value)
         {
             values[i] = 0;
-            _dynamicChangesMask.SetBit(index);
-            _dynamicChangesArrayMask[index].SetBit(i);
+            _dynamicChangesMask[index] = 1;
+            _dynamicChangesArrayMask[index][i] = 1;
 
             AddToObjectUpdateIfNeeded();
         }
