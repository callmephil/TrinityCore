/*
 * Copyright (C) 2008-2013 TrinityCore <http://www.trinitycore.org/>
 * Copyright (C) 2005-2009 MaNGOS <http://getmangos.com/>
 *
 * This program is free software; you can redistribute it and/or modify it
 * under the terms of the GNU General Public License as published by the
 * Free Software Foundation; either version 2 of the License, or (at your
 * option) any later version.
 *
 * This program is distributed in the hope that it will be useful, but WITHOUT
 * ANY WARRANTY; without even the implied warranty of MERCHANTABILITY or
 * FITNESS FOR A PARTICULAR PURPOSE. See the GNU General Public License for
 * more details.
 *
 * You should have received a copy of the GNU General Public License along
 * with this program. If not, see <http://www.gnu.org/licenses/>.
 */

#ifndef _OBJECT_H
#define _OBJECT_H

#include "Common.h"
#include "UpdateMask.h"
#include "GridReference.h"
#include "ObjectDefines.h"
#include "Map.h"

#include <set>
#include <string>
#include <sstream>

#define CONTACT_DISTANCE            0.5f
#define INTERACTION_DISTANCE        5.0f
#define ATTACK_DISTANCE             5.0f
#define MAX_VISIBILITY_DISTANCE     SIZE_OF_GRIDS           // max distance for visible objects
#define SIGHT_RANGE_UNIT            50.0f
#define DEFAULT_VISIBILITY_DISTANCE 90.0f                   // default visible distance, 90 yards on continents
#define DEFAULT_VISIBILITY_INSTANCE 170.0f                  // default visible distance in instances, 170 yards
#define DEFAULT_VISIBILITY_BGARENAS 533.0f                  // default visible distance in BG/Arenas, roughly 533 yards

#define DEFAULT_WORLD_OBJECT_SIZE   0.388999998569489f      // player size, also currently used (correctly?) for any non Unit world objects
#define DEFAULT_COMBAT_REACH        1.5f
#define MIN_MELEE_REACH             2.0f
#define NOMINAL_MELEE_RANGE         5.0f
#define MELEE_RANGE                 (NOMINAL_MELEE_RANGE - MIN_MELEE_REACH * 2) //center to center for players

enum TypeMask
{
    TYPEMASK_OBJECT         = 0x0001,
    TYPEMASK_ITEM           = 0x0002,
    TYPEMASK_CONTAINER      = 0x0006,                       // TYPEMASK_ITEM | 0x0004
    TYPEMASK_UNIT           = 0x0008,                       // creature
    TYPEMASK_PLAYER         = 0x0010,
    TYPEMASK_GAMEOBJECT     = 0x0020,
    TYPEMASK_DYNAMICOBJECT  = 0x0040,
    TYPEMASK_CORPSE         = 0x0080,
<<<<<<< HEAD
    TYPEMASK_AREATRIGGER    = 0x0100,
    TYPEMASK_SEER           = TYPEMASK_UNIT | TYPEMASK_DYNAMICOBJECT
=======
    TYPEMASK_SEER           = TYPEMASK_PLAYER | TYPEMASK_UNIT | TYPEMASK_DYNAMICOBJECT
>>>>>>> 37bdc7a6
};

enum TypeID
{
    TYPEID_OBJECT        = 0,
    TYPEID_ITEM          = 1,
    TYPEID_CONTAINER     = 2,
    TYPEID_UNIT          = 3,
    TYPEID_PLAYER        = 4,
    TYPEID_GAMEOBJECT    = 5,
    TYPEID_DYNAMICOBJECT = 6,
    TYPEID_CORPSE        = 7,
    TYPEID_AREATRIGGER   = 8
};

#define NUM_CLIENT_OBJECT_TYPES             9

uint32 GuidHigh2TypeId(uint32 guid_hi);

enum TempSummonType
{
    TEMPSUMMON_TIMED_OR_DEAD_DESPAWN       = 1,             // despawns after a specified time OR when the creature disappears
    TEMPSUMMON_TIMED_OR_CORPSE_DESPAWN     = 2,             // despawns after a specified time OR when the creature dies
    TEMPSUMMON_TIMED_DESPAWN               = 3,             // despawns after a specified time
    TEMPSUMMON_TIMED_DESPAWN_OUT_OF_COMBAT = 4,             // despawns after a specified time after the creature is out of combat
    TEMPSUMMON_CORPSE_DESPAWN              = 5,             // despawns instantly after death
    TEMPSUMMON_CORPSE_TIMED_DESPAWN        = 6,             // despawns after a specified time after death
    TEMPSUMMON_DEAD_DESPAWN                = 7,             // despawns when the creature disappears
    TEMPSUMMON_MANUAL_DESPAWN              = 8              // despawns when UnSummon() is called
};

enum PhaseMasks
{
    PHASEMASK_NORMAL   = 0x00000001,
    PHASEMASK_ANYWHERE = 0xFFFFFFFF
};

enum NotifyFlags
{
    NOTIFY_NONE                     = 0x00,
    NOTIFY_AI_RELOCATION            = 0x01,
    NOTIFY_VISIBILITY_CHANGED       = 0x02,
    NOTIFY_ALL                      = 0xFF
};

class Corpse;
class Creature;
class CreatureAI;
class DynamicObject;
class GameObject;
class InstanceScript;
class Player;
class TempSummon;
class Transport;
class Unit;
class UpdateData;
class WorldObject;
class WorldPacket;
class ZoneScript;

typedef UNORDERED_MAP<Player*, UpdateData> UpdateDataMapType;

//! Structure to ease conversions from single 64 bit integer guid into individual bytes, for packet sending purposes
//! Nuke this out when porting ObjectGuid from MaNGOS, but preserve the per-byte storage
struct ObjectGuid
{
    public:
        ObjectGuid() { _data.u64 = UI64LIT(0); }
        ObjectGuid(uint64 guid) { _data.u64 = guid; }
        ObjectGuid(ObjectGuid const& other) { _data.u64 = other._data.u64; }

        uint8& operator[](uint32 index)
        {
            ASSERT(index < sizeof(uint64));

#if TRINITY_ENDIAN == TRINITY_LITTLEENDIAN
            return _data.byte[index];
#else
            return _data.byte[7 - index];
#endif
        }

        uint8 const& operator[](uint32 index) const
        {
            ASSERT(index < sizeof(uint64));

#if TRINITY_ENDIAN == TRINITY_LITTLEENDIAN
            return _data.byte[index];
#else
            return _data.byte[7 - index];
#endif
        }

        operator uint64()
        {
            return _data.u64;
        }

        ObjectGuid& operator=(uint64 guid)
        {
            _data.u64 = guid;
            return *this;
        }

        ObjectGuid& operator=(ObjectGuid const& other)
        {
            _data.u64 = other._data.u64;
            return *this;
        }

    private:
        union
        {
            uint64 u64;
            uint8 byte[8];
        } _data;
};

class Object
{
    public:
        virtual ~Object();

        bool IsInWorld() const { return m_inWorld; }

        virtual void AddToWorld();
        virtual void RemoveFromWorld();

        uint64 GetGUID() const { return GetUInt64Value(0); }
        uint32 GetGUIDLow() const { return GUID_LOPART(GetUInt64Value(0)); }
        uint32 GetGUIDMid() const { return GUID_ENPART(GetUInt64Value(0)); }
        uint32 GetGUIDHigh() const { return GUID_HIPART(GetUInt64Value(0)); }
        const ByteBuffer& GetPackGUID() const { return m_PackGUID; }
        uint32 GetEntry() const { return GetUInt32Value(OBJECT_FIELD_ENTRY); }
        void SetEntry(uint32 entry) { SetUInt32Value(OBJECT_FIELD_ENTRY, entry); }

        float GetObjectScale() const { return GetFloatValue(OBJECT_FIELD_SCALE_X); }
        virtual void SetObjectScale(float scale) { SetFloatValue(OBJECT_FIELD_SCALE_X, scale); }

        TypeID GetTypeId() const { return m_objectTypeId; }
        bool isType(uint16 mask) const { return (mask & m_objectType); }

        virtual void BuildCreateUpdateBlockForPlayer(UpdateData* data, Player* target) const;
        void SendUpdateToPlayer(Player* player);

        void BuildValuesUpdateBlockForPlayer(UpdateData* data, Player* target) const;
        void BuildOutOfRangeUpdateBlock(UpdateData* data) const;

        virtual void DestroyForPlayer(Player* target, bool onDeath = false) const;

        int32 GetInt32Value(uint16 index) const;
        uint32 GetUInt32Value(uint16 index) const;
        uint64 GetUInt64Value(uint16 index) const;
        float GetFloatValue(uint16 index) const;
        uint8 GetByteValue(uint16 index, uint8 offset) const;
        uint16 GetUInt16Value(uint16 index, uint8 offset) const;

        void SetInt32Value(uint16 index, int32 value);
        void SetUInt32Value(uint16 index, uint32 value);
        void UpdateUInt32Value(uint16 index, uint32 value);
        void SetUInt64Value(uint16 index, uint64 value);
        void SetFloatValue(uint16 index, float value);
        void SetByteValue(uint16 index, uint8 offset, uint8 value);
        void SetUInt16Value(uint16 index, uint8 offset, uint16 value);
        void SetInt16Value(uint16 index, uint8 offset, int16 value) { SetUInt16Value(index, offset, (uint16)value); }
        void SetStatFloatValue(uint16 index, float value);
        void SetStatInt32Value(uint16 index, int32 value);

        bool AddUInt64Value(uint16 index, uint64 value);
        bool RemoveUInt64Value(uint16 index, uint64 value);

        void ApplyModUInt32Value(uint16 index, int32 val, bool apply);
        void ApplyModInt32Value(uint16 index, int32 val, bool apply);
        void ApplyModUInt64Value(uint16 index, int32 val, bool apply);
        void ApplyModPositiveFloatValue(uint16 index, float val, bool apply);
        void ApplyModSignedFloatValue(uint16 index, float val, bool apply);
        void ApplyPercentModFloatValue(uint16 index, float val, bool apply);

        void SetFlag(uint16 index, uint32 newFlag);
        void RemoveFlag(uint16 index, uint32 oldFlag);
        void ToggleFlag(uint16 index, uint32 flag);
        bool HasFlag(uint16 index, uint32 flag) const;
        void ApplyModFlag(uint16 index, uint32 flag, bool apply);

        void SetByteFlag(uint16 index, uint8 offset, uint8 newFlag);
        void RemoveByteFlag(uint16 index, uint8 offset, uint8 newFlag);
        void ToggleByteFlag(uint16 index, uint8 offset, uint8 flag);
        bool HasByteFlag(uint16 index, uint8 offset, uint8 flag) const;

        void SetFlag64(uint16 index, uint64 newFlag);
        void RemoveFlag64(uint16 index, uint64 oldFlag);
        void ToggleFlag64(uint16 index, uint64 flag);
        bool HasFlag64(uint16 index, uint64 flag) const;
        void ApplyModFlag64(uint16 index, uint64 flag, bool apply);

        void ClearUpdateMask(bool remove);

        uint16 GetValuesCount() const { return m_valuesCount; }

        virtual bool hasQuest(uint32 /* quest_id */) const { return false; }
        virtual bool hasInvolvedQuest(uint32 /* quest_id */) const { return false; }
        virtual void BuildUpdate(UpdateDataMapType&) {}
        void BuildFieldsUpdate(Player*, UpdateDataMapType &) const;

        void SetFieldNotifyFlag(uint16 flag) { _fieldNotifyFlags |= flag; }
        void RemoveFieldNotifyFlag(uint16 flag) { _fieldNotifyFlags &= ~flag; }

        // FG: some hacky helpers
        void ForceValuesUpdateAtIndex(uint32);

        Player* ToPlayer() { if (GetTypeId() == TYPEID_PLAYER) return reinterpret_cast<Player*>(this); else return NULL; }
        Player const* ToPlayer() const { if (GetTypeId() == TYPEID_PLAYER) return reinterpret_cast<Player const*>(this); else return NULL; }

        Creature* ToCreature() { if (GetTypeId() == TYPEID_UNIT) return reinterpret_cast<Creature*>(this); else return NULL; }
        Creature const* ToCreature() const { if (GetTypeId() == TYPEID_UNIT) return reinterpret_cast<Creature const*>(this); else return NULL; }

        Unit* ToUnit() { if (isType(TYPEMASK_UNIT)) return reinterpret_cast<Unit*>(this); else return NULL; }
        Unit const* ToUnit() const { if (isType(TYPEMASK_UNIT)) return reinterpret_cast<Unit const*>(this); else return NULL; }

        GameObject* ToGameObject() { if (GetTypeId() == TYPEID_GAMEOBJECT) return reinterpret_cast<GameObject*>(this); else return NULL; }
        GameObject const* ToGameObject() const { if (GetTypeId() == TYPEID_GAMEOBJECT) return reinterpret_cast<GameObject const*>(this); else return NULL; }

        Corpse* ToCorpse() { if (GetTypeId() == TYPEID_CORPSE) return reinterpret_cast<Corpse*>(this); else return NULL; }
        Corpse const* ToCorpse() const { if (GetTypeId() == TYPEID_CORPSE) return reinterpret_cast<Corpse const*>(this); else return NULL; }

        DynamicObject* ToDynObject() { if (GetTypeId() == TYPEID_DYNAMICOBJECT) return reinterpret_cast<DynamicObject*>(this); else return NULL; }
        DynamicObject const* ToDynObject() const { if (GetTypeId() == TYPEID_DYNAMICOBJECT) return reinterpret_cast<DynamicObject const*>(this); else return NULL; }

        AreaTrigger* ToAreaTrigger() { if (GetTypeId() == TYPEID_AREATRIGGER) return reinterpret_cast<AreaTrigger*>(this); else return NULL; }
        AreaTrigger const* ToAreaTrigger() const { if (GetTypeId() == TYPEID_AREATRIGGER) return reinterpret_cast<AreaTrigger const*>(this); else return NULL; }

    protected:
        Object();

        void _InitValues();
        void _Create(uint32 guidlow, uint32 entry, HighGuid guidhigh);
        std::string _ConcatFields(uint16 startIndex, uint16 size) const;
        void _LoadIntoDataField(std::string const& data, uint32 startOffset, uint32 count);

        uint32 GetUpdateFieldData(Player const* target, uint32*& flags) const;

        void BuildMovementUpdate(ByteBuffer* data, uint16 flags) const;
        virtual void BuildValuesUpdate(uint8 updatetype, ByteBuffer* data, Player* target) const;

        uint16 m_objectType;

        TypeID m_objectTypeId;
        uint16 m_updateFlag;

        union
        {
            int32  *m_int32Values;
            uint32 *m_uint32Values;
            float  *m_floatValues;
        };

        UpdateMask _changesMask;

        uint16 m_valuesCount;

        uint16 _fieldNotifyFlags;

        bool m_objectUpdated;

    private:
        bool m_inWorld;

        ByteBuffer m_PackGUID;

        // for output helpfull error messages from asserts
        bool PrintIndexError(uint32 index, bool set) const;
        Object(const Object&);                              // prevent generation copy constructor
        Object& operator=(Object const&);                   // prevent generation assigment operator
};

struct Position
{
    struct PositionXYZStreamer
    {
        explicit PositionXYZStreamer(Position& pos) : m_pos(&pos) {}
        Position* m_pos;
    };

    struct PositionXYZOStreamer
    {
        explicit PositionXYZOStreamer(Position& pos) : m_pos(&pos) {}
        Position* m_pos;
    };

    float m_positionX;
    float m_positionY;
    float m_positionZ;
// Better to limit access to m_orientation field, but this will be hard to achieve with many scripts using array initialization for this structure
//private:
    float m_orientation;
//public:

    bool operator==(Position const &a);

    inline bool operator!=(Position const &a)
    {
        return !(operator==(a));
    }

    void Relocate(float x, float y)
        { m_positionX = x; m_positionY = y;}
    void Relocate(float x, float y, float z)
        { m_positionX = x; m_positionY = y; m_positionZ = z; }
    void Relocate(float x, float y, float z, float orientation)
        { m_positionX = x; m_positionY = y; m_positionZ = z; SetOrientation(orientation); }
    void Relocate(Position const &pos)
        { m_positionX = pos.m_positionX; m_positionY = pos.m_positionY; m_positionZ = pos.m_positionZ; SetOrientation(pos.m_orientation); }
    void Relocate(Position const* pos)
        { m_positionX = pos->m_positionX; m_positionY = pos->m_positionY; m_positionZ = pos->m_positionZ; SetOrientation(pos->m_orientation); }
    void RelocateOffset(Position const &offset);
    void SetOrientation(float orientation)
    { m_orientation = NormalizeOrientation(orientation); }

    float GetPositionX() const { return m_positionX; }
    float GetPositionY() const { return m_positionY; }
    float GetPositionZ() const { return m_positionZ; }
    float GetOrientation() const { return m_orientation; }

    void GetPosition(float &x, float &y) const
        { x = m_positionX; y = m_positionY; }
    void GetPosition(float &x, float &y, float &z) const
        { x = m_positionX; y = m_positionY; z = m_positionZ; }
    void GetPosition(float &x, float &y, float &z, float &o) const
        { x = m_positionX; y = m_positionY; z = m_positionZ; o = m_orientation; }
    void GetPosition(Position* pos) const
    {
        if (pos)
            pos->Relocate(m_positionX, m_positionY, m_positionZ, m_orientation);
    }

    Position::PositionXYZStreamer PositionXYZStream()
    {
        return PositionXYZStreamer(*this);
    }
    Position::PositionXYZOStreamer PositionXYZOStream()
    {
        return PositionXYZOStreamer(*this);
    }

    bool IsPositionValid() const;

    float GetExactDist2dSq(float x, float y) const
        { float dx = m_positionX - x; float dy = m_positionY - y; return dx*dx + dy*dy; }
    float GetExactDist2d(const float x, const float y) const
        { return sqrt(GetExactDist2dSq(x, y)); }
    float GetExactDist2dSq(Position const* pos) const
        { float dx = m_positionX - pos->m_positionX; float dy = m_positionY - pos->m_positionY; return dx*dx + dy*dy; }
    float GetExactDist2d(Position const* pos) const
        { return sqrt(GetExactDist2dSq(pos)); }
    float GetExactDistSq(float x, float y, float z) const
        { float dz = m_positionZ - z; return GetExactDist2dSq(x, y) + dz*dz; }
    float GetExactDist(float x, float y, float z) const
        { return sqrt(GetExactDistSq(x, y, z)); }
    float GetExactDistSq(Position const* pos) const
        { float dx = m_positionX - pos->m_positionX; float dy = m_positionY - pos->m_positionY; float dz = m_positionZ - pos->m_positionZ; return dx*dx + dy*dy + dz*dz; }
    float GetExactDist(Position const* pos) const
        { return sqrt(GetExactDistSq(pos)); }

    void GetPositionOffsetTo(Position const & endPos, Position & retOffset) const;

    float GetAngle(Position const* pos) const;
    float GetAngle(float x, float y) const;
    float GetRelativeAngle(Position const* pos) const
        { return GetAngle(pos) - m_orientation; }
    float GetRelativeAngle(float x, float y) const { return GetAngle(x, y) - m_orientation; }
    void GetSinCos(float x, float y, float &vsin, float &vcos) const;

    bool IsInDist2d(float x, float y, float dist) const
        { return GetExactDist2dSq(x, y) < dist * dist; }
    bool IsInDist2d(Position const* pos, float dist) const
        { return GetExactDist2dSq(pos) < dist * dist; }
    bool IsInDist(float x, float y, float z, float dist) const
        { return GetExactDistSq(x, y, z) < dist * dist; }
    bool IsInDist(Position const* pos, float dist) const
        { return GetExactDistSq(pos) < dist * dist; }
    bool HasInArc(float arcangle, Position const* pos, float border = 2.0f) const;
    bool HasInLine(WorldObject const* target, float width) const;
    std::string ToString() const;

    // modulos a radian orientation to the range of 0..2PI
    static float NormalizeOrientation(float o)
    {
        // fmod only supports positive numbers. Thus we have
        // to emulate negative numbers
        if (o < 0)
        {
            float mod = o *-1;
            mod = fmod(mod, 2.0f * static_cast<float>(M_PI));
            mod = -mod + 2.0f * static_cast<float>(M_PI);
            return mod;
        }
        return fmod(o, 2.0f * static_cast<float>(M_PI));
    }
};
ByteBuffer& operator>>(ByteBuffer& buf, Position::PositionXYZOStreamer const& streamer);
ByteBuffer& operator<<(ByteBuffer& buf, Position::PositionXYZStreamer const& streamer);
ByteBuffer& operator>>(ByteBuffer& buf, Position::PositionXYZStreamer const& streamer);
ByteBuffer& operator<<(ByteBuffer& buf, Position::PositionXYZOStreamer const& streamer);

struct MovementInfo
{
    // common
    uint64 guid;
    uint32 flags;
    uint16 flags2;
    Position pos;
    uint32 time;

    // transport
    struct TransportInfo
    {
        void Reset()
        {
            guid = 0;
            pos.Relocate(0.0f, 0.0f, 0.0f, 0.0f);
            seat = -1;
            time = 0;
            time2 = 0;
            time3 = 0;
        }

        uint64 guid;
        Position pos;
        int8 seat;
        uint32 time;
        uint32 time2;
        uint32 time3;
    } transport;

    // swimming/flying
    float pitch;

    // jumping
    struct JumpInfo
    {
        void Reset()
        {
            fallTime = 0;
            zspeed = sinAngle = cosAngle = xyspeed = 0.0f;
        }

        uint32 fallTime;

        float zspeed, sinAngle, cosAngle, xyspeed;

    } jump;

    // spline
    float splineElevation;

    MovementInfo() :
        guid(0), flags(0), flags2(0), time(0), pitch(0.0f)
    {
        pos.Relocate(0.0f, 0.0f, 0.0f, 0.0f);
        transport.Reset();
        jump.Reset();
    }

    uint32 GetMovementFlags() const { return flags; }
    void SetMovementFlags(uint32 flag) { flags = flag; }
    void AddMovementFlag(uint32 flag) { flags |= flag; }
    void RemoveMovementFlag(uint32 flag) { flags &= ~flag; }
    bool HasMovementFlag(uint32 flag) const { return flags & flag; }

    uint16 GetExtraMovementFlags() const { return flags2; }
    void SetExtraMovementFlags(uint16 flag) { flags2 = flag; }
    void AddExtraMovementFlag(uint16 flag) { flags2 |= flag; }
    void RemoveExtraMovementFlag(uint16 flag) { flags2 &= ~flag; }
    bool HasExtraMovementFlag(uint16 flag) const { return flags2 & flag; }

    void SetFallTime(uint32 time) { jump.fallTime = time; }

    void ResetTransport()
    {
        transport.Reset();
    }

    void ResetJump()
    {
        jump.Reset();
    }

    void OutDebug();
};

#define MAPID_INVALID 0xFFFFFFFF

class WorldLocation : public Position
{
    public:
        explicit WorldLocation(uint32 _mapid = MAPID_INVALID, float _x = 0, float _y = 0, float _z = 0, float _o = 0)
            : m_mapId(_mapid) { Relocate(_x, _y, _z, _o); }
        WorldLocation(const WorldLocation &loc) { WorldRelocate(loc); }

        void WorldRelocate(const WorldLocation &loc)
            { m_mapId = loc.GetMapId(); Relocate(loc); }
        uint32 GetMapId() const { return m_mapId; }

        uint32 m_mapId;
};

template<class T>
class GridObject
{
    public:
        bool IsInGrid() const { return _gridRef.isValid(); }
        void AddToGrid(GridRefManager<T>& m) { ASSERT(!IsInGrid()); _gridRef.link(&m, (T*)this); }
        void RemoveFromGrid() { ASSERT(IsInGrid()); _gridRef.unlink(); }
    private:
        GridReference<T> _gridRef;
};

template <class T_VALUES, class T_FLAGS, class FLAG_TYPE, uint8 ARRAY_SIZE>
class FlaggedValuesArray32
{
    public:
        FlaggedValuesArray32()
        {
            memset(&m_values, 0x00, sizeof(T_VALUES) * ARRAY_SIZE);
            m_flags = 0;
        }

        T_FLAGS  GetFlags() const { return m_flags; }
        bool     HasFlag(FLAG_TYPE flag) const { return m_flags & (1 << flag); }
        void     AddFlag(FLAG_TYPE flag) { m_flags |= (1 << flag); }
        void     DelFlag(FLAG_TYPE flag) { m_flags &= ~(1 << flag); }

        T_VALUES GetValue(FLAG_TYPE flag) const { return m_values[flag]; }
        void     SetValue(FLAG_TYPE flag, T_VALUES value) { m_values[flag] = value; }
        void     AddValue(FLAG_TYPE flag, T_VALUES value) { m_values[flag] += value; }

    private:
        T_VALUES m_values[ARRAY_SIZE];
        T_FLAGS m_flags;
};

class WorldObject : public Object, public WorldLocation
{
    protected:
        explicit WorldObject(bool isWorldObject); //note: here it means if it is in grid object list or world object list
    public:
        virtual ~WorldObject();

        virtual void Update (uint32 /*time_diff*/) { }

        void _Create(uint32 guidlow, HighGuid guidhigh, uint32 phaseMask);
        virtual void RemoveFromWorld();

        void GetNearPoint2D(float &x, float &y, float distance, float absAngle) const;
        void GetNearPoint(WorldObject const* searcher, float &x, float &y, float &z, float searcher_size, float distance2d, float absAngle) const;
        void GetClosePoint(float &x, float &y, float &z, float size, float distance2d = 0, float angle = 0) const;
        void MovePosition(Position &pos, float dist, float angle);
        void GetNearPosition(Position &pos, float dist, float angle);
        void MovePositionToFirstCollision(Position &pos, float dist, float angle);
        void GetFirstCollisionPosition(Position &pos, float dist, float angle);
        void GetRandomNearPosition(Position &pos, float radius);
        void GetContactPoint(WorldObject const* obj, float &x, float &y, float &z, float distance2d = CONTACT_DISTANCE) const;

        float GetObjectSize() const;
        void UpdateGroundPositionZ(float x, float y, float &z) const;
        void UpdateAllowedPositionZ(float x, float y, float &z) const;

        void GetRandomPoint(Position const &srcPos, float distance, float &rand_x, float &rand_y, float &rand_z) const;
        void GetRandomPoint(Position const &srcPos, float distance, Position &pos) const;

        uint32 GetInstanceId() const { return m_InstanceId; }

        virtual void SetPhaseMask(uint32 newPhaseMask, bool update);
        uint32 GetPhaseMask() const { return m_phaseMask; }
        bool InSamePhase(WorldObject const* obj) const;
        bool InSamePhase(uint32 phasemask) const { return (GetPhaseMask() & phasemask); }

        uint32 GetZoneId() const;
        uint32 GetAreaId() const;
        void GetZoneAndAreaId(uint32& zoneid, uint32& areaid) const;

        InstanceScript* GetInstanceScript();

        std::string const& GetName() const { return m_name; }
        void SetName(std::string const& newname) { m_name=newname; }

        virtual std::string const& GetNameForLocaleIdx(LocaleConstant /*locale_idx*/) const { return m_name; }

        float GetDistance(WorldObject const* obj) const;
        float GetDistance(Position const &pos) const;
        float GetDistance(float x, float y, float z) const;
        float GetDistance2d(WorldObject const* obj) const;
        float GetDistance2d(float x, float y) const;
        float GetDistanceZ(WorldObject const* obj) const;

        bool IsSelfOrInSameMap(WorldObject const* obj) const;
        bool IsInMap(WorldObject const* obj) const;
        bool IsWithinDist3d(float x, float y, float z, float dist) const;
        bool IsWithinDist3d(Position const* pos, float dist) const;
        bool IsWithinDist2d(float x, float y, float dist) const;
        bool IsWithinDist2d(Position const* pos, float dist) const;
        // use only if you will sure about placing both object at same map
        bool IsWithinDist(WorldObject const* obj, float dist2compare, bool is3D = true) const;
        bool IsWithinDistInMap(WorldObject const* obj, float dist2compare, bool is3D = true) const;
        bool IsWithinLOS(float x, float y, float z) const;
        bool IsWithinLOSInMap(WorldObject const* obj) const;
        bool GetDistanceOrder(WorldObject const* obj1, WorldObject const* obj2, bool is3D = true) const;
        bool IsInRange(WorldObject const* obj, float minRange, float maxRange, bool is3D = true) const;
        bool IsInRange2d(float x, float y, float minRange, float maxRange) const;
        bool IsInRange3d(float x, float y, float z, float minRange, float maxRange) const;
        bool isInFront(WorldObject const* target, float arc = M_PI) const;
        bool isInBack(WorldObject const* target, float arc = M_PI) const;

        bool IsInBetween(WorldObject const* obj1, WorldObject const* obj2, float size = 0) const;

        virtual void CleanupsBeforeDelete(bool finalCleanup = true);  // used in destructor or explicitly before mass creature delete to remove cross-references to already deleted units

        virtual void SendMessageToSet(WorldPacket* data, bool self);
        virtual void SendMessageToSetInRange(WorldPacket* data, float dist, bool self);
        virtual void SendMessageToSet(WorldPacket* data, Player const* skipped_rcvr);

        virtual uint8 getLevelForTarget(WorldObject const* /*target*/) const { return 1; }

        void MonsterSay(const char* text, uint32 language, uint64 TargetGuid);
        void MonsterYell(const char* text, uint32 language, uint64 TargetGuid);
        void MonsterTextEmote(const char* text, uint64 TargetGuid, bool IsBossEmote = false);
        void MonsterWhisper(const char* text, uint64 receiver, bool IsBossWhisper = false);
        void MonsterSay(int32 textId, uint32 language, uint64 TargetGuid);
        void MonsterYell(int32 textId, uint32 language, uint64 TargetGuid);
        void MonsterTextEmote(int32 textId, uint64 TargetGuid, bool IsBossEmote = false);
        void MonsterWhisper(int32 textId, uint64 receiver, bool IsBossWhisper = false);
        void MonsterYellToZone(int32 textId, uint32 language, uint64 TargetGuid);
        void BuildMonsterChat(WorldPacket* data, uint8 msgtype, char const* text, uint32 language, std::string const& name, uint64 TargetGuid) const;

        void PlayDistanceSound(uint32 sound_id, Player* target = NULL);
        void PlayDirectSound(uint32 sound_id, Player* target = NULL);

        void SendObjectDeSpawnAnim(uint64 guid);

        virtual void SaveRespawnTime() {}
        void AddObjectToRemoveList();

        float GetGridActivationRange() const;
        float GetVisibilityRange() const;
        float GetSightRange(WorldObject const* target = NULL) const;
        bool CanSeeOrDetect(WorldObject const* obj, bool ignoreStealth = false, bool distanceCheck = false) const;

        FlaggedValuesArray32<int32, uint32, StealthType, TOTAL_STEALTH_TYPES> m_stealth;
        FlaggedValuesArray32<int32, uint32, StealthType, TOTAL_STEALTH_TYPES> m_stealthDetect;

        FlaggedValuesArray32<int32, uint32, InvisibilityType, TOTAL_INVISIBILITY_TYPES> m_invisibility;
        FlaggedValuesArray32<int32, uint32, InvisibilityType, TOTAL_INVISIBILITY_TYPES> m_invisibilityDetect;

        FlaggedValuesArray32<int32, uint32, ServerSideVisibilityType, TOTAL_SERVERSIDE_VISIBILITY_TYPES> m_serverSideVisibility;
        FlaggedValuesArray32<int32, uint32, ServerSideVisibilityType, TOTAL_SERVERSIDE_VISIBILITY_TYPES> m_serverSideVisibilityDetect;

        // Low Level Packets
        void SendPlaySound(uint32 Sound, bool OnlySelf);

        virtual void SetMap(Map* map);
        virtual void ResetMap();
        Map* GetMap() const { ASSERT(m_currMap); return m_currMap; }
        Map* FindMap() const { return m_currMap; }
        //used to check all object's GetMap() calls when object is not in world!

        //this function should be removed in nearest time...
        Map const* GetBaseMap() const;

        void SetZoneScript();
        ZoneScript* GetZoneScript() const { return m_zoneScript; }

        TempSummon* SummonCreature(uint32 id, Position const &pos, TempSummonType spwtype = TEMPSUMMON_MANUAL_DESPAWN, uint32 despwtime = 0, uint32 vehId = 0) const;
        TempSummon* SummonCreature(uint32 id, float x, float y, float z, float ang = 0, TempSummonType spwtype = TEMPSUMMON_MANUAL_DESPAWN, uint32 despwtime = 0) const;
        GameObject* SummonGameObject(uint32 entry, float x, float y, float z, float ang, float rotation0, float rotation1, float rotation2, float rotation3, uint32 respawnTime);
        Creature*   SummonTrigger(float x, float y, float z, float ang, uint32 dur, CreatureAI* (*GetAI)(Creature*) = NULL);
        void SummonCreatureGroup(uint8 group, std::list<TempSummon*>* list = NULL);

        Creature*   FindNearestCreature(uint32 entry, float range, bool alive = true) const;
        GameObject* FindNearestGameObject(uint32 entry, float range) const;
        GameObject* FindNearestGameObjectOfType(GameobjectTypes type, float range) const;

        void GetGameObjectListWithEntryInGrid(std::list<GameObject*>& lList, uint32 uiEntry, float fMaxSearchRange) const;
        void GetCreatureListWithEntryInGrid(std::list<Creature*>& lList, uint32 uiEntry, float fMaxSearchRange) const;

        void DestroyForNearbyPlayers();
        virtual void UpdateObjectVisibility(bool forced = true);
        void BuildUpdate(UpdateDataMapType&);

        //relocation and visibility system functions
        void AddToNotify(uint16 f) { m_notifyflags |= f;}
        bool isNeedNotify(uint16 f) const { return m_notifyflags & f;}
        uint16 GetNotifyFlags() const { return m_notifyflags; }
        bool NotifyExecuted(uint16 f) const { return m_executed_notifies & f;}
        void SetNotified(uint16 f) { m_executed_notifies |= f;}
        void ResetAllNotifies() { m_notifyflags = 0; m_executed_notifies = 0; }

        bool isActiveObject() const { return m_isActive; }
        void setActive(bool isActiveObject);
        void SetWorldObject(bool apply);
        bool IsPermanentWorldObject() const { return m_isWorldObject; }
        bool IsWorldObject() const;

        template<class NOTIFIER> void VisitNearbyObject(float const& radius, NOTIFIER& notifier) const { if (IsInWorld()) GetMap()->VisitAll(GetPositionX(), GetPositionY(), radius, notifier); }
        template<class NOTIFIER> void VisitNearbyGridObject(float const& radius, NOTIFIER& notifier) const { if (IsInWorld()) GetMap()->VisitGrid(GetPositionX(), GetPositionY(), radius, notifier); }
        template<class NOTIFIER> void VisitNearbyWorldObject(float const& radius, NOTIFIER& notifier) const { if (IsInWorld()) GetMap()->VisitWorld(GetPositionX(), GetPositionY(), radius, notifier); }

#ifdef MAP_BASED_RAND_GEN
        int32 irand(int32 min, int32 max) const     { return int32 (GetMap()->mtRand.randInt(max - min)) + min; }
        uint32 urand(uint32 min, uint32 max) const  { return GetMap()->mtRand.randInt(max - min) + min;}
        int32 rand32() const                        { return GetMap()->mtRand.randInt();}
        double rand_norm() const                    { return GetMap()->mtRand.randExc();}
        double rand_chance() const                  { return GetMap()->mtRand.randExc(100.0);}
#endif

        uint32  LastUsedScriptID;

        // Transports
        Transport* GetTransport() const { return m_transport; }
        virtual float GetTransOffsetX() const { return 0; }
        virtual float GetTransOffsetY() const { return 0; }
        virtual float GetTransOffsetZ() const { return 0; }
        virtual float GetTransOffsetO() const { return 0; }
        virtual uint32 GetTransTime()   const { return 0; }
        virtual int8 GetTransSeat()     const { return -1; }
        virtual uint64 GetTransGUID()   const;
        void SetTransport(Transport* t) { m_transport = t; }

        MovementInfo m_movementInfo;
    protected:
        std::string m_name;
        bool m_isActive;
        const bool m_isWorldObject;
        ZoneScript* m_zoneScript;

        // transports
        Transport* m_transport;

        //these functions are used mostly for Relocate() and Corpse/Player specific stuff...
        //use them ONLY in LoadFromDB()/Create() funcs and nowhere else!
        //mapId/instanceId should be set in SetMap() function!
        void SetLocationMapId(uint32 _mapId) { m_mapId = _mapId; }
        void SetLocationInstanceId(uint32 _instanceId) { m_InstanceId = _instanceId; }

        virtual bool IsNeverVisible() const { return !IsInWorld(); }
        virtual bool IsAlwaysVisibleFor(WorldObject const* /*seer*/) const { return false; }
        virtual bool IsInvisibleDueToDespawn() const { return false; }
        //difference from IsAlwaysVisibleFor: 1. after distance check; 2. use owner or charmer as seer
        virtual bool IsAlwaysDetectableFor(WorldObject const* /*seer*/) const { return false; }
    private:
        Map* m_currMap;                                    //current object's Map location

        //uint32 m_mapId;                                     // object at map with map_id
        uint32 m_InstanceId;                                // in map copy with instance id
        uint32 m_phaseMask;                                 // in area phase state

        uint16 m_notifyflags;
        uint16 m_executed_notifies;

        virtual bool _IsWithinDist(WorldObject const* obj, float dist2compare, bool is3D) const;

        bool CanNeverSee(WorldObject const* obj) const;
        virtual bool CanAlwaysSee(WorldObject const* /*obj*/) const { return false; }
        bool CanDetect(WorldObject const* obj, bool ignoreStealth) const;
        bool CanDetectInvisibilityOf(WorldObject const* obj) const;
        bool CanDetectStealthOf(WorldObject const* obj) const;
};

namespace Trinity
{
    // Binary predicate to sort WorldObjects based on the distance to a reference WorldObject
    class ObjectDistanceOrderPred
    {
        public:
            ObjectDistanceOrderPred(WorldObject const* pRefObj, bool ascending = true) : m_refObj(pRefObj), m_ascending(ascending) {}
            bool operator()(WorldObject const* pLeft, WorldObject const* pRight) const
            {
                return m_ascending ? m_refObj->GetDistanceOrder(pLeft, pRight) : !m_refObj->GetDistanceOrder(pLeft, pRight);
            }
        private:
            WorldObject const* m_refObj;
            const bool m_ascending;
    };
}

#endif<|MERGE_RESOLUTION|>--- conflicted
+++ resolved
@@ -54,12 +54,8 @@
     TYPEMASK_GAMEOBJECT     = 0x0020,
     TYPEMASK_DYNAMICOBJECT  = 0x0040,
     TYPEMASK_CORPSE         = 0x0080,
-<<<<<<< HEAD
     TYPEMASK_AREATRIGGER    = 0x0100,
-    TYPEMASK_SEER           = TYPEMASK_UNIT | TYPEMASK_DYNAMICOBJECT
-=======
     TYPEMASK_SEER           = TYPEMASK_PLAYER | TYPEMASK_UNIT | TYPEMASK_DYNAMICOBJECT
->>>>>>> 37bdc7a6
 };
 
 enum TypeID
