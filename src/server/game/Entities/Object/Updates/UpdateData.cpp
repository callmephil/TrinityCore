--- conflicted
+++ resolved
@@ -53,42 +53,11 @@
 
     if (!m_outOfRangeGUIDs.empty())
     {
-<<<<<<< HEAD
         *packet << uint8(UPDATETYPE_OUT_OF_RANGE_OBJECTS);
         *packet << uint32(m_outOfRangeGUIDs.size());
 
-        for (std::set<uint64>::const_iterator i = m_outOfRangeGUIDs.begin(); i != m_outOfRangeGUIDs.end(); ++i)
-            packet->appendPackGUID(*i);
-=======
-        buf << uint8(UPDATETYPE_OUT_OF_RANGE_OBJECTS);
-        buf << uint32(m_outOfRangeGUIDs.size());
-
         for (GuidSet::const_iterator i = m_outOfRangeGUIDs.begin(); i != m_outOfRangeGUIDs.end(); ++i)
-            buf << i->WriteAsPacked();
-    }
-
-    buf.append(m_data);
-
-    size_t pSize = buf.wpos();                              // use real used data size
-
-    if (pSize > 100)                                       // compress large packets
-    {
-        uint32 destsize = compressBound(pSize);
-        packet->resize(destsize + sizeof(uint32));
-
-        packet->put<uint32>(0, pSize);
-        Compress(const_cast<uint8*>(packet->contents()) + sizeof(uint32), &destsize, (void*)buf.contents(), pSize);
-        if (destsize == 0)
-            return false;
-
-        packet->resize(destsize + sizeof(uint32));
-        packet->SetOpcode(SMSG_COMPRESSED_UPDATE_OBJECT);
-    }
-    else                                                    // send small packets without compression
-    {
-        packet->append(buf);
-        packet->SetOpcode(SMSG_UPDATE_OBJECT);
->>>>>>> 050d56ac
+            *packet << i->WriteAsPacked();
     }
 
     packet->append(m_data);
