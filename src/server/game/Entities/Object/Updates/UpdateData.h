/*
 * Copyright (C) 2008-2014 TrinityCore <http://www.trinitycore.org/>
 * Copyright (C) 2005-2009 MaNGOS <http://getmangos.com/>
 *
 * This program is free software; you can redistribute it and/or modify it
 * under the terms of the GNU General Public License as published by the
 * Free Software Foundation; either version 2 of the License, or (at your
 * option) any later version.
 *
 * This program is distributed in the hope that it will be useful, but WITHOUT
 * ANY WARRANTY; without even the implied warranty of MERCHANTABILITY or
 * FITNESS FOR A PARTICULAR PURPOSE. See the GNU General Public License for
 * more details.
 *
 * You should have received a copy of the GNU General Public License along
 * with this program. If not, see <http://www.gnu.org/licenses/>.
 */

#ifndef __UPDATEDATA_H
#define __UPDATEDATA_H

#include "ByteBuffer.h"
#include <set>

class WorldPacket;

enum OBJECT_UPDATE_TYPE
{
    UPDATETYPE_VALUES               = 0,
    UPDATETYPE_CREATE_OBJECT        = 1,
    UPDATETYPE_CREATE_OBJECT2       = 2,
    UPDATETYPE_OUT_OF_RANGE_OBJECTS = 3,
};

enum OBJECT_UPDATE_FLAGS
{
    UPDATEFLAG_NONE                  = 0x0000,
    UPDATEFLAG_SELF                  = 0x0001,
    UPDATEFLAG_TRANSPORT             = 0x0002,
    UPDATEFLAG_HAS_TARGET            = 0x0004,
    UPDATEFLAG_UNKNOWN               = 0x0008,
    UPDATEFLAG_LOWGUID               = 0x0010,
    UPDATEFLAG_LIVING                = 0x0020,
    UPDATEFLAG_STATIONARY_POSITION   = 0x0040,
    UPDATEFLAG_VEHICLE               = 0x0080,
    UPDATEFLAG_GO_TRANSPORT_POSITION = 0x0100,
    UPDATEFLAG_ROTATION              = 0x0200,
    UPDATEFLAG_UNK3                  = 0x0400,
    UPDATEFLAG_ANIMKITS              = 0x0800,
    UPDATEFLAG_UNK5                  = 0x1000,
    UPDATEFLAG_UNK6                  = 0x2000,
};

class UpdateData
{
    public:
<<<<<<< HEAD
        UpdateData(uint16 map);
=======
        UpdateData();
        UpdateData(UpdateData&& right) : m_blockCount(right.m_blockCount),
            m_outOfRangeGUIDs(std::move(right.m_outOfRangeGUIDs)),
            m_data(std::move(right.m_data))
        {
        }
>>>>>>> e502e01f

        void AddOutOfRangeGUID(std::set<uint64>& guids);
        void AddOutOfRangeGUID(uint64 guid);
        void AddUpdateBlock(const ByteBuffer &block);
        bool BuildPacket(WorldPacket* packet);
        bool HasData() const { return m_blockCount > 0 || !m_outOfRangeGUIDs.empty(); }
        void Clear();

        std::set<uint64> const& GetOutOfRangeGUIDs() const { return m_outOfRangeGUIDs; }

    protected:
        uint16 m_map;
        uint32 m_blockCount;
        std::set<uint64> m_outOfRangeGUIDs;
        ByteBuffer m_data;
<<<<<<< HEAD
=======

        void Compress(void* dst, uint32 *dst_size, void* src, int src_size);

        UpdateData(UpdateData const& right) = delete;
        UpdateData& operator=(UpdateData const& right) = delete;
>>>>>>> e502e01f
};
#endif
<|MERGE_RESOLUTION|>--- conflicted
+++ resolved
@@ -54,16 +54,12 @@
 class UpdateData
 {
     public:
-<<<<<<< HEAD
         UpdateData(uint16 map);
-=======
-        UpdateData();
-        UpdateData(UpdateData&& right) : m_blockCount(right.m_blockCount),
+        UpdateData(UpdateData&& right) : m_map(right.m_map), m_blockCount(right.m_blockCount),
             m_outOfRangeGUIDs(std::move(right.m_outOfRangeGUIDs)),
             m_data(std::move(right.m_data))
         {
         }
->>>>>>> e502e01f
 
         void AddOutOfRangeGUID(std::set<uint64>& guids);
         void AddOutOfRangeGUID(uint64 guid);
@@ -79,13 +75,8 @@
         uint32 m_blockCount;
         std::set<uint64> m_outOfRangeGUIDs;
         ByteBuffer m_data;
-<<<<<<< HEAD
-=======
-
-        void Compress(void* dst, uint32 *dst_size, void* src, int src_size);
 
         UpdateData(UpdateData const& right) = delete;
         UpdateData& operator=(UpdateData const& right) = delete;
->>>>>>> e502e01f
 };
 #endif
