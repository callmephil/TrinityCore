--- conflicted
+++ resolved
@@ -33,15 +33,10 @@
 #include "SpellMgr.h"
 #include "UpdateFieldFlags.h"
 #include "World.h"
-<<<<<<< HEAD
-#include "MapManager.h"
-GameObject::GameObject(): WorldObject(false), m_model(NULL), m_goValue(), m_AI(NULL)
-=======
 #include "Transport.h"
 
 GameObject::GameObject() : WorldObject(false), MapObject(),
     m_model(NULL), m_goValue(), m_AI(NULL)
->>>>>>> b81bf7d0
 {
     m_objectType |= TYPEMASK_GAMEOBJECT;
     m_objectTypeId = TYPEID_GAMEOBJECT;
@@ -209,7 +204,7 @@
     }
 
     if (goinfo->type == GAMEOBJECT_TYPE_TRANSPORT)
-        m_updateFlag = (m_updateFlag | UPDATEFLAG_TRANSPORT) & ~UPDATEFLAG_POSITION;
+        m_updateFlag |= UPDATEFLAG_TRANSPORT;
 
     Object::_Create(guidlow, goinfo->entry, HIGHGUID_GAMEOBJECT);
 
