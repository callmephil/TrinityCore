/*
 * Copyright (C) 2008-2013 TrinityCore <http://www.trinitycore.org/>
 * Copyright (C) 2005-2009 MaNGOS <http://getmangos.com/>
 *
 * This program is free software; you can redistribute it and/or modify it
 * under the terms of the GNU General Public License as published by the
 * Free Software Foundation; either version 2 of the License, or (at your
 * option) any later version.
 *
 * This program is distributed in the hope that it will be useful, but WITHOUT
 * ANY WARRANTY; without even the implied warranty of MERCHANTABILITY or
 * FITNESS FOR A PARTICULAR PURPOSE. See the GNU General Public License for
 * more details.
 *
 * You should have received a copy of the GNU General Public License along
 * with this program. If not, see <http://www.gnu.org/licenses/>.
 */

#ifndef __UNIT_H
#define __UNIT_H

#include "DBCStructure.h"
#include "EventProcessor.h"
#include "FollowerReference.h"
#include "FollowerRefManager.h"
#include "HostileRefManager.h"
#include "MotionMaster.h"
#include "Object.h"
#include "SpellAuraDefines.h"
#include "ThreatManager.h"
#include "MoveSplineInit.h"

#define WORLD_TRIGGER   12999

enum SpellInterruptFlags
{
    SPELL_INTERRUPT_FLAG_MOVEMENT     = 0x01, // why need this for instant?
    SPELL_INTERRUPT_FLAG_PUSH_BACK    = 0x02, // push back
    SPELL_INTERRUPT_FLAG_UNK3         = 0x04, // any info?
    SPELL_INTERRUPT_FLAG_INTERRUPT    = 0x08, // interrupt
    SPELL_INTERRUPT_FLAG_ABORT_ON_DMG = 0x10  // _complete_ interrupt on direct damage
    //SPELL_INTERRUPT_UNK             = 0x20                // unk, 564 of 727 spells having this spell start with "Glyph"
};

// See SpellAuraInterruptFlags for other values definitions
enum SpellChannelInterruptFlags
{
    CHANNEL_INTERRUPT_FLAG_INTERRUPT    = 0x08,  // interrupt
    CHANNEL_FLAG_DELAY                  = 0x4000
};

enum SpellAuraInterruptFlags
{
    AURA_INTERRUPT_FLAG_HITBYSPELL          = 0x00000001,   // 0    removed when getting hit by a negative spell?
    AURA_INTERRUPT_FLAG_TAKE_DAMAGE         = 0x00000002,   // 1    removed by any damage
    AURA_INTERRUPT_FLAG_CAST                = 0x00000004,   // 2    cast any spells
    AURA_INTERRUPT_FLAG_MOVE                = 0x00000008,   // 3    removed by any movement
    AURA_INTERRUPT_FLAG_TURNING             = 0x00000010,   // 4    removed by any turning
    AURA_INTERRUPT_FLAG_JUMP                = 0x00000020,   // 5    removed by entering combat
    AURA_INTERRUPT_FLAG_NOT_MOUNTED         = 0x00000040,   // 6    removed by dismounting
    AURA_INTERRUPT_FLAG_NOT_ABOVEWATER      = 0x00000080,   // 7    removed by entering water
    AURA_INTERRUPT_FLAG_NOT_UNDERWATER      = 0x00000100,   // 8    removed by leaving water
    AURA_INTERRUPT_FLAG_NOT_SHEATHED        = 0x00000200,   // 9    removed by unsheathing
    AURA_INTERRUPT_FLAG_TALK                = 0x00000400,   // 10   talk to npc / loot? action on creature
    AURA_INTERRUPT_FLAG_USE                 = 0x00000800,   // 11   mine/use/open action on gameobject
    AURA_INTERRUPT_FLAG_MELEE_ATTACK        = 0x00001000,   // 12   removed by attacking
    AURA_INTERRUPT_FLAG_SPELL_ATTACK        = 0x00002000,   // 13   ???
    AURA_INTERRUPT_FLAG_UNK14               = 0x00004000,   // 14
    AURA_INTERRUPT_FLAG_TRANSFORM           = 0x00008000,   // 15   removed by transform?
    AURA_INTERRUPT_FLAG_UNK16               = 0x00010000,   // 16
    AURA_INTERRUPT_FLAG_MOUNT               = 0x00020000,   // 17   misdirect, aspect, swim speed
    AURA_INTERRUPT_FLAG_NOT_SEATED          = 0x00040000,   // 18   removed by standing up (used by food and drink mostly and sleep/Fake Death like)
    AURA_INTERRUPT_FLAG_CHANGE_MAP          = 0x00080000,   // 19   leaving map/getting teleported
    AURA_INTERRUPT_FLAG_IMMUNE_OR_LOST_SELECTION    = 0x00100000,   // 20   removed by auras that make you invulnerable, or make other to lose selection on you
    AURA_INTERRUPT_FLAG_UNK21               = 0x00200000,   // 21
    AURA_INTERRUPT_FLAG_TELEPORTED          = 0x00400000,   // 22
    AURA_INTERRUPT_FLAG_ENTER_PVP_COMBAT    = 0x00800000,   // 23   removed by entering pvp combat
    AURA_INTERRUPT_FLAG_DIRECT_DAMAGE       = 0x01000000,   // 24   removed by any direct damage
    AURA_INTERRUPT_FLAG_LANDING             = 0x02000000,   // 25   removed by hitting the ground

    AURA_INTERRUPT_FLAG_NOT_VICTIM = (AURA_INTERRUPT_FLAG_HITBYSPELL | AURA_INTERRUPT_FLAG_TAKE_DAMAGE | AURA_INTERRUPT_FLAG_DIRECT_DAMAGE)
};

enum SpellModOp
{
    SPELLMOD_DAMAGE                 = 0,
    SPELLMOD_DURATION               = 1,
    SPELLMOD_THREAT                 = 2,
    SPELLMOD_EFFECT1                = 3,
    SPELLMOD_CHARGES                = 4,
    SPELLMOD_RANGE                  = 5,
    SPELLMOD_RADIUS                 = 6,
    SPELLMOD_CRITICAL_CHANCE        = 7,
    SPELLMOD_ALL_EFFECTS            = 8,
    SPELLMOD_NOT_LOSE_CASTING_TIME  = 9,
    SPELLMOD_CASTING_TIME           = 10,
    SPELLMOD_COOLDOWN               = 11,
    SPELLMOD_EFFECT2                = 12,
    SPELLMOD_IGNORE_ARMOR           = 13,
    SPELLMOD_COST                   = 14,
    SPELLMOD_CRIT_DAMAGE_BONUS      = 15,
    SPELLMOD_RESIST_MISS_CHANCE     = 16,
    SPELLMOD_JUMP_TARGETS           = 17,
    SPELLMOD_CHANCE_OF_SUCCESS      = 18,
    SPELLMOD_ACTIVATION_TIME        = 19,
    SPELLMOD_DAMAGE_MULTIPLIER      = 20,
    SPELLMOD_GLOBAL_COOLDOWN        = 21,
    SPELLMOD_DOT                    = 22,
    SPELLMOD_EFFECT3                = 23,
    SPELLMOD_BONUS_MULTIPLIER       = 24,
    // spellmod 25
    SPELLMOD_PROC_PER_MINUTE        = 26,
    SPELLMOD_VALUE_MULTIPLIER       = 27,
    SPELLMOD_RESIST_DISPEL_CHANCE   = 28,
    SPELLMOD_CRIT_DAMAGE_BONUS_2    = 29, //one not used spell
    SPELLMOD_SPELL_COST_REFUND_ON_FAIL = 30
};

#define MAX_SPELLMOD 32

enum SpellValueMod
{
    SPELLVALUE_BASE_POINT0,
    SPELLVALUE_BASE_POINT1,
    SPELLVALUE_BASE_POINT2,
    SPELLVALUE_RADIUS_MOD,
    SPELLVALUE_MAX_TARGETS,
    SPELLVALUE_AURA_STACK
};

class CustomSpellValues
{
    typedef std::pair<SpellValueMod, int32> CustomSpellValueMod;
    typedef std::vector<CustomSpellValueMod> StorageType;

public:
    typedef StorageType::const_iterator const_iterator;

public:
    void AddSpellMod(SpellValueMod mod, int32 value)
    {
        storage_.push_back(CustomSpellValueMod(mod, value));
    }

    const_iterator begin() const
    {
        return storage_.begin();
    }

    const_iterator end() const
    {
        return storage_.end();
    }

private:
    StorageType storage_;
};

enum SpellFacingFlags
{
    SPELL_FACING_FLAG_INFRONT = 0x0001
};

#define BASE_MINDAMAGE 1.0f
#define BASE_MAXDAMAGE 2.0f
#define BASE_ATTACK_TIME 2000

// byte value (UNIT_FIELD_BYTES_1, 0)
enum UnitStandStateType
{
    UNIT_STAND_STATE_STAND             = 0,
    UNIT_STAND_STATE_SIT               = 1,
    UNIT_STAND_STATE_SIT_CHAIR         = 2,
    UNIT_STAND_STATE_SLEEP             = 3,
    UNIT_STAND_STATE_SIT_LOW_CHAIR     = 4,
    UNIT_STAND_STATE_SIT_MEDIUM_CHAIR  = 5,
    UNIT_STAND_STATE_SIT_HIGH_CHAIR    = 6,
    UNIT_STAND_STATE_DEAD              = 7,
    UNIT_STAND_STATE_KNEEL             = 8,
    UNIT_STAND_STATE_SUBMERGED         = 9
};

// byte flag value (UNIT_FIELD_BYTES_1, 2)
enum UnitStandFlags
{
    UNIT_STAND_FLAGS_UNK1         = 0x01,
    UNIT_STAND_FLAGS_CREEP        = 0x02,
    UNIT_STAND_FLAGS_UNTRACKABLE  = 0x04,
    UNIT_STAND_FLAGS_UNK4         = 0x08,
    UNIT_STAND_FLAGS_UNK5         = 0x10,
    UNIT_STAND_FLAGS_ALL          = 0xFF
};

// byte flags value (UNIT_FIELD_BYTES_1, 3)
enum UnitBytes1_Flags
{
    UNIT_BYTE1_FLAG_ALWAYS_STAND    = 0x01,
    UNIT_BYTE1_FLAG_HOVER           = 0x02,
    UNIT_BYTE1_FLAG_UNK_3           = 0x04,
    UNIT_BYTE1_FLAG_ALL             = 0xFF
};

// high byte (3 from 0..3) of UNIT_FIELD_BYTES_2
enum ShapeshiftForm
{
    FORM_NONE               = 0x00,
    FORM_CAT                = 0x01,
    FORM_TREE               = 0x02,
    FORM_TRAVEL             = 0x03,
    FORM_AQUA               = 0x04,
    FORM_BEAR               = 0x05,
    FORM_AMBIENT            = 0x06,
    FORM_GHOUL              = 0x07,
    FORM_DIREBEAR           = 0x08, // Removed in 4.0.1
    FORM_STEVES_GHOUL       = 0x09,
    FORM_THARONJA_SKELETON  = 0x0A,
    FORM_TEST_OF_STRENGTH   = 0x0B,
    FORM_BLB_PLAYER         = 0x0C,
    FORM_SHADOW_DANCE       = 0x0D,
    FORM_CREATUREBEAR       = 0x0E,
    FORM_CREATURECAT        = 0x0F,
    FORM_GHOSTWOLF          = 0x10,
    FORM_BATTLESTANCE       = 0x11,
    FORM_DEFENSIVESTANCE    = 0x12,
    FORM_BERSERKERSTANCE    = 0x13,
    FORM_TEST               = 0x14,
    FORM_ZOMBIE             = 0x15,
    FORM_METAMORPHOSIS      = 0x16,
    FORM_UNDEAD             = 0x19,
    FORM_MASTER_ANGLER      = 0x1A,
    FORM_FLIGHT_EPIC        = 0x1B,
    FORM_SHADOW             = 0x1C,
    FORM_FLIGHT             = 0x1D,
    FORM_STEALTH            = 0x1E,
    FORM_MOONKIN            = 0x1F,
    FORM_SPIRITOFREDEMPTION = 0x20
};

// low byte (0 from 0..3) of UNIT_FIELD_BYTES_2
enum SheathState
{
    SHEATH_STATE_UNARMED  = 0,                              // non prepared weapon
    SHEATH_STATE_MELEE    = 1,                              // prepared melee weapon
    SHEATH_STATE_RANGED   = 2                               // prepared ranged weapon
};

#define MAX_SHEATH_STATE    3

// byte (1 from 0..3) of UNIT_FIELD_BYTES_2
enum UnitPVPStateFlags
{
    UNIT_BYTE2_FLAG_PVP         = 0x01,
    UNIT_BYTE2_FLAG_UNK1        = 0x02,
    UNIT_BYTE2_FLAG_FFA_PVP     = 0x04,
    UNIT_BYTE2_FLAG_SANCTUARY   = 0x08,
    UNIT_BYTE2_FLAG_UNK4        = 0x10,
    UNIT_BYTE2_FLAG_UNK5        = 0x20,
    UNIT_BYTE2_FLAG_UNK6        = 0x40,
    UNIT_BYTE2_FLAG_UNK7        = 0x80
};

// byte (2 from 0..3) of UNIT_FIELD_BYTES_2
enum UnitRename
{
    UNIT_CAN_BE_RENAMED     = 0x01,
    UNIT_CAN_BE_ABANDONED   = 0x02
};

#define CREATURE_MAX_SPELLS     8
#define MAX_SPELL_CHARM         4
#define MAX_SPELL_VEHICLE       6
#define MAX_SPELL_POSSESS       8
#define MAX_SPELL_CONTROL_BAR   10

#define MAX_AGGRO_RESET_TIME 10 // in seconds
#define MAX_AGGRO_RADIUS 45.0f  // yards

enum Swing
{
    NOSWING                    = 0,
    SINGLEHANDEDSWING          = 1,
    TWOHANDEDSWING             = 2
};

enum VictimState
{
    VICTIMSTATE_INTACT         = 0, // set when attacker misses
    VICTIMSTATE_HIT            = 1, // victim got clear/blocked hit
    VICTIMSTATE_DODGE          = 2,
    VICTIMSTATE_PARRY          = 3,
    VICTIMSTATE_INTERRUPT      = 4,
    VICTIMSTATE_BLOCKS         = 5, // unused? not set when blocked, even on full block
    VICTIMSTATE_EVADES         = 6,
    VICTIMSTATE_IS_IMMUNE      = 7,
    VICTIMSTATE_DEFLECTS       = 8
};

enum HitInfo
{
    HITINFO_NORMALSWING         = 0x00000000,
    HITINFO_UNK1                = 0x00000001,               // req correct packet structure
    HITINFO_AFFECTS_VICTIM      = 0x00000002,
    HITINFO_OFFHAND             = 0x00000004,
    HITINFO_UNK2                = 0x00000008,
    HITINFO_MISS                = 0x00000010,
    HITINFO_FULL_ABSORB         = 0x00000020,
    HITINFO_PARTIAL_ABSORB      = 0x00000040,
    HITINFO_FULL_RESIST         = 0x00000080,
    HITINFO_PARTIAL_RESIST      = 0x00000100,
    HITINFO_CRITICALHIT         = 0x00000200,               // critical hit
    // 0x00000400
    // 0x00000800
    // 0x00001000
    HITINFO_BLOCK               = 0x00002000,               // blocked damage
    // 0x00004000                                           // Hides worldtext for 0 damage
    // 0x00008000                                           // Related to blood visual
    HITINFO_GLANCING            = 0x00010000,
    HITINFO_CRUSHING            = 0x00020000,
    HITINFO_NO_ANIMATION        = 0x00040000,
    // 0x00080000
    // 0x00100000
    HITINFO_SWINGNOHITSOUND     = 0x00200000,               // unused?
    // 0x00400000
    HITINFO_RAGE_GAIN           = 0x00800000
};

//i would like to remove this: (it is defined in item.h
enum InventorySlot
{
    NULL_BAG                   = 0,
    NULL_SLOT                  = 255
};

struct FactionTemplateEntry;
struct SpellValue;

class AuraApplication;
class Aura;
class UnitAura;
class AuraEffect;
class Creature;
class Spell;
class SpellInfo;
class DynamicObject;
class GameObject;
class Item;
class Pet;
class PetAura;
class Minion;
class Guardian;
class UnitAI;
class Totem;
class Transport;
class Vehicle;
class VehicleJoinEvent;
class TransportBase;
class SpellCastTargets;
namespace Movement
{
    class ExtraMovementStatusElement;
    class MoveSpline;
}

typedef std::list<Unit*> UnitList;
typedef std::list< std::pair<Aura*, uint8> > DispelChargesList;

struct SpellImmune
{
    uint32 type;
    uint32 spellId;
};

typedef std::list<SpellImmune> SpellImmuneList;

enum UnitModifierType
{
    BASE_VALUE = 0,
    BASE_PCT = 1,
    TOTAL_VALUE = 2,
    TOTAL_PCT = 3,
    MODIFIER_TYPE_END = 4
};

enum WeaponDamageRange
{
    MINDAMAGE,
    MAXDAMAGE
};

enum DamageTypeToSchool
{
    RESISTANCE,
    DAMAGE_DEALT,
    DAMAGE_TAKEN
};

enum AuraRemoveMode
{
    AURA_REMOVE_NONE = 0,
    AURA_REMOVE_BY_DEFAULT = 1,       // scripted remove, remove by stack with aura with different ids and sc aura remove
    AURA_REMOVE_BY_CANCEL,
    AURA_REMOVE_BY_ENEMY_SPELL,       // dispel and absorb aura destroy
    AURA_REMOVE_BY_EXPIRE,            // aura duration has ended
    AURA_REMOVE_BY_DEATH
};

enum TriggerCastFlags
{
    TRIGGERED_NONE                                  = 0x00000000,   //! Not triggered
    TRIGGERED_IGNORE_GCD                            = 0x00000001,   //! Will ignore GCD
    TRIGGERED_IGNORE_SPELL_AND_CATEGORY_CD          = 0x00000002,   //! Will ignore Spell and Category cooldowns
    TRIGGERED_IGNORE_POWER_AND_REAGENT_COST         = 0x00000004,   //! Will ignore power and reagent cost
    TRIGGERED_IGNORE_CAST_ITEM                      = 0x00000008,   //! Will not take away cast item or update related achievement criteria
    TRIGGERED_IGNORE_AURA_SCALING                   = 0x00000010,   //! Will ignore aura scaling
    TRIGGERED_IGNORE_CAST_IN_PROGRESS               = 0x00000020,   //! Will not check if a current cast is in progress
    TRIGGERED_IGNORE_COMBO_POINTS                   = 0x00000040,   //! Will ignore combo point requirement
    TRIGGERED_CAST_DIRECTLY                         = 0x00000080,   //! In Spell::prepare, will be cast directly without setting containers for executed spell
    TRIGGERED_IGNORE_AURA_INTERRUPT_FLAGS           = 0x00000100,   //! Will ignore interruptible aura's at cast
    TRIGGERED_IGNORE_SET_FACING                     = 0x00000200,   //! Will not adjust facing to target (if any)
    TRIGGERED_IGNORE_SHAPESHIFT                     = 0x00000400,   //! Will ignore shapeshift checks
    TRIGGERED_IGNORE_CASTER_AURASTATE               = 0x00000800,   //! Will ignore caster aura states including combat requirements and death state
    TRIGGERED_IGNORE_CASTER_MOUNTED_OR_ON_VEHICLE   = 0x00002000,   //! Will ignore mounted/on vehicle restrictions
    TRIGGERED_IGNORE_CASTER_AURAS                   = 0x00010000,   //! Will ignore caster aura restrictions or requirements
    TRIGGERED_DISALLOW_PROC_EVENTS                  = 0x00020000,   //! Disallows proc events from triggered spell (default)
    TRIGGERED_DONT_REPORT_CAST_ERROR                = 0x00040000,   //! Will return SPELL_FAILED_DONT_REPORT in CheckCast functions
    TRIGGERED_IGNORE_EQUIPPED_ITEM_REQUIREMENT      = 0x00080000,   //! Will ignore equipped item requirements
    TRIGGERED_IGNORE_TARGET_CHECK                   = 0x00100000,   //! Will ignore most target checks (mostly DBC target checks)
    TRIGGERED_FULL_MASK                             = 0xFFFFFFFF
};

enum UnitMods
{
    UNIT_MOD_STAT_STRENGTH,                                 // UNIT_MOD_STAT_STRENGTH..UNIT_MOD_STAT_SPIRIT must be in existed order, it's accessed by index values of Stats enum.
    UNIT_MOD_STAT_AGILITY,
    UNIT_MOD_STAT_STAMINA,
    UNIT_MOD_STAT_INTELLECT,
    UNIT_MOD_STAT_SPIRIT,
    UNIT_MOD_HEALTH,
    UNIT_MOD_MANA,                                          // UNIT_MOD_MANA..UNIT_MOD_RUNIC_POWER must be in existed order, it's accessed by index values of Powers enum.
    UNIT_MOD_RAGE,
    UNIT_MOD_FOCUS,
    UNIT_MOD_ENERGY,
    UNIT_MOD_UNUSED,                                        // Old UNIT_MOD_HAPPINESS
    UNIT_MOD_RUNE,
    UNIT_MOD_RUNIC_POWER,
    UNIT_MOD_SOUL_SHARDS,
    UNIT_MOD_ECLIPSE,
    UNIT_MOD_HOLY_POWER,
    UNIT_MOD_ALTERNATIVE,
    UNIT_MOD_ARMOR,                                         // UNIT_MOD_ARMOR..UNIT_MOD_RESISTANCE_ARCANE must be in existed order, it's accessed by index values of SpellSchools enum.
    UNIT_MOD_RESISTANCE_HOLY,
    UNIT_MOD_RESISTANCE_FIRE,
    UNIT_MOD_RESISTANCE_NATURE,
    UNIT_MOD_RESISTANCE_FROST,
    UNIT_MOD_RESISTANCE_SHADOW,
    UNIT_MOD_RESISTANCE_ARCANE,
    UNIT_MOD_ATTACK_POWER,
    UNIT_MOD_ATTACK_POWER_RANGED,
    UNIT_MOD_DAMAGE_MAINHAND,
    UNIT_MOD_DAMAGE_OFFHAND,
    UNIT_MOD_DAMAGE_RANGED,
    UNIT_MOD_END,
    // synonyms
    UNIT_MOD_STAT_START = UNIT_MOD_STAT_STRENGTH,
    UNIT_MOD_STAT_END = UNIT_MOD_STAT_SPIRIT + 1,
    UNIT_MOD_RESISTANCE_START = UNIT_MOD_ARMOR,
    UNIT_MOD_RESISTANCE_END = UNIT_MOD_RESISTANCE_ARCANE + 1,
    UNIT_MOD_POWER_START = UNIT_MOD_MANA,
    UNIT_MOD_POWER_END = UNIT_MOD_ALTERNATIVE + 1
};

enum BaseModGroup
{
    CRIT_PERCENTAGE,
    RANGED_CRIT_PERCENTAGE,
    OFFHAND_CRIT_PERCENTAGE,
    SHIELD_BLOCK_VALUE,
    BASEMOD_END
};

enum BaseModType
{
    FLAT_MOD,
    PCT_MOD
};

#define MOD_END (PCT_MOD+1)

enum DeathState
{
    ALIVE          = 0,
    JUST_DIED      = 1,
    CORPSE         = 2,
    DEAD           = 3,
    JUST_RESPAWNED = 4
};

enum UnitState
{
    UNIT_STATE_DIED            = 0x00000001,                     // player has fake death aura
    UNIT_STATE_MELEE_ATTACKING = 0x00000002,                     // player is melee attacking someone
    //UNIT_STATE_MELEE_ATTACK_BY = 0x00000004,                     // player is melee attack by someone
    UNIT_STATE_STUNNED         = 0x00000008,
    UNIT_STATE_ROAMING         = 0x00000010,
    UNIT_STATE_CHASE           = 0x00000020,
    //UNIT_STATE_SEARCHING       = 0x00000040,
    UNIT_STATE_FLEEING         = 0x00000080,
    UNIT_STATE_IN_FLIGHT       = 0x00000100,                     // player is in flight mode
    UNIT_STATE_FOLLOW          = 0x00000200,
    UNIT_STATE_ROOT            = 0x00000400,
    UNIT_STATE_CONFUSED        = 0x00000800,
    UNIT_STATE_DISTRACTED      = 0x00001000,
    UNIT_STATE_ISOLATED        = 0x00002000,                     // area auras do not affect other players
    UNIT_STATE_ATTACK_PLAYER   = 0x00004000,
    UNIT_STATE_CASTING         = 0x00008000,
    UNIT_STATE_POSSESSED       = 0x00010000,
    UNIT_STATE_CHARGING        = 0x00020000,
    UNIT_STATE_JUMPING         = 0x00040000,
    UNIT_STATE_MOVE            = 0x00100000,
    UNIT_STATE_ROTATING        = 0x00200000,
    UNIT_STATE_EVADE           = 0x00400000,
    UNIT_STATE_ROAMING_MOVE    = 0x00800000,
    UNIT_STATE_CONFUSED_MOVE   = 0x01000000,
    UNIT_STATE_FLEEING_MOVE    = 0x02000000,
    UNIT_STATE_CHASE_MOVE      = 0x04000000,
    UNIT_STATE_FOLLOW_MOVE     = 0x08000000,
    UNIT_STATE_IGNORE_PATHFINDING = 0x10000000,                 // do not use pathfinding in any MovementGenerator
    UNIT_STATE_UNATTACKABLE    = UNIT_STATE_IN_FLIGHT,
    // for real move using movegen check and stop (except unstoppable flight)
    UNIT_STATE_MOVING          = UNIT_STATE_ROAMING_MOVE | UNIT_STATE_CONFUSED_MOVE | UNIT_STATE_FLEEING_MOVE | UNIT_STATE_CHASE_MOVE | UNIT_STATE_FOLLOW_MOVE,
    UNIT_STATE_CONTROLLED      = (UNIT_STATE_CONFUSED | UNIT_STATE_STUNNED | UNIT_STATE_FLEEING),
    UNIT_STATE_LOST_CONTROL    = (UNIT_STATE_CONTROLLED | UNIT_STATE_JUMPING | UNIT_STATE_CHARGING),
    UNIT_STATE_SIGHTLESS       = (UNIT_STATE_LOST_CONTROL | UNIT_STATE_EVADE),
    UNIT_STATE_CANNOT_AUTOATTACK     = (UNIT_STATE_LOST_CONTROL | UNIT_STATE_CASTING),
    UNIT_STATE_CANNOT_TURN     = (UNIT_STATE_LOST_CONTROL | UNIT_STATE_ROTATING),
    // stay by different reasons
    UNIT_STATE_NOT_MOVE        = UNIT_STATE_ROOT | UNIT_STATE_STUNNED | UNIT_STATE_DIED | UNIT_STATE_DISTRACTED,
    UNIT_STATE_ALL_STATE       = 0xffffffff                      //(UNIT_STATE_STOPPED | UNIT_STATE_MOVING | UNIT_STATE_IN_COMBAT | UNIT_STATE_IN_FLIGHT)
};

enum UnitMoveType
{
    MOVE_WALK           = 0,
    MOVE_RUN            = 1,
    MOVE_RUN_BACK       = 2,
    MOVE_SWIM           = 3,
    MOVE_SWIM_BACK      = 4,
    MOVE_TURN_RATE      = 5,
    MOVE_FLIGHT         = 6,
    MOVE_FLIGHT_BACK    = 7,
    MOVE_PITCH_RATE     = 8
};

#define MAX_MOVE_TYPE     9

extern float baseMoveSpeed[MAX_MOVE_TYPE];
extern float playerBaseMoveSpeed[MAX_MOVE_TYPE];

enum WeaponAttackType
{
    BASE_ATTACK   = 0,
    OFF_ATTACK    = 1,
    RANGED_ATTACK = 2,
    MAX_ATTACK
};

enum CombatRating
{
    CR_WEAPON_SKILL                     = 0,
    CR_DEFENSE_SKILL                    = 1, // Removed in 4.0.1
    CR_DODGE                            = 2,
    CR_PARRY                            = 3,
    CR_BLOCK                            = 4,
    CR_HIT_MELEE                        = 5,
    CR_HIT_RANGED                       = 6,
    CR_HIT_SPELL                        = 7,
    CR_CRIT_MELEE                       = 8,
    CR_CRIT_RANGED                      = 9,
    CR_CRIT_SPELL                       = 10,
    CR_HIT_TAKEN_MELEE                  = 11, // Deprecated since Cataclysm
    CR_HIT_TAKEN_RANGED                 = 12, // Deprecated since Cataclysm
    CR_HIT_TAKEN_SPELL                  = 13, // Deprecated since Cataclysm
    CR_RESILIENCE_CRIT_TAKEN            = 14,
    CR_RESILIENCE_PLAYER_DAMAGE_TAKEN   = 15,
    CR_CRIT_TAKEN_SPELL                 = 16, // Deprecated since Cataclysm
    CR_HASTE_MELEE                      = 17,
    CR_HASTE_RANGED                     = 18,
    CR_HASTE_SPELL                      = 19,
    CR_WEAPON_SKILL_MAINHAND            = 20,
    CR_WEAPON_SKILL_OFFHAND             = 21,
    CR_WEAPON_SKILL_RANGED              = 22,
    CR_EXPERTISE                        = 23,
    CR_ARMOR_PENETRATION                = 24,
    CR_MASTERY                          = 25,
};

#define MAX_COMBAT_RATING         26

enum DamageEffectType
{
    DIRECT_DAMAGE           = 0,                            // used for normal weapon damage (not for class abilities or spells)
    SPELL_DIRECT_DAMAGE     = 1,                            // spell/class abilities damage
    DOT                     = 2,
    HEAL                    = 3,
    NODAMAGE                = 4,                            // used also in case when damage applied to health but not applied to spell channelInterruptFlags/etc
    SELF_DAMAGE             = 5
};

// Value masks for UNIT_FIELD_FLAGS
enum UnitFlags
{
    UNIT_FLAG_SERVER_CONTROLLED     = 0x00000001,           // set only when unit movement is controlled by server - by SPLINE/MONSTER_MOVE packets, together with UNIT_FLAG_STUNNED; only set to units controlled by client; client function CGUnit_C::IsClientControlled returns false when set for owner
    UNIT_FLAG_NON_ATTACKABLE        = 0x00000002,           // not attackable
    UNIT_FLAG_DISABLE_MOVE          = 0x00000004,
    UNIT_FLAG_PVP_ATTACKABLE        = 0x00000008,           // allow apply pvp rules to attackable state in addition to faction dependent state
    UNIT_FLAG_RENAME                = 0x00000010,
    UNIT_FLAG_PREPARATION           = 0x00000020,           // don't take reagents for spells with SPELL_ATTR5_NO_REAGENT_WHILE_PREP
    UNIT_FLAG_UNK_6                 = 0x00000040,
    UNIT_FLAG_NOT_ATTACKABLE_1      = 0x00000080,           // ?? (UNIT_FLAG_PVP_ATTACKABLE | UNIT_FLAG_NOT_ATTACKABLE_1) is NON_PVP_ATTACKABLE
    UNIT_FLAG_IMMUNE_TO_PC          = 0x00000100,           // disables combat/assistance with PlayerCharacters (PC) - see Unit::_IsValidAttackTarget, Unit::_IsValidAssistTarget
    UNIT_FLAG_IMMUNE_TO_NPC         = 0x00000200,           // disables combat/assistance with NonPlayerCharacters (NPC) - see Unit::_IsValidAttackTarget, Unit::_IsValidAssistTarget
    UNIT_FLAG_LOOTING               = 0x00000400,           // loot animation
    UNIT_FLAG_PET_IN_COMBAT         = 0x00000800,           // in combat?, 2.0.8
    UNIT_FLAG_PVP                   = 0x00001000,           // changed in 3.0.3
    UNIT_FLAG_SILENCED              = 0x00002000,           // silenced, 2.1.1
    UNIT_FLAG_UNK_14                = 0x00004000,           // 2.0.8
    UNIT_FLAG_UNK_15                = 0x00008000,
    UNIT_FLAG_UNK_16                = 0x00010000,
    UNIT_FLAG_PACIFIED              = 0x00020000,           // 3.0.3 ok
    UNIT_FLAG_STUNNED               = 0x00040000,           // 3.0.3 ok
    UNIT_FLAG_IN_COMBAT             = 0x00080000,
    UNIT_FLAG_TAXI_FLIGHT           = 0x00100000,           // disable casting at client side spell not allowed by taxi flight (mounted?), probably used with 0x4 flag
    UNIT_FLAG_DISARMED              = 0x00200000,           // 3.0.3, disable melee spells casting..., "Required melee weapon" added to melee spells tooltip.
    UNIT_FLAG_CONFUSED              = 0x00400000,
    UNIT_FLAG_FLEEING               = 0x00800000,
    UNIT_FLAG_PLAYER_CONTROLLED     = 0x01000000,           // used in spell Eyes of the Beast for pet... let attack by controlled creature
    UNIT_FLAG_NOT_SELECTABLE        = 0x02000000,
    UNIT_FLAG_SKINNABLE             = 0x04000000,
    UNIT_FLAG_MOUNT                 = 0x08000000,
    UNIT_FLAG_UNK_28                = 0x10000000,
    UNIT_FLAG_UNK_29                = 0x20000000,           // used in Feing Death spell
    UNIT_FLAG_SHEATHE               = 0x40000000,
    UNIT_FLAG_UNK_31                = 0x80000000,
    MAX_UNIT_FLAGS = 33
};

// Value masks for UNIT_FIELD_FLAGS_2
enum UnitFlags2
{
    UNIT_FLAG2_FEIGN_DEATH                  = 0x00000001,
    UNIT_FLAG2_UNK1                         = 0x00000002,   // Hide unit model (show only player equip)
    UNIT_FLAG2_IGNORE_REPUTATION            = 0x00000004,
    UNIT_FLAG2_COMPREHEND_LANG              = 0x00000008,
    UNIT_FLAG2_MIRROR_IMAGE                 = 0x00000010,
    UNIT_FLAG2_INSTANTLY_APPEAR_MODEL       = 0x00000020,   // Unit model instantly appears when summoned (does not fade in)
    UNIT_FLAG2_FORCE_MOVEMENT               = 0x00000040,
    UNIT_FLAG2_DISARM_OFFHAND               = 0x00000080,
    UNIT_FLAG2_DISABLE_PRED_STATS           = 0x00000100,   // Player has disabled predicted stats (Used by raid frames)
    UNIT_FLAG2_DISARM_RANGED                = 0x00000400,   // this does not disable ranged weapon display (maybe additional flag needed?)
    UNIT_FLAG2_REGENERATE_POWER             = 0x00000800,
    UNIT_FLAG2_RESTRICT_PARTY_INTERACTION   = 0x00001000,   // Restrict interaction to party or raid
    UNIT_FLAG2_PREVENT_SPELL_CLICK          = 0x00002000,   // Prevent spellclick
    UNIT_FLAG2_ALLOW_ENEMY_INTERACT         = 0x00004000,
    UNIT_FLAG2_DISABLE_TURN                 = 0x00008000,
    UNIT_FLAG2_UNK2                         = 0x00010000,
    UNIT_FLAG2_PLAY_DEATH_ANIM              = 0x00020000,   // Plays special death animation upon death
    UNIT_FLAG2_ALLOW_CHEAT_SPELLS           = 0x00040000    // Allows casting spells with AttributesEx7 & SPELL_ATTR7_IS_CHEAT_SPELL
};

/// Non Player Character flags
enum NPCFlags
{
    UNIT_NPC_FLAG_NONE                  = 0x00000000,
    UNIT_NPC_FLAG_GOSSIP                = 0x00000001,       // 100%
    UNIT_NPC_FLAG_QUESTGIVER            = 0x00000002,       // 100%
    UNIT_NPC_FLAG_UNK1                  = 0x00000004,
    UNIT_NPC_FLAG_UNK2                  = 0x00000008,
    UNIT_NPC_FLAG_TRAINER               = 0x00000010,       // 100%
    UNIT_NPC_FLAG_TRAINER_CLASS         = 0x00000020,       // 100%
    UNIT_NPC_FLAG_TRAINER_PROFESSION    = 0x00000040,       // 100%
    UNIT_NPC_FLAG_VENDOR                = 0x00000080,       // 100%
    UNIT_NPC_FLAG_VENDOR_AMMO           = 0x00000100,       // 100%, general goods vendor
    UNIT_NPC_FLAG_VENDOR_FOOD           = 0x00000200,       // 100%
    UNIT_NPC_FLAG_VENDOR_POISON         = 0x00000400,       // guessed
    UNIT_NPC_FLAG_VENDOR_REAGENT        = 0x00000800,       // 100%
    UNIT_NPC_FLAG_REPAIR                = 0x00001000,       // 100%
    UNIT_NPC_FLAG_FLIGHTMASTER          = 0x00002000,       // 100%
    UNIT_NPC_FLAG_SPIRITHEALER          = 0x00004000,       // guessed
    UNIT_NPC_FLAG_SPIRITGUIDE           = 0x00008000,       // guessed
    UNIT_NPC_FLAG_INNKEEPER             = 0x00010000,       // 100%
    UNIT_NPC_FLAG_BANKER                = 0x00020000,       // 100%
    UNIT_NPC_FLAG_PETITIONER            = 0x00040000,       // 100% 0xC0000 = guild petitions, 0x40000 = arena team petitions
    UNIT_NPC_FLAG_TABARDDESIGNER        = 0x00080000,       // 100%
    UNIT_NPC_FLAG_BATTLEMASTER          = 0x00100000,       // 100%
    UNIT_NPC_FLAG_AUCTIONEER            = 0x00200000,       // 100%
    UNIT_NPC_FLAG_STABLEMASTER          = 0x00400000,       // 100%
    UNIT_NPC_FLAG_GUILD_BANKER          = 0x00800000,       // cause client to send 997 opcode
    UNIT_NPC_FLAG_SPELLCLICK            = 0x01000000,       // cause client to send 1015 opcode (spell click)
    UNIT_NPC_FLAG_PLAYER_VEHICLE        = 0x02000000,       // players with mounts that have vehicle data should have it set
    UNIT_NPC_FLAG_REFORGER              = 0x08000000,       // reforging
    UNIT_NPC_FLAG_TRANSMOGRIFIER        = 0x10000000,       // transmogrification
    UNIT_NPC_FLAG_VAULTKEEPER           = 0x20000000        // void storage
};

enum MovementFlags
{
    MOVEMENTFLAG_NONE                  = 0x00000000,
    MOVEMENTFLAG_FORWARD               = 0x00000001,
    MOVEMENTFLAG_BACKWARD              = 0x00000002,
    MOVEMENTFLAG_STRAFE_LEFT           = 0x00000004,
    MOVEMENTFLAG_STRAFE_RIGHT          = 0x00000008,
    MOVEMENTFLAG_LEFT                  = 0x00000010,
    MOVEMENTFLAG_RIGHT                 = 0x00000020,
    MOVEMENTFLAG_PITCH_UP              = 0x00000040,
    MOVEMENTFLAG_PITCH_DOWN            = 0x00000080,
    MOVEMENTFLAG_WALKING               = 0x00000100,               // Walking
    MOVEMENTFLAG_DISABLE_GRAVITY       = 0x00000200,               // Former MOVEMENTFLAG_LEVITATING. This is used when walking is not possible.
    MOVEMENTFLAG_ROOT                  = 0x00000400,               // Must not be set along with MOVEMENTFLAG_MASK_MOVING
    MOVEMENTFLAG_FALLING               = 0x00000800,               // damage dealt on that type of falling
    MOVEMENTFLAG_FALLING_FAR           = 0x00001000,
    MOVEMENTFLAG_PENDING_STOP          = 0x00002000,
    MOVEMENTFLAG_PENDING_STRAFE_STOP   = 0x00004000,
    MOVEMENTFLAG_PENDING_FORWARD       = 0x00008000,
    MOVEMENTFLAG_PENDING_BACKWARD      = 0x00010000,
    MOVEMENTFLAG_PENDING_STRAFE_LEFT   = 0x00020000,
    MOVEMENTFLAG_PENDING_STRAFE_RIGHT  = 0x00040000,
    MOVEMENTFLAG_PENDING_ROOT          = 0x00080000,
    MOVEMENTFLAG_SWIMMING              = 0x00100000,               // appears with fly flag also
    MOVEMENTFLAG_ASCENDING             = 0x00200000,               // press "space" when flying
    MOVEMENTFLAG_DESCENDING            = 0x00400000,
    MOVEMENTFLAG_CAN_FLY               = 0x00800000,               // Appears when unit can fly AND also walk
    MOVEMENTFLAG_FLYING                = 0x01000000,               // unit is actually flying. pretty sure this is only used for players. creatures use disable_gravity
    MOVEMENTFLAG_SPLINE_ELEVATION      = 0x02000000,               // used for flight paths
    MOVEMENTFLAG_WATERWALKING          = 0x04000000,               // prevent unit from falling through water
    MOVEMENTFLAG_FALLING_SLOW          = 0x08000000,               // active rogue safe fall spell (passive)
    MOVEMENTFLAG_HOVER                 = 0x10000000,               // hover, cannot jump
    MOVEMENTFLAG_DISABLE_COLLISION     = 0x20000000,

    /// @todo Check if PITCH_UP and PITCH_DOWN really belong here..
    MOVEMENTFLAG_MASK_MOVING =
        MOVEMENTFLAG_FORWARD | MOVEMENTFLAG_BACKWARD | MOVEMENTFLAG_STRAFE_LEFT | MOVEMENTFLAG_STRAFE_RIGHT |
        MOVEMENTFLAG_PITCH_UP | MOVEMENTFLAG_PITCH_DOWN | MOVEMENTFLAG_FALLING | MOVEMENTFLAG_FALLING_FAR | MOVEMENTFLAG_ASCENDING | MOVEMENTFLAG_DESCENDING |
        MOVEMENTFLAG_SPLINE_ELEVATION,

    MOVEMENTFLAG_MASK_TURNING =
        MOVEMENTFLAG_LEFT | MOVEMENTFLAG_RIGHT,

    MOVEMENTFLAG_MASK_MOVING_FLY =
        MOVEMENTFLAG_FLYING | MOVEMENTFLAG_ASCENDING | MOVEMENTFLAG_DESCENDING,

    // Movement flags allowed for creature in CreateObject - we need to keep all other enabled serverside
    // to properly calculate all movement
    MOVEMENTFLAG_MASK_CREATURE_ALLOWED =
        MOVEMENTFLAG_FORWARD | MOVEMENTFLAG_DISABLE_GRAVITY | MOVEMENTFLAG_ROOT | MOVEMENTFLAG_SWIMMING |
        MOVEMENTFLAG_CAN_FLY | MOVEMENTFLAG_WATERWALKING | MOVEMENTFLAG_FALLING_SLOW | MOVEMENTFLAG_HOVER,

    /// @todo if needed: add more flags to this masks that are exclusive to players
    MOVEMENTFLAG_MASK_PLAYER_ONLY =
        MOVEMENTFLAG_FLYING,

    /// Movement flags that have change status opcodes associated for players
    MOVEMENTFLAG_MASK_HAS_PLAYER_STATUS_OPCODE = MOVEMENTFLAG_DISABLE_GRAVITY | MOVEMENTFLAG_ROOT |
        MOVEMENTFLAG_CAN_FLY | MOVEMENTFLAG_WATERWALKING | MOVEMENTFLAG_FALLING_SLOW | MOVEMENTFLAG_HOVER
};

enum MovementFlags2
{
    MOVEMENTFLAG2_NONE                     = 0x00000000,
    MOVEMENTFLAG2_NO_STRAFE                = 0x00000001,
    MOVEMENTFLAG2_NO_JUMPING               = 0x00000002,
    MOVEMENTFLAG2_FULL_SPEED_TURNING       = 0x00000004,
    MOVEMENTFLAG2_FULL_SPEED_PITCHING      = 0x00000008,
    MOVEMENTFLAG2_ALWAYS_ALLOW_PITCHING    = 0x00000010,
    MOVEMENTFLAG2_UNK5                     = 0x00000020,
    MOVEMENTFLAG2_UNK6                     = 0x00000040,
    MOVEMENTFLAG2_UNK7                     = 0x00000080,
    MOVEMENTFLAG2_UNK8                     = 0x00000100,
    MOVEMENTFLAG2_UNK9                     = 0x00000200,
    MOVEMENTFLAG2_UNK10                    = 0x00000400,
    MOVEMENTFLAG2_UNK11                    = 0x00000800,
    MOVEMENTFLAG2_UNK12                    = 0x00001000,
    MOVEMENTFLAG2_INTERPOLATED_MOVEMENT    = 0x00002000,
    MOVEMENTFLAG2_INTERPOLATED_TURNING     = 0x00004000,
    MOVEMENTFLAG2_INTERPOLATED_PITCHING    = 0x00008000
};

enum UnitTypeMask
{
    UNIT_MASK_NONE                  = 0x00000000,
    UNIT_MASK_SUMMON                = 0x00000001,
    UNIT_MASK_MINION                = 0x00000002,
    UNIT_MASK_GUARDIAN              = 0x00000004,
    UNIT_MASK_TOTEM                 = 0x00000008,
    UNIT_MASK_PET                   = 0x00000010,
    UNIT_MASK_VEHICLE               = 0x00000020,
    UNIT_MASK_PUPPET                = 0x00000040,
    UNIT_MASK_HUNTER_PET            = 0x00000080,
    UNIT_MASK_CONTROLABLE_GUARDIAN  = 0x00000100,
    UNIT_MASK_ACCESSORY             = 0x00000200
};

struct DiminishingReturn
{
    DiminishingReturn(DiminishingGroup group, uint32 t, uint32 count)
        : DRGroup(group), stack(0), hitTime(t), hitCount(count)
    {}

    DiminishingGroup        DRGroup:16;
    uint16                  stack:16;
    uint32                  hitTime;
    uint32                  hitCount;
};

enum MeleeHitOutcome
{
    MELEE_HIT_EVADE, MELEE_HIT_MISS, MELEE_HIT_DODGE, MELEE_HIT_BLOCK, MELEE_HIT_PARRY,
    MELEE_HIT_GLANCING, MELEE_HIT_CRIT, MELEE_HIT_CRUSHING, MELEE_HIT_NORMAL
};

class DispelInfo
{
public:
    explicit DispelInfo(Unit* dispeller, uint32 dispellerSpellId, uint8 chargesRemoved) :
    _dispellerUnit(dispeller), _dispellerSpell(dispellerSpellId), _chargesRemoved(chargesRemoved) {}

    Unit* GetDispeller() const { return _dispellerUnit; }
    uint32 GetDispellerSpellId() const { return _dispellerSpell; }
    uint8 GetRemovedCharges() const { return _chargesRemoved; }
    void SetRemovedCharges(uint8 amount)
    {
        _chargesRemoved = amount;
    }
private:
    Unit* _dispellerUnit;
    uint32 _dispellerSpell;
    uint8 _chargesRemoved;
};

struct CleanDamage
{
    CleanDamage(uint32 mitigated, uint32 absorbed, WeaponAttackType _attackType, MeleeHitOutcome _hitOutCome) :
    absorbed_damage(absorbed), mitigated_damage(mitigated), attackType(_attackType), hitOutCome(_hitOutCome) {}

    uint32 absorbed_damage;
    uint32 mitigated_damage;

    WeaponAttackType attackType;
    MeleeHitOutcome hitOutCome;
};

struct CalcDamageInfo;

class DamageInfo
{
private:
    Unit* const m_attacker;
    Unit* const m_victim;
    uint32 m_damage;
    SpellInfo const* const m_spellInfo;
    SpellSchoolMask const m_schoolMask;
    DamageEffectType const m_damageType;
    WeaponAttackType m_attackType;
    uint32 m_absorb;
    uint32 m_resist;
    uint32 m_block;
public:
    explicit DamageInfo(Unit* _attacker, Unit* _victim, uint32 _damage, SpellInfo const* _spellInfo, SpellSchoolMask _schoolMask, DamageEffectType _damageType);
    explicit DamageInfo(CalcDamageInfo& dmgInfo);

    void ModifyDamage(int32 amount);
    void AbsorbDamage(uint32 amount);
    void ResistDamage(uint32 amount);
    void BlockDamage(uint32 amount);

    Unit* GetAttacker() const { return m_attacker; }
    Unit* GetVictim() const { return m_victim; }
    SpellInfo const* GetSpellInfo() const { return m_spellInfo; }
    SpellSchoolMask GetSchoolMask() const { return m_schoolMask; }
    DamageEffectType GetDamageType() const { return m_damageType; }
    WeaponAttackType GetAttackType() const { return m_attackType; }
    uint32 GetDamage() const { return m_damage; }
    uint32 GetAbsorb() const { return m_absorb; }
    uint32 GetResist() const { return m_resist; }
    uint32 GetBlock() const { return m_block; }
};

class HealInfo
{
private:
    Unit* const m_healer;
    Unit* const m_target;
    uint32 m_heal;
    uint32 m_absorb;
    SpellInfo const* const m_spellInfo;
    SpellSchoolMask const m_schoolMask;
public:
    explicit HealInfo(Unit* _healer, Unit* _target, uint32 _heal, SpellInfo const* _spellInfo, SpellSchoolMask _schoolMask)
        : m_healer(_healer), m_target(_target), m_heal(_heal), m_spellInfo(_spellInfo), m_schoolMask(_schoolMask)
    {
        m_absorb = 0;
    }
    void AbsorbHeal(uint32 amount)
    {
        amount = std::min(amount, GetHeal());
        m_absorb += amount;
        m_heal -= amount;
    }

    uint32 GetHeal() const { return m_heal; }
};

class ProcEventInfo
{
public:
    ProcEventInfo(Unit* actor, Unit* actionTarget, Unit* procTarget, uint32 typeMask,
                  uint32 spellTypeMask, uint32 spellPhaseMask, uint32 hitMask,
                  Spell* spell, DamageInfo* damageInfo, HealInfo* healInfo);

    Unit* GetActor() { return _actor; }
    Unit* GetActionTarget() const { return _actionTarget; }
    Unit* GetProcTarget() const { return _procTarget; }

    uint32 GetTypeMask() const { return _typeMask; }
    uint32 GetSpellTypeMask() const { return _spellTypeMask; }
    uint32 GetSpellPhaseMask() const { return _spellPhaseMask; }
    uint32 GetHitMask() const { return _hitMask; }

    SpellInfo const* GetSpellInfo() const { return NULL; }
    SpellSchoolMask GetSchoolMask() const { return SPELL_SCHOOL_MASK_NONE; }

    DamageInfo* GetDamageInfo() const { return _damageInfo; }
    HealInfo* GetHealInfo() const { return _healInfo; }

private:
    Unit* const _actor;
    Unit* const _actionTarget;
    Unit* const _procTarget;
    uint32 _typeMask;
    uint32 _spellTypeMask;
    uint32 _spellPhaseMask;
    uint32 _hitMask;
    Spell* _spell;
    DamageInfo* _damageInfo;
    HealInfo* _healInfo;
};

// Struct for use in Unit::CalculateMeleeDamage
// Need create structure like in SMSG_ATTACKERSTATEUPDATE opcode
struct CalcDamageInfo
{
    Unit  *attacker;             // Attacker
    Unit  *target;               // Target for damage
    uint32 damageSchoolMask;
    uint32 damage;
    uint32 absorb;
    uint32 resist;
    uint32 blocked_amount;
    uint32 HitInfo;
    uint32 TargetState;
// Helper
    WeaponAttackType attackType; //
    uint32 procAttacker;
    uint32 procVictim;
    uint32 procEx;
    uint32 cleanDamage;          // Used only for rage calculation
    MeleeHitOutcome hitOutCome;  /// @todo remove this field (need use TargetState)
};

// Spell damage info structure based on structure sending in SMSG_SPELLNONMELEEDAMAGELOG opcode
struct SpellNonMeleeDamage
{
    SpellNonMeleeDamage(Unit* _attacker, Unit* _target, uint32 _SpellID, uint32 _schoolMask)
        : target(_target), attacker(_attacker), SpellID(_SpellID), damage(0), overkill(0), schoolMask(_schoolMask),
        absorb(0), resist(0), physicalLog(false), unused(false), blocked(0), HitInfo(0), cleanDamage(0)
    {}

    Unit   *target;
    Unit   *attacker;
    uint32 SpellID;
    uint32 damage;
    uint32 overkill;
    uint32 schoolMask;
    uint32 absorb;
    uint32 resist;
    bool   physicalLog;
    bool   unused;
    uint32 blocked;
    uint32 HitInfo;
    // Used for help
    uint32 cleanDamage;
};

struct SpellPeriodicAuraLogInfo
{
    SpellPeriodicAuraLogInfo(AuraEffect const* _auraEff, uint32 _damage, uint32 _overDamage, uint32 _absorb, uint32 _resist, float _multiplier, bool _critical)
        : auraEff(_auraEff), damage(_damage), overDamage(_overDamage), absorb(_absorb), resist(_resist), multiplier(_multiplier), critical(_critical){}

    AuraEffect const* auraEff;
    uint32 damage;
    uint32 overDamage;                                      // overkill/overheal
    uint32 absorb;
    uint32 resist;
    float  multiplier;
    bool   critical;
};

uint32 createProcExtendMask(SpellNonMeleeDamage* damageInfo, SpellMissInfo missCondition);

struct RedirectThreatInfo
{
    RedirectThreatInfo() : _targetGUID(0), _threatPct(0) { }
    uint64 _targetGUID;
    uint32 _threatPct;

    uint64 GetTargetGUID() const { return _targetGUID; }
    uint32 GetThreatPct() const { return _threatPct; }

    void Set(uint64 guid, uint32 pct)
    {
        _targetGUID = guid;
        _threatPct = pct;
    }

    void ModifyThreatPct(int32 amount)
    {
        amount += _threatPct;
        _threatPct = uint32(std::max(0, amount));
    }
};

#define MAX_DECLINED_NAME_CASES 5

struct DeclinedName
{
    std::string name[MAX_DECLINED_NAME_CASES];
};

enum CurrentSpellTypes
{
    CURRENT_MELEE_SPELL             = 0,
    CURRENT_GENERIC_SPELL           = 1,
    CURRENT_CHANNELED_SPELL         = 2,
    CURRENT_AUTOREPEAT_SPELL        = 3
};

#define CURRENT_FIRST_NON_MELEE_SPELL 1
#define CURRENT_MAX_SPELL             4

struct GlobalCooldown
{
    explicit GlobalCooldown(uint32 _dur = 0, uint32 _time = 0) : duration(_dur), cast_time(_time) {}

    uint32 duration;
    uint32 cast_time;
};

typedef UNORDERED_MAP<uint32 /*category*/, GlobalCooldown> GlobalCooldownList;

class GlobalCooldownMgr                                     // Shared by Player and CharmInfo
{
public:
    GlobalCooldownMgr() {}

public:
    bool HasGlobalCooldown(SpellInfo const* spellInfo) const;
    void AddGlobalCooldown(SpellInfo const* spellInfo, uint32 gcd);
    void CancelGlobalCooldown(SpellInfo const* spellInfo);

private:
    GlobalCooldownList m_GlobalCooldowns;
};

enum ActiveStates
{
    ACT_PASSIVE  = 0x01,                                    // 0x01 - passive
    ACT_DISABLED = 0x81,                                    // 0x80 - castable
    ACT_ENABLED  = 0xC1,                                    // 0x40 | 0x80 - auto cast + castable
    ACT_COMMAND  = 0x07,                                    // 0x01 | 0x02 | 0x04
    ACT_REACTION = 0x06,                                    // 0x02 | 0x04
    ACT_DECIDE   = 0x00                                     // custom
};

enum ReactStates
{
    REACT_PASSIVE    = 0,
    REACT_DEFENSIVE  = 1,
    REACT_AGGRESSIVE = 2
};

enum CommandStates
{
    COMMAND_STAY    = 0,
    COMMAND_FOLLOW  = 1,
    COMMAND_ATTACK  = 2,
    COMMAND_ABANDON = 3,
    COMMAND_MOVE_TO = 4
};

#define UNIT_ACTION_BUTTON_ACTION(X) (uint32(X) & 0x00FFFFFF)
#define UNIT_ACTION_BUTTON_TYPE(X)   ((uint32(X) & 0xFF000000) >> 24)
#define MAKE_UNIT_ACTION_BUTTON(A, T) (uint32(A) | (uint32(T) << 24))

struct UnitActionBarEntry
{
    UnitActionBarEntry() : packedData(uint32(ACT_DISABLED) << 24) {}

    uint32 packedData;

    // helper
    ActiveStates GetType() const { return ActiveStates(UNIT_ACTION_BUTTON_TYPE(packedData)); }
    uint32 GetAction() const { return UNIT_ACTION_BUTTON_ACTION(packedData); }
    bool IsActionBarForSpell() const
    {
        ActiveStates Type = GetType();
        return Type == ACT_DISABLED || Type == ACT_ENABLED || Type == ACT_PASSIVE;
    }

    void SetActionAndType(uint32 action, ActiveStates type)
    {
        packedData = MAKE_UNIT_ACTION_BUTTON(action, type);
    }

    void SetType(ActiveStates type)
    {
        packedData = MAKE_UNIT_ACTION_BUTTON(UNIT_ACTION_BUTTON_ACTION(packedData), type);
    }

    void SetAction(uint32 action)
    {
        packedData = (packedData & 0xFF000000) | UNIT_ACTION_BUTTON_ACTION(action);
    }
};

typedef std::list<Player*> SharedVisionList;

enum CharmType
{
    CHARM_TYPE_CHARM,
    CHARM_TYPE_POSSESS,
    CHARM_TYPE_VEHICLE,
    CHARM_TYPE_CONVERT
};

typedef UnitActionBarEntry CharmSpellInfo;

enum ActionBarIndex
{
    ACTION_BAR_INDEX_START = 0,
    ACTION_BAR_INDEX_PET_SPELL_START = 3,
    ACTION_BAR_INDEX_PET_SPELL_END = 7,
    ACTION_BAR_INDEX_END = 10
};

#define MAX_UNIT_ACTION_BAR_INDEX (ACTION_BAR_INDEX_END-ACTION_BAR_INDEX_START)

struct CharmInfo
{
    public:
        explicit CharmInfo(Unit* unit);
        ~CharmInfo();
        void RestoreState();
        uint32 GetPetNumber() const { return _petnumber; }
        void SetPetNumber(uint32 petnumber, bool statwindow);

        void SetCommandState(CommandStates st) { _CommandState = st; }
        CommandStates GetCommandState() const { return _CommandState; }
        bool HasCommandState(CommandStates state) const { return (_CommandState == state); }

        void InitPossessCreateSpells();
        void InitCharmCreateSpells();
        void InitPetActionBar();
        void InitEmptyActionBar(bool withAttack = true);

                                                            //return true if successful
        bool AddSpellToActionBar(SpellInfo const* spellInfo, ActiveStates newstate = ACT_DECIDE);
        bool RemoveSpellFromActionBar(uint32 spell_id);
        void LoadPetActionBar(const std::string& data);
        void BuildActionBar(WorldPacket* data);
        void SetSpellAutocast(SpellInfo const* spellInfo, bool state);
        void SetActionBar(uint8 index, uint32 spellOrAction, ActiveStates type)
        {
            PetActionBar[index].SetActionAndType(spellOrAction, type);
        }
        UnitActionBarEntry const* GetActionBarEntry(uint8 index) const { return &(PetActionBar[index]); }

        void ToggleCreatureAutocast(SpellInfo const* spellInfo, bool apply);

        CharmSpellInfo* GetCharmSpell(uint8 index) { return &(_charmspells[index]); }

        GlobalCooldownMgr& GetGlobalCooldownMgr() { return m_GlobalCooldownMgr; }

        void SetIsCommandAttack(bool val);
        bool IsCommandAttack();
        void SetIsCommandFollow(bool val);
        bool IsCommandFollow();
        void SetIsAtStay(bool val);
        bool IsAtStay();
        void SetIsFollowing(bool val);
        bool IsFollowing();
        void SetIsReturning(bool val);
        bool IsReturning();
        void SaveStayPosition();
        void GetStayPosition(float &x, float &y, float &z);

    private:

        Unit* _unit;
        UnitActionBarEntry PetActionBar[MAX_UNIT_ACTION_BAR_INDEX];
        CharmSpellInfo _charmspells[4];
        CommandStates _CommandState;
        uint32 _petnumber;
        bool _barInit;

        //for restoration after charmed
        ReactStates     _oldReactState;

        bool _isCommandAttack;
        bool _isCommandFollow;
        bool _isAtStay;
        bool _isFollowing;
        bool _isReturning;
        float _stayX;
        float _stayY;
        float _stayZ;

        GlobalCooldownMgr m_GlobalCooldownMgr;
};

// for clearing special attacks
#define REACTIVE_TIMER_START 4000

enum ReactiveType
{
    REACTIVE_DEFENSE      = 0,
    REACTIVE_HUNTER_PARRY = 1,
    REACTIVE_OVERPOWER    = 2
};

#define MAX_REACTIVE 3
#define SUMMON_SLOT_PET     0
#define SUMMON_SLOT_TOTEM   1
#define MAX_TOTEM_SLOT      5
#define SUMMON_SLOT_MINIPET 5
#define SUMMON_SLOT_QUEST   6
#define MAX_SUMMON_SLOT     7

#define MAX_GAMEOBJECT_SLOT 4

enum PlayerTotemType
{
    SUMMON_TYPE_TOTEM_FIRE  = 63,
    SUMMON_TYPE_TOTEM_EARTH = 81,
    SUMMON_TYPE_TOTEM_WATER = 82,
    SUMMON_TYPE_TOTEM_AIR   = 83
};

// delay time next attack to prevent client attack animation problems
#define ATTACK_DISPLAY_DELAY 200
#define MAX_PLAYER_STEALTH_DETECT_RANGE 30.0f               // max distance for detection targets by player

struct SpellProcEventEntry;                                 // used only privately

class Unit : public WorldObject
{
    public:
        typedef std::set<Unit*> AttackerSet;
        typedef std::set<Unit*> ControlList;

        typedef std::multimap<uint32,  Aura*> AuraMap;
        typedef std::pair<AuraMap::const_iterator, AuraMap::const_iterator> AuraMapBounds;
        typedef std::pair<AuraMap::iterator, AuraMap::iterator> AuraMapBoundsNonConst;

        typedef std::multimap<uint32,  AuraApplication*> AuraApplicationMap;
        typedef std::pair<AuraApplicationMap::const_iterator, AuraApplicationMap::const_iterator> AuraApplicationMapBounds;
        typedef std::pair<AuraApplicationMap::iterator, AuraApplicationMap::iterator> AuraApplicationMapBoundsNonConst;

        typedef std::multimap<AuraStateType,  AuraApplication*> AuraStateAurasMap;
        typedef std::pair<AuraStateAurasMap::const_iterator, AuraStateAurasMap::const_iterator> AuraStateAurasMapBounds;

        typedef std::list<AuraEffect*> AuraEffectList;
        typedef std::list<Aura*> AuraList;
        typedef std::list<AuraApplication *> AuraApplicationList;
        typedef std::list<DiminishingReturn> Diminishing;
        typedef std::set<uint32> ComboPointHolderSet;

        typedef std::map<uint8, AuraApplication*> VisibleAuraMap;

        virtual ~Unit();

        UnitAI* GetAI() { return i_AI; }
        void SetAI(UnitAI* newAI) { i_AI = newAI; }

        void AddToWorld();
        void RemoveFromWorld();

        void CleanupBeforeRemoveFromMap(bool finalCleanup);
        void CleanupsBeforeDelete(bool finalCleanup = true);                        // used in ~Creature/~Player (or before mass creature delete to remove cross-references to already deleted units)

        DiminishingLevels GetDiminishing(DiminishingGroup  group);
        void IncrDiminishing(DiminishingGroup group);
        float ApplyDiminishingToDuration(DiminishingGroup  group, int32 &duration, Unit* caster, DiminishingLevels Level, int32 limitduration);
        void ApplyDiminishingAura(DiminishingGroup  group, bool apply);
        void ClearDiminishings() { m_Diminishing.clear(); }

        // target dependent range checks
        float GetSpellMaxRangeForTarget(Unit const* target, SpellInfo const* spellInfo) const;
        float GetSpellMinRangeForTarget(Unit const* target, SpellInfo const* spellInfo) const;

        virtual void Update(uint32 time);

        void setAttackTimer(WeaponAttackType type, uint32 time) { m_attackTimer[type] = time; }
        void resetAttackTimer(WeaponAttackType type = BASE_ATTACK);
        uint32 getAttackTimer(WeaponAttackType type) const { return m_attackTimer[type]; }
        bool isAttackReady(WeaponAttackType type = BASE_ATTACK) const { return m_attackTimer[type] == 0; }
        bool haveOffhandWeapon() const;
        bool CanDualWield() const { return m_canDualWield; }
        void SetCanDualWield(bool value) { m_canDualWield = value; }
        float GetCombatReach() const { return m_floatValues[UNIT_FIELD_COMBATREACH]; }
        float GetMeleeReach() const;
        bool IsWithinCombatRange(const Unit* obj, float dist2compare) const;
        bool IsWithinMeleeRange(const Unit* obj, float dist = MELEE_RANGE) const;
        void GetRandomContactPoint(const Unit* target, float &x, float &y, float &z, float distance2dMin, float distance2dMax) const;
        uint32 m_extraAttacks;
        bool m_canDualWield;

        void _addAttacker(Unit* pAttacker);                  // must be called only from Unit::Attack(Unit*)
        void _removeAttacker(Unit* pAttacker);               // must be called only from Unit::AttackStop()
        Unit* getAttackerForHelper() const;                 // If someone wants to help, who to give them
        bool Attack(Unit* victim, bool meleeAttack);
        void CastStop(uint32 except_spellid = 0);
        bool AttackStop();
        void RemoveAllAttackers();
        AttackerSet const& getAttackers() const { return m_attackers; }
        bool isAttackingPlayer() const;
        Unit* GetVictim() const { return m_attacking; }

        void CombatStop(bool includingCast = false);
        void CombatStopWithPets(bool includingCast = false);
        void StopAttackFaction(uint32 faction_id);
        Unit* SelectNearbyTarget(Unit* exclude = NULL, float dist = NOMINAL_MELEE_RANGE) const;
        void SendMeleeAttackStop(Unit* victim = NULL);
        void SendMeleeAttackStart(Unit* victim);

        void AddUnitState(uint32 f) { m_state |= f; }
        bool HasUnitState(const uint32 f) const { return (m_state & f); }
        void ClearUnitState(uint32 f) { m_state &= ~f; }
        bool CanFreeMove() const;

        uint32 HasUnitTypeMask(uint32 mask) const { return mask & m_unitTypeMask; }
        void AddUnitTypeMask(uint32 mask) { m_unitTypeMask |= mask; }
        bool IsSummon() const   { return m_unitTypeMask & UNIT_MASK_SUMMON; }
        bool IsGuardian() const { return m_unitTypeMask & UNIT_MASK_GUARDIAN; }
        bool IsPet() const      { return m_unitTypeMask & UNIT_MASK_PET; }
        bool IsHunterPet() const{ return m_unitTypeMask & UNIT_MASK_HUNTER_PET; }
        bool IsTotem() const    { return m_unitTypeMask & UNIT_MASK_TOTEM; }
        bool IsVehicle() const  { return m_unitTypeMask & UNIT_MASK_VEHICLE; }

        uint8 getLevel() const { return uint8(GetUInt32Value(UNIT_FIELD_LEVEL)); }
        uint8 getLevelForTarget(WorldObject const* /*target*/) const { return getLevel(); }
        void SetLevel(uint8 lvl);
        uint8 getRace() const { return GetByteValue(UNIT_FIELD_BYTES_0, 0); }
        uint32 getRaceMask() const { return 1 << (getRace()-1); }
        uint8 getClass() const { return GetByteValue(UNIT_FIELD_BYTES_0, 1); }
        uint32 getClassMask() const { return 1 << (getClass()-1); }
        uint8 getGender() const { return GetByteValue(UNIT_FIELD_BYTES_0, 2); }

        float GetStat(Stats stat) const { return float(GetUInt32Value(UNIT_FIELD_STAT0+stat)); }
        void SetStat(Stats stat, int32 val) { SetStatInt32Value(UNIT_FIELD_STAT0+stat, val); }
        uint32 GetArmor() const { return GetResistance(SPELL_SCHOOL_NORMAL); }
        void SetArmor(int32 val) { SetResistance(SPELL_SCHOOL_NORMAL, val); }

        uint32 GetResistance(SpellSchools school) const { return GetUInt32Value(UNIT_FIELD_RESISTANCES+school); }
        uint32 GetResistance(SpellSchoolMask mask) const;
        void SetResistance(SpellSchools school, int32 val) { SetStatInt32Value(UNIT_FIELD_RESISTANCES+school, val); }

        uint32 GetHealth()    const { return GetUInt32Value(UNIT_FIELD_HEALTH); }
        uint32 GetMaxHealth() const { return GetUInt32Value(UNIT_FIELD_MAXHEALTH); }

        bool IsFullHealth() const { return GetHealth() == GetMaxHealth(); }
        bool HealthBelowPct(int32 pct) const { return GetHealth() < CountPctFromMaxHealth(pct); }
        bool HealthBelowPctDamaged(int32 pct, uint32 damage) const { return int64(GetHealth()) - int64(damage) < int64(CountPctFromMaxHealth(pct)); }
        bool HealthAbovePct(int32 pct) const { return GetHealth() > CountPctFromMaxHealth(pct); }
        bool HealthAbovePctHealed(int32 pct, uint32 heal) const { return uint64(GetHealth()) + uint64(heal) > CountPctFromMaxHealth(pct); }
        float GetHealthPct() const { return GetMaxHealth() ? 100.f * GetHealth() / GetMaxHealth() : 0.0f; }
        uint32 CountPctFromMaxHealth(int32 pct) const { return CalculatePct(GetMaxHealth(), pct); }
        uint32 CountPctFromCurHealth(int32 pct) const { return CalculatePct(GetHealth(), pct); }

        void SetHealth(uint32 val);
        void SetMaxHealth(uint32 val);
        inline void SetFullHealth() { SetHealth(GetMaxHealth()); }
        int32 ModifyHealth(int32 val);
        int32 GetHealthGain(int32 dVal);

        Powers getPowerType() const { return Powers(GetByteValue(UNIT_FIELD_BYTES_0, 3)); }
        void setPowerType(Powers power);
        int32 GetPower(Powers power) const;
        int32 GetMinPower(Powers power) const { return power == POWER_ECLIPSE ? -100 : 0; }
        int32 GetMaxPower(Powers power) const;
        int32 CountPctFromMaxPower(Powers power, int32 pct) const { return CalculatePct(GetMaxPower(power), pct); }
        void SetPower(Powers power, int32 val);
        void SetMaxPower(Powers power, int32 val);
        // returns the change in power
        int32 ModifyPower(Powers power, int32 val);
        int32 ModifyPowerPct(Powers power, float pct, bool apply = true);

        uint32 GetAttackTime(WeaponAttackType att) const;
        void SetAttackTime(WeaponAttackType att, uint32 val) { SetFloatValue(UNIT_FIELD_BASEATTACKTIME+att, val*m_modAttackSpeedPct[att]); }
        void ApplyAttackTimePercentMod(WeaponAttackType att, float val, bool apply);
        void ApplyCastTimePercentMod(float val, bool apply);

        SheathState GetSheath() const { return SheathState(GetByteValue(UNIT_FIELD_BYTES_2, 0)); }
        virtual void SetSheath(SheathState sheathed) { SetByteValue(UNIT_FIELD_BYTES_2, 0, sheathed); }

        // faction template id
        uint32 getFaction() const { return GetUInt32Value(UNIT_FIELD_FACTIONTEMPLATE); }
        void setFaction(uint32 faction) { SetUInt32Value(UNIT_FIELD_FACTIONTEMPLATE, faction); }
        FactionTemplateEntry const* GetFactionTemplateEntry() const;

        ReputationRank GetReactionTo(Unit const* target) const;
        ReputationRank static GetFactionReactionTo(FactionTemplateEntry const* factionTemplateEntry, Unit const* target);

        bool IsHostileTo(Unit const* unit) const;
        bool IsHostileToPlayers() const;
        bool IsFriendlyTo(Unit const* unit) const;
        bool IsNeutralToAll() const;
        bool IsInPartyWith(Unit const* unit) const;
        bool IsInRaidWith(Unit const* unit) const;
        void GetPartyMembers(std::list<Unit*> &units);
        bool IsContestedGuard() const;
        bool IsPvP() const { return HasByteFlag(UNIT_FIELD_BYTES_2, 1, UNIT_BYTE2_FLAG_PVP); }
        void SetPvP(bool state);
        uint32 GetCreatureType() const;
        uint32 GetCreatureTypeMask() const;

        uint8 getStandState() const { return GetByteValue(UNIT_FIELD_BYTES_1, 0); }
        bool IsSitState() const;
        bool IsStandState() const;
        void SetStandState(uint8 state);

        void  SetStandFlags(uint8 flags) { SetByteFlag(UNIT_FIELD_BYTES_1, 2, flags); }
        void  RemoveStandFlags(uint8 flags) { RemoveByteFlag(UNIT_FIELD_BYTES_1, 2, flags); }

        bool IsMounted() const { return HasFlag(UNIT_FIELD_FLAGS, UNIT_FLAG_MOUNT); }
        uint32 GetMountID() const { return GetUInt32Value(UNIT_FIELD_MOUNTDISPLAYID); }
        void Mount(uint32 mount, uint32 vehicleId = 0, uint32 creatureEntry = 0);
        void Dismount();
        MountCapabilityEntry const* GetMountCapability(uint32 mountType) const;

        void SendDurabilityLoss(Player* receiver, uint32 percent);
        void PlayOneShotAnimKit(uint32 id);

        uint16 GetMaxSkillValueForLevel(Unit const* target = NULL) const { return (target ? getLevelForTarget(target) : getLevel()) * 5; }
        void DealDamageMods(Unit* victim, uint32 &damage, uint32* absorb);
        uint32 DealDamage(Unit* victim, uint32 damage, CleanDamage const* cleanDamage = NULL, DamageEffectType damagetype = DIRECT_DAMAGE, SpellSchoolMask damageSchoolMask = SPELL_SCHOOL_MASK_NORMAL, SpellInfo const* spellProto = NULL, bool durabilityLoss = true);
        void Kill(Unit* victim, bool durabilityLoss = true);
        int32 DealHeal(Unit* victim, uint32 addhealth);

        void ProcDamageAndSpell(Unit* victim, uint32 procAttacker, uint32 procVictim, uint32 procEx, uint32 amount, WeaponAttackType attType = BASE_ATTACK, SpellInfo const* procSpell = NULL, SpellInfo const* procAura = NULL);
        void ProcDamageAndSpellFor(bool isVictim, Unit* target, uint32 procFlag, uint32 procExtra, WeaponAttackType attType, SpellInfo const* procSpell, uint32 damage, SpellInfo const* procAura = NULL);

        void GetProcAurasTriggeredOnEvent(AuraApplicationList& aurasTriggeringProc, AuraApplicationList* procAuras, ProcEventInfo eventInfo);
        void TriggerAurasProcOnEvent(CalcDamageInfo& damageInfo);
        void TriggerAurasProcOnEvent(AuraApplicationList* myProcAuras, AuraApplicationList* targetProcAuras,
                                     Unit* actionTarget, uint32 typeMaskActor, uint32 typeMaskActionTarget,
                                     uint32 spellTypeMask, uint32 spellPhaseMask, uint32 hitMask, Spell* spell,
                                     DamageInfo* damageInfo, HealInfo* healInfo);
        void TriggerAurasProcOnEvent(ProcEventInfo& eventInfo, AuraApplicationList& procAuras);

        void HandleEmoteCommand(uint32 anim_id);
        void AttackerStateUpdate (Unit* victim, WeaponAttackType attType = BASE_ATTACK, bool extra = false);

        void CalculateMeleeDamage(Unit* victim, uint32 damage, CalcDamageInfo* damageInfo, WeaponAttackType attackType = BASE_ATTACK);
        void DealMeleeDamage(CalcDamageInfo* damageInfo, bool durabilityLoss);
        void HandleProcExtraAttackFor(Unit* victim);

        void CalculateSpellDamageTaken(SpellNonMeleeDamage* damageInfo, int32 damage, SpellInfo const* spellInfo, WeaponAttackType attackType = BASE_ATTACK, bool crit = false);
        void DealSpellDamage(SpellNonMeleeDamage* damageInfo, bool durabilityLoss);

        // player or player's pet resilience (-1%)
        uint32 GetCritDamageReduction(uint32 damage) const { return GetCombatRatingDamageReduction(CR_RESILIENCE_CRIT_TAKEN, 2.2f, 33.0f, damage); }
        uint32 GetDamageReduction(uint32 damage) const { return GetCombatRatingDamageReduction(CR_RESILIENCE_PLAYER_DAMAGE_TAKEN, 2.0f, 100.0f, damage); }

        void ApplyResilience(Unit const* victim, int32 * damage, bool isCrit) const;

        float MeleeSpellMissChance(Unit const* victim, WeaponAttackType attType, uint32 spellId) const;
        SpellMissInfo MeleeSpellHitResult(Unit* victim, SpellInfo const* spell);
        SpellMissInfo MagicSpellHitResult(Unit* victim, SpellInfo const* spell);
        SpellMissInfo SpellHitResult(Unit* victim, SpellInfo const* spell, bool canReflect = false);

        float GetUnitDodgeChance() const;
        float GetUnitParryChance() const;
        float GetUnitBlockChance() const;
        float GetUnitMissChance(WeaponAttackType attType) const;
        float GetUnitCriticalChance(WeaponAttackType attackType, const Unit* victim) const;
        int32 GetMechanicResistChance(const SpellInfo* spell) const;
        bool CanUseAttackType(uint8 attacktype) const;

        virtual uint32 GetBlockPercent() const { return 30; }

        uint32 GetUnitMeleeSkill(Unit const* target = NULL) const;

        float GetWeaponProcChance() const;
        float GetPPMProcChance(uint32 WeaponSpeed, float PPM,  const SpellInfo* spellProto) const;

        MeleeHitOutcome RollMeleeOutcomeAgainst (const Unit* victim, WeaponAttackType attType) const;
        MeleeHitOutcome RollMeleeOutcomeAgainst (const Unit* victim, WeaponAttackType attType, int32 crit_chance, int32 miss_chance, int32 dodge_chance, int32 parry_chance, int32 block_chance) const;

        bool IsVendor()       const { return HasFlag(UNIT_NPC_FLAGS, UNIT_NPC_FLAG_VENDOR); }
        bool IsTrainer()      const { return HasFlag(UNIT_NPC_FLAGS, UNIT_NPC_FLAG_TRAINER); }
        bool IsQuestGiver()   const { return HasFlag(UNIT_NPC_FLAGS, UNIT_NPC_FLAG_QUESTGIVER); }
        bool IsGossip()       const { return HasFlag(UNIT_NPC_FLAGS, UNIT_NPC_FLAG_GOSSIP); }
        bool IsTaxi()         const { return HasFlag(UNIT_NPC_FLAGS, UNIT_NPC_FLAG_FLIGHTMASTER); }
        bool IsGuildMaster()  const { return HasFlag(UNIT_NPC_FLAGS, UNIT_NPC_FLAG_PETITIONER); }
        bool IsBattleMaster() const { return HasFlag(UNIT_NPC_FLAGS, UNIT_NPC_FLAG_BATTLEMASTER); }
        bool IsBanker()       const { return HasFlag(UNIT_NPC_FLAGS, UNIT_NPC_FLAG_BANKER); }
        bool IsInnkeeper()    const { return HasFlag(UNIT_NPC_FLAGS, UNIT_NPC_FLAG_INNKEEPER); }
        bool IsSpiritHealer() const { return HasFlag(UNIT_NPC_FLAGS, UNIT_NPC_FLAG_SPIRITHEALER); }
        bool IsSpiritGuide()  const { return HasFlag(UNIT_NPC_FLAGS, UNIT_NPC_FLAG_SPIRITGUIDE); }
        bool IsTabardDesigner()const { return HasFlag(UNIT_NPC_FLAGS, UNIT_NPC_FLAG_TABARDDESIGNER); }
        bool IsAuctioner()    const { return HasFlag(UNIT_NPC_FLAGS, UNIT_NPC_FLAG_AUCTIONEER); }
        bool IsArmorer()      const { return HasFlag(UNIT_NPC_FLAGS, UNIT_NPC_FLAG_REPAIR); }
        bool IsServiceProvider() const;
        bool IsSpiritService() const { return HasFlag(UNIT_NPC_FLAGS, UNIT_NPC_FLAG_SPIRITHEALER | UNIT_NPC_FLAG_SPIRITGUIDE); }

        bool IsInFlight()  const { return HasUnitState(UNIT_STATE_IN_FLIGHT); }

        bool IsInCombat()  const { return HasFlag(UNIT_FIELD_FLAGS, UNIT_FLAG_IN_COMBAT); }
        void CombatStart(Unit* target, bool initialAggro = true);
        void SetInCombatState(bool PvP, Unit* enemy = NULL);
        void SetInCombatWith(Unit* enemy);
        void ClearInCombat();
        uint32 GetCombatTimer() const { return m_CombatTimer; }

        bool HasAuraTypeWithFamilyFlags(AuraType auraType, uint32 familyName, uint32 familyFlags) const;
        bool virtual HasSpell(uint32 /*spellID*/) const { return false; }
        bool HasBreakableByDamageAuraType(AuraType type, uint32 excludeAura = 0) const;
        bool HasBreakableByDamageCrowdControlAura(Unit* excludeCasterChannel = NULL) const;

        bool HasStealthAura()      const { return HasAuraType(SPELL_AURA_MOD_STEALTH); }
        bool HasInvisibilityAura() const { return HasAuraType(SPELL_AURA_MOD_INVISIBILITY); }
        bool isFeared()  const { return HasAuraType(SPELL_AURA_MOD_FEAR); }
        bool isInRoots() const { return HasAuraType(SPELL_AURA_MOD_ROOT); }
        bool IsPolymorphed() const;

        bool isFrozen() const;

        bool isTargetableForAttack(bool checkFakeDeath = true) const;

        bool IsValidAttackTarget(Unit const* target) const;
        bool _IsValidAttackTarget(Unit const* target, SpellInfo const* bySpell, WorldObject const* obj = NULL) const;

        bool IsValidAssistTarget(Unit const* target) const;
        bool _IsValidAssistTarget(Unit const* target, SpellInfo const* bySpell) const;

        virtual bool IsInWater() const;
        virtual bool IsUnderWater() const;
        virtual void UpdateUnderwaterState(Map* m, float x, float y, float z);
        bool isInAccessiblePlaceFor(Creature const* c) const;

        void SendHealSpellLog(Unit* victim, uint32 SpellID, uint32 Damage, uint32 OverHeal, uint32 Absorb, bool critical = false);
        int32 HealBySpell(Unit* victim, SpellInfo const* spellInfo, uint32 addHealth, bool critical = false);
        void SendEnergizeSpellLog(Unit* victim, uint32 spellID, int32 damage, Powers powertype);
        void EnergizeBySpell(Unit* victim, uint32 SpellID, int32 Damage, Powers powertype);
        uint32 SpellNonMeleeDamageLog(Unit* victim, uint32 spellID, uint32 damage);

        void CastSpell(SpellCastTargets const& targets, SpellInfo const* spellInfo, CustomSpellValues const* value, TriggerCastFlags triggerFlags = TRIGGERED_NONE, Item* castItem = NULL, AuraEffect const* triggeredByAura = NULL, uint64 originalCaster = 0);
        void CastSpell(Unit* victim, uint32 spellId, bool triggered, Item* castItem = NULL, AuraEffect const* triggeredByAura = NULL, uint64 originalCaster = 0);
        void CastSpell(Unit* victim, uint32 spellId, TriggerCastFlags triggerFlags = TRIGGERED_NONE, Item* castItem = NULL, AuraEffect const* triggeredByAura = NULL, uint64 originalCaster = 0);
        void CastSpell(Unit* victim, SpellInfo const* spellInfo, bool triggered, Item* castItem = NULL, AuraEffect const* triggeredByAura = NULL, uint64 originalCaster = 0);
        void CastSpell(Unit* victim, SpellInfo const* spellInfo, TriggerCastFlags triggerFlags = TRIGGERED_NONE, Item* castItem = NULL, AuraEffect const* triggeredByAura = NULL, uint64 originalCaster = 0);
        void CastSpell(float x, float y, float z, uint32 spellId, bool triggered, Item* castItem = NULL, AuraEffect const* triggeredByAura = NULL, uint64 originalCaster = 0);
        void CastSpell(GameObject* go, uint32 spellId, bool triggered, Item* castItem = NULL, AuraEffect* triggeredByAura = NULL, uint64 originalCaster = 0);
        void CastCustomSpell(Unit* victim, uint32 spellId, int32 const* bp0, int32 const* bp1, int32 const* bp2, bool triggered, Item* castItem = NULL, AuraEffect const* triggeredByAura = NULL, uint64 originalCaster = 0);
        void CastCustomSpell(uint32 spellId, SpellValueMod mod, int32 value, Unit* victim, bool triggered, Item* castItem = NULL, AuraEffect const* triggeredByAura = NULL, uint64 originalCaster = 0);
        void CastCustomSpell(uint32 spellId, SpellValueMod mod, int32 value, Unit* victim = NULL, TriggerCastFlags triggerFlags = TRIGGERED_NONE, Item* castItem = NULL, AuraEffect const* triggeredByAura = NULL, uint64 originalCaster = 0);
        void CastCustomSpell(uint32 spellId, CustomSpellValues const &value, Unit* victim = NULL, TriggerCastFlags triggerFlags = TRIGGERED_NONE, Item* castItem = NULL, AuraEffect const* triggeredByAura = NULL, uint64 originalCaster = 0);
        Aura* AddAura(uint32 spellId, Unit* target);
        Aura* AddAura(SpellInfo const* spellInfo, uint8 effMask, Unit* target);
        void SetAuraStack(uint32 spellId, Unit* target, uint32 stack);
        void SendPlaySpellVisualKit(uint32 id, uint32 unkParam);

        void DeMorph();

        void SendAttackStateUpdate(CalcDamageInfo* damageInfo);
        void SendAttackStateUpdate(uint32 HitInfo, Unit* target, uint8 SwingType, SpellSchoolMask damageSchoolMask, uint32 Damage, uint32 AbsorbDamage, uint32 Resist, VictimState TargetState, uint32 BlockedAmount);
        void SendSpellNonMeleeDamageLog(SpellNonMeleeDamage* log);
        void SendSpellNonMeleeDamageLog(Unit* target, uint32 SpellID, uint32 Damage, SpellSchoolMask damageSchoolMask, uint32 AbsorbedDamage, uint32 Resist, bool PhysicalDamage, uint32 Blocked, bool CriticalHit = false);
        void SendPeriodicAuraLog(SpellPeriodicAuraLogInfo* pInfo);
        void SendSpellMiss(Unit* target, uint32 spellID, SpellMissInfo missInfo);
        void SendSpellDamageResist(Unit* target, uint32 spellId);
        void SendSpellDamageImmune(Unit* target, uint32 spellId);

        void NearTeleportTo(float x, float y, float z, float orientation, bool casting = false);
        void SendTeleportPacket(Position& pos);
        virtual bool UpdatePosition(float x, float y, float z, float ang, bool teleport = false);
        // returns true if unit's position really changed
        bool UpdatePosition(const Position &pos, bool teleport = false);
        void UpdateOrientation(float orientation);
        void UpdateHeight(float newZ);

        void SendMoveKnockBack(Player* player, float speedXY, float speedZ, float vcos, float vsin);
        void KnockbackFrom(float x, float y, float speedXY, float speedZ);
        void JumpTo(float speedXY, float speedZ, bool forward = true);
        void JumpTo(WorldObject* obj, float speedZ);

        void MonsterMoveWithSpeed(float x, float y, float z, float speed, bool generatePath = false, bool forceDestination = false);


        void SendSetPlayHoverAnim(bool enable);
        void SendMovementSetSplineAnim(Movement::AnimType anim);

        bool IsLevitating() const { return m_movementInfo.HasMovementFlag(MOVEMENTFLAG_DISABLE_GRAVITY); }
        bool IsWalking() const { return m_movementInfo.HasMovementFlag(MOVEMENTFLAG_WALKING); }
        bool SetWalk(bool enable);
        bool SetDisableGravity(bool disable, bool packetOnly = false);
        bool SetFall(bool enable);
        bool SetSwim(bool enable);
        bool SetCanFly(bool enable);
        bool SetWaterWalking(bool enable, bool packetOnly = false);
        bool SetFeatherFall(bool enable, bool packetOnly = false);
        bool SetHover(bool enable, bool packetOnly = false);

        void SetInFront(WorldObject const* target);
        void SetFacingTo(float ori);
        void SetFacingToObject(WorldObject* object);

        void SendChangeCurrentVictimOpcode(HostileReference* pHostileReference);
        void SendClearThreatListOpcode();
        void SendRemoveFromThreatListOpcode(HostileReference* pHostileReference);
        void SendThreatListUpdate();

        void SendClearTarget();

        bool IsAlive() const { return (m_deathState == ALIVE); }
        bool isDying() const { return (m_deathState == JUST_DIED); }
        bool isDead() const { return (m_deathState == DEAD || m_deathState == CORPSE); }
        DeathState getDeathState() const { return m_deathState; }
        virtual void setDeathState(DeathState s);           // overwrited in Creature/Player/Pet

        uint64 GetOwnerGUID() const { return  GetUInt64Value(UNIT_FIELD_SUMMONEDBY); }
        void SetOwnerGUID(uint64 owner);
        uint64 GetCreatorGUID() const { return GetUInt64Value(UNIT_FIELD_CREATEDBY); }
        void SetCreatorGUID(uint64 creator) { SetUInt64Value(UNIT_FIELD_CREATEDBY, creator); }
        uint64 GetMinionGUID() const { return GetUInt64Value(UNIT_FIELD_SUMMON); }
        void SetMinionGUID(uint64 guid) { SetUInt64Value(UNIT_FIELD_SUMMON, guid); }
        uint64 GetCharmerGUID() const { return GetUInt64Value(UNIT_FIELD_CHARMEDBY); }
        void SetCharmerGUID(uint64 owner) { SetUInt64Value(UNIT_FIELD_CHARMEDBY, owner); }
        uint64 GetCharmGUID() const { return  GetUInt64Value(UNIT_FIELD_CHARM); }
        void SetPetGUID(uint64 guid) { m_SummonSlot[SUMMON_SLOT_PET] = guid; }
        uint64 GetPetGUID() const { return m_SummonSlot[SUMMON_SLOT_PET]; }
        void SetCritterGUID(uint64 guid) { SetUInt64Value(UNIT_FIELD_CRITTER, guid); }
        uint64 GetCritterGUID() const { return GetUInt64Value(UNIT_FIELD_CRITTER); }

        bool IsControlledByPlayer() const { return m_ControlledByPlayer; }
        uint64 GetCharmerOrOwnerGUID() const;
        uint64 GetCharmerOrOwnerOrOwnGUID() const;
        bool IsCharmedOwnedByPlayerOrPlayer() const { return IS_PLAYER_GUID(GetCharmerOrOwnerOrOwnGUID()); }

        Player* GetSpellModOwner() const;

        Unit* GetOwner() const;
        Guardian* GetGuardianPet() const;
        Minion* GetFirstMinion() const;
        Unit* GetCharmer() const;
        Unit* GetCharm() const;
        Unit* GetCharmerOrOwner() const;
        Unit* GetCharmerOrOwnerOrSelf() const;
        Player* GetCharmerOrOwnerPlayerOrPlayerItself() const;
        Player* GetAffectingPlayer() const;

        void SetMinion(Minion *minion, bool apply);
        void GetAllMinionsByEntry(std::list<Creature*>& Minions, uint32 entry);
        void RemoveAllMinionsByEntry(uint32 entry);
        void SetCharm(Unit* target, bool apply);
        Unit* GetNextRandomRaidMemberOrPet(float radius);
        bool SetCharmedBy(Unit* charmer, CharmType type, AuraApplication const* aurApp = NULL);
        void RemoveCharmedBy(Unit* charmer);
        void RestoreFaction();

        ControlList m_Controlled;
        Unit* GetFirstControlled() const;
        void RemoveAllControlled();

        bool IsCharmed() const { return GetCharmerGUID() != 0; }
        bool isPossessed() const { return HasUnitState(UNIT_STATE_POSSESSED); }
        bool isPossessedByPlayer() const;
        bool isPossessing() const;
        bool isPossessing(Unit* u) const;

        CharmInfo* GetCharmInfo() { return m_charmInfo; }
        CharmInfo* InitCharmInfo();
        void DeleteCharmInfo();
        void UpdateCharmAI();
        //Player* GetMoverSource() const;
        Player* m_movedPlayer;
        SharedVisionList const& GetSharedVisionList() { return m_sharedVision; }
        void AddPlayerToVision(Player* player);
        void RemovePlayerFromVision(Player* player);
        bool HasSharedVision() const { return !m_sharedVision.empty(); }
        void RemoveBindSightAuras();
        void RemoveCharmAuras();

        Pet* CreateTamedPetFrom(Creature* creatureTarget, uint32 spell_id = 0);
        Pet* CreateTamedPetFrom(uint32 creatureEntry, uint32 spell_id = 0);
        bool InitTamedPet(Pet* pet, uint8 level, uint32 spell_id);

        // aura apply/remove helpers - you should better not use these
        Aura* _TryStackingOrRefreshingExistingAura(SpellInfo const* newAura, uint8 effMask, Unit* caster, int32* baseAmount = NULL, Item* castItem = NULL, uint64 casterGUID = 0);
        void _AddAura(UnitAura* aura, Unit* caster);
        AuraApplication * _CreateAuraApplication(Aura* aura, uint8 effMask);
        void _ApplyAuraEffect(Aura* aura, uint8 effIndex);
        void _ApplyAura(AuraApplication * aurApp, uint8 effMask);
        void _UnapplyAura(AuraApplicationMap::iterator &i, AuraRemoveMode removeMode);
        void _UnapplyAura(AuraApplication * aurApp, AuraRemoveMode removeMode);
        void _RemoveNoStackAuraApplicationsDueToAura(Aura* aura);
        void _RemoveNoStackAurasDueToAura(Aura* aura);
        bool _IsNoStackAuraDueToAura(Aura* appliedAura, Aura* existingAura) const;
        void _RegisterAuraEffect(AuraEffect* aurEff, bool apply);

        // m_ownedAuras container management
        AuraMap      & GetOwnedAuras()       { return m_ownedAuras; }
        AuraMap const& GetOwnedAuras() const { return m_ownedAuras; }

        void RemoveOwnedAura(AuraMap::iterator &i, AuraRemoveMode removeMode = AURA_REMOVE_BY_DEFAULT);
        void RemoveOwnedAura(uint32 spellId, uint64 casterGUID = 0, uint8 reqEffMask = 0, AuraRemoveMode removeMode = AURA_REMOVE_BY_DEFAULT);
        void RemoveOwnedAura(Aura* aura, AuraRemoveMode removeMode = AURA_REMOVE_BY_DEFAULT);

        Aura* GetOwnedAura(uint32 spellId, uint64 casterGUID = 0, uint64 itemCasterGUID = 0, uint8 reqEffMask = 0, Aura* except = NULL) const;

        // m_appliedAuras container management
        AuraApplicationMap      & GetAppliedAuras()       { return m_appliedAuras; }
        AuraApplicationMap const& GetAppliedAuras() const { return m_appliedAuras; }

        void RemoveAura(AuraApplicationMap::iterator &i, AuraRemoveMode mode = AURA_REMOVE_BY_DEFAULT);
        void RemoveAura(uint32 spellId, uint64 casterGUID = 0, uint8 reqEffMask = 0, AuraRemoveMode removeMode = AURA_REMOVE_BY_DEFAULT);
        void RemoveAura(AuraApplication * aurApp, AuraRemoveMode mode = AURA_REMOVE_BY_DEFAULT);
        void RemoveAura(Aura* aur, AuraRemoveMode mode = AURA_REMOVE_BY_DEFAULT);

        void RemoveAurasDueToSpell(uint32 spellId, uint64 casterGUID = 0, uint8 reqEffMask = 0, AuraRemoveMode removeMode = AURA_REMOVE_BY_DEFAULT);
        void RemoveAuraFromStack(uint32 spellId, uint64 casterGUID = 0, AuraRemoveMode removeMode = AURA_REMOVE_BY_DEFAULT);
        void RemoveAurasDueToSpellByDispel(uint32 spellId, uint32 dispellerSpellId, uint64 casterGUID, Unit* dispeller, uint8 chargesRemoved = 1);
        void RemoveAurasDueToSpellBySteal(uint32 spellId, uint64 casterGUID, Unit* stealer);
        void RemoveAurasDueToItemSpell(uint32 spellId, uint64 castItemGuid);
        void RemoveAurasByType(AuraType auraType, uint64 casterGUID = 0, Aura* except = NULL, bool negative = true, bool positive = true);
        void RemoveNotOwnSingleTargetAuras(uint32 newPhase = 0x0);
        void RemoveAurasWithInterruptFlags(uint32 flag, uint32 except = 0);
        void RemoveAurasWithAttribute(uint32 flags);
        void RemoveAurasWithFamily(SpellFamilyNames family, uint32 familyFlag1, uint32 familyFlag2, uint32 familyFlag3, uint64 casterGUID);
        void RemoveAurasWithMechanic(uint32 mechanic_mask, AuraRemoveMode removemode = AURA_REMOVE_BY_DEFAULT, uint32 except=0);
        void RemoveMovementImpairingAuras();

        void RemoveAreaAurasDueToLeaveWorld();
        void RemoveAllAuras();
        void RemoveArenaAuras();
        void RemoveAllAurasOnDeath();
        void RemoveAllAurasRequiringDeadTarget();
        void RemoveAllAurasExceptType(AuraType type);
        void RemoveAllAurasExceptType(AuraType type1, AuraType type2); /// @todo: once we support variadic templates use them here
        void DelayOwnedAuras(uint32 spellId, uint64 caster, int32 delaytime);

        void _RemoveAllAuraStatMods();
        void _ApplyAllAuraStatMods();

        AuraEffectList const& GetAuraEffectsByType(AuraType type) const { return m_modAuras[type]; }
        AuraList      & GetSingleCastAuras()       { return m_scAuras; }
        AuraList const& GetSingleCastAuras() const { return m_scAuras; }

        AuraEffect* GetAuraEffect(uint32 spellId, uint8 effIndex, uint64 casterGUID = 0) const;
        AuraEffect* GetAuraEffectOfRankedSpell(uint32 spellId, uint8 effIndex, uint64 casterGUID = 0) const;
        AuraEffect* GetAuraEffect(AuraType type, SpellFamilyNames name, uint32 iconId, uint8 effIndex) const; // spell mustn't have familyflags
        AuraEffect* GetAuraEffect(AuraType type, SpellFamilyNames family, uint32 familyFlag1, uint32 familyFlag2, uint32 familyFlag3, uint64 casterGUID =0) const;
        AuraEffect* GetDummyAuraEffect(SpellFamilyNames name, uint32 iconId, uint8 effIndex) const;

        AuraApplication * GetAuraApplication(uint32 spellId, uint64 casterGUID = 0, uint64 itemCasterGUID = 0, uint8 reqEffMask = 0, AuraApplication * except = NULL) const;
        Aura* GetAura(uint32 spellId, uint64 casterGUID = 0, uint64 itemCasterGUID = 0, uint8 reqEffMask = 0) const;

        AuraApplication * GetAuraApplicationOfRankedSpell(uint32 spellId, uint64 casterGUID = 0, uint64 itemCasterGUID = 0, uint8 reqEffMask = 0, AuraApplication * except = NULL) const;
        Aura* GetAuraOfRankedSpell(uint32 spellId, uint64 casterGUID = 0, uint64 itemCasterGUID = 0, uint8 reqEffMask = 0) const;

        void GetDispellableAuraList(Unit* caster, uint32 dispelMask, DispelChargesList& dispelList);

        bool HasAuraEffect(uint32 spellId, uint8 effIndex, uint64 caster = 0) const;
        uint32 GetAuraCount(uint32 spellId) const;
        bool HasAura(uint32 spellId, uint64 casterGUID = 0, uint64 itemCasterGUID = 0, uint8 reqEffMask = 0) const;
        bool HasAuraType(AuraType auraType) const;
        bool HasAuraTypeWithCaster(AuraType auratype, uint64 caster) const;
        bool HasAuraTypeWithMiscvalue(AuraType auratype, int32 miscvalue) const;
        bool HasAuraTypeWithAffectMask(AuraType auratype, SpellInfo const* affectedSpell) const;
        bool HasAuraTypeWithValue(AuraType auratype, int32 value) const;
        bool HasNegativeAuraWithInterruptFlag(uint32 flag, uint64 guid = 0) const;
        bool HasNegativeAuraWithAttribute(uint32 flag, uint64 guid = 0) const;
        bool HasAuraWithMechanic(uint32 mechanicMask) const;

        AuraEffect* IsScriptOverriden(SpellInfo const* spell, int32 script) const;
        uint32 GetDiseasesByCaster(uint64 casterGUID, bool remove = false);
        uint32 GetDoTsByCaster(uint64 casterGUID) const;

        int32 GetTotalAuraModifier(AuraType auratype) const;
        float GetTotalAuraMultiplier(AuraType auratype) const;
        int32 GetMaxPositiveAuraModifier(AuraType auratype) const;
        int32 GetMaxNegativeAuraModifier(AuraType auratype) const;

        int32 GetTotalAuraModifierByMiscMask(AuraType auratype, uint32 misc_mask) const;
        float GetTotalAuraMultiplierByMiscMask(AuraType auratype, uint32 misc_mask) const;
        int32 GetMaxPositiveAuraModifierByMiscMask(AuraType auratype, uint32 misc_mask, const AuraEffect* except = NULL) const;
        int32 GetMaxNegativeAuraModifierByMiscMask(AuraType auratype, uint32 misc_mask) const;

        int32 GetTotalAuraModifierByMiscValue(AuraType auratype, int32 misc_value) const;
        float GetTotalAuraMultiplierByMiscValue(AuraType auratype, int32 misc_value) const;
        int32 GetMaxPositiveAuraModifierByMiscValue(AuraType auratype, int32 misc_value) const;
        int32 GetMaxNegativeAuraModifierByMiscValue(AuraType auratype, int32 misc_value) const;

        int32 GetTotalAuraModifierByAffectMask(AuraType auratype, SpellInfo const* affectedSpell) const;
        float GetTotalAuraMultiplierByAffectMask(AuraType auratype, SpellInfo const* affectedSpell) const;
        int32 GetMaxPositiveAuraModifierByAffectMask(AuraType auratype, SpellInfo const* affectedSpell) const;
        int32 GetMaxNegativeAuraModifierByAffectMask(AuraType auratype, SpellInfo const* affectedSpell) const;

        float GetResistanceBuffMods(SpellSchools school, bool positive) const;
        void SetResistanceBuffMods(SpellSchools school, bool positive, float val);
        void ApplyResistanceBuffModsMod(SpellSchools school, bool positive, float val, bool apply);
        void ApplyResistanceBuffModsPercentMod(SpellSchools school, bool positive, float val, bool apply);
        void InitStatBuffMods();
        void ApplyStatBuffMod(Stats stat, float val, bool apply);
        void ApplyStatPercentBuffMod(Stats stat, float val, bool apply);
        void SetCreateStat(Stats stat, float val) { m_createStats[stat] = val; }
        void SetCreateHealth(uint32 val) { SetUInt32Value(UNIT_FIELD_BASE_HEALTH, val); }
        uint32 GetCreateHealth() const { return GetUInt32Value(UNIT_FIELD_BASE_HEALTH); }
        void SetCreateMana(uint32 val) { SetUInt32Value(UNIT_FIELD_BASE_MANA, val); }
        uint32 GetCreateMana() const { return GetUInt32Value(UNIT_FIELD_BASE_MANA); }
        uint32 GetPowerIndex(uint32 powerType) const;
        int32 GetCreatePowers(Powers power) const;
        float GetPosStat(Stats stat) const { return GetFloatValue(UNIT_FIELD_POSSTAT0+stat); }
        float GetNegStat(Stats stat) const { return GetFloatValue(UNIT_FIELD_NEGSTAT0+stat); }
        float GetCreateStat(Stats stat) const { return m_createStats[stat]; }

        void SetCurrentCastedSpell(Spell* pSpell);
        virtual void ProhibitSpellSchool(SpellSchoolMask /*idSchoolMask*/, uint32 /*unTimeMs*/) { }
        void InterruptSpell(CurrentSpellTypes spellType, bool withDelayed = true, bool withInstant = true);
        void FinishSpell(CurrentSpellTypes spellType, bool ok = true);

        // set withDelayed to true to account delayed spells as casted
        // delayed+channeled spells are always accounted as casted
        // we can skip channeled or delayed checks using flags
        bool IsNonMeleeSpellCasted(bool withDelayed, bool skipChanneled = false, bool skipAutorepeat = false, bool isAutoshoot = false, bool skipInstant = true) const;

        // set withDelayed to true to interrupt delayed spells too
        // delayed+channeled spells are always interrupted
        void InterruptNonMeleeSpells(bool withDelayed, uint32 spellid = 0, bool withInstant = true);

        Spell* GetCurrentSpell(CurrentSpellTypes spellType) const { return m_currentSpells[spellType]; }
        Spell* GetCurrentSpell(uint32 spellType) const { return m_currentSpells[spellType]; }
        Spell* FindCurrentSpellBySpellId(uint32 spell_id) const;
        int32 GetCurrentSpellCastTime(uint32 spell_id) const;

        uint64 m_SummonSlot[MAX_SUMMON_SLOT];
        uint64 m_ObjectSlot[MAX_GAMEOBJECT_SLOT];

        ShapeshiftForm GetShapeshiftForm() const { return ShapeshiftForm(GetByteValue(UNIT_FIELD_BYTES_2, 3)); }
        void SetShapeshiftForm(ShapeshiftForm form);

        bool IsInFeralForm() const;

        bool IsInDisallowedMountForm() const;

        float m_modMeleeHitChance;
        float m_modRangedHitChance;
        float m_modSpellHitChance;
        int32 m_baseSpellCritChance;

        float m_threatModifier[MAX_SPELL_SCHOOL];
        float m_modAttackSpeedPct[3];

        // Event handler
        EventProcessor m_Events;

        // stat system
        bool HandleStatModifier(UnitMods unitMod, UnitModifierType modifierType, float amount, bool apply);
        void SetModifierValue(UnitMods unitMod, UnitModifierType modifierType, float value) { m_auraModifiersGroup[unitMod][modifierType] = value; }
        float GetModifierValue(UnitMods unitMod, UnitModifierType modifierType) const;
        float GetTotalStatValue(Stats stat) const;
        float GetTotalAuraModValue(UnitMods unitMod) const;
        SpellSchools GetSpellSchoolByAuraGroup(UnitMods unitMod) const;
        Stats GetStatByAuraGroup(UnitMods unitMod) const;
        Powers GetPowerTypeByAuraGroup(UnitMods unitMod) const;
        bool CanModifyStats() const { return m_canModifyStats; }
        void SetCanModifyStats(bool modifyStats) { m_canModifyStats = modifyStats; }
        virtual bool UpdateStats(Stats stat) = 0;
        virtual bool UpdateAllStats() = 0;
        virtual void UpdateResistances(uint32 school) = 0;
        virtual void UpdateArmor() = 0;
        virtual void UpdateMaxHealth() = 0;
        virtual void UpdateMaxPower(Powers power) = 0;
        virtual void UpdateAttackPowerAndDamage(bool ranged = false) = 0;
        virtual void UpdateDamagePhysical(WeaponAttackType attType) = 0;
        float GetTotalAttackPowerValue(WeaponAttackType attType) const;
        float GetWeaponDamageRange(WeaponAttackType attType, WeaponDamageRange type) const;
        void SetBaseWeaponDamage(WeaponAttackType attType, WeaponDamageRange damageRange, float value) { m_weaponDamage[attType][damageRange] = value; }

        bool isInFrontInMap(Unit const* target, float distance, float arc = M_PI) const;
        bool isInBackInMap(Unit const* target, float distance, float arc = M_PI) const;

        // Visibility system
        bool IsVisible() const;
        void SetVisible(bool x);

        // common function for visibility checks for player/creatures with detection code
        void SetPhaseMask(uint32 newPhaseMask, bool update);// overwrite WorldObject::SetPhaseMask
        void UpdateObjectVisibility(bool forced = true);

        SpellImmuneList m_spellImmune[MAX_SPELL_IMMUNITY];
        uint32 m_lastSanctuaryTime;

        // Threat related methods
        bool CanHaveThreatList() const;
        void AddThreat(Unit* victim, float fThreat, SpellSchoolMask schoolMask = SPELL_SCHOOL_MASK_NORMAL, SpellInfo const* threatSpell = NULL);
        float ApplyTotalThreatModifier(float fThreat, SpellSchoolMask schoolMask = SPELL_SCHOOL_MASK_NORMAL);
        void DeleteThreatList();
        void TauntApply(Unit* victim);
        void TauntFadeOut(Unit* taunter);
        ThreatManager& getThreatManager() { return m_ThreatManager; }
        void addHatedBy(HostileReference* pHostileReference) { m_HostileRefManager.insertFirst(pHostileReference); };
        void removeHatedBy(HostileReference* /*pHostileReference*/) { /* nothing to do yet */ }
        HostileRefManager& getHostileRefManager() { return m_HostileRefManager; }

        VisibleAuraMap const* GetVisibleAuras() { return &m_visibleAuras; }
        AuraApplication * GetVisibleAura(uint8 slot) const;
        void SetVisibleAura(uint8 slot, AuraApplication * aur);
        void RemoveVisibleAura(uint8 slot);

        uint32 GetInterruptMask() const { return m_interruptMask; }
        void AddInterruptMask(uint32 mask) { m_interruptMask |= mask; }
        void UpdateInterruptMask();

        uint32 GetDisplayId() const { return GetUInt32Value(UNIT_FIELD_DISPLAYID); }
        virtual void SetDisplayId(uint32 modelId);
        uint32 GetNativeDisplayId() const { return GetUInt32Value(UNIT_FIELD_NATIVEDISPLAYID); }
        void RestoreDisplayId();
        void SetNativeDisplayId(uint32 modelId) { SetUInt32Value(UNIT_FIELD_NATIVEDISPLAYID, modelId); }
        void setTransForm(uint32 spellid) { m_transform = spellid;}
        uint32 getTransForm() const { return m_transform;}

        // DynamicObject management
        void _RegisterDynObject(DynamicObject* dynObj);
        void _UnregisterDynObject(DynamicObject* dynObj);
        DynamicObject* GetDynObject(uint32 spellId);
        void RemoveDynObject(uint32 spellId);
        void RemoveAllDynObjects();

        GameObject* GetGameObject(uint32 spellId) const;
        void AddGameObject(GameObject* gameObj);
        void RemoveGameObject(GameObject* gameObj, bool del);
        void RemoveGameObject(uint32 spellid, bool del);
        void RemoveAllGameObjects();

        uint32 CalculateDamage(WeaponAttackType attType, bool normalized, bool addTotalPct);
        float GetAPMultiplier(WeaponAttackType attType, bool normalized);
        void ModifyAuraState(AuraStateType flag, bool apply);
        uint32 BuildAuraStateUpdateForTarget(Unit* target) const;
        bool HasAuraState(AuraStateType flag, SpellInfo const* spellProto = NULL, Unit const* Caster = NULL) const;
        void UnsummonAllTotems();
        Unit* GetMagicHitRedirectTarget(Unit* victim, SpellInfo const* spellInfo);
        Unit* GetMeleeHitRedirectTarget(Unit* victim, SpellInfo const* spellInfo = NULL);

        int32 SpellBaseDamageBonusDone(SpellSchoolMask schoolMask) const;
        int32 SpellBaseDamageBonusTaken(SpellSchoolMask schoolMask) const;
        uint32 SpellDamageBonusDone(Unit* victim, SpellInfo const* spellProto, uint32 pdamage, DamageEffectType damagetype, uint32 stack = 1) const;
        uint32 SpellDamageBonusTaken(Unit* caster, SpellInfo const* spellProto, uint32 pdamage, DamageEffectType damagetype, uint32 stack = 1) const;
        int32 SpellBaseHealingBonusDone(SpellSchoolMask schoolMask) const;
        int32 SpellBaseHealingBonusTaken(SpellSchoolMask schoolMask) const;
        uint32 SpellHealingBonusDone(Unit* victim, SpellInfo const* spellProto, uint32 healamount, DamageEffectType damagetype, uint32 stack = 1) const;
        uint32 SpellHealingBonusTaken(Unit* caster, SpellInfo const* spellProto, uint32 healamount, DamageEffectType damagetype, uint32 stack = 1) const;

        uint32 MeleeDamageBonusDone(Unit* pVictim, uint32 damage, WeaponAttackType attType, SpellInfo const* spellProto = NULL);
        uint32 MeleeDamageBonusTaken(Unit* attacker, uint32 pdamage, WeaponAttackType attType, SpellInfo const* spellProto = NULL);


        bool   isSpellBlocked(Unit* victim, SpellInfo const* spellProto, WeaponAttackType attackType = BASE_ATTACK);
        bool   isBlockCritical();
        bool   isSpellCrit(Unit* victim, SpellInfo const* spellProto, SpellSchoolMask schoolMask, WeaponAttackType attackType = BASE_ATTACK) const;
        uint32 SpellCriticalDamageBonus(SpellInfo const* spellProto, uint32 damage, Unit* victim);
        uint32 SpellCriticalHealingBonus(SpellInfo const* spellProto, uint32 damage, Unit* victim);

        void SetContestedPvP(Player* attackedPlayer = NULL);

        uint32 GetCastingTimeForBonus(SpellInfo const* spellProto, DamageEffectType damagetype, uint32 CastingTime) const;
        float CalculateDefaultCoefficient(SpellInfo const* spellInfo, DamageEffectType damagetype) const;

        uint32 GetRemainingPeriodicAmount(uint64 caster, uint32 spellId, AuraType auraType, uint8 effectIndex = 0) const;

        void ApplySpellImmune(uint32 spellId, uint32 op, uint32 type, bool apply);
        void ApplySpellDispelImmunity(const SpellInfo* spellProto, DispelType type, bool apply);
        virtual bool IsImmunedToSpell(SpellInfo const* spellInfo) const;
                                                            // redefined in Creature
        bool IsImmunedToDamage(SpellSchoolMask meleeSchoolMask) const;
        bool IsImmunedToDamage(SpellInfo const* spellInfo) const;
        virtual bool IsImmunedToSpellEffect(SpellInfo const* spellInfo, uint32 index) const;
                                                            // redefined in Creature
        static bool IsDamageReducedByArmor(SpellSchoolMask damageSchoolMask, SpellInfo const* spellInfo = NULL, uint8 effIndex = MAX_SPELL_EFFECTS);
        uint32 CalcArmorReducedDamage(Unit* victim, const uint32 damage, SpellInfo const* spellInfo, WeaponAttackType attackType=MAX_ATTACK);
        void CalcAbsorbResist(Unit* victim, SpellSchoolMask schoolMask, DamageEffectType damagetype, const uint32 damage, uint32 *absorb, uint32 *resist, SpellInfo const* spellInfo = NULL);
        void CalcHealAbsorb(Unit* victim, const SpellInfo* spellProto, uint32 &healAmount, uint32 &absorb);

        void  UpdateSpeed(UnitMoveType mtype, bool forced);
        float GetSpeed(UnitMoveType mtype) const;
        float GetSpeedRate(UnitMoveType mtype) const { return m_speed_rate[mtype]; }
        void SetSpeed(UnitMoveType mtype, float rate, bool forced = false);

        float ApplyEffectModifiers(SpellInfo const* spellProto, uint8 effect_index, float value) const;
        int32 CalculateSpellDamage(Unit const* target, SpellInfo const* spellProto, uint8 effect_index, int32 const* basePoints = NULL) const;
        int32 CalcSpellDuration(SpellInfo const* spellProto);
        int32 ModSpellDuration(SpellInfo const* spellProto, Unit const* target, int32 duration, bool positive, uint32 effectMask);
        void  ModSpellCastTime(SpellInfo const* spellProto, int32 & castTime, Spell* spell=NULL);
        float CalculateLevelPenalty(SpellInfo const* spellProto) const;

        void addFollower(FollowerReference* pRef) { m_FollowingRefManager.insertFirst(pRef); }
        void removeFollower(FollowerReference* /*pRef*/) { /* nothing to do yet */ }
        static Unit* GetUnit(WorldObject& object, uint64 guid);
        static Player* GetPlayer(WorldObject& object, uint64 guid);
        static Creature* GetCreature(WorldObject& object, uint64 guid);

        MotionMaster* GetMotionMaster() { return &i_motionMaster; }
        const MotionMaster* GetMotionMaster() const { return &i_motionMaster; }

        bool IsStopped() const { return !(HasUnitState(UNIT_STATE_MOVING)); }
        void StopMoving();

        void AddUnitMovementFlag(uint32 f) { m_movementInfo.AddMovementFlag(f); }
        void RemoveUnitMovementFlag(uint32 f) { m_movementInfo.RemoveMovementFlag(f); }
        bool HasUnitMovementFlag(uint32 f) const { return m_movementInfo.HasMovementFlag(f); }
        uint32 GetUnitMovementFlags() const { return m_movementInfo.GetMovementFlags(); }
        void SetUnitMovementFlags(uint32 f) { m_movementInfo.SetMovementFlags(f); }

        void AddExtraUnitMovementFlag(uint16 f) { m_movementInfo.AddExtraMovementFlag(f); }
        void RemoveExtraUnitMovementFlag(uint16 f) { m_movementInfo.RemoveExtraMovementFlag(f); }
        uint16 HasExtraUnitMovementFlag(uint16 f) const { return m_movementInfo.HasExtraMovementFlag(f); }
        uint16 GetExtraUnitMovementFlags() const { return m_movementInfo.GetExtraMovementFlags(); }
        void SetExtraUnitMovementFlags(uint16 f) { m_movementInfo.SetExtraMovementFlags(f); }
        bool IsSplineEnabled() const;

        float GetPositionZMinusOffset() const;

        void SetControlled(bool apply, UnitState state);

        void AddComboPointHolder(uint32 lowguid) { m_ComboPointHolders.insert(lowguid); }
        void RemoveComboPointHolder(uint32 lowguid) { m_ComboPointHolders.erase(lowguid); }
        void ClearComboPointHolders();

        ///----------Pet responses methods-----------------
<<<<<<< HEAD
        void SendPetCastFail(uint8 castCount, SpellInfo const* spellInfo, SpellCastResult result);
=======
>>>>>>> 5890f95f
        void SendPetActionFeedback (uint8 msg);
        void SendPetTalk (uint32 pettalk);
        void SendPetAIReaction(uint64 guid);
        ///----------End of Pet responses methods----------

        void propagateSpeedChange() { GetMotionMaster()->propagateSpeedChange(); }

        // reactive attacks
        void ClearAllReactives();
        void StartReactiveTimer(ReactiveType reactive) { m_reactiveTimer[reactive] = REACTIVE_TIMER_START;}
        void UpdateReactives(uint32 p_time);

        // group updates
        void UpdateAuraForGroup(uint8 slot);

        // proc trigger system
        bool CanProc() const {return !m_procDeep;}
        void SetCantProc(bool apply);

        // pet auras
        typedef std::set<PetAura const*> PetAuraSet;
        PetAuraSet m_petAuras;
        void AddPetAura(PetAura const* petSpell);
        void RemovePetAura(PetAura const* petSpell);

        uint32 GetModelForForm(ShapeshiftForm form) const;
        uint32 GetModelForTotem(PlayerTotemType totemType);

        // Redirect Threat
        void SetRedirectThreat(uint64 guid, uint32 pct) { _redirectThreadInfo.Set(guid, pct); }
        void ResetRedirectThreat() { SetRedirectThreat(0, 0); }
        void ModifyRedirectThreat(int32 amount) { _redirectThreadInfo.ModifyThreatPct(amount); }
        uint32 GetRedirectThreatPercent() const { return _redirectThreadInfo.GetThreatPct(); }
        Unit* GetRedirectThreatTarget();

        friend class VehicleJoinEvent;
        bool IsAIEnabled, NeedChangeAI;
        bool CreateVehicleKit(uint32 id, uint32 creatureEntry);
        void RemoveVehicleKit();
        Vehicle* GetVehicleKit()const { return m_vehicleKit; }
        Vehicle* GetVehicle()   const { return m_vehicle; }
        void SetVehicle(Vehicle* vehicle) { m_vehicle = vehicle; }
        bool IsOnVehicle(const Unit* vehicle) const;
        Unit* GetVehicleBase()  const;
        Creature* GetVehicleCreatureBase() const;
        float GetTransOffsetX() const { return m_movementInfo.transport.pos.GetPositionX(); }
        float GetTransOffsetY() const { return m_movementInfo.transport.pos.GetPositionY(); }
        float GetTransOffsetZ() const { return m_movementInfo.transport.pos.GetPositionZ(); }
        float GetTransOffsetO() const { return m_movementInfo.transport.pos.GetOrientation(); }
        uint32 GetTransTime()   const { return m_movementInfo.transport.time; }
        int8 GetTransSeat()     const { return m_movementInfo.transport.seat; }
        uint64 GetTransGUID()   const;
        /// Returns the transport this unit is on directly (if on vehicle and transport, return vehicle)
        TransportBase* GetDirectTransport() const;

        bool m_ControlledByPlayer;

        bool HandleSpellClick(Unit* clicker, int8 seatId = -1);
        void EnterVehicle(Unit* base, int8 seatId = -1);
        void ExitVehicle(Position const* exitPosition = NULL);
        void ChangeSeat(int8 seatId, bool next = true);

        // Should only be called by AuraEffect::HandleAuraControlVehicle(AuraApplication const* auraApp, uint8 mode, bool apply) const;
        void _ExitVehicle(Position const* exitPosition = NULL);
        void _EnterVehicle(Vehicle* vehicle, int8 seatId, AuraApplication const* aurApp = NULL);

        void WriteMovementInfo(WorldPacket& data, Movement::ExtraMovementStatusElement* extras = NULL);

        bool isMoving() const   { return m_movementInfo.HasMovementFlag(MOVEMENTFLAG_MASK_MOVING); }
        bool isTurning() const  { return m_movementInfo.HasMovementFlag(MOVEMENTFLAG_MASK_TURNING); }
        virtual bool CanFly() const = 0;
        bool IsFlying() const   { return m_movementInfo.HasMovementFlag(MOVEMENTFLAG_FLYING | MOVEMENTFLAG_DISABLE_GRAVITY); }
        bool IsFalling() const;

        void RewardRage(uint32 baseRage, bool attacker);

        virtual float GetFollowAngle() const { return static_cast<float>(M_PI/2); }

        void OutDebugInfo() const;
        virtual bool isBeingLoaded() const { return false;}
        bool IsDuringRemoveFromWorld() const {return m_duringRemoveFromWorld;}

        Pet* ToPet() { if (IsPet()) return reinterpret_cast<Pet*>(this); else return NULL; }
        Pet const* ToPet() const { if (IsPet()) return reinterpret_cast<Pet const*>(this); else return NULL; }

        Totem* ToTotem() { if (IsTotem()) return reinterpret_cast<Totem*>(this); else return NULL; }
        Totem const* ToTotem() const { if (IsTotem()) return reinterpret_cast<Totem const*>(this); else return NULL; }

        TempSummon* ToTempSummon() { if (IsSummon()) return reinterpret_cast<TempSummon*>(this); else return NULL; }
        TempSummon const* ToTempSummon() const { if (IsSummon()) return reinterpret_cast<TempSummon const*>(this); else return NULL; }

        void SetTarget(uint64 guid);

        // Handling caster facing during spellcast
        void FocusTarget(Spell const* focusSpell, WorldObject const* target);
        void ReleaseFocus(Spell const* focusSpell);

        // Movement info
        Movement::MoveSpline * movespline;

        // Part of Evade mechanics
        time_t GetLastDamagedTime() const { return _lastDamagedTime; }
        void SetLastDamagedTime(time_t val) { _lastDamagedTime = val; }

    protected:
        explicit Unit (bool isWorldObject);

        void BuildValuesUpdate(uint8 updatetype, ByteBuffer* data, Player* target) const;

        UnitAI* i_AI, *i_disabledAI;

        void _UpdateSpells(uint32 time);
        void _DeleteRemovedAuras();

        void _UpdateAutoRepeatSpell();

        bool m_AutoRepeatFirstCast;

        uint32 m_attackTimer[MAX_ATTACK];

        float m_createStats[MAX_STATS];

        AttackerSet m_attackers;
        Unit* m_attacking;

        DeathState m_deathState;

        int32 m_procDeep;

        typedef std::list<DynamicObject*> DynObjectList;
        DynObjectList m_dynObj;

        typedef std::list<GameObject*> GameObjectList;
        GameObjectList m_gameObj;
        bool m_isSorted;
        uint32 m_transform;

        Spell* m_currentSpells[CURRENT_MAX_SPELL];

        AuraMap m_ownedAuras;
        AuraApplicationMap m_appliedAuras;
        AuraList m_removedAuras;
        AuraMap::iterator m_auraUpdateIterator;
        uint32 m_removedAurasCount;

        AuraEffectList m_modAuras[TOTAL_AURAS];
        AuraList m_scAuras;                        // casted singlecast auras
        AuraApplicationList m_interruptableAuras;             // auras which have interrupt mask applied on unit
        AuraStateAurasMap m_auraStateAuras;        // Used for improve performance of aura state checks on aura apply/remove
        uint32 m_interruptMask;

        float m_auraModifiersGroup[UNIT_MOD_END][MODIFIER_TYPE_END];
        float m_weaponDamage[MAX_ATTACK][2];
        bool m_canModifyStats;
        VisibleAuraMap m_visibleAuras;

        float m_speed_rate[MAX_MOVE_TYPE];

        CharmInfo* m_charmInfo;
        SharedVisionList m_sharedVision;

        virtual SpellSchoolMask GetMeleeDamageSchoolMask() const;

        MotionMaster i_motionMaster;

        uint32 m_reactiveTimer[MAX_REACTIVE];
        uint32 m_regenTimer;

        ThreatManager m_ThreatManager;

        Vehicle* m_vehicle;
        Vehicle* m_vehicleKit;

        uint32 m_unitTypeMask;
        LiquidTypeEntry const* _lastLiquid;

        bool IsAlwaysVisibleFor(WorldObject const* seer) const;
        bool IsAlwaysDetectableFor(WorldObject const* seer) const;

        void DisableSpline();
    private:
        bool IsTriggeredAtSpellProcEvent(Unit* victim, Aura* aura, SpellInfo const* procSpell, uint32 procFlag, uint32 procExtra, WeaponAttackType attType, bool isVictim, bool active, SpellProcEventEntry const* & spellProcEvent);
        bool HandleAuraProcOnPowerAmount(Unit* victim, uint32 damage, AuraEffect* triggeredByAura, SpellInfo const* procSpell, uint32 procFlag, uint32 procEx, uint32 cooldown);
        bool HandleDummyAuraProc(Unit* victim, uint32 damage, AuraEffect* triggeredByAura, SpellInfo const* procSpell, uint32 procFlag, uint32 procEx, uint32 cooldown);
        bool HandleAuraProc(Unit* victim, uint32 damage, Aura* triggeredByAura, SpellInfo const* procSpell, uint32 procFlag, uint32 procEx, uint32 cooldown, bool * handled);
        bool HandleProcTriggerSpell(Unit* victim, uint32 damage, AuraEffect* triggeredByAura, SpellInfo const* procSpell, uint32 procFlag, uint32 procEx, uint32 cooldown);
        bool HandleOverrideClassScriptAuraProc(Unit* victim, uint32 damage, AuraEffect* triggeredByAura, SpellInfo const* procSpell, uint32 cooldown);
        bool HandleAuraRaidProcFromChargeWithValue(AuraEffect* triggeredByAura);
        bool HandleAuraRaidProcFromCharge(AuraEffect* triggeredByAura);

        void UpdateSplineMovement(uint32 t_diff);
        void UpdateSplinePosition();

        // player or player's pet
        float GetCombatRatingReduction(CombatRating cr) const;
        uint32 GetCombatRatingDamageReduction(CombatRating cr, float rate, float cap, uint32 damage) const;

    protected:
        void SetFeared(bool apply);
        void SetConfused(bool apply);
        void SetStunned(bool apply);
        void SetRooted(bool apply, bool packetOnly = false);

        uint32 m_movementCounter;       ///< Incrementing counter used in movement packets

    private:

        uint32 m_state;                                     // Even derived shouldn't modify
        uint32 m_CombatTimer;
        TimeTrackerSmall m_movesplineTimer;

        Diminishing m_Diminishing;
        // Manage all Units that are threatened by us
        HostileRefManager m_HostileRefManager;

        FollowerRefManager m_FollowingRefManager;

        ComboPointHolderSet m_ComboPointHolders;

        RedirectThreatInfo _redirectThreadInfo;

        bool m_cleanupDone; // lock made to not add stuff after cleanup before delete
        bool m_duringRemoveFromWorld; // lock made to not add stuff after begining removing from world

        Spell const* _focusSpell;   ///> Locks the target during spell cast for proper facing
        bool _isWalkingBeforeCharm; // Are we walking before we were charmed?

        time_t _lastDamagedTime; // Part of Evade mechanics
};

namespace Trinity
{
    // Binary predicate for sorting Units based on percent value of a power
    class PowerPctOrderPred
    {
        public:
            PowerPctOrderPred(Powers power, bool ascending = true) : m_power(power), m_ascending(ascending) {}
            bool operator() (const Unit* a, const Unit* b) const
            {
                float rA = a->GetMaxPower(m_power) ? float(a->GetPower(m_power)) / float(a->GetMaxPower(m_power)) : 0.0f;
                float rB = b->GetMaxPower(m_power) ? float(b->GetPower(m_power)) / float(b->GetMaxPower(m_power)) : 0.0f;
                return m_ascending ? rA < rB : rA > rB;
            }
        private:
            const Powers m_power;
            const bool m_ascending;
    };

    // Binary predicate for sorting Units based on percent value of health
    class HealthPctOrderPred
    {
        public:
            HealthPctOrderPred(bool ascending = true) : m_ascending(ascending) {}
            bool operator() (const Unit* a, const Unit* b) const
            {
                float rA = a->GetMaxHealth() ? float(a->GetHealth()) / float(a->GetMaxHealth()) : 0.0f;
                float rB = b->GetMaxHealth() ? float(b->GetHealth()) / float(b->GetMaxHealth()) : 0.0f;
                return m_ascending ? rA < rB : rA > rB;
            }
        private:
            const bool m_ascending;
    };
}
#endif<|MERGE_RESOLUTION|>--- conflicted
+++ resolved
@@ -2046,10 +2046,6 @@
         void ClearComboPointHolders();
 
         ///----------Pet responses methods-----------------
-<<<<<<< HEAD
-        void SendPetCastFail(uint8 castCount, SpellInfo const* spellInfo, SpellCastResult result);
-=======
->>>>>>> 5890f95f
         void SendPetActionFeedback (uint8 msg);
         void SendPetTalk (uint32 pettalk);
         void SendPetAIReaction(uint64 guid);
