--- conflicted
+++ resolved
@@ -990,34 +990,8 @@
     }
     else if (stat == STAT_STAMINA)
     {
-<<<<<<< HEAD
         ownersBonus = CalculatePct(owner->GetStat(STAT_STAMINA), 30);
         value += ownersBonus;
-=======
-        if (owner->getClass() == CLASS_WARLOCK && IsPet())
-        {
-            ownersBonus = CalculatePct(owner->GetStat(STAT_STAMINA), 75);
-            value += ownersBonus;
-        }
-        else
-        {
-            mod = 0.45f;
-            if (IsPet())
-            {
-                PetSpellMap::const_iterator itr = (ToPet()->m_spells.find(62758)); // Wild Hunt rank 1
-                if (itr == ToPet()->m_spells.end())
-                    itr = ToPet()->m_spells.find(62762);                            // Wild Hunt rank 2
-
-                if (itr != ToPet()->m_spells.end())                                 // If pet has Wild Hunt
-                {
-                    SpellInfo const* spellInfo = sSpellMgr->GetSpellInfo(itr->first); // Then get the SpellProto and add the dummy effect value
-                    AddPct(mod, spellInfo->Effects[EFFECT_0].CalcValue());
-                }
-            }
-            ownersBonus = float(owner->GetStat(stat)) * mod;
-            value += ownersBonus;
-        }
->>>>>>> 1c9a3d56
     }
                                                             //warlock's and mage's pets gain 30% of owner's intellect
     else if (stat == STAT_INTELLECT)
@@ -1090,17 +1064,11 @@
     float bonus_armor = 0.0f;
     UnitMods unitMod = UNIT_MOD_ARMOR;
 
-<<<<<<< HEAD
     // hunter pets gain 35% of owner's armor value, warlock pets gain 100% of owner's armor
-    if (isHunterPet())
+    if (IsHunterPet())
         bonus_armor = float(CalculatePct(m_owner->GetArmor(), 70));
-    else if (isPet())
+    else if (IsPet())
         bonus_armor = m_owner->GetArmor();
-=======
-    // hunter and warlock pets gain 35% of owner's armor value
-    if (IsPet())
-        bonus_armor = float(CalculatePct(m_owner->GetArmor(), 35));
->>>>>>> 1c9a3d56
 
     value  = GetModifierValue(unitMod, BASE_VALUE);
     value *= GetModifierValue(unitMod, BASE_PCT);
@@ -1180,22 +1148,6 @@
         if (IsHunterPet())                      //hunter pets benefit from owner's attack power
         {
             float mod = 1.0f;                                                 //Hunter contribution modifier
-<<<<<<< HEAD
-=======
-            if (IsPet())
-            {
-                PetSpellMap::const_iterator itr = ToPet()->m_spells.find(62758);    //Wild Hunt rank 1
-                if (itr == ToPet()->m_spells.end())
-                    itr = ToPet()->m_spells.find(62762);                            //Wild Hunt rank 2
-
-                if (itr != ToPet()->m_spells.end())                                 // If pet has Wild Hunt
-                {
-                    SpellInfo const* sProto = sSpellMgr->GetSpellInfo(itr->first); // Then get the SpellProto and add the dummy effect value
-                    mod += CalculatePct(1.0f, sProto->Effects[1].CalcValue());
-                }
-            }
-
->>>>>>> 1c9a3d56
             bonusAP = owner->GetTotalAttackPowerValue(RANGED_ATTACK) * 0.22f * mod;
             SetBonusDamage(int32(owner->GetTotalAttackPowerValue(RANGED_ATTACK) * 0.1287f * mod));
         }
@@ -1287,30 +1239,6 @@
     float mindamage = ((base_value + weapon_mindamage) * base_pct + total_value) * total_pct;
     float maxdamage = ((base_value + weapon_maxdamage) * base_pct + total_value) * total_pct;
 
-<<<<<<< HEAD
-=======
-    //  Pet's base damage changes depending on happiness
-    if (IsHunterPet() && attType == BASE_ATTACK)
-    {
-        switch (ToPet()->GetHappinessState())
-        {
-            case HAPPY:
-                // 125% of normal damage
-                mindamage = mindamage * 1.25f;
-                maxdamage = maxdamage * 1.25f;
-                break;
-            case CONTENT:
-                // 100% of normal damage, nothing to modify
-                break;
-            case UNHAPPY:
-                // 75% of normal damage
-                mindamage = mindamage * 0.75f;
-                maxdamage = maxdamage * 0.75f;
-                break;
-        }
-    }
-
->>>>>>> 1c9a3d56
     Unit::AuraEffectList const& mDummy = GetAuraEffectsByType(SPELL_AURA_MOD_ATTACKSPEED);
     for (Unit::AuraEffectList::const_iterator itr = mDummy.begin(); itr != mDummy.end(); ++itr)
     {
