--- conflicted
+++ resolved
@@ -446,11 +446,7 @@
     while (result->NextRow());
 
     TC_LOG_DEBUG("rbac", "AccountMgr::LoadRBAC: Loading default permissions");
-<<<<<<< HEAD
-    result = LoginDatabase.PQuery("SELECT secId, permissionId FROM rbac_default_permissions WHERE (realmId = %u OR realmId = -1) ORDER BY secId ASC", realmHandle.Index);
-=======
     result = LoginDatabase.PQuery("SELECT secId, permissionId FROM rbac_default_permissions WHERE (realmId = %u OR realmId = -1) ORDER BY secId ASC", realm.Id.Realm);
->>>>>>> d1efa0b8
     if (!result)
     {
         TC_LOG_INFO("server.loading", ">> Loaded 0 default permission definitions. DB table `rbac_default_permissions` is empty.");
