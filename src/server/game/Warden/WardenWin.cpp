--- conflicted
+++ resolved
@@ -47,13 +47,8 @@
     _session = session;
     // Generate Warden Key
     SHA1Randx WK(k->AsByteArray(), k->GetNumBytes());
-<<<<<<< HEAD
-    WK.generate(_inputKey, 16);
-    WK.generate(_outputKey, 16);
-=======
     WK.Generate(_inputKey, 16);
     WK.Generate(_outputKey, 16);
->>>>>>> c3cb82b9
 
     memcpy(_seed, Module.Seed, 16);
 
