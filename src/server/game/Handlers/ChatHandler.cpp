/*
 * Copyright (C) 2008-2012 TrinityCore <http://www.trinitycore.org/>
 * Copyright (C) 2005-2009 MaNGOS <http://getmangos.com/>
 *
 * This program is free software; you can redistribute it and/or modify it
 * under the terms of the GNU General Public License as published by the
 * Free Software Foundation; either version 2 of the License, or (at your
 * option) any later version.
 *
 * This program is distributed in the hope that it will be useful, but WITHOUT
 * ANY WARRANTY; without even the implied warranty of MERCHANTABILITY or
 * FITNESS FOR A PARTICULAR PURPOSE. See the GNU General Public License for
 * more details.
 *
 * You should have received a copy of the GNU General Public License along
 * with this program. If not, see <http://www.gnu.org/licenses/>.
 */

#include "Common.h"
#include "ObjectAccessor.h"
#include "ObjectMgr.h"
#include "GuildMgr.h"
#include "World.h"
#include "WorldPacket.h"
#include "WorldSession.h"
#include "DatabaseEnv.h"

#include "CellImpl.h"
#include "Chat.h"
#include "ChannelMgr.h"
#include "GridNotifiersImpl.h"
#include "Group.h"
#include "Guild.h"
#include "Language.h"
#include "Log.h"
#include "Opcodes.h"
#include "Player.h"
#include "SpellAuras.h"
#include "SpellAuraEffects.h"
#include "Util.h"
#include "ScriptMgr.h"
#include "AccountMgr.h"

bool WorldSession::processChatmessageFurtherAfterSecurityChecks(std::string& msg, uint32 lang)
{
    if (lang != LANG_ADDON)
    {
        // strip invisible characters for non-addon messages
        if (sWorld->getBoolConfig(CONFIG_CHAT_FAKE_MESSAGE_PREVENTING))
            stripLineInvisibleChars(msg);

        if (sWorld->getIntConfig(CONFIG_CHAT_STRICT_LINK_CHECKING_SEVERITY) && AccountMgr::IsPlayerAccount(GetSecurity())
                && !ChatHandler(this).isValidChatMessage(msg.c_str()))
        {
            sLog->outError(LOG_FILTER_NETWORKIO, "Player %s (GUID: %u) sent a chatmessage with an invalid link: %s", GetPlayer()->GetName(),
                    GetPlayer()->GetGUIDLow(), msg.c_str());
            if (sWorld->getIntConfig(CONFIG_CHAT_STRICT_LINK_CHECKING_KICK))
                KickPlayer();
            return false;
        }
    }

    return true;
}

void WorldSession::HandleMessagechatOpcode(WorldPacket& recvData)
{
    uint32 type = 0;
    uint32 lang;

    switch(recvData.GetOpcode())
    {
        case CMSG_MESSAGECHAT_SAY:
            type = CHAT_MSG_SAY;
            break;
        case CMSG_MESSAGECHAT_YELL:
            type = CHAT_MSG_YELL;
            break;
        case CMSG_MESSAGECHAT_CHANNEL:
            type = CHAT_MSG_CHANNEL;
            break;
        case CMSG_MESSAGECHAT_WHISPER:
            type = CHAT_MSG_WHISPER;
            break;
        case CMSG_MESSAGECHAT_GUILD:
            type = CHAT_MSG_GUILD;
            break;
        case CMSG_MESSAGECHAT_OFFICER:
            type = CHAT_MSG_OFFICER;
            break;
        case CMSG_MESSAGECHAT_AFK:
            type = CHAT_MSG_AFK;
            break;
        case CMSG_MESSAGECHAT_DND:
            type = CHAT_MSG_DND;
            break;
        case CMSG_MESSAGECHAT_EMOTE:
            type = CHAT_MSG_EMOTE;
            break;
        case CMSG_MESSAGECHAT_PARTY:
            type = CHAT_MSG_PARTY;
            break;
        case CMSG_MESSAGECHAT_RAID:
            type = CHAT_MSG_RAID;
            break;
        case CMSG_MESSAGECHAT_BATTLEGROUND:
            type = CHAT_MSG_BATTLEGROUND;
            break;
        case CMSG_MESSAGECHAT_RAID_WARNING:
            type = CHAT_MSG_RAID_WARNING;
            break;
        default:
            sLog->outDetail("HandleMessagechatOpcode : Unknown chat opcode (%u)", recvData.GetOpcode());
            recvData.hexlike();
            return;
    }

    if (type >= MAX_CHAT_MSG_TYPE)
    {
<<<<<<< HEAD
        sLog->outError("CHAT: Wrong message type received: %u", type);
        recvData.rfinish();
=======
        sLog->outError(LOG_FILTER_NETWORKIO, "CHAT: Wrong message type received: %u", type);
        recv_data.rfinish();
>>>>>>> f8cd39b2
        return;
    }

    Player* sender = GetPlayer();

    //sLog->outDebug("CHAT: packet received. type %u, lang %u", type, lang);

    // no language sent with emote packet.
    if (type != CHAT_MSG_EMOTE && type != CHAT_MSG_AFK && type != CHAT_MSG_DND)
    {
        recvData >> lang;

        // prevent talking at unknown language (cheating)
        LanguageDesc const* langDesc = GetLanguageDescByID(lang);
        if (!langDesc)
        {
            SendNotification(LANG_UNKNOWN_LANGUAGE);
            recvData.rfinish();
            return;
        }
        if (langDesc->skill_id != 0 && !sender->HasSkill(langDesc->skill_id))
        {
            // also check SPELL_AURA_COMPREHEND_LANGUAGE (client offers option to speak in that language)
            Unit::AuraEffectList const& langAuras = sender->GetAuraEffectsByType(SPELL_AURA_COMPREHEND_LANGUAGE);
            bool foundAura = false;
            for (Unit::AuraEffectList::const_iterator i = langAuras.begin(); i != langAuras.end(); ++i)
            {
                if ((*i)->GetMiscValue() == int32(lang))
                {
                    foundAura = true;
                    break;
                }
            }
            if (!foundAura)
            {
                SendNotification(LANG_NOT_LEARNED_LANGUAGE);
                recvData.rfinish();
                return;
            }
        }

        if (lang == LANG_ADDON)
        {
            if (sWorld->getBoolConfig(CONFIG_CHATLOG_ADDON))
            {
                std::string msg = "";
                recvData >> msg;

                if (msg.empty())
                    return;

                sScriptMgr->OnPlayerChat(sender, uint32(CHAT_MSG_ADDON), lang, msg);
            }

            // Disabled addon channel?
            if (!sWorld->getBoolConfig(CONFIG_ADDON_CHANNEL))
                return;
        }
        // LANG_ADDON should not be changed nor be affected by flood control
        else
        {
            // send in universal language if player in .gm on mode (ignore spell effects)
            if (sender->isGameMaster())
                lang = LANG_UNIVERSAL;
            else
            {
                // send in universal language in two side iteration allowed mode
                if (sWorld->getBoolConfig(CONFIG_ALLOW_TWO_SIDE_INTERACTION_CHAT))
                    lang = LANG_UNIVERSAL;
                else
                {
                    switch (type)
                    {
                        case CHAT_MSG_PARTY:
                        case CHAT_MSG_PARTY_LEADER:
                        case CHAT_MSG_RAID:
                        case CHAT_MSG_RAID_LEADER:
                        case CHAT_MSG_RAID_WARNING:
                            // allow two side chat at group channel if two side group allowed
                            if (sWorld->getBoolConfig(CONFIG_ALLOW_TWO_SIDE_INTERACTION_GROUP))
                                lang = LANG_UNIVERSAL;
                            break;
                        case CHAT_MSG_GUILD:
                        case CHAT_MSG_OFFICER:
                            // allow two side chat at guild channel if two side guild allowed
                            if (sWorld->getBoolConfig(CONFIG_ALLOW_TWO_SIDE_INTERACTION_GUILD))
                                lang = LANG_UNIVERSAL;
                            break;
                    }
                }

                // but overwrite it by SPELL_AURA_MOD_LANGUAGE auras (only single case used)
                Unit::AuraEffectList const& ModLangAuras = sender->GetAuraEffectsByType(SPELL_AURA_MOD_LANGUAGE);
                if (!ModLangAuras.empty())
                    lang = ModLangAuras.front()->GetMiscValue();
            }

            if (!sender->CanSpeak())
            {
                std::string timeStr = secsToTimeString(m_muteTime - time(NULL));
                SendNotification(GetTrinityString(LANG_WAIT_BEFORE_SPEAKING), timeStr.c_str());
                recvData.rfinish(); // Prevent warnings
                return;
            }
        }
    }
    else
        lang = LANG_UNIVERSAL;

    if (sender->HasAura(1852) && type != CHAT_MSG_WHISPER)
    {
        recvData.rfinish();
        SendNotification(GetTrinityString(LANG_GM_SILENCE), sender->GetName());
        return;
    }

    uint32 textLength = 0;
    uint32 receiverLength = 0;
    std::string to, channel, msg;
    bool ignoreChecks = false;
    switch (type)
    {
        case CHAT_MSG_SAY:
        case CHAT_MSG_EMOTE:
        case CHAT_MSG_YELL:
        case CHAT_MSG_PARTY:
        case CHAT_MSG_GUILD:
        case CHAT_MSG_OFFICER:
        case CHAT_MSG_RAID:
        case CHAT_MSG_RAID_WARNING:
        case CHAT_MSG_BATTLEGROUND:
            textLength = recvData.ReadBits(9);
            msg = recvData.ReadString(textLength);
            break;
        case CHAT_MSG_WHISPER:
            receiverLength = recvData.ReadBits(10);
            textLength = recvData.ReadBits(9);
            to = recvData.ReadString(receiverLength);
            msg = recvData.ReadString(textLength);
            break;
        case CHAT_MSG_CHANNEL:
            receiverLength = recvData.ReadBits(10);
            textLength = recvData.ReadBits(9);
            msg = recvData.ReadString(textLength);
            channel = recvData.ReadString(receiverLength);
            break;
        case CHAT_MSG_AFK:
        case CHAT_MSG_DND:
            textLength = recvData.ReadBits(9);
            msg = recvData.ReadString(textLength);
            ignoreChecks = true;
            break;
    }

    if (!ignoreChecks)
    {
        if (msg.empty())
            return;

        if (ChatHandler(this).ParseCommands(msg.c_str()) > 0)
            return;

        if (!processChatmessageFurtherAfterSecurityChecks(msg, lang))
            return;

        if (msg.empty())
            return;
    }

    switch (type)
    {
        case CHAT_MSG_SAY:
        case CHAT_MSG_EMOTE:
        case CHAT_MSG_YELL:
        {
            if (sender->getLevel() < sWorld->getIntConfig(CONFIG_CHAT_SAY_LEVEL_REQ))
            {
                SendNotification(GetTrinityString(LANG_SAY_REQ), sWorld->getIntConfig(CONFIG_CHAT_SAY_LEVEL_REQ));
                return;
            }

            if (type == CHAT_MSG_SAY)
                sender->Say(msg, lang);
            else if (type == CHAT_MSG_EMOTE)
                sender->TextEmote(msg);
            else if (type == CHAT_MSG_YELL)
                sender->Yell(msg, lang);
        } break;
        case CHAT_MSG_WHISPER:
        {
            if (sender->getLevel() < sWorld->getIntConfig(CONFIG_CHAT_WHISPER_LEVEL_REQ))
            {
                SendNotification(GetTrinityString(LANG_WHISPER_REQ), sWorld->getIntConfig(CONFIG_CHAT_WHISPER_LEVEL_REQ));
                return;
            }

            if (!normalizePlayerName(to))
            {
                SendPlayerNotFoundNotice(to);
                break;
            }

            Player* receiver = sObjectAccessor->FindPlayerByName(to.c_str());
            bool senderIsPlayer = AccountMgr::IsPlayerAccount(GetSecurity());
            bool receiverIsPlayer = AccountMgr::IsPlayerAccount(receiver ? receiver->GetSession()->GetSecurity() : SEC_PLAYER);
            if (!receiver || (senderIsPlayer && !receiverIsPlayer && !receiver->isAcceptWhispers() && !receiver->IsInWhisperWhiteList(sender->GetGUID())))
            {
                SendPlayerNotFoundNotice(to);
                return;
            }

            if (!sWorld->getBoolConfig(CONFIG_ALLOW_TWO_SIDE_INTERACTION_CHAT) && senderIsPlayer && receiverIsPlayer)
                if (GetPlayer()->GetTeam() != receiver->GetTeam())
                {
                    SendWrongFactionNotice();
                    return;
                }

            if (GetPlayer()->HasAura(1852) && !receiver->isGameMaster())
            {
                SendNotification(GetTrinityString(LANG_GM_SILENCE), GetPlayer()->GetName());
                return;
            }

            // If player is a Gamemaster and doesn't accept whisper, we auto-whitelist every player that the Gamemaster is talking to
            if (!senderIsPlayer && !sender->isAcceptWhispers() && !sender->IsInWhisperWhiteList(receiver->GetGUID()))
                sender->AddWhisperWhiteList(receiver->GetGUID());

            GetPlayer()->Whisper(msg, lang, receiver->GetGUID());
        } break;
        case CHAT_MSG_PARTY:
        case CHAT_MSG_PARTY_LEADER:
        {
            // if player is in battleground, he cannot say to battleground members by /p
            Group* group = GetPlayer()->GetOriginalGroup();
            if (!group)
            {
                group = _player->GetGroup();
                if (!group || group->isBGGroup())
                    return;
            }

            if (group->IsLeader(GetPlayer()->GetGUID()))
                type = CHAT_MSG_PARTY_LEADER;

            sScriptMgr->OnPlayerChat(GetPlayer(), type, lang, msg, group);

            WorldPacket data;
            ChatHandler::FillMessageData(&data, this, uint8(type), lang, NULL, 0, msg.c_str(), NULL);
            group->BroadcastPacket(&data, false, group->GetMemberGroup(GetPlayer()->GetGUID()));
        } break;
        case CHAT_MSG_GUILD:
        {
            if (GetPlayer()->GetGuildId())
            {
                if (Guild* guild = sGuildMgr->GetGuildById(GetPlayer()->GetGuildId()))
                {
                    sScriptMgr->OnPlayerChat(GetPlayer(), type, lang, msg, guild);

                    guild->BroadcastToGuild(this, false, msg, lang == LANG_ADDON ? LANG_ADDON : LANG_UNIVERSAL);
                }
            }
        } break;
        case CHAT_MSG_OFFICER:
        {
            if (GetPlayer()->GetGuildId())
            {
                if (Guild* guild = sGuildMgr->GetGuildById(GetPlayer()->GetGuildId()))
                {
                    sScriptMgr->OnPlayerChat(GetPlayer(), type, lang, msg, guild);

                    guild->BroadcastToGuild(this, true, msg, lang == LANG_ADDON ? LANG_ADDON : LANG_UNIVERSAL);
                }
            }
        } break;
        case CHAT_MSG_RAID:
        case CHAT_MSG_RAID_LEADER:
        {
            // if player is in battleground, he cannot say to battleground members by /ra
            Group* group = GetPlayer()->GetOriginalGroup();
            if (!group)
            {
                group = GetPlayer()->GetGroup();
                if (!group || group->isBGGroup() || !group->isRaidGroup())
                    return;
            }

            if (group->IsLeader(GetPlayer()->GetGUID()))
                type = CHAT_MSG_RAID_LEADER;

            sScriptMgr->OnPlayerChat(GetPlayer(), type, lang, msg, group);

            WorldPacket data;
            ChatHandler::FillMessageData(&data, this, uint8(type), lang, "", 0, msg.c_str(), NULL);
            group->BroadcastPacket(&data, false);
        } break;
        case CHAT_MSG_RAID_WARNING:
        {
            Group* group = GetPlayer()->GetGroup();
            if (!group || !group->isRaidGroup() || !(group->IsLeader(GetPlayer()->GetGUID()) || group->IsAssistant(GetPlayer()->GetGUID())) || group->isBGGroup())
                return;

            sScriptMgr->OnPlayerChat(GetPlayer(), type, lang, msg, group);

            WorldPacket data;
            //in battleground, raid warning is sent only to players in battleground - code is ok
            ChatHandler::FillMessageData(&data, this, CHAT_MSG_RAID_WARNING, lang, "", 0, msg.c_str(), NULL);
            group->BroadcastPacket(&data, false);
        } break;
        case CHAT_MSG_BATTLEGROUND:
        case CHAT_MSG_BATTLEGROUND_LEADER:
        {
            // battleground raid is always in Player->GetGroup(), never in GetOriginalGroup()
            Group* group = GetPlayer()->GetGroup();
            if (!group || !group->isBGGroup())
                return;

            if (group->IsLeader(GetPlayer()->GetGUID()))
                type = CHAT_MSG_BATTLEGROUND_LEADER;

            sScriptMgr->OnPlayerChat(GetPlayer(), type, lang, msg, group);

            WorldPacket data;
            ChatHandler::FillMessageData(&data, this, uint8(type), lang, "", 0, msg.c_str(), NULL);
            group->BroadcastPacket(&data, false);
        } break;
        case CHAT_MSG_CHANNEL:
        {
            if (AccountMgr::IsPlayerAccount(GetSecurity()))
            {
                if (_player->getLevel() < sWorld->getIntConfig(CONFIG_CHAT_CHANNEL_LEVEL_REQ))
                {
                    SendNotification(GetTrinityString(LANG_CHANNEL_REQ), sWorld->getIntConfig(CONFIG_CHAT_CHANNEL_LEVEL_REQ));
                    return;
                }
            }

            if (ChannelMgr* cMgr = channelMgr(_player->GetTeam()))
            {

                if (Channel* chn = cMgr->GetChannel(channel, _player))
                {
                    sScriptMgr->OnPlayerChat(_player, type, lang, msg, chn);

                    chn->Say(_player->GetGUID(), msg.c_str(), lang);
                }
            }
        } break;
        case CHAT_MSG_AFK:
        {
            if ((msg.empty() || !_player->isAFK()) && !_player->isInCombat())
            {
                if (!_player->isAFK())
                {
                    if (msg.empty())
                        msg  = GetTrinityString(LANG_PLAYER_AFK_DEFAULT);
                    _player->afkMsg = msg;
                }

                sScriptMgr->OnPlayerChat(_player, type, lang, msg);

                _player->ToggleAFK();
                if (_player->isAFK() && _player->isDND())
                    _player->ToggleDND();
            }
        } break;
        case CHAT_MSG_DND:
        {
            if (msg.empty() || !_player->isDND())
            {
                if (!_player->isDND())
                {
                    if (msg.empty())
                        msg = GetTrinityString(LANG_PLAYER_DND_DEFAULT);
                    _player->dndMsg = msg;
                }

                sScriptMgr->OnPlayerChat(_player, type, lang, msg);

                _player->ToggleDND();
                if (_player->isDND() && _player->isAFK())
                    _player->ToggleAFK();
            }
        } break;
        default:
            sLog->outError(LOG_FILTER_NETWORKIO, "CHAT: unknown message type %u, lang: %u", type, lang);
            break;
    }
}

void WorldSession::HandleAddonMessagechatOpcode(WorldPacket& recvData)
{
    Player* sender = GetPlayer();
    ChatMsg type;

    switch (recvData.GetOpcode())
    {
        case CMSG_MESSAGECHAT_ADDON_BATTLEGROUND:
            type = CHAT_MSG_BATTLEGROUND;
            break;
        case CMSG_MESSAGECHAT_ADDON_GUILD:
            type = CHAT_MSG_GUILD;
            break;
        case CMSG_MESSAGECHAT_ADDON_OFFICER:
            type = CHAT_MSG_OFFICER;
            break;
        case CMSG_MESSAGECHAT_ADDON_PARTY:
            type = CHAT_MSG_PARTY;
            break;
        case CMSG_MESSAGECHAT_ADDON_RAID:
            type = CHAT_MSG_RAID;
            break;
        case CMSG_MESSAGECHAT_ADDON_WHISPER:
            type = CHAT_MSG_WHISPER;
            break;
        default:
            sLog->outDetail("HandleAddonMessagechatOpcode: Unknown addon chat opcode (%u)", recvData.GetOpcode());
            recvData.hexlike();
            return;
    }

    std::string message;
    std::string prefix;
    std::string targetName;

    switch (type)
    {
        case CHAT_MSG_WHISPER:
        {
            uint32 msgLen = recvData.ReadBits(9);
            uint32 prefixLen = recvData.ReadBits(5);
            uint32 targetLen = recvData.ReadBits(10);
            message = recvData.ReadString(msgLen);
            prefix = recvData.ReadString(prefixLen);
            targetName = recvData.ReadString(targetLen);
            break;
        }
        case CHAT_MSG_PARTY:
        case CHAT_MSG_RAID:
        case CHAT_MSG_OFFICER:
        {
            uint32 prefixLen = recvData.ReadBits(5);
            uint32 msgLen = recvData.ReadBits(9);
            prefix = recvData.ReadString(prefixLen);
            message = recvData.ReadString(msgLen);
            break;
        }
        case CHAT_MSG_GUILD:
        case CHAT_MSG_BATTLEGROUND:
        {
            uint32 msgLen = recvData.ReadBits(9);
            uint32 prefixLen = recvData.ReadBits(5);
            message = recvData.ReadString(msgLen);
            prefix = recvData.ReadString(prefixLen);
            break;
        }
    }

    // Logging enabled?
    if (sWorld->getBoolConfig(CONFIG_CHATLOG_ADDON))
    {
        if (message.empty())
            return;

        // Weird way to log stuff...
        sScriptMgr->OnPlayerChat(sender, CHAT_MSG_ADDON, LANG_ADDON, message);
    }

    // Disabled addon channel?
    if (!sWorld->getBoolConfig(CONFIG_ADDON_CHANNEL))
        return;

    switch (type)
    {
        case CHAT_MSG_BATTLEGROUND:
        {
            Group* group = sender->GetGroup();
            if (!group || !group->isBGGroup())
                return;

            WorldPacket data;
            ChatHandler::FillMessageData(&data, this, type, LANG_ADDON, "", 0, message.c_str(), NULL);
            group->BroadcastPacket(&data, false);
            break;
        }
        case CHAT_MSG_GUILD:
        case CHAT_MSG_OFFICER:
        {
            if (sender->GetGuildId())
                if (Guild* guild = sGuildMgr->GetGuildById(sender->GetGuildId()))
                    guild->BroadcastAddonToGuild(this, type == CHAT_MSG_OFFICER, message, prefix);
            break;
        }
        case CHAT_MSG_WHISPER:
        {
            if (!normalizePlayerName(targetName))
                break;
            Player* receiver = sObjectAccessor->FindPlayerByName(targetName.c_str());
            if (!receiver)
                break;

            sender->WhisperAddon(message, prefix, receiver->GetGUID());
            break;
        }
        // Messages sent to "RAID" while in a party will get delivered to "PARTY"
        case CHAT_MSG_PARTY:
        case CHAT_MSG_RAID:
        {

            Group* group = sender->GetGroup();
            if (!group || group->isBGGroup())
                break;

            WorldPacket data;
            ChatHandler::FillMessageData(&data, this, type, LANG_ADDON, "", 0, message.c_str(), NULL, prefix.c_str());
            group->BroadcastPacket(&data, true, -1, group->GetMemberGroup(sender->GetGUID()));
            break;
        }
        default:
        {
            sLog->outError("HandleAddonMessagechatOpcode: unknown addon message type %u", type);
            break;
        }
    }
}

void WorldSession::HandleEmoteOpcode(WorldPacket & recvData)
{
    if (!GetPlayer()->isAlive() || GetPlayer()->HasUnitState(UNIT_STATE_DIED))
        return;

    uint32 emote;
    recvData >> emote;
    sScriptMgr->OnPlayerEmote(GetPlayer(), emote);
    GetPlayer()->HandleEmoteCommand(emote);
}

namespace Trinity
{
    class EmoteChatBuilder
    {
        public:
            EmoteChatBuilder(Player const& player, uint32 text_emote, uint32 emote_num, Unit const* target)
                : i_player(player), i_text_emote(text_emote), i_emote_num(emote_num), i_target(target) {}

            void operator()(WorldPacket& data, LocaleConstant loc_idx)
            {
                char const* nam = i_target ? i_target->GetNameForLocaleIdx(loc_idx) : NULL;
                uint32 namlen = (nam ? strlen(nam) : 0) + 1;

                data.Initialize(SMSG_TEXT_EMOTE, (20+namlen));
                data << i_player.GetGUID();
                data << (uint32)i_text_emote;
                data << i_emote_num;
                data << (uint32)namlen;
                if (namlen > 1)
                    data.append(nam, namlen);
                else
                    data << (uint8)0x00;
            }

        private:
            Player const& i_player;
            uint32        i_text_emote;
            uint32        i_emote_num;
            Unit const*   i_target;
    };
}                                                           // namespace Trinity

void WorldSession::HandleTextEmoteOpcode(WorldPacket & recvData)
{
    if (!GetPlayer()->isAlive())
        return;

    if (!GetPlayer()->CanSpeak())
    {
        std::string timeStr = secsToTimeString(m_muteTime - time(NULL));
        SendNotification(GetTrinityString(LANG_WAIT_BEFORE_SPEAKING), timeStr.c_str());
        return;
    }

    uint32 text_emote, emoteNum;
    uint64 guid;

    recvData >> text_emote;
    recvData >> emoteNum;
    recvData >> guid;

    sScriptMgr->OnPlayerTextEmote(GetPlayer(), text_emote, emoteNum, guid);

    EmotesTextEntry const* em = sEmotesTextStore.LookupEntry(text_emote);
    if (!em)
        return;

    uint32 emote_anim = em->textid;

    switch (emote_anim)
    {
        case EMOTE_STATE_SLEEP:
        case EMOTE_STATE_SIT:
        case EMOTE_STATE_KNEEL:
        case EMOTE_ONESHOT_NONE:
            break;
        default:
            // Only allow text-emotes for "dead" entities (feign death included)
            if (GetPlayer()->HasUnitState(UNIT_STATE_DIED))
                break;
             GetPlayer()->HandleEmoteCommand(emote_anim);
             break;
    }

    Unit* unit = ObjectAccessor::GetUnit(*_player, guid);

    CellCoord p = Trinity::ComputeCellCoord(GetPlayer()->GetPositionX(), GetPlayer()->GetPositionY());

    Cell cell(p);
    cell.SetNoCreate();

    Trinity::EmoteChatBuilder emote_builder(*GetPlayer(), text_emote, emoteNum, unit);
    Trinity::LocalizedPacketDo<Trinity::EmoteChatBuilder > emote_do(emote_builder);
    Trinity::PlayerDistWorker<Trinity::LocalizedPacketDo<Trinity::EmoteChatBuilder > > emote_worker(GetPlayer(), sWorld->getFloatConfig(CONFIG_LISTEN_RANGE_TEXTEMOTE), emote_do);
    TypeContainerVisitor<Trinity::PlayerDistWorker<Trinity::LocalizedPacketDo<Trinity::EmoteChatBuilder> >, WorldTypeMapContainer> message(emote_worker);
    cell.Visit(p, message, *GetPlayer()->GetMap(), *GetPlayer(), sWorld->getFloatConfig(CONFIG_LISTEN_RANGE_TEXTEMOTE));

    GetPlayer()->UpdateAchievementCriteria(ACHIEVEMENT_CRITERIA_TYPE_DO_EMOTE, text_emote, 0, unit);

    //Send scripted event call
    if (unit && unit->GetTypeId() == TYPEID_UNIT && ((Creature*)unit)->AI())
        ((Creature*)unit)->AI()->ReceiveEmote(GetPlayer(), text_emote);
}

void WorldSession::HandleChatIgnoredOpcode(WorldPacket& recvData)
{
    uint64 iguid;
    uint8 unk;
    //sLog->outDebug(LOG_FILTER_PACKETIO, "WORLD: Received CMSG_CHAT_IGNORED");

    recvData >> iguid;
    recvData >> unk;                                       // probably related to spam reporting

    Player* player = ObjectAccessor::FindPlayer(iguid);
    if (!player || !player->GetSession())
        return;

    WorldPacket data;
    ChatHandler::FillMessageData(&data, this, CHAT_MSG_IGNORED, LANG_UNIVERSAL, NULL, GetPlayer()->GetGUID(), GetPlayer()->GetName(), NULL);
    player->GetSession()->SendPacket(&data);
}

void WorldSession::HandleChannelDeclineInvite(WorldPacket &recvPacket)
{
    sLog->outDebug(LOG_FILTER_NETWORKIO, "Opcode %u", recvPacket.GetOpcode());
}

void WorldSession::SendPlayerNotFoundNotice(std::string name)
{
    WorldPacket data(SMSG_CHAT_PLAYER_NOT_FOUND, name.size()+1);
    data << name;
    SendPacket(&data);
}

void WorldSession::SendPlayerAmbiguousNotice(std::string name)
{
    WorldPacket data(SMSG_CHAT_PLAYER_AMBIGUOUS, name.size()+1);
    data << name;
    SendPacket(&data);
}

void WorldSession::SendWrongFactionNotice()
{
    WorldPacket data(SMSG_CHAT_WRONG_FACTION, 0);
    SendPacket(&data);
}

void WorldSession::SendChatRestrictedNotice(ChatRestrictionType restriction)
{
    WorldPacket data(SMSG_CHAT_RESTRICTED, 1);
    data << uint8(restriction);
    SendPacket(&data);
}<|MERGE_RESOLUTION|>--- conflicted
+++ resolved
@@ -110,26 +110,21 @@
             type = CHAT_MSG_RAID_WARNING;
             break;
         default:
-            sLog->outDetail("HandleMessagechatOpcode : Unknown chat opcode (%u)", recvData.GetOpcode());
+            sLog->outInfo(LOG_FILTER_NETWORKIO, "HandleMessagechatOpcode : Unknown chat opcode (%u)", recvData.GetOpcode());
             recvData.hexlike();
             return;
     }
 
     if (type >= MAX_CHAT_MSG_TYPE)
     {
-<<<<<<< HEAD
-        sLog->outError("CHAT: Wrong message type received: %u", type);
+        sLog->outError(LOG_FILTER_NETWORKIO, "CHAT: Wrong message type received: %u", type);
         recvData.rfinish();
-=======
-        sLog->outError(LOG_FILTER_NETWORKIO, "CHAT: Wrong message type received: %u", type);
-        recv_data.rfinish();
->>>>>>> f8cd39b2
         return;
     }
 
     Player* sender = GetPlayer();
 
-    //sLog->outDebug("CHAT: packet received. type %u, lang %u", type, lang);
+    //sLog->outDebug(LOG_FILTER_GENERAL, "CHAT: packet received. type %u, lang %u", type, lang);
 
     // no language sent with emote packet.
     if (type != CHAT_MSG_EMOTE && type != CHAT_MSG_AFK && type != CHAT_MSG_DND)
@@ -540,7 +535,7 @@
             type = CHAT_MSG_WHISPER;
             break;
         default:
-            sLog->outDetail("HandleAddonMessagechatOpcode: Unknown addon chat opcode (%u)", recvData.GetOpcode());
+            sLog->outInfo(LOG_FILTER_NETWORKIO, "HandleAddonMessagechatOpcode: Unknown addon chat opcode (%u)", recvData.GetOpcode());
             recvData.hexlike();
             return;
     }
@@ -644,7 +639,7 @@
         }
         default:
         {
-            sLog->outError("HandleAddonMessagechatOpcode: unknown addon message type %u", type);
+            sLog->outError(LOG_FILTER_GENERAL, "HandleAddonMessagechatOpcode: unknown addon message type %u", type);
             break;
         }
     }
