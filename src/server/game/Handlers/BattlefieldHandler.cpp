/*
 * Copyright (C) 2008-2013 TrinityCore <http://www.trinitycore.org/>
 *
 * This program is free software; you can redistribute it and/or modify it
 * under the terms of the GNU General Public License as published by the
 * Free Software Foundation; either version 2 of the License, or (at your
 * option) any later version.
 *
 * This program is distributed in the hope that it will be useful, but WITHOUT
 * ANY WARRANTY; without even the implied warranty of MERCHANTABILITY or
 * FITNESS FOR A PARTICULAR PURPOSE. See the GNU General Public License for
 * more details.
 *
 * You should have received a copy of the GNU General Public License along
 * with this program. If not, see <http://www.gnu.org/licenses/>.
 */

#include "Common.h"
#include "ObjectAccessor.h"
#include "ObjectMgr.h"
#include "WorldPacket.h"
#include "WorldSession.h"
#include "Object.h"

#include "Battlefield.h"
#include "BattlefieldMgr.h"
#include "Opcodes.h"
#include "Player.h"

//This send to player windows for invite player to join the war
//Param1:(guid) the guid of Bf
//Param2:(ZoneId) the zone where the battle is (4197 for wg)
//Param3:(time) Time in second that the player have for accept
void WorldSession::SendBfInvitePlayerToWar(uint64 guid, uint32 zoneId, uint32 pTime)
{
    ObjectGuid guidBytes = guid;

    WorldPacket data(SMSG_BATTLEFIELD_MGR_ENTRY_INVITE, 16);

    data.WriteBit(guidBytes[5]);
    data.WriteBit(guidBytes[3]);
    data.WriteBit(guidBytes[7]);
    data.WriteBit(guidBytes[2]);
    data.WriteBit(guidBytes[6]);
    data.WriteBit(guidBytes[4]);
    data.WriteBit(guidBytes[1]);
    data.WriteBit(guidBytes[0]);

    data.WriteByteSeq(guidBytes[6]);
    data << uint32(zoneId);         // Zone Id
    data.WriteByteSeq(guidBytes[1]);
    data.WriteByteSeq(guidBytes[3]);
    data.WriteByteSeq(guidBytes[4]);
    data.WriteByteSeq(guidBytes[2]);
    data.WriteByteSeq(guidBytes[0]);
    data << uint32(time(NULL) + pTime); // Invite lasts until
    data.WriteByteSeq(guidBytes[7]);
    data.WriteByteSeq(guidBytes[5]);

    //Sending the packet to player
    SendPacket(&data);
}

//This send invitation to player to join the queue
void WorldSession::SendBfInvitePlayerToQueue(uint64 guid)
{
    ObjectGuid guidBytes = guid;

    WorldPacket data(SMSG_BATTLEFIELD_MGR_QUEUE_INVITE, 5);

    data.WriteBit(1);               // unk
    data.WriteBit(0);               // Has Warmup
    data.WriteBit(1);               // unk
    data.WriteBit(guidBytes[0]);
    data.WriteBit(1);               // unk
    data.WriteBit(guidBytes[2]);
    data.WriteBit(guidBytes[6]);
    data.WriteBit(guidBytes[3]);
    data.WriteBit(1);               // unk
    data.WriteBit(0);               // unk
    data.WriteBit(guidBytes[1]);
    data.WriteBit(guidBytes[5]);
    data.WriteBit(guidBytes[4]);
    data.WriteBit(1);               // unk
    data.WriteBit(guidBytes[7]);

    data.FlushBits();

    data.WriteByteSeq(guidBytes[2]);
    data.WriteByteSeq(guidBytes[3]);
    data.WriteByteSeq(guidBytes[6]);
    data << uint8(1);               // Warmup
    data.WriteByteSeq(guidBytes[5]);
    data.WriteByteSeq(guidBytes[0]);
    data.WriteByteSeq(guidBytes[4]);
    data.WriteByteSeq(guidBytes[1]);
    data.WriteByteSeq(guidBytes[7]);

    //Sending packet to player
    SendPacket(&data);
}

//This send packet for inform player that he join queue
//Param1:(guid) the guid of Bf
//Param2:(ZoneId) the zone where the battle is (4197 for wg)
//Param3:(CanQueue) if able to queue
//Param4:(Full) on log in is full
void WorldSession::SendBfQueueInviteResponse(uint64 guid, uint32 ZoneId, bool CanQueue, bool Full)
{
    const bool hasSecondGuid = false;
    const bool warmup = true;
    ObjectGuid guidBytes = guid;

    WorldPacket data(SMSG_BATTLEFIELD_MGR_QUEUE_REQUEST_RESPONSE, 16);

    data.WriteBit(guidBytes[1]);
    data.WriteBit(guidBytes[6]);
    data.WriteBit(guidBytes[5]);
    data.WriteBit(guidBytes[7]);
    data.WriteBit(Full);  // Logging In, VERIFYME
    data.WriteBit(guidBytes[0]);
    data.WriteBit(!hasSecondGuid);
    data.WriteBit(guidBytes[4]);

    // if (hasSecondGuid) 7 3 0 4 2 6 1 5

    data.WriteBit(guidBytes[3]);
    data.WriteBit(guidBytes[2]);

    // if (hasSecondGuid) 2 5 3 0 4 6 1 7

    data.FlushBits();

    data << uint8(CanQueue);  // Accepted

    data.WriteByteSeq(guidBytes[1]);
    data.WriteByteSeq(guidBytes[3]);
    data.WriteByteSeq(guidBytes[6]);
    data.WriteByteSeq(guidBytes[7]);
    data.WriteByteSeq(guidBytes[0]);

    data << uint8(warmup);

    data.WriteByteSeq(guidBytes[2]);
    data.WriteByteSeq(guidBytes[4]);
    data.WriteByteSeq(guidBytes[5]);

    data << uint32(ZoneId);

    SendPacket(&data);
}

//This is call when player accept to join war
void WorldSession::SendBfEntered(uint64 guid)
{
    uint8 isAFK = _player->isAFK() ? 1 : 0;
    ObjectGuid guidBytes = guid;

    WorldPacket data(SMSG_BATTLEFIELD_MGR_ENTERED, 11);

    data.WriteBit(0);               // unk
    data.WriteBit(isAFK);           // Clear AFK
    data.WriteBit(guidBytes[1]);
    data.WriteBit(guidBytes[4]);
    data.WriteBit(guidBytes[5]);
    data.WriteBit(guidBytes[0]);
    data.WriteBit(guidBytes[3]);
    data.WriteBit(0);               // unk
    data.WriteBit(guidBytes[6]);
    data.WriteBit(guidBytes[7]);
    data.WriteBit(guidBytes[2]);

    data.FlushBits();

    data.WriteByteSeq(guidBytes[5]);
    data.WriteByteSeq(guidBytes[3]);
    data.WriteByteSeq(guidBytes[0]);
    data.WriteByteSeq(guidBytes[4]);
    data.WriteByteSeq(guidBytes[1]);
    data.WriteByteSeq(guidBytes[7]);
    data.WriteByteSeq(guidBytes[2]);
    data.WriteByteSeq(guidBytes[6]);

    SendPacket(&data);
}

void WorldSession::SendBfLeaveMessage(uint64 guid, BFLeaveReason reason)
{
    ObjectGuid guidBytes = guid;

    WorldPacket data(SMSG_BATTLEFIELD_MGR_EJECTED, 11);

    data.WriteBit(guidBytes[2]);
    data.WriteBit(guidBytes[5]);
    data.WriteBit(guidBytes[1]);
    data.WriteBit(guidBytes[0]);
    data.WriteBit(guidBytes[3]);
    data.WriteBit(guidBytes[6]);
    data.WriteBit(0);               // Relocated
    data.WriteBit(guidBytes[7]);
    data.WriteBit(guidBytes[4]);

    data.FlushBits();

    data << uint8(2);               // BattleStatus
    data.WriteByteSeq(guidBytes[1]);
    data.WriteByteSeq(guidBytes[7]);
    data.WriteByteSeq(guidBytes[4]);
    data.WriteByteSeq(guidBytes[2]);
    data.WriteByteSeq(guidBytes[3]);
    data << uint8(reason);          // Reason
    data.WriteByteSeq(guidBytes[6]);
    data.WriteByteSeq(guidBytes[0]);
    data.WriteByteSeq(guidBytes[5]);

    SendPacket(&data);
}

//Send by client when he click on accept for queue
void WorldSession::HandleBfQueueInviteResponse(WorldPacket& recvData)
{
    uint8 accepted;
    ObjectGuid guid;

<<<<<<< HEAD
    guid[2] = recvData.ReadBit();
    guid[0] = recvData.ReadBit();
    guid[4] = recvData.ReadBit();
    guid[3] = recvData.ReadBit();
    guid[5] = recvData.ReadBit();
    guid[7] = recvData.ReadBit();
    accepted = recvData.ReadBit();
    guid[1] = recvData.ReadBit();
    guid[6] = recvData.ReadBit();

    recvData.ReadByteSeq(guid[1]);
    recvData.ReadByteSeq(guid[3]);
    recvData.ReadByteSeq(guid[2]);
    recvData.ReadByteSeq(guid[4]);
    recvData.ReadByteSeq(guid[6]);
    recvData.ReadByteSeq(guid[7]);
    recvData.ReadByteSeq(guid[0]);
    recvData.ReadByteSeq(guid[5]);

    sLog->outError(LOG_FILTER_GENERAL, "HandleQueueInviteResponse: GUID:"UI64FMTD" Accepted:%u", (uint64)guid, accepted);

    Battlefield* bf = sBattlefieldMgr->GetBattlefieldByGUID(guid);
    if (!bf)
=======
    recvData >> BattleId >> Accepted;
    TC_LOG_DEBUG(LOG_FILTER_GENERAL, "HandleQueueInviteResponse: BattleID:%u Accepted:%u", BattleId, Accepted);
    Battlefield* Bf = sBattlefieldMgr->GetBattlefieldByBattleId(BattleId);
    if (!Bf)
>>>>>>> d1677b2d
        return;

    if (accepted)
        bf->PlayerAcceptInviteToQueue(_player);
}

//Send by client on clicking in accept or refuse of invitation windows for join game
void WorldSession::HandleBfEntryInviteResponse(WorldPacket& recvData)
{
    uint8 accepted;
    ObjectGuid guid;

    guid[6] = recvData.ReadBit();
    guid[1] = recvData.ReadBit();
    accepted = recvData.ReadBit();
    guid[5] = recvData.ReadBit();
    guid[3] = recvData.ReadBit();
    guid[2] = recvData.ReadBit();
    guid[0] = recvData.ReadBit();
    guid[7] = recvData.ReadBit();
    guid[4] = recvData.ReadBit();

    recvData.ReadByteSeq(guid[0]);
    recvData.ReadByteSeq(guid[3]);
    recvData.ReadByteSeq(guid[4]);
    recvData.ReadByteSeq(guid[2]);
    recvData.ReadByteSeq(guid[1]);
    recvData.ReadByteSeq(guid[6]);
    recvData.ReadByteSeq(guid[7]);
    recvData.ReadByteSeq(guid[5]);

<<<<<<< HEAD
    sLog->outError(LOG_FILTER_GENERAL, "HandleBattlefieldInviteResponse: GUID:"UI64FMTD" Accepted:%u", (uint64)guid, accepted);

    Battlefield* bf = sBattlefieldMgr->GetBattlefieldByGUID(guid);
    if (!bf)
=======
    recvData >> BattleId >> Accepted;
    TC_LOG_DEBUG(LOG_FILTER_GENERAL, "HandleBattlefieldInviteResponse: BattleID:%u Accepted:%u", BattleId, Accepted);
    Battlefield* Bf = sBattlefieldMgr->GetBattlefieldByBattleId(BattleId);
    if (!Bf)
>>>>>>> d1677b2d
        return;

    if (accepted)
        bf->PlayerAcceptInviteToWar(_player);
    else
        if (_player->GetZoneId() == bf->GetZoneId())
            bf->KickPlayerFromBattlefield(_player->GetGUID());
}

void WorldSession::HandleBfExitRequest(WorldPacket& recvData)
{
    ObjectGuid guid;

<<<<<<< HEAD
    guid[2] = recvData.ReadBit();
    guid[0] = recvData.ReadBit();
    guid[3] = recvData.ReadBit();
    guid[7] = recvData.ReadBit();
    guid[4] = recvData.ReadBit();
    guid[5] = recvData.ReadBit();
    guid[6] = recvData.ReadBit();
    guid[1] = recvData.ReadBit();

    recvData.ReadByteSeq(guid[5]);
    recvData.ReadByteSeq(guid[2]);
    recvData.ReadByteSeq(guid[0]);
    recvData.ReadByteSeq(guid[1]);
    recvData.ReadByteSeq(guid[4]);
    recvData.ReadByteSeq(guid[3]);
    recvData.ReadByteSeq(guid[7]);
    recvData.ReadByteSeq(guid[6]);

    sLog->outError(LOG_FILTER_GENERAL, "HandleBfExitRequest: GUID:"UI64FMTD" ", (uint64)guid);
=======
    recvData >> BattleId;
    TC_LOG_DEBUG(LOG_FILTER_GENERAL, "HandleBfExitRequest: BattleID:%u ", BattleId);
    Battlefield* Bf = sBattlefieldMgr->GetBattlefieldByBattleId(BattleId);
    if (!Bf)
        return;
>>>>>>> d1677b2d

    if (Battlefield* bf = sBattlefieldMgr->GetBattlefieldByGUID(guid))
        bf->AskToLeaveQueue(_player);
}<|MERGE_RESOLUTION|>--- conflicted
+++ resolved
@@ -222,7 +222,6 @@
     uint8 accepted;
     ObjectGuid guid;
 
-<<<<<<< HEAD
     guid[2] = recvData.ReadBit();
     guid[0] = recvData.ReadBit();
     guid[4] = recvData.ReadBit();
@@ -242,16 +241,10 @@
     recvData.ReadByteSeq(guid[0]);
     recvData.ReadByteSeq(guid[5]);
 
-    sLog->outError(LOG_FILTER_GENERAL, "HandleQueueInviteResponse: GUID:"UI64FMTD" Accepted:%u", (uint64)guid, accepted);
+    TC_LOG_ERROR(LOG_FILTER_GENERAL, "HandleQueueInviteResponse: GUID:"UI64FMTD" Accepted:%u", (uint64)guid, accepted);
 
     Battlefield* bf = sBattlefieldMgr->GetBattlefieldByGUID(guid);
     if (!bf)
-=======
-    recvData >> BattleId >> Accepted;
-    TC_LOG_DEBUG(LOG_FILTER_GENERAL, "HandleQueueInviteResponse: BattleID:%u Accepted:%u", BattleId, Accepted);
-    Battlefield* Bf = sBattlefieldMgr->GetBattlefieldByBattleId(BattleId);
-    if (!Bf)
->>>>>>> d1677b2d
         return;
 
     if (accepted)
@@ -283,17 +276,10 @@
     recvData.ReadByteSeq(guid[7]);
     recvData.ReadByteSeq(guid[5]);
 
-<<<<<<< HEAD
-    sLog->outError(LOG_FILTER_GENERAL, "HandleBattlefieldInviteResponse: GUID:"UI64FMTD" Accepted:%u", (uint64)guid, accepted);
+    TC_LOG_ERROR(LOG_FILTER_GENERAL, "HandleBattlefieldInviteResponse: GUID:"UI64FMTD" Accepted:%u", (uint64)guid, accepted);
 
     Battlefield* bf = sBattlefieldMgr->GetBattlefieldByGUID(guid);
     if (!bf)
-=======
-    recvData >> BattleId >> Accepted;
-    TC_LOG_DEBUG(LOG_FILTER_GENERAL, "HandleBattlefieldInviteResponse: BattleID:%u Accepted:%u", BattleId, Accepted);
-    Battlefield* Bf = sBattlefieldMgr->GetBattlefieldByBattleId(BattleId);
-    if (!Bf)
->>>>>>> d1677b2d
         return;
 
     if (accepted)
@@ -307,7 +293,6 @@
 {
     ObjectGuid guid;
 
-<<<<<<< HEAD
     guid[2] = recvData.ReadBit();
     guid[0] = recvData.ReadBit();
     guid[3] = recvData.ReadBit();
@@ -326,14 +311,7 @@
     recvData.ReadByteSeq(guid[7]);
     recvData.ReadByteSeq(guid[6]);
 
-    sLog->outError(LOG_FILTER_GENERAL, "HandleBfExitRequest: GUID:"UI64FMTD" ", (uint64)guid);
-=======
-    recvData >> BattleId;
-    TC_LOG_DEBUG(LOG_FILTER_GENERAL, "HandleBfExitRequest: BattleID:%u ", BattleId);
-    Battlefield* Bf = sBattlefieldMgr->GetBattlefieldByBattleId(BattleId);
-    if (!Bf)
-        return;
->>>>>>> d1677b2d
+    TC_LOG_ERROR(LOG_FILTER_GENERAL, "HandleBfExitRequest: GUID:"UI64FMTD" ", (uint64)guid);
 
     if (Battlefield* bf = sBattlefieldMgr->GetBattlefieldByGUID(guid))
         bf->AskToLeaveQueue(_player);
