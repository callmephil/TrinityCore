--- conflicted
+++ resolved
@@ -36,22 +36,9 @@
     TC_LOG_DEBUG("guild", "CMSG_GUILD_QUERY [%s]: Guild: %u Target: %u",
         GetPlayerInfo().c_str(), GUID_LOPART(guildGuid), GUID_LOPART(playerGuid));
 
-<<<<<<< HEAD
     if (Guild* guild = sGuildMgr->GetGuildByGuid(guildGuid))
         if (guild->IsMember(playerGuid))
             guild->HandleQuery(this);
-=======
-    if (Guild* guild = sGuildMgr->GetGuildById(guildId))
-        guild->HandleQuery(this);
-}
-
-void WorldSession::HandleGuildCreateOpcode(WorldPacket& recvPacket)
-{
-    std::string name;
-    recvPacket >> name;
-
-    TC_LOG_ERROR("guild", "CMSG_GUILD_CREATE: Possible hacking-attempt: %s tried to create a guild [Name: %s] using cheats", GetPlayerInfo().c_str(), name.c_str());
->>>>>>> 41b61318
 }
 
 void WorldSession::HandleGuildInviteOpcode(WorldPacket& recvPacket)
