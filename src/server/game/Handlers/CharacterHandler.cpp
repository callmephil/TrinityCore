--- conflicted
+++ resolved
@@ -225,10 +225,9 @@
 
         do
         {
-<<<<<<< HEAD
             uint32 guidLow = (*result)[0].GetUInt32();
 
-            sLog->outDetail("Loading char guid %u from account %u.", guidLow, GetAccountId());
+            sLog->outInfo(LOG_FILTER_NETWORKIO, "Loading char guid %u from account %u.", guidLow, GetAccountId());
 
             Player::BuildEnumData(result, &dataBuffer, &bitBuffer);
 
@@ -236,17 +235,6 @@
         } while (result->NextRow());
 
         bitBuffer.FlushBits();
-=======
-            uint32 guidlow = (*result)[0].GetUInt32();
-            sLog->outInfo(LOG_FILTER_NETWORKIO, "Loading char guid %u from account %u.", guidlow, GetAccountId());
-            if (Player::BuildEnumData(result, &data))
-            {
-                _allowedCharsToLogin.insert(guidlow);
-                ++num;
-            }
-        }
-        while (result->NextRow());
->>>>>>> f8cd39b2
     }
     else
         bitBuffer.WriteBits(0, 17);
@@ -766,19 +754,14 @@
 {
     if (PlayerLoading() || GetPlayer() != NULL)
     {
-<<<<<<< HEAD
-        sLog->outError("Player tries to login again, AccountId = %d", GetAccountId());
-=======
-        sLog->outError(LOG_FILTER_NETWORKIO, "Player tryes to login again, AccountId = %d", GetAccountId());
->>>>>>> f8cd39b2
+        sLog->outError(LOG_FILTER_NETWORKIO, "Player tries to login again, AccountId = %d", GetAccountId());
         return;
     }
 
     m_playerLoading = true;
     ObjectGuid playerGuid;
 
-<<<<<<< HEAD
-    sLog->outStaticDebug("WORLD: Recvd Player Logon Message");
+    sLog->outDebug(LOG_FILTER_NETWORKIO, "WORLD: Recvd Player Logon Message");
     playerGuid[2] = recvData.ReadBit();
     playerGuid[3] = recvData.ReadBit();
     playerGuid[0] = recvData.ReadBit();
@@ -798,11 +781,6 @@
     recvData.ReadByteSeq(playerGuid[4]);
 
     sLog->outDebug(LOG_FILTER_NETWORKIO, "Character (Guid: %u) logging in", GUID_LOPART(playerGuid));
-=======
-    sLog->outDebug(LOG_FILTER_NETWORKIO, "WORLD: Recvd Player Logon Message");
-
-    recv_data >> playerGuid;
->>>>>>> f8cd39b2
 
     if (!CharCanLogin(GUID_LOPART(playerGuid)))
     {
@@ -824,7 +802,7 @@
 
 void WorldSession::HandleLoadScreenOpcode(WorldPacket& recvPacket)
 {
-    sLog->outStaticDebug("WORLD: Recvd CMSG_LOAD_SCREEN");
+    sLog->outInfo(LOG_FILTER_GENERAL, "WORLD: Recvd CMSG_LOAD_SCREEN");
     uint32 mapID;
 
     recvPacket >> mapID;
@@ -960,20 +938,9 @@
     data.FlushBits();
     for (uint32 i = 0; i < hotfix.size(); ++i)
     {
-<<<<<<< HEAD
         data << uint32(hotfix[i].Type);
         data << uint32(hotfix[i].Timestamp);
         data << uint32(hotfix[i].Entry);
-=======
-        if (Guild* guild = sGuildMgr->GetGuildById(pCurrChar->GetGuildId()))
-            guild->SendLoginInfo(this);
-        else
-        {
-            // remove wrong guild data
-            sLog->outError(LOG_FILTER_NETWORKIO, "Player %s (GUID: %u) marked as member of not existing guild (id: %u), removing guild membership for player.", pCurrChar->GetName(), pCurrChar->GetGUIDLow(), pCurrChar->GetGuildId());
-            pCurrChar->SetInGuild(0);
-        }
->>>>>>> f8cd39b2
     }
     SendPacket(&data);
 
@@ -1018,7 +985,7 @@
     }
 
     sObjectAccessor->AddObject(pCurrChar);
-    //sLog->outDebug("Player %s added to Map.", pCurrChar->GetName());
+    //sLog->outDebug(LOG_FILTER_GENERAL, "Player %s added to Map.", pCurrChar->GetName());
 
     if (pCurrChar->GetGuildId() != 0)
     {
@@ -1027,7 +994,7 @@
         else
         {
             // remove wrong guild data
-            sLog->outError("Player %s (GUID: %u) marked as member of not existing guild (id: %u), removing guild membership for player.", pCurrChar->GetName(), pCurrChar->GetGUIDLow(), pCurrChar->GetGuildId());
+            sLog->outError(LOG_FILTER_GENERAL, "Player %s (GUID: %u) marked as member of not existing guild (id: %u), removing guild membership for player.", pCurrChar->GetName(), pCurrChar->GetGUIDLow(), pCurrChar->GetGuildId());
             pCurrChar->SetInGuild(0);
         }
     }
@@ -1193,25 +1160,15 @@
 
 void WorldSession::HandleShowingHelmOpcode(WorldPacket& recvData)
 {
-<<<<<<< HEAD
-    sLog->outStaticDebug("CMSG_SHOWING_HELM for %s", _player->GetName());
+    sLog->outDebug(LOG_FILTER_NETWORKIO, "CMSG_SHOWING_HELM for %s", _player->GetName());
     recvData.read_skip<uint8>(); // unknown, bool?
-=======
-    sLog->outDebug(LOG_FILTER_NETWORKIO, "CMSG_SHOWING_HELM for %s", _player->GetName());
-    recv_data.read_skip<uint8>(); // unknown, bool?
->>>>>>> f8cd39b2
     _player->ToggleFlag(PLAYER_FLAGS, PLAYER_FLAGS_HIDE_HELM);
 }
 
 void WorldSession::HandleShowingCloakOpcode(WorldPacket& recvData)
 {
-<<<<<<< HEAD
-    sLog->outStaticDebug("CMSG_SHOWING_CLOAK for %s", _player->GetName());
+    sLog->outDebug(LOG_FILTER_NETWORKIO, "CMSG_SHOWING_CLOAK for %s", _player->GetName());
     recvData.read_skip<uint8>(); // unknown, bool?
-=======
-    sLog->outDebug(LOG_FILTER_NETWORKIO, "CMSG_SHOWING_CLOAK for %s", _player->GetName());
-    recv_data.read_skip<uint8>(); // unknown, bool?
->>>>>>> f8cd39b2
     _player->ToggleFlag(PLAYER_FLAGS, PLAYER_FLAGS_HIDE_CLOAK);
 }
 
@@ -2154,13 +2111,13 @@
 
     if (!Player::IsValidRace(race))
     {
-        sLog->outError("Invalid race (%u) sent by accountId: %u", race, GetAccountId());
+        sLog->outError(LOG_FILTER_GENERAL, "Invalid race (%u) sent by accountId: %u", race, GetAccountId());
         return;
     }
 
     if (!Player::IsValidGender(gender))
     {
-        sLog->outError("Invalid gender (%u) sent by accountId: %u", gender, GetAccountId());
+        sLog->outError(LOG_FILTER_GENERAL, "Invalid gender (%u) sent by accountId: %u", gender, GetAccountId());
         return;
     }
 
