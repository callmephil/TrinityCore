/*
 * Copyright (C) 2008-2016 TrinityCore <http://www.trinitycore.org/>
 * Copyright (C) 2005-2009 MaNGOS <http://getmangos.com/>
 *
 * This program is free software; you can redistribute it and/or modify it
 * under the terms of the GNU General Public License as published by the
 * Free Software Foundation; either version 2 of the License, or (at your
 * option) any later version.
 *
 * This program is distributed in the hope that it will be useful, but WITHOUT
 * ANY WARRANTY; without even the implied warranty of MERCHANTABILITY or
 * FITNESS FOR A PARTICULAR PURPOSE. See the GNU General Public License for
 * more details.
 *
 * You should have received a copy of the GNU General Public License along
 * with this program. If not, see <http://www.gnu.org/licenses/>.
 */

#include "Common.h"
#include "DatabaseEnv.h"
#include "WorldPacket.h"
#include "WorldSession.h"
#include "Log.h"
#include "World.h"
#include "ObjectMgr.h"
#include "Player.h"
#include "UpdateMask.h"
#include "NPCHandler.h"
#include "MapManager.h"

void WorldSession::SendNameQueryOpcode(ObjectGuid guid)
{
    Player* player = ObjectAccessor::FindConnectedPlayer(guid);
    CharacterInfo const* nameData = sWorld->GetCharacterInfo(guid);

    WorldPacket data(SMSG_NAME_QUERY_RESPONSE, (8+1+1+1+1+1+10));
    data << guid.WriteAsPacked();
    if (!nameData)
    {
        data << uint8(1);                           // name unknown
        SendPacket(&data);
        return;
    }

    data << uint8(0);                               // name known
    data << nameData->Name;                         // played name
    data << uint8(0);                               // realm name - only set for cross realm interaction (such as Battlegrounds)
    data << uint8(nameData->Race);
    data << uint8(nameData->Sex);
    data << uint8(nameData->Class);

    if (DeclinedName const* names = (player ? player->GetDeclinedNames() : NULL))
    {
        data << uint8(1);                           // Name is declined
        for (uint8 i = 0; i < MAX_DECLINED_NAME_CASES; ++i)
            data << names->name[i];
    }
    else
        data << uint8(0);                           // Name is not declined

    SendPacket(&data);
}

void WorldSession::HandleNameQueryOpcode(WorldPacket& recvData)
{
    ObjectGuid guid;
    recvData >> guid;

    // This is disable by default to prevent lots of console spam
    // TC_LOG_INFO("network", "HandleNameQueryOpcode %u", guid);

    SendNameQueryOpcode(guid);
}

void WorldSession::HandleQueryTimeOpcode(WorldPacket & /*recvData*/)
{
    SendQueryTimeResponse();
}

void WorldSession::SendQueryTimeResponse()
{
    WorldPacket data(SMSG_QUERY_TIME_RESPONSE, 4+4);
    data << uint32(time(NULL));
    data << uint32(sWorld->GetNextDailyQuestsResetTime() - time(NULL));
    SendPacket(&data);
}

/// Only _static_ data is sent in this packet !!!
void WorldSession::HandleCreatureQueryOpcode(WorldPacket& recvData)
{
    uint32 entry;
    recvData >> entry;
    ObjectGuid guid;
    recvData >> guid;

    CreatureTemplate const* creatureInfo = sObjectMgr->GetCreatureTemplate(entry);
    if (creatureInfo)
    {
<<<<<<< HEAD
        std::string Name, FemaleName, SubName;
        Name = creatureInfo->Name;
        FemaleName = creatureInfo->FemaleName;
        SubName = creatureInfo->SubName;
=======
        std::string Name, Title;
        Name = ci->Name;
        Title = ci->Title;
>>>>>>> 233297c5

        LocaleConstant locale = GetSessionDbLocaleIndex();
        if (locale >= 0)
        {
            if (CreatureLocale const* creatureLocale = sObjectMgr->GetCreatureLocale(entry))
            {
<<<<<<< HEAD
                ObjectMgr::GetLocaleString(creatureLocale->Name, locale, Name);
                ObjectMgr::GetLocaleString(creatureLocale->FemaleName, locale, FemaleName);
                ObjectMgr::GetLocaleString(creatureLocale->SubName, locale, SubName);
            }
        }
=======
                ObjectMgr::GetLocaleString(cl->Name, loc_idx, Name);
                ObjectMgr::GetLocaleString(cl->Title, loc_idx, Title);
            }
        }
        TC_LOG_DEBUG("network", "WORLD: CMSG_CREATURE_QUERY '%s' - Entry: %u.", ci->Name.c_str(), entry);
                                                            // guess size
        WorldPacket data(SMSG_CREATURE_QUERY_RESPONSE, 100);
        data << uint32(entry);                              // creature entry
        data << Name;
        data << uint8(0) << uint8(0) << uint8(0);           // name2, name3, name4, always empty
        data << Title;
        data << ci->IconName;                               // "Directions" for guard, string for Icons 2.3.0
        data << uint32(ci->type_flags);                     // flags
        data << uint32(ci->type);                           // CreatureType.dbc
        data << uint32(ci->family);                         // CreatureFamily.dbc
        data << uint32(ci->rank);                           // Creature Rank (elite, boss, etc)
        data << uint32(ci->KillCredit[0]);                  // new in 3.1, kill credit
        data << uint32(ci->KillCredit[1]);                  // new in 3.1, kill credit
        data << uint32(ci->Modelid1);                       // Modelid1
        data << uint32(ci->Modelid2);                       // Modelid2
        data << uint32(ci->Modelid3);                       // Modelid3
        data << uint32(ci->Modelid4);                       // Modelid4
        data << float(ci->ModHealth);                       // dmg/hp modifier
        data << float(ci->ModMana);                         // dmg/mana modifier
        data << uint8(ci->RacialLeader);

        CreatureQuestItemList const* items = sObjectMgr->GetCreatureQuestItemList(entry);
        if (items)
            for (size_t i = 0; i < MAX_CREATURE_QUEST_ITEMS; ++i)
                data << (i < items->size() ? uint32((*items)[i]) : uint32(0));
        else
            for (size_t i = 0; i < MAX_CREATURE_QUEST_ITEMS; ++i)
                data << uint32(0);
>>>>>>> 233297c5

        TC_LOG_DEBUG("network", "WORLD: CMSG_CREATURE_QUERY '%s' - Entry: %u.", creatureInfo->Name.c_str(), entry);

        WorldPacket data(SMSG_CREATURE_QUERY_RESPONSE, 100);          // guess size
        data << uint32(entry);                                        // creature entry
        data << Name;                                                 // Name

        for (uint8 i = 0; i < 3; i++)
            data << uint8(0);                                         // name2, ..., name3

        data << FemaleName;                                           // FemaleName

        for (uint8 i = 0; i < 3; i++)
            data << uint8(0);                                         // name5, ..., name8

        data << SubName;                                              // SubName
        data << creatureInfo->IconName;                               // "Directions" for guard, string for Icons 2.3.0
        data << uint32(creatureInfo->type_flags);                     // flags
        data << uint32(creatureInfo->type_flags2);                    // unknown meaning
        data << uint32(creatureInfo->type);                           // CreatureType.dbc
        data << uint32(creatureInfo->family);                         // CreatureFamily.dbc
        data << uint32(creatureInfo->rank);                           // Creature Rank (elite, boss, etc)
        data << uint32(creatureInfo->KillCredit[0]);                  // new in 3.1, kill credit
        data << uint32(creatureInfo->KillCredit[1]);                  // new in 3.1, kill credit
        data << uint32(creatureInfo->Modelid1);                       // Modelid1
        data << uint32(creatureInfo->Modelid2);                       // Modelid2
        data << uint32(creatureInfo->Modelid3);                       // Modelid3
        data << uint32(creatureInfo->Modelid4);                       // Modelid4
        data << float(creatureInfo->ModHealth);                       // dmg/hp modifier
        data << float(creatureInfo->ModMana);                         // dmg/mana modifier
        data << uint8(creatureInfo->RacialLeader);                    // RacialLeader
        data << uint32(creatureInfo->movementId);                     // CreatureMovementInfo.dbc
        data << uint32(creatureInfo->expansionUnknown);               // unknown meaning

        SendPacket(&data);

        TC_LOG_DEBUG("network", "WORLD: Sent SMSG_CREATURE_QUERY_RESPONSE");
    }
    else
    {
        TC_LOG_DEBUG("network", "WORLD: CMSG_CREATURE_QUERY - NO CREATURE INFO! (%s, ENTRY: %u)",
            guid.ToString().c_str(), entry);

        WorldPacket data(SMSG_CREATURE_QUERY_RESPONSE, 4);
        data << uint32(entry | 0x80000000);
        SendPacket(&data);

        TC_LOG_DEBUG("network", "WORLD: Sent SMSG_CREATURE_QUERY_RESPONSE");
    }
}

/// Only _static_ data is sent in this packet !!!
void WorldSession::HandleGameObjectQueryOpcode(WorldPacket& recvData)
{
    uint32 entry;
    recvData >> entry;
    ObjectGuid guid;
    recvData >> guid;

    const GameObjectTemplate* info = sObjectMgr->GetGameObjectTemplate(entry);
    if (info)
    {
        std::string Name;
        std::string IconName;
        std::string CastBarCaption;

        Name = info->name;
        IconName = info->IconName;
        CastBarCaption = info->castBarCaption;

        LocaleConstant localeConstant = GetSessionDbLocaleIndex();
        if (localeConstant >= LOCALE_enUS)
            if (GameObjectLocale const* gameObjectLocale = sObjectMgr->GetGameObjectLocale(entry))
            {
                ObjectMgr::GetLocaleString(gameObjectLocale->Name, localeConstant, Name);
                ObjectMgr::GetLocaleString(gameObjectLocale->CastBarCaption, localeConstant, CastBarCaption);
            }

        TC_LOG_DEBUG("network", "WORLD: CMSG_GAMEOBJECT_QUERY '%s' - Entry: %u. ", info->name.c_str(), entry);
        WorldPacket data (SMSG_GAMEOBJECT_QUERY_RESPONSE, 150);
        data << uint32(entry);
        data << uint32(info->type);
        data << uint32(info->displayId);
        data << Name;
        data << uint8(0) << uint8(0) << uint8(0);           // name2, name3, name4
        data << IconName;                                   // 2.0.3, string. Icon name to use instead of default icon for go's (ex: "Attack" makes sword)
        data << CastBarCaption;                             // 2.0.3, string. Text will appear in Cast Bar when using GO (ex: "Collecting")
        data << info->unk1;                                 // 2.0.3, string
        data.append(info->raw.data, MAX_GAMEOBJECT_DATA);
        data << float(info->size);                          // go size

        data << int32(info->unkInt32);                      // 4.x, unknown
        SendPacket(&data);
        TC_LOG_DEBUG("network", "WORLD: Sent SMSG_GAMEOBJECT_QUERY_RESPONSE");
    }
    else
    {
        TC_LOG_DEBUG("network", "WORLD: CMSG_GAMEOBJECT_QUERY - Missing gameobject info for (%s, ENTRY: %u)",
            guid.ToString().c_str(), entry);
        WorldPacket data (SMSG_GAMEOBJECT_QUERY_RESPONSE, 4);
        data << uint32(entry | 0x80000000);
        SendPacket(&data);
        TC_LOG_DEBUG("network", "WORLD: Sent SMSG_GAMEOBJECT_QUERY_RESPONSE");
    }
}

void WorldSession::HandleCorpseQueryOpcode(WorldPacket& /*recvData*/)
{
<<<<<<< HEAD
    TC_LOG_DEBUG("network", "WORLD: Received MSG_CORPSE_QUERY");

=======
>>>>>>> 233297c5
    if (!_player->HasCorpse())
    {
        WorldPacket data(MSG_CORPSE_QUERY, 1);
        data << uint8(0);                                   // corpse not found
        SendPacket(&data);
        return;
    }

    WorldLocation corpseLocation = _player->GetCorpseLocation();
    uint32 corpseMapID = corpseLocation.GetMapId();
    uint32 mapID = corpseLocation.GetMapId();
    float x = corpseLocation.GetPositionX();
    float y = corpseLocation.GetPositionY();
    float z = corpseLocation.GetPositionZ();

    // if corpse at different map
    if (mapID != _player->GetMapId())
    {
        // search entrance map for proper show entrance
        if (MapEntry const* corpseMapEntry = sMapStore.LookupEntry(mapID))
        {
            if (corpseMapEntry->IsDungeon() && corpseMapEntry->entrance_map >= 0)
            {
                // if corpse map have entrance
                if (Map const* entranceMap = sMapMgr->CreateBaseMap(corpseMapEntry->entrance_map))
                {
                    mapID = corpseMapEntry->entrance_map;
                    x = corpseMapEntry->entrance_x;
                    y = corpseMapEntry->entrance_y;
                    z = entranceMap->GetHeight(GetPlayer()->GetPhaseMask(), x, y, MAX_HEIGHT);
                }
            }
        }
    }

    WorldPacket data(MSG_CORPSE_QUERY, 1+(6*4));
    data << uint8(1);                                       // corpse found
    data << int32(mapID);
    data << float(x);
    data << float(y);
    data << float(z);
    data << int32(corpseMapID);
    data << uint32(0);                                      // unknown
    SendPacket(&data);
}

void WorldSession::HandleNpcTextQueryOpcode(WorldPacket& recvData)
{
    uint32 textID;
    uint64 guid;

    recvData >> textID;
    TC_LOG_DEBUG("network", "WORLD: CMSG_NPC_TEXT_QUERY TextId: %u", textID);

    recvData >> guid;

    GossipText const* gossip = sObjectMgr->GetGossipText(textID);

    WorldPacket data(SMSG_NPC_TEXT_UPDATE, 100);          // guess size
    data << textID;

    if (!gossip)
    {
        for (uint8 i = 0; i < MAX_GOSSIP_TEXT_OPTIONS; ++i)
        {
            data << float(0);
            data << "Greetings $N";
            data << "Greetings $N";
            data << uint32(0);
            data << uint32(0);
            data << uint32(0);
            data << uint32(0);
            data << uint32(0);
            data << uint32(0);
            data << uint32(0);
        }
    }
    else
    {
        std::string text0[MAX_GOSSIP_TEXT_OPTIONS], text1[MAX_GOSSIP_TEXT_OPTIONS];
        LocaleConstant locale = GetSessionDbLocaleIndex();

        for (uint8 i = 0; i < MAX_GOSSIP_TEXT_OPTIONS; ++i)
        {
            BroadcastText const* bct = sObjectMgr->GetBroadcastText(gossip->Options[i].BroadcastTextID);
            if (bct)
            {
                text0[i] = bct->GetText(locale, GENDER_MALE, true);
                text1[i] = bct->GetText(locale, GENDER_FEMALE, true);
            }
            else
            {
                text0[i] = gossip->Options[i].Text_0;
                text1[i] = gossip->Options[i].Text_1;
            }

            if (locale != DEFAULT_LOCALE && !bct)
            {
                if (NpcTextLocale const* npcTextLocale = sObjectMgr->GetNpcTextLocale(textID))
                {
                    ObjectMgr::GetLocaleString(npcTextLocale->Text_0[i], locale, text0[i]);
                    ObjectMgr::GetLocaleString(npcTextLocale->Text_1[i], locale, text1[i]);
                }
            }

            data << gossip->Options[i].Probability;

            if (text0[i].empty())
                data << text1[i];
            else
                data << text0[i];

            if (text1[i].empty())
                data << text0[i];
            else
                data << text1[i];

            data << gossip->Options[i].Language;

            for (uint8 j = 0; j < MAX_GOSSIP_TEXT_EMOTES; ++j)
            {
                data << gossip->Options[i].Emotes[j]._Delay;
                data << gossip->Options[i].Emotes[j]._Emote;
            }
        }
    }

    SendPacket(&data);

    TC_LOG_DEBUG("network", "WORLD: Sent SMSG_NPC_TEXT_UPDATE");
}

/// Only _static_ data is sent in this packet !!!
void WorldSession::HandlePageTextQueryOpcode(WorldPacket& recvData)
{
    TC_LOG_DEBUG("network", "WORLD: Received CMSG_PAGE_TEXT_QUERY");

    uint32 pageID;
    recvData >> pageID;
    recvData.read_skip<uint64>();                          // guid

    while (pageID)
    {
        PageText const* pageText = sObjectMgr->GetPageText(pageID);
                                                            // guess size
        WorldPacket data(SMSG_PAGE_TEXT_QUERY_RESPONSE, 50);
        data << pageID;

        if (!pageText)
        {
            data << "Item page missing.";
            data << uint32(0);
            pageID = 0;
        }
        else
        {
            std::string Text = pageText->Text;

            int loc_idx = GetSessionDbLocaleIndex();
            if (loc_idx >= 0)
                if (PageTextLocale const* player = sObjectMgr->GetPageTextLocale(pageID))
                    ObjectMgr::GetLocaleString(player->Text, loc_idx, Text);

            data << Text;
            data << uint32(pageText->NextPage);
            pageID = pageText->NextPage;
        }
        SendPacket(&data);

        TC_LOG_DEBUG("network", "WORLD: Sent SMSG_PAGE_TEXT_QUERY_RESPONSE");
    }
}

void WorldSession::HandleCorpseMapPositionQuery(WorldPacket& recvData)
{
    TC_LOG_DEBUG("network", "WORLD: Recv CMSG_CORPSE_MAP_POSITION_QUERY");

    uint32 transportGuidLow;
    recvData >> transportGuidLow;

    WorldPacket data(SMSG_CORPSE_MAP_POSITION_QUERY_RESPONSE, 4+4+4+4);
    data << float(0);
    data << float(0);
    data << float(0);
    data << float(0);
    SendPacket(&data);
}

void WorldSession::HandleQuestNPCQuery(WorldPacket& recvData)
{
    uint32 count = recvData.ReadBits(24);
    std::map<uint32, std::vector<uint32>> quests;

    for (uint32 i = 0; i < count; ++i)
    {
        uint32 questId;
        recvData >> questId;

        if (!sObjectMgr->GetQuestTemplate(questId))
        {
            TC_LOG_DEBUG("network", "WORLD: Unknown quest %u in CMSG_QUEST_NPC_QUERY by player %u", questId, m_GUIDLow);
            continue;
        }

        auto creatures = sObjectMgr->GetCreatureQuestInvolvedRelationReverseBounds(questId);
        for (auto it = creatures.first; it != creatures.second; ++it)
            quests[questId].push_back(it->second);

        auto gos = sObjectMgr->GetGOQuestInvolvedRelationReverseBounds(questId);
        for (auto it = gos.first; it != gos.second; ++it)
            quests[questId].push_back(it->second | 0x80000000); // GO mask
    }

    WorldPacket data(SMSG_QUEST_NPC_QUERY_RESPONSE, 3 + quests.size() * 14);
    data.WriteBits(quests.size(), 23);

    for (auto it = quests.begin(); it != quests.end(); ++it)
        data.WriteBits(it->second.size(), 24);

    for (auto it = quests.begin(); it != quests.end(); ++it)
    {
        data << uint32(it->first);
        for (const auto& entry : it->second)
            data << uint32(entry);
    }

    SendPacket(&data);
}

void WorldSession::HandleQuestPOIQuery(WorldPacket& recvData)
{
    uint32 count;
    recvData >> count; // quest count, max=25

    if (count > MAX_QUEST_LOG_SIZE)
    {
        recvData.rfinish();
        return;
    }

    // Read quest ids and add the in a unordered_set so we don't send POIs for the same quest multiple times
    std::unordered_set<uint32> questIds;
    for (uint32 i = 0; i < count; ++i)
        questIds.insert(recvData.read<uint32>()); // quest id

    WorldPacket data(SMSG_QUEST_POI_QUERY_RESPONSE, 4 + (4 + 4)*questIds.size());
    data << uint32(questIds.size()); // count

    for (auto itr = questIds.begin(); itr != questIds.end(); ++itr)
    {
        uint32 questId = *itr;

        bool questOk = false;

        uint16 questSlot = _player->FindQuestSlot(questId);

        if (questSlot != MAX_QUEST_LOG_SIZE)
            questOk =_player->GetQuestSlotQuestId(questSlot) == questId;

        if (questOk)
        {
            QuestPOIVector const* POI = sObjectMgr->GetQuestPOIVector(questId);

            if (POI)
            {
                data << uint32(questId); // quest ID
                data << uint32(POI->size()); // POI count

                for (QuestPOIVector::const_iterator itr = POI->begin(); itr != POI->end(); ++itr)
                {
                    data << uint32(itr->Id);                // POI index
                    data << int32(itr->ObjectiveIndex);     // objective index
                    data << uint32(itr->MapId);             // mapid
                    data << uint32(itr->AreaId);            // areaid
                    data << uint32(itr->FloorId);           // floorid
                    data << uint32(itr->Unk3);              // unknown
                    data << uint32(itr->Unk4);              // unknown
                    data << uint32(itr->points.size());     // POI points count

                    for (std::vector<QuestPOIPoint>::const_iterator itr2 = itr->points.begin(); itr2 != itr->points.end(); ++itr2)
                    {
                        data << int32(itr2->x); // POI point x
                        data << int32(itr2->y); // POI point y
                    }
                }
            }
            else
            {
                data << uint32(questId); // quest ID
                data << uint32(0); // POI count
            }
        }
        else
        {
            data << uint32(questId); // quest ID
            data << uint32(0); // POI count
        }
    }

    SendPacket(&data);
}<|MERGE_RESOLUTION|>--- conflicted
+++ resolved
@@ -96,63 +96,21 @@
     CreatureTemplate const* creatureInfo = sObjectMgr->GetCreatureTemplate(entry);
     if (creatureInfo)
     {
-<<<<<<< HEAD
-        std::string Name, FemaleName, SubName;
+        std::string Name, FemaleName, Title;
         Name = creatureInfo->Name;
         FemaleName = creatureInfo->FemaleName;
-        SubName = creatureInfo->SubName;
-=======
-        std::string Name, Title;
-        Name = ci->Name;
-        Title = ci->Title;
->>>>>>> 233297c5
+        Title = creatureInfo->Title;
 
         LocaleConstant locale = GetSessionDbLocaleIndex();
         if (locale >= 0)
         {
             if (CreatureLocale const* creatureLocale = sObjectMgr->GetCreatureLocale(entry))
             {
-<<<<<<< HEAD
                 ObjectMgr::GetLocaleString(creatureLocale->Name, locale, Name);
                 ObjectMgr::GetLocaleString(creatureLocale->FemaleName, locale, FemaleName);
-                ObjectMgr::GetLocaleString(creatureLocale->SubName, locale, SubName);
-            }
-        }
-=======
-                ObjectMgr::GetLocaleString(cl->Name, loc_idx, Name);
-                ObjectMgr::GetLocaleString(cl->Title, loc_idx, Title);
-            }
-        }
-        TC_LOG_DEBUG("network", "WORLD: CMSG_CREATURE_QUERY '%s' - Entry: %u.", ci->Name.c_str(), entry);
-                                                            // guess size
-        WorldPacket data(SMSG_CREATURE_QUERY_RESPONSE, 100);
-        data << uint32(entry);                              // creature entry
-        data << Name;
-        data << uint8(0) << uint8(0) << uint8(0);           // name2, name3, name4, always empty
-        data << Title;
-        data << ci->IconName;                               // "Directions" for guard, string for Icons 2.3.0
-        data << uint32(ci->type_flags);                     // flags
-        data << uint32(ci->type);                           // CreatureType.dbc
-        data << uint32(ci->family);                         // CreatureFamily.dbc
-        data << uint32(ci->rank);                           // Creature Rank (elite, boss, etc)
-        data << uint32(ci->KillCredit[0]);                  // new in 3.1, kill credit
-        data << uint32(ci->KillCredit[1]);                  // new in 3.1, kill credit
-        data << uint32(ci->Modelid1);                       // Modelid1
-        data << uint32(ci->Modelid2);                       // Modelid2
-        data << uint32(ci->Modelid3);                       // Modelid3
-        data << uint32(ci->Modelid4);                       // Modelid4
-        data << float(ci->ModHealth);                       // dmg/hp modifier
-        data << float(ci->ModMana);                         // dmg/mana modifier
-        data << uint8(ci->RacialLeader);
-
-        CreatureQuestItemList const* items = sObjectMgr->GetCreatureQuestItemList(entry);
-        if (items)
-            for (size_t i = 0; i < MAX_CREATURE_QUEST_ITEMS; ++i)
-                data << (i < items->size() ? uint32((*items)[i]) : uint32(0));
-        else
-            for (size_t i = 0; i < MAX_CREATURE_QUEST_ITEMS; ++i)
-                data << uint32(0);
->>>>>>> 233297c5
+                ObjectMgr::GetLocaleString(creatureLocale->Title, locale, Title);
+            }
+        }
 
         TC_LOG_DEBUG("network", "WORLD: CMSG_CREATURE_QUERY '%s' - Entry: %u.", creatureInfo->Name.c_str(), entry);
 
@@ -168,7 +126,7 @@
         for (uint8 i = 0; i < 3; i++)
             data << uint8(0);                                         // name5, ..., name8
 
-        data << SubName;                                              // SubName
+        data << Title;                                                // Title
         data << creatureInfo->IconName;                               // "Directions" for guard, string for Icons 2.3.0
         data << uint32(creatureInfo->type_flags);                     // flags
         data << uint32(creatureInfo->type_flags2);                    // unknown meaning
@@ -261,11 +219,6 @@
 
 void WorldSession::HandleCorpseQueryOpcode(WorldPacket& /*recvData*/)
 {
-<<<<<<< HEAD
-    TC_LOG_DEBUG("network", "WORLD: Received MSG_CORPSE_QUERY");
-
-=======
->>>>>>> 233297c5
     if (!_player->HasCorpse())
     {
         WorldPacket data(MSG_CORPSE_QUERY, 1);
