/*
 * Copyright (C) 2008-2013 TrinityCore <http://www.trinitycore.org/>
 * Copyright (C) 2005-2009 MaNGOS <http://getmangos.com/>
 *
 * This program is free software; you can redistribute it and/or modify it
 * under the terms of the GNU General Public License as published by the
 * Free Software Foundation; either version 2 of the License, or (at your
 * option) any later version.
 *
 * This program is distributed in the hope that it will be useful, but WITHOUT
 * ANY WARRANTY; without even the implied warranty of MERCHANTABILITY or
 * FITNESS FOR A PARTICULAR PURPOSE. See the GNU General Public License for
 * more details.
 *
 * You should have received a copy of the GNU General Public License along
 * with this program. If not, see <http://www.gnu.org/licenses/>.
 */

#include "Common.h"
#include "WorldPacket.h"
#include "WorldSession.h"
#include "World.h"
#include "ObjectAccessor.h"
#include "Log.h"
#include "Opcodes.h"
#include "Player.h"
#include "Item.h"
#include "Spell.h"
#include "SocialMgr.h"
#include "Language.h"
#include "AccountMgr.h"

void WorldSession::SendTradeStatus(TradeStatus status)
{
    WorldPacket data;

    data.Initialize(SMSG_TRADE_STATUS, 1+4+4);
    data.WriteBit(0); // unk bit, usually 0
    data.WriteBits(status, 5);

    switch (status)
    {
        case TRADE_STATUS_BEGIN_TRADE:
            data.WriteBits(0, 8); // zero guid
            data.FlushBits();
            break;
        case TRADE_STATUS_OPEN_WINDOW:
            data.FlushBits();
            data << uint32(0); // unk
            break;
        case TRADE_STATUS_CLOSE_WINDOW:
            data.WriteBit(0); // unk
            data.FlushBits();
            data << uint32(0); // unk
            data << uint32(0); // unk
            break;
        case TRADE_STATUS_ONLY_CONJURED:
        case TRADE_STATUS_NOT_ELIGIBLE:
            data.FlushBits();
            data << uint8(0); // unk
            break;
        case TRADE_STATUS_CURRENCY: // Not implemented
        case TRADE_STATUS_CURRENCY_NOT_TRADABLE: // Not implemented
            data.FlushBits();
            data << uint32(0); // unk
            data << uint32(0); // unk
        default:
            data.FlushBits();
            break;
    }

    SendPacket(&data);
}

void WorldSession::HandleIgnoreTradeOpcode(WorldPacket& /*recvPacket*/)
{
<<<<<<< HEAD
    sLog->outDebug(LOG_FILTER_NETWORKIO, "WORLD: Ignore Trade %u", _player->GetGUIDLow());
=======
    TC_LOG_DEBUG(LOG_FILTER_NETWORKIO, "WORLD: Ignore Trade %u", _player->GetGUIDLow());
    // recvPacket.print_storage();
>>>>>>> d1677b2d
}

void WorldSession::HandleBusyTradeOpcode(WorldPacket& /*recvPacket*/)
{
<<<<<<< HEAD
    sLog->outDebug(LOG_FILTER_NETWORKIO, "WORLD: Busy Trade %u", _player->GetGUIDLow());
=======
    TC_LOG_DEBUG(LOG_FILTER_NETWORKIO, "WORLD: Busy Trade %u", _player->GetGUIDLow());
    // recvPacket.print_storage();
>>>>>>> d1677b2d
}

void WorldSession::SendUpdateTrade(bool trader_data /*= true*/)
{
    TradeData* view_trade = trader_data ? _player->GetTradeData()->GetTraderData() : _player->GetTradeData();

    ByteBuffer itemData(7*2 + 7*4 + 3*4 + 3*4 + 1);

    uint8 count = 0;
    for (uint8 i = 0; i < TRADE_SLOT_COUNT; ++i)
        if (view_trade->GetItem(TradeSlots(i)))
            ++count;

    WorldPacket data(SMSG_TRADE_STATUS_EXTENDED, 4*6 + 8 + 1 + 3 + count * 70);
    data << uint32(0);                                      // this value must be equal to value from TRADE_STATUS_OPEN_WINDOW status packet (different value for different players to block multiple trades?)
    data << uint32(0);                                      // unk 2
    data << uint64(view_trade->GetMoney());                 // trader gold
    data << uint32(view_trade->GetSpell());                 // spell casted on lowest slot item
    data << uint32(TRADE_SLOT_COUNT);                       // trade slots count/number?, = next field in most cases
    data << uint32(0);                                      // unk 5
    data << uint8(trader_data);                             // 1 means traders data, 0 means own
    data << uint32(TRADE_SLOT_COUNT);                       // trade slots count/number?, = prev field in most cases
    data.WriteBits(count, 22);

    for (uint8 i = 0; i < TRADE_SLOT_COUNT; ++i)
    {
        Item* item = view_trade->GetItem(TradeSlots(i));
        if (!item)
            continue;

        ObjectGuid giftCreatorGuid = item->GetUInt64Value(ITEM_FIELD_GIFTCREATOR);
        ObjectGuid creatorGuid = item->GetUInt64Value(ITEM_FIELD_CREATOR);

        data.WriteBit(giftCreatorGuid[7]);
        data.WriteBit(giftCreatorGuid[1]);
        bool notWrapped = data.WriteBit(!item->HasFlag(ITEM_FIELD_FLAGS, ITEM_FLAG_WRAPPED));
        data.WriteBit(giftCreatorGuid[3]);

        if (notWrapped)
        {
            data.WriteBit(creatorGuid[7]);
            data.WriteBit(creatorGuid[1]);
            data.WriteBit(creatorGuid[4]);
            data.WriteBit(creatorGuid[6]);
            data.WriteBit(creatorGuid[2]);
            data.WriteBit(creatorGuid[3]);
            data.WriteBit(creatorGuid[5]);
            data.WriteBit(item->GetTemplate()->LockID != 0);
            data.WriteBit(creatorGuid[0]);

            itemData.WriteByteSeq(creatorGuid[1]);

            itemData << uint32(item->GetEnchantmentId(PERM_ENCHANTMENT_SLOT));
            for (uint32 enchant_slot = SOCK_ENCHANTMENT_SLOT; enchant_slot < SOCK_ENCHANTMENT_SLOT+MAX_GEM_SOCKETS /*3*/; ++enchant_slot)
                itemData << uint32(item->GetEnchantmentId(EnchantmentSlot(enchant_slot)));
            itemData << uint32(item->GetUInt32Value(ITEM_FIELD_MAXDURABILITY));

            itemData.WriteByteSeq(creatorGuid[6]);
            itemData.WriteByteSeq(creatorGuid[2]);
            itemData.WriteByteSeq(creatorGuid[7]);
            itemData.WriteByteSeq(creatorGuid[4]);

            itemData << uint32(0); // reforge id, FIXME: not implemented
            itemData << uint32(item->GetUInt32Value(ITEM_FIELD_DURABILITY));
            itemData << uint32(item->GetItemRandomPropertyId());

            itemData.WriteByteSeq(creatorGuid[3]);

            itemData << uint32(0); // unk7

            itemData.WriteByteSeq(creatorGuid[0]);

            itemData << uint32(item->GetSpellCharges());
            itemData << uint32(item->GetItemSuffixFactor());

            itemData.WriteByteSeq(creatorGuid[5]);
        }

        data.WriteBit(giftCreatorGuid[6]);
        data.WriteBit(giftCreatorGuid[4]);
        data.WriteBit(giftCreatorGuid[2]);
        data.WriteBit(giftCreatorGuid[0]);
        data.WriteBit(giftCreatorGuid[5]);

        itemData.WriteByteSeq(giftCreatorGuid[6]);
        itemData.WriteByteSeq(giftCreatorGuid[1]);
        itemData.WriteByteSeq(giftCreatorGuid[7]);
        itemData.WriteByteSeq(giftCreatorGuid[4]);

        itemData << uint32(item->GetTemplate()->ItemId);

        itemData.WriteByteSeq(giftCreatorGuid[0]);

        itemData << uint32(item->GetCount());

        itemData.WriteByteSeq(giftCreatorGuid[5]);

        itemData << uint8(i);

        itemData.WriteByteSeq(giftCreatorGuid[2]);
        itemData.WriteByteSeq(giftCreatorGuid[3]);
    }

    data.FlushBits();
    data.append(itemData);

    SendPacket(&data);
}

//==============================================================
// transfer the items to the players

void WorldSession::moveItems(Item* myItems[], Item* hisItems[])
{
    Player* trader = _player->GetTrader();
    if (!trader)
        return;

    for (uint8 i = 0; i < TRADE_SLOT_TRADED_COUNT; ++i)
    {
        ItemPosCountVec traderDst;
        ItemPosCountVec playerDst;
        bool traderCanTrade = (myItems[i] == NULL || trader->CanStoreItem(NULL_BAG, NULL_SLOT, traderDst, myItems[i], false) == EQUIP_ERR_OK);
        bool playerCanTrade = (hisItems[i] == NULL || _player->CanStoreItem(NULL_BAG, NULL_SLOT, playerDst, hisItems[i], false) == EQUIP_ERR_OK);
        if (traderCanTrade && playerCanTrade)
        {
            // Ok, if trade item exists and can be stored
            // If we trade in both directions we had to check, if the trade will work before we actually do it
            // A roll back is not possible after we stored it
            if (myItems[i])
            {
                // logging
                TC_LOG_DEBUG(LOG_FILTER_NETWORKIO, "partner storing: %u", myItems[i]->GetGUIDLow());
                if (HasPermission(RBAC_PERM_LOG_GM_TRADE))
                {
                    sLog->outCommand(_player->GetSession()->GetAccountId(), "GM %s (Account: %u) trade: %s (Entry: %d Count: %u) to player: %s (Account: %u)",
                        _player->GetName().c_str(), _player->GetSession()->GetAccountId(),
                        myItems[i]->GetTemplate()->Name1.c_str(), myItems[i]->GetEntry(), myItems[i]->GetCount(),
                        trader->GetName().c_str(), trader->GetSession()->GetAccountId());
                }

                // adjust time (depends on /played)
                if (myItems[i]->HasFlag(ITEM_FIELD_FLAGS, ITEM_FLAG_BOP_TRADEABLE))
                    myItems[i]->SetUInt32Value(ITEM_FIELD_CREATE_PLAYED_TIME, trader->GetTotalPlayedTime()-(_player->GetTotalPlayedTime()-myItems[i]->GetUInt32Value(ITEM_FIELD_CREATE_PLAYED_TIME)));
                // store
                trader->MoveItemToInventory(traderDst, myItems[i], true, true);
            }
            if (hisItems[i])
            {
                // logging
                TC_LOG_DEBUG(LOG_FILTER_NETWORKIO, "player storing: %u", hisItems[i]->GetGUIDLow());
                if (HasPermission(RBAC_PERM_LOG_GM_TRADE))
                {
                    sLog->outCommand(trader->GetSession()->GetAccountId(), "GM %s (Account: %u) trade: %s (Entry: %d Count: %u) to player: %s (Account: %u)",
                        trader->GetName().c_str(), trader->GetSession()->GetAccountId(),
                        hisItems[i]->GetTemplate()->Name1.c_str(), hisItems[i]->GetEntry(), hisItems[i]->GetCount(),
                        _player->GetName().c_str(), _player->GetSession()->GetAccountId());
                }

                // adjust time (depends on /played)
                if (hisItems[i]->HasFlag(ITEM_FIELD_FLAGS, ITEM_FLAG_BOP_TRADEABLE))
                    hisItems[i]->SetUInt32Value(ITEM_FIELD_CREATE_PLAYED_TIME, _player->GetTotalPlayedTime()-(trader->GetTotalPlayedTime()-hisItems[i]->GetUInt32Value(ITEM_FIELD_CREATE_PLAYED_TIME)));
                // store
                _player->MoveItemToInventory(playerDst, hisItems[i], true, true);
            }
        }
        else
        {
            // in case of fatal error log error message
            // return the already removed items to the original owner
            if (myItems[i])
            {
                if (!traderCanTrade)
                    TC_LOG_ERROR(LOG_FILTER_NETWORKIO, "trader can't store item: %u", myItems[i]->GetGUIDLow());
                if (_player->CanStoreItem(NULL_BAG, NULL_SLOT, playerDst, myItems[i], false) == EQUIP_ERR_OK)
                    _player->MoveItemToInventory(playerDst, myItems[i], true, true);
                else
                    TC_LOG_ERROR(LOG_FILTER_NETWORKIO, "player can't take item back: %u", myItems[i]->GetGUIDLow());
            }
            // return the already removed items to the original owner
            if (hisItems[i])
            {
                if (!playerCanTrade)
                    TC_LOG_ERROR(LOG_FILTER_NETWORKIO, "player can't store item: %u", hisItems[i]->GetGUIDLow());
                if (trader->CanStoreItem(NULL_BAG, NULL_SLOT, traderDst, hisItems[i], false) == EQUIP_ERR_OK)
                    trader->MoveItemToInventory(traderDst, hisItems[i], true, true);
                else
                    TC_LOG_ERROR(LOG_FILTER_NETWORKIO, "trader can't take item back: %u", hisItems[i]->GetGUIDLow());
            }
        }
    }
}

//==============================================================

static void setAcceptTradeMode(TradeData* myTrade, TradeData* hisTrade, Item* *myItems, Item* *hisItems)
{
    myTrade->SetInAcceptProcess(true);
    hisTrade->SetInAcceptProcess(true);

    // store items in local list and set 'in-trade' flag
    for (uint8 i = 0; i < TRADE_SLOT_TRADED_COUNT; ++i)
    {
        if (Item* item = myTrade->GetItem(TradeSlots(i)))
        {
            TC_LOG_DEBUG(LOG_FILTER_NETWORKIO, "player trade item %u bag: %u slot: %u", item->GetGUIDLow(), item->GetBagSlot(), item->GetSlot());
            //Can return NULL
            myItems[i] = item;
            myItems[i]->SetInTrade();
        }

        if (Item* item = hisTrade->GetItem(TradeSlots(i)))
        {
            TC_LOG_DEBUG(LOG_FILTER_NETWORKIO, "partner trade item %u bag: %u slot: %u", item->GetGUIDLow(), item->GetBagSlot(), item->GetSlot());
            hisItems[i] = item;
            hisItems[i]->SetInTrade();
        }
    }
}

static void clearAcceptTradeMode(TradeData* myTrade, TradeData* hisTrade)
{
    myTrade->SetInAcceptProcess(false);
    hisTrade->SetInAcceptProcess(false);
}

static void clearAcceptTradeMode(Item* *myItems, Item* *hisItems)
{
    // clear 'in-trade' flag
    for (uint8 i = 0; i < TRADE_SLOT_TRADED_COUNT; ++i)
    {
        if (myItems[i])
            myItems[i]->SetInTrade(false);
        if (hisItems[i])
            hisItems[i]->SetInTrade(false);
    }
}

void WorldSession::HandleAcceptTradeOpcode(WorldPacket& /*recvPacket*/)
{
    TradeData* my_trade = _player->m_trade;
    if (!my_trade)
        return;

    Player* trader = my_trade->GetTrader();

    TradeData* his_trade = trader->m_trade;
    if (!his_trade)
        return;

    Item* myItems[TRADE_SLOT_TRADED_COUNT]  = { NULL, NULL, NULL, NULL, NULL, NULL };
    Item* hisItems[TRADE_SLOT_TRADED_COUNT] = { NULL, NULL, NULL, NULL, NULL, NULL };
    bool myCanCompleteTrade = true, hisCanCompleteTrade = true;

    // set before checks for propertly undo at problems (it already set in to client)
    my_trade->SetAccepted(true);

    // not accept case incorrect money amount
    if (!_player->HasEnoughMoney(my_trade->GetMoney()))
    {
        SendNotification(LANG_NOT_ENOUGH_GOLD);
        my_trade->SetAccepted(false, true);
        return;
    }

    // not accept case incorrect money amount
    if (!trader->HasEnoughMoney(his_trade->GetMoney()))
    {
        trader->GetSession()->SendNotification(LANG_NOT_ENOUGH_GOLD);
        his_trade->SetAccepted(false, true);
        return;
    }

    if (_player->GetMoney() >= uint64(MAX_MONEY_AMOUNT) - his_trade->GetMoney())
    {
        _player->SendEquipError(EQUIP_ERR_TOO_MUCH_GOLD, NULL, NULL);
        my_trade->SetAccepted(false, true);
        return;
    }

    if (trader->GetMoney() >= uint64(MAX_MONEY_AMOUNT) - my_trade->GetMoney())
    {
        trader->SendEquipError(EQUIP_ERR_TOO_MUCH_GOLD, NULL, NULL);
        his_trade->SetAccepted(false, true);
        return;
    }

    // not accept if some items now can't be trade (cheating)
    for (uint8 i = 0; i < TRADE_SLOT_TRADED_COUNT; ++i)
    {
        if (Item* item = my_trade->GetItem(TradeSlots(i)))
        {
            if (!item->CanBeTraded(false, true))
            {
                SendTradeStatus(TRADE_STATUS_TRADE_CANCELED);
                return;
            }

            if (item->IsBindedNotWith(trader))
            {
                SendTradeStatus(TRADE_STATUS_NOT_ELIGIBLE);
                SendTradeStatus(TRADE_STATUS_CLOSE_WINDOW/*TRADE_STATUS_TRADE_CANCELED*/);
                return;
            }
        }

        if (Item* item = his_trade->GetItem(TradeSlots(i)))
        {
            if (!item->CanBeTraded(false, true))
            {
                SendTradeStatus(TRADE_STATUS_TRADE_CANCELED);
                return;
            }
            //if (item->IsBindedNotWith(_player))   // dont mark as invalid when his item isnt good (not exploitable because if item is invalid trade will fail anyway later on the same check)
            //{
            //    SendTradeStatus(TRADE_STATUS_NOT_ELIGIBLE);
            //    his_trade->SetAccepted(false, true);
            //    return;
            //}
        }
    }

    if (his_trade->IsAccepted())
    {
        setAcceptTradeMode(my_trade, his_trade, myItems, hisItems);

        Spell* my_spell = NULL;
        SpellCastTargets my_targets;

        Spell* his_spell = NULL;
        SpellCastTargets his_targets;

        // not accept if spell can't be casted now (cheating)
        if (uint32 my_spell_id = my_trade->GetSpell())
        {
            SpellInfo const* spellEntry = sSpellMgr->GetSpellInfo(my_spell_id);
            Item* castItem = my_trade->GetSpellCastItem();

            if (!spellEntry || !his_trade->GetItem(TRADE_SLOT_NONTRADED) ||
                (my_trade->HasSpellCastItem() && !castItem))
            {
                clearAcceptTradeMode(my_trade, his_trade);
                clearAcceptTradeMode(myItems, hisItems);

                my_trade->SetSpell(0);
                return;
            }

            my_spell = new Spell(_player, spellEntry, TRIGGERED_FULL_MASK);
            my_spell->m_CastItem = castItem;
            my_targets.SetTradeItemTarget(_player);
            my_spell->m_targets = my_targets;

            SpellCastResult res = my_spell->CheckCast(true);
            if (res != SPELL_CAST_OK)
            {
                my_spell->SendCastResult(res);

                clearAcceptTradeMode(my_trade, his_trade);
                clearAcceptTradeMode(myItems, hisItems);

                delete my_spell;
                my_trade->SetSpell(0);
                return;
            }
        }

        // not accept if spell can't be casted now (cheating)
        if (uint32 his_spell_id = his_trade->GetSpell())
        {
            SpellInfo const* spellEntry = sSpellMgr->GetSpellInfo(his_spell_id);
            Item* castItem = his_trade->GetSpellCastItem();

            if (!spellEntry || !my_trade->GetItem(TRADE_SLOT_NONTRADED) || (his_trade->HasSpellCastItem() && !castItem))
            {
                delete my_spell;
                his_trade->SetSpell(0);

                clearAcceptTradeMode(my_trade, his_trade);
                clearAcceptTradeMode(myItems, hisItems);
                return;
            }

            his_spell = new Spell(trader, spellEntry, TRIGGERED_FULL_MASK);
            his_spell->m_CastItem = castItem;
            his_targets.SetTradeItemTarget(trader);
            his_spell->m_targets = his_targets;

            SpellCastResult res = his_spell->CheckCast(true);
            if (res != SPELL_CAST_OK)
            {
                his_spell->SendCastResult(res);

                clearAcceptTradeMode(my_trade, his_trade);
                clearAcceptTradeMode(myItems, hisItems);

                delete my_spell;
                delete his_spell;

                his_trade->SetSpell(0);
                return;
            }
        }

        // inform partner client
        trader->GetSession()->SendTradeStatus(TRADE_STATUS_TRADE_ACCEPT);

        // test if item will fit in each inventory
        hisCanCompleteTrade = (trader->CanStoreItems(myItems, TRADE_SLOT_TRADED_COUNT) == EQUIP_ERR_OK);
        myCanCompleteTrade = (_player->CanStoreItems(hisItems, TRADE_SLOT_TRADED_COUNT) == EQUIP_ERR_OK);

        clearAcceptTradeMode(myItems, hisItems);

        // in case of missing space report error
        if (!myCanCompleteTrade)
        {
            clearAcceptTradeMode(my_trade, his_trade);

            SendNotification(LANG_NOT_FREE_TRADE_SLOTS);
            trader->GetSession()->SendNotification(LANG_NOT_PARTNER_FREE_TRADE_SLOTS);
            my_trade->SetAccepted(false);
            his_trade->SetAccepted(false);
            return;
        }
        else if (!hisCanCompleteTrade)
        {
            clearAcceptTradeMode(my_trade, his_trade);

            SendNotification(LANG_NOT_PARTNER_FREE_TRADE_SLOTS);
            trader->GetSession()->SendNotification(LANG_NOT_FREE_TRADE_SLOTS);
            my_trade->SetAccepted(false);
            his_trade->SetAccepted(false);
            return;
        }

        // execute trade: 1. remove
        for (uint8 i = 0; i < TRADE_SLOT_TRADED_COUNT; ++i)
        {
            if (myItems[i])
            {
                myItems[i]->SetUInt64Value(ITEM_FIELD_GIFTCREATOR, _player->GetGUID());
                _player->MoveItemFromInventory(myItems[i]->GetBagSlot(), myItems[i]->GetSlot(), true);
            }
            if (hisItems[i])
            {
                hisItems[i]->SetUInt64Value(ITEM_FIELD_GIFTCREATOR, trader->GetGUID());
                trader->MoveItemFromInventory(hisItems[i]->GetBagSlot(), hisItems[i]->GetSlot(), true);
            }
        }

        // execute trade: 2. store
        moveItems(myItems, hisItems);

        // logging money
        if (HasPermission(RBAC_PERM_LOG_GM_TRADE))
        {
            if (my_trade->GetMoney() > 0)
            {
                sLog->outCommand(_player->GetSession()->GetAccountId(), "GM %s (Account: %u) give money (Amount: " UI64FMTD ") to player: %s (Account: %u)",
                    _player->GetName().c_str(), _player->GetSession()->GetAccountId(),
                    my_trade->GetMoney(),
                    trader->GetName().c_str(), trader->GetSession()->GetAccountId());
            }

            if (his_trade->GetMoney() > 0)
            {
                sLog->outCommand(trader->GetSession()->GetAccountId(), "GM %s (Account: %u) give money (Amount: " UI64FMTD ") to player: %s (Account: %u)",
                    trader->GetName().c_str(), trader->GetSession()->GetAccountId(),
                    his_trade->GetMoney(),
                    _player->GetName().c_str(), _player->GetSession()->GetAccountId());
            }
        }

        // update money
        _player->ModifyMoney(-int64(my_trade->GetMoney()));
        _player->ModifyMoney(his_trade->GetMoney());
        trader->ModifyMoney(-int64(his_trade->GetMoney()));
        trader->ModifyMoney(my_trade->GetMoney());

        if (my_spell)
            my_spell->prepare(&my_targets);

        if (his_spell)
            his_spell->prepare(&his_targets);

        // cleanup
        clearAcceptTradeMode(my_trade, his_trade);
        delete _player->m_trade;
        _player->m_trade = NULL;
        delete trader->m_trade;
        trader->m_trade = NULL;

        // desynchronized with the other saves here (SaveInventoryAndGoldToDB() not have own transaction guards)
        SQLTransaction trans = CharacterDatabase.BeginTransaction();
        _player->SaveInventoryAndGoldToDB(trans);
        trader->SaveInventoryAndGoldToDB(trans);
        CharacterDatabase.CommitTransaction(trans);

        trader->GetSession()->SendTradeStatus(TRADE_STATUS_TRADE_COMPLETE);
        SendTradeStatus(TRADE_STATUS_TRADE_COMPLETE);
    }
    else
    {
        trader->GetSession()->SendTradeStatus(TRADE_STATUS_TRADE_ACCEPT);
    }
}

void WorldSession::HandleUnacceptTradeOpcode(WorldPacket& /*recvPacket*/)
{
    TradeData* my_trade = _player->GetTradeData();
    if (!my_trade)
        return;

    my_trade->SetAccepted(false, true);
}

void WorldSession::HandleBeginTradeOpcode(WorldPacket& /*recvPacket*/)
{
    TradeData* my_trade = _player->m_trade;
    if (!my_trade)
        return;

    my_trade->GetTrader()->GetSession()->SendTradeStatus(TRADE_STATUS_OPEN_WINDOW);
    SendTradeStatus(TRADE_STATUS_OPEN_WINDOW);
}

void WorldSession::SendCancelTrade()
{
    if (PlayerRecentlyLoggedOut() || PlayerLogout())
        return;

    SendTradeStatus(TRADE_STATUS_TRADE_CANCELED);
}

void WorldSession::HandleCancelTradeOpcode(WorldPacket& /*recvPacket*/)
{
    // sent also after LOGOUT COMPLETE
    if (_player)                                             // needed because STATUS_LOGGEDIN_OR_RECENTLY_LOGGOUT
        _player->TradeCancel(true);
}

void WorldSession::HandleInitiateTradeOpcode(WorldPacket& recvPacket)
{
    ObjectGuid guid;

    guid[0] = recvPacket.ReadBit();
    guid[3] = recvPacket.ReadBit();
    guid[5] = recvPacket.ReadBit();
    guid[1] = recvPacket.ReadBit();
    guid[4] = recvPacket.ReadBit();
    guid[6] = recvPacket.ReadBit();
    guid[7] = recvPacket.ReadBit();
    guid[2] = recvPacket.ReadBit();

    recvPacket.ReadByteSeq(guid[7]);
    recvPacket.ReadByteSeq(guid[4]);
    recvPacket.ReadByteSeq(guid[3]);
    recvPacket.ReadByteSeq(guid[5]);
    recvPacket.ReadByteSeq(guid[1]);
    recvPacket.ReadByteSeq(guid[2]);
    recvPacket.ReadByteSeq(guid[6]);
    recvPacket.ReadByteSeq(guid[0]);

    if (GetPlayer()->m_trade)
        return;

    if (!GetPlayer()->isAlive())
    {
        SendTradeStatus(TRADE_STATUS_YOU_DEAD);
        return;
    }

    if (GetPlayer()->HasUnitState(UNIT_STATE_STUNNED))
    {
        SendTradeStatus(TRADE_STATUS_YOU_STUNNED);
        return;
    }

    if (isLogingOut())
    {
        SendTradeStatus(TRADE_STATUS_YOU_LOGOUT);
        return;
    }

    if (GetPlayer()->isInFlight())
    {
        SendTradeStatus(TRADE_STATUS_TARGET_TO_FAR);
        return;
    }

    if (GetPlayer()->getLevel() < sWorld->getIntConfig(CONFIG_TRADE_LEVEL_REQ))
    {
        SendNotification(GetTrinityString(LANG_TRADE_REQ), sWorld->getIntConfig(CONFIG_TRADE_LEVEL_REQ));
        return;
    }

    Player* pOther = ObjectAccessor::FindPlayer(guid);

    if (!pOther)
    {
        SendTradeStatus(TRADE_STATUS_NO_TARGET);
        return;
    }

    if (pOther == GetPlayer() || pOther->m_trade)
    {
        SendTradeStatus(TRADE_STATUS_BUSY);
        return;
    }

    if (!pOther->isAlive())
    {
        SendTradeStatus(TRADE_STATUS_TARGET_DEAD);
        return;
    }

    if (pOther->isInFlight())
    {
        SendTradeStatus(TRADE_STATUS_TARGET_TO_FAR);
        return;
    }

    if (pOther->HasUnitState(UNIT_STATE_STUNNED))
    {
        SendTradeStatus(TRADE_STATUS_TARGET_STUNNED);
        return;
    }

    if (pOther->GetSession()->isLogingOut())
    {
        SendTradeStatus(TRADE_STATUS_TARGET_LOGOUT);
        return;
    }

    if (pOther->GetSocial()->HasIgnore(GetPlayer()->GetGUIDLow()))
    {
        SendTradeStatus(TRADE_STATUS_IGNORE_YOU);
        return;
    }

    if (!sWorld->getBoolConfig(CONFIG_ALLOW_TWO_SIDE_TRADE) && pOther->GetTeam() !=_player->GetTeam())
    {
        SendTradeStatus(TRADE_STATUS_WRONG_FACTION);
        return;
    }

    if (!pOther->IsWithinDistInMap(_player, 10.0f, false))
    {
        SendTradeStatus(TRADE_STATUS_TARGET_TO_FAR);
        return;
    }

    if (pOther->getLevel() < sWorld->getIntConfig(CONFIG_TRADE_LEVEL_REQ))
    {
        SendNotification(GetTrinityString(LANG_TRADE_OTHER_REQ), sWorld->getIntConfig(CONFIG_TRADE_LEVEL_REQ));
        return;
    }

    // OK start trade
    _player->m_trade = new TradeData(_player, pOther);
    pOther->m_trade = new TradeData(pOther, _player);

    WorldPacket data(SMSG_TRADE_STATUS, 2+7);
    data.WriteBit(0); // unk bit, usually 0
    data.WriteBits(TRADE_STATUS_BEGIN_TRADE, 5);

    ObjectGuid playerGuid = _player->GetGUID();
    // WTB StartBitStream...
    data.WriteBit(playerGuid[2]);
    data.WriteBit(playerGuid[4]);
    data.WriteBit(playerGuid[6]);
    data.WriteBit(playerGuid[0]);
    data.WriteBit(playerGuid[1]);
    data.WriteBit(playerGuid[3]);
    data.WriteBit(playerGuid[7]);
    data.WriteBit(playerGuid[5]);

    data.WriteByteSeq(playerGuid[4]);
    data.WriteByteSeq(playerGuid[1]);
    data.WriteByteSeq(playerGuid[2]);
    data.WriteByteSeq(playerGuid[3]);
    data.WriteByteSeq(playerGuid[0]);
    data.WriteByteSeq(playerGuid[7]);
    data.WriteByteSeq(playerGuid[6]);
    data.WriteByteSeq(playerGuid[5]);

    pOther->GetSession()->SendPacket(&data);
}

void WorldSession::HandleSetTradeGoldOpcode(WorldPacket& recvPacket)
{
    uint64 gold;
    recvPacket >> gold;

    TradeData* my_trade = _player->GetTradeData();
    if (!my_trade)
        return;

    // gold can be incorrect, but this is checked at trade finished.
    my_trade->SetMoney(gold);
}

void WorldSession::HandleSetTradeItemOpcode(WorldPacket& recvPacket)
{
    // send update
    uint8 tradeSlot;
    uint8 bag;
    uint8 slot;

    recvPacket >> slot;
    recvPacket >> tradeSlot;
    recvPacket >> bag;

    TradeData* my_trade = _player->GetTradeData();
    if (!my_trade)
        return;

    // invalid slot number
    if (tradeSlot >= TRADE_SLOT_COUNT)
    {
        SendTradeStatus(TRADE_STATUS_TRADE_CANCELED);
        return;
    }

    // check cheating, can't fail with correct client operations
    Item* item = _player->GetItemByPos(bag, slot);
    if (!item || (tradeSlot != TRADE_SLOT_NONTRADED && !item->CanBeTraded(false, true)))
    {
        SendTradeStatus(TRADE_STATUS_TRADE_CANCELED);
        return;
    }

    uint64 iGUID = item->GetGUID();

    // prevent place single item into many trade slots using cheating and client bugs
    if (my_trade->HasItem(iGUID))
    {
        // cheating attempt
        SendTradeStatus(TRADE_STATUS_TRADE_CANCELED);
        return;
    }

    my_trade->SetItem(TradeSlots(tradeSlot), item);
}

void WorldSession::HandleClearTradeItemOpcode(WorldPacket& recvPacket)
{
    uint8 tradeSlot;
    recvPacket >> tradeSlot;

    TradeData* my_trade = _player->m_trade;
    if (!my_trade)
        return;

    // invalid slot number
    if (tradeSlot >= TRADE_SLOT_COUNT)
        return;

    my_trade->SetItem(TradeSlots(tradeSlot), NULL);
}<|MERGE_RESOLUTION|>--- conflicted
+++ resolved
@@ -74,22 +74,12 @@
 
 void WorldSession::HandleIgnoreTradeOpcode(WorldPacket& /*recvPacket*/)
 {
-<<<<<<< HEAD
-    sLog->outDebug(LOG_FILTER_NETWORKIO, "WORLD: Ignore Trade %u", _player->GetGUIDLow());
-=======
     TC_LOG_DEBUG(LOG_FILTER_NETWORKIO, "WORLD: Ignore Trade %u", _player->GetGUIDLow());
-    // recvPacket.print_storage();
->>>>>>> d1677b2d
 }
 
 void WorldSession::HandleBusyTradeOpcode(WorldPacket& /*recvPacket*/)
 {
-<<<<<<< HEAD
-    sLog->outDebug(LOG_FILTER_NETWORKIO, "WORLD: Busy Trade %u", _player->GetGUIDLow());
-=======
     TC_LOG_DEBUG(LOG_FILTER_NETWORKIO, "WORLD: Busy Trade %u", _player->GetGUIDLow());
-    // recvPacket.print_storage();
->>>>>>> d1677b2d
 }
 
 void WorldSession::SendUpdateTrade(bool trader_data /*= true*/)
