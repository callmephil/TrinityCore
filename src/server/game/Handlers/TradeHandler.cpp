/*
 * Copyright (C) 2008-2013 TrinityCore <http://www.trinitycore.org/>
 * Copyright (C) 2005-2009 MaNGOS <http://getmangos.com/>
 *
 * This program is free software; you can redistribute it and/or modify it
 * under the terms of the GNU General Public License as published by the
 * Free Software Foundation; either version 2 of the License, or (at your
 * option) any later version.
 *
 * This program is distributed in the hope that it will be useful, but WITHOUT
 * ANY WARRANTY; without even the implied warranty of MERCHANTABILITY or
 * FITNESS FOR A PARTICULAR PURPOSE. See the GNU General Public License for
 * more details.
 *
 * You should have received a copy of the GNU General Public License along
 * with this program. If not, see <http://www.gnu.org/licenses/>.
 */

#include "Common.h"
#include "WorldPacket.h"
#include "WorldSession.h"
#include "World.h"
#include "ObjectAccessor.h"
#include "Log.h"
#include "Opcodes.h"
#include "Player.h"
#include "Item.h"
#include "Spell.h"
#include "SocialMgr.h"
#include "Language.h"
#include "AccountMgr.h"

void WorldSession::SendTradeStatus(TradeStatus status)
{
    WorldPacket data;

    data.Initialize(SMSG_TRADE_STATUS, 1+4+4);
    data.WriteBit(0); // unk bit, usually 0
    data.WriteBits(status, 5);

    switch (status)
    {
        case TRADE_STATUS_BEGIN_TRADE:
            data.WriteBits(0, 8); // zero guid
            data.FlushBits();
            break;
        case TRADE_STATUS_OPEN_WINDOW:
            data.FlushBits();
            data << uint32(0); // unk
            break;
        case TRADE_STATUS_CLOSE_WINDOW:
            data.WriteBit(0); // unk
            data.FlushBits();
            data << uint32(0); // unk
            data << uint32(0); // unk
            break;
        case TRADE_STATUS_ONLY_CONJURED:
        case TRADE_STATUS_NOT_ELIGIBLE:
            data.FlushBits();
            data << uint8(0); // unk
            break;
        case TRADE_STATUS_CURRENCY: // Not implemented
        case TRADE_STATUS_CURRENCY_NOT_TRADABLE: // Not implemented
            data.FlushBits();
            data << uint32(0); // unk
            data << uint32(0); // unk
        default:
            data.FlushBits();
            break;
    }

    SendPacket(&data);
}

void WorldSession::HandleIgnoreTradeOpcode(WorldPacket& /*recvPacket*/)
{
    TC_LOG_DEBUG("network", "WORLD: Ignore Trade %u", _player->GetGUIDLow());
}

void WorldSession::HandleBusyTradeOpcode(WorldPacket& /*recvPacket*/)
{
    TC_LOG_DEBUG("network", "WORLD: Busy Trade %u", _player->GetGUIDLow());
}

void WorldSession::SendUpdateTrade(bool trader_data /*= true*/)
{
    TradeData* view_trade = trader_data ? _player->GetTradeData()->GetTraderData() : _player->GetTradeData();

    ByteBuffer itemData(7*2 + 7*4 + 3*4 + 3*4 + 1);

    uint8 count = 0;
    for (uint8 i = 0; i < TRADE_SLOT_COUNT; ++i)
        if (view_trade->GetItem(TradeSlots(i)))
            ++count;

    WorldPacket data(SMSG_TRADE_STATUS_EXTENDED, 4*6 + 8 + 1 + 3 + count * 70);
    data << uint32(0);                                      // this value must be equal to value from TRADE_STATUS_OPEN_WINDOW status packet (different value for different players to block multiple trades?)
    data << uint32(0);                                      // unk 2
    data << uint64(view_trade->GetMoney());                 // trader gold
    data << uint32(view_trade->GetSpell());                 // spell casted on lowest slot item
    data << uint32(TRADE_SLOT_COUNT);                       // trade slots count/number?, = next field in most cases
    data << uint32(0);                                      // unk 5
    data << uint8(trader_data);                             // 1 means traders data, 0 means own
    data << uint32(TRADE_SLOT_COUNT);                       // trade slots count/number?, = prev field in most cases
<<<<<<< HEAD
    data.WriteBits(count, 22);
=======
    data << uint32(view_trade->GetMoney());                 // trader gold
    data << uint32(view_trade->GetSpell());                 // spell cast on lowest slot item
>>>>>>> a63780fd

    for (uint8 i = 0; i < TRADE_SLOT_COUNT; ++i)
    {
        Item* item = view_trade->GetItem(TradeSlots(i));
        if (!item)
            continue;

        ObjectGuid giftCreatorGuid = item->GetUInt64Value(ITEM_FIELD_GIFTCREATOR);
        ObjectGuid creatorGuid = item->GetUInt64Value(ITEM_FIELD_CREATOR);

        data.WriteBit(giftCreatorGuid[7]);
        data.WriteBit(giftCreatorGuid[1]);
        bool notWrapped = data.WriteBit(!item->HasFlag(ITEM_FIELD_FLAGS, ITEM_FLAG_WRAPPED));
        data.WriteBit(giftCreatorGuid[3]);

        if (notWrapped)
        {
            data.WriteBit(creatorGuid[7]);
            data.WriteBit(creatorGuid[1]);
            data.WriteBit(creatorGuid[4]);
            data.WriteBit(creatorGuid[6]);
            data.WriteBit(creatorGuid[2]);
            data.WriteBit(creatorGuid[3]);
            data.WriteBit(creatorGuid[5]);
            data.WriteBit(item->GetTemplate()->LockID != 0);
            data.WriteBit(creatorGuid[0]);

            itemData.WriteByteSeq(creatorGuid[1]);

            itemData << uint32(item->GetEnchantmentId(PERM_ENCHANTMENT_SLOT));
            for (uint32 enchant_slot = SOCK_ENCHANTMENT_SLOT; enchant_slot < SOCK_ENCHANTMENT_SLOT+MAX_GEM_SOCKETS /*3*/; ++enchant_slot)
                itemData << uint32(item->GetEnchantmentId(EnchantmentSlot(enchant_slot)));
            itemData << uint32(item->GetUInt32Value(ITEM_FIELD_MAXDURABILITY));

            itemData.WriteByteSeq(creatorGuid[6]);
            itemData.WriteByteSeq(creatorGuid[2]);
            itemData.WriteByteSeq(creatorGuid[7]);
            itemData.WriteByteSeq(creatorGuid[4]);

            itemData << uint32(item->GetEnchantmentId(REFORGE_ENCHANTMENT_SLOT));
            itemData << uint32(item->GetUInt32Value(ITEM_FIELD_DURABILITY));
            itemData << uint32(item->GetItemRandomPropertyId());

            itemData.WriteByteSeq(creatorGuid[3]);

            itemData << uint32(0); // unk7

            itemData.WriteByteSeq(creatorGuid[0]);

            itemData << uint32(item->GetSpellCharges());
            itemData << uint32(item->GetItemSuffixFactor());

            itemData.WriteByteSeq(creatorGuid[5]);
        }

        data.WriteBit(giftCreatorGuid[6]);
        data.WriteBit(giftCreatorGuid[4]);
        data.WriteBit(giftCreatorGuid[2]);
        data.WriteBit(giftCreatorGuid[0]);
        data.WriteBit(giftCreatorGuid[5]);

        itemData.WriteByteSeq(giftCreatorGuid[6]);
        itemData.WriteByteSeq(giftCreatorGuid[1]);
        itemData.WriteByteSeq(giftCreatorGuid[7]);
        itemData.WriteByteSeq(giftCreatorGuid[4]);

        itemData << uint32(item->GetTemplate()->ItemId);

        itemData.WriteByteSeq(giftCreatorGuid[0]);

        itemData << uint32(item->GetCount());

        itemData.WriteByteSeq(giftCreatorGuid[5]);

        itemData << uint8(i);

        itemData.WriteByteSeq(giftCreatorGuid[2]);
        itemData.WriteByteSeq(giftCreatorGuid[3]);
    }

    data.FlushBits();
    data.append(itemData);

    SendPacket(&data);
}

//==============================================================
// transfer the items to the players

void WorldSession::moveItems(Item* myItems[], Item* hisItems[])
{
    Player* trader = _player->GetTrader();
    if (!trader)
        return;

    for (uint8 i = 0; i < TRADE_SLOT_TRADED_COUNT; ++i)
    {
        ItemPosCountVec traderDst;
        ItemPosCountVec playerDst;
        bool traderCanTrade = (myItems[i] == NULL || trader->CanStoreItem(NULL_BAG, NULL_SLOT, traderDst, myItems[i], false) == EQUIP_ERR_OK);
        bool playerCanTrade = (hisItems[i] == NULL || _player->CanStoreItem(NULL_BAG, NULL_SLOT, playerDst, hisItems[i], false) == EQUIP_ERR_OK);
        if (traderCanTrade && playerCanTrade)
        {
            // Ok, if trade item exists and can be stored
            // If we trade in both directions we had to check, if the trade will work before we actually do it
            // A roll back is not possible after we stored it
            if (myItems[i])
            {
                // logging
                TC_LOG_DEBUG("network", "partner storing: %u", myItems[i]->GetGUIDLow());
                if (HasPermission(rbac::RBAC_PERM_LOG_GM_TRADE))
                {
                    sLog->outCommand(_player->GetSession()->GetAccountId(), "GM %s (Account: %u) trade: %s (Entry: %d Count: %u) to player: %s (Account: %u)",
                        _player->GetName().c_str(), _player->GetSession()->GetAccountId(),
                        myItems[i]->GetTemplate()->Name1.c_str(), myItems[i]->GetEntry(), myItems[i]->GetCount(),
                        trader->GetName().c_str(), trader->GetSession()->GetAccountId());
                }

                // adjust time (depends on /played)
                if (myItems[i]->HasFlag(ITEM_FIELD_FLAGS, ITEM_FLAG_BOP_TRADEABLE))
                    myItems[i]->SetUInt32Value(ITEM_FIELD_CREATE_PLAYED_TIME, trader->GetTotalPlayedTime()-(_player->GetTotalPlayedTime()-myItems[i]->GetUInt32Value(ITEM_FIELD_CREATE_PLAYED_TIME)));
                // store
                trader->MoveItemToInventory(traderDst, myItems[i], true, true);
            }
            if (hisItems[i])
            {
                // logging
                TC_LOG_DEBUG("network", "player storing: %u", hisItems[i]->GetGUIDLow());
                if (HasPermission(rbac::RBAC_PERM_LOG_GM_TRADE))
                {
                    sLog->outCommand(trader->GetSession()->GetAccountId(), "GM %s (Account: %u) trade: %s (Entry: %d Count: %u) to player: %s (Account: %u)",
                        trader->GetName().c_str(), trader->GetSession()->GetAccountId(),
                        hisItems[i]->GetTemplate()->Name1.c_str(), hisItems[i]->GetEntry(), hisItems[i]->GetCount(),
                        _player->GetName().c_str(), _player->GetSession()->GetAccountId());
                }

                // adjust time (depends on /played)
                if (hisItems[i]->HasFlag(ITEM_FIELD_FLAGS, ITEM_FLAG_BOP_TRADEABLE))
                    hisItems[i]->SetUInt32Value(ITEM_FIELD_CREATE_PLAYED_TIME, _player->GetTotalPlayedTime()-(trader->GetTotalPlayedTime()-hisItems[i]->GetUInt32Value(ITEM_FIELD_CREATE_PLAYED_TIME)));
                // store
                _player->MoveItemToInventory(playerDst, hisItems[i], true, true);
            }
        }
        else
        {
            // in case of fatal error log error message
            // return the already removed items to the original owner
            if (myItems[i])
            {
                if (!traderCanTrade)
                    TC_LOG_ERROR("network", "trader can't store item: %u", myItems[i]->GetGUIDLow());
                if (_player->CanStoreItem(NULL_BAG, NULL_SLOT, playerDst, myItems[i], false) == EQUIP_ERR_OK)
                    _player->MoveItemToInventory(playerDst, myItems[i], true, true);
                else
                    TC_LOG_ERROR("network", "player can't take item back: %u", myItems[i]->GetGUIDLow());
            }
            // return the already removed items to the original owner
            if (hisItems[i])
            {
                if (!playerCanTrade)
                    TC_LOG_ERROR("network", "player can't store item: %u", hisItems[i]->GetGUIDLow());
                if (trader->CanStoreItem(NULL_BAG, NULL_SLOT, traderDst, hisItems[i], false) == EQUIP_ERR_OK)
                    trader->MoveItemToInventory(traderDst, hisItems[i], true, true);
                else
                    TC_LOG_ERROR("network", "trader can't take item back: %u", hisItems[i]->GetGUIDLow());
            }
        }
    }
}

//==============================================================

static void setAcceptTradeMode(TradeData* myTrade, TradeData* hisTrade, Item* *myItems, Item* *hisItems)
{
    myTrade->SetInAcceptProcess(true);
    hisTrade->SetInAcceptProcess(true);

    // store items in local list and set 'in-trade' flag
    for (uint8 i = 0; i < TRADE_SLOT_TRADED_COUNT; ++i)
    {
        if (Item* item = myTrade->GetItem(TradeSlots(i)))
        {
            TC_LOG_DEBUG("network", "player trade item %u bag: %u slot: %u", item->GetGUIDLow(), item->GetBagSlot(), item->GetSlot());
            //Can return NULL
            myItems[i] = item;
            myItems[i]->SetInTrade();
        }

        if (Item* item = hisTrade->GetItem(TradeSlots(i)))
        {
            TC_LOG_DEBUG("network", "partner trade item %u bag: %u slot: %u", item->GetGUIDLow(), item->GetBagSlot(), item->GetSlot());
            hisItems[i] = item;
            hisItems[i]->SetInTrade();
        }
    }
}

static void clearAcceptTradeMode(TradeData* myTrade, TradeData* hisTrade)
{
    myTrade->SetInAcceptProcess(false);
    hisTrade->SetInAcceptProcess(false);
}

static void clearAcceptTradeMode(Item* *myItems, Item* *hisItems)
{
    // clear 'in-trade' flag
    for (uint8 i = 0; i < TRADE_SLOT_TRADED_COUNT; ++i)
    {
        if (myItems[i])
            myItems[i]->SetInTrade(false);
        if (hisItems[i])
            hisItems[i]->SetInTrade(false);
    }
}

void WorldSession::HandleAcceptTradeOpcode(WorldPacket& /*recvPacket*/)
{
    TradeData* my_trade = _player->m_trade;
    if (!my_trade)
        return;

    Player* trader = my_trade->GetTrader();

    TradeData* his_trade = trader->m_trade;
    if (!his_trade)
        return;

    Item* myItems[TRADE_SLOT_TRADED_COUNT]  = { NULL, NULL, NULL, NULL, NULL, NULL };
    Item* hisItems[TRADE_SLOT_TRADED_COUNT] = { NULL, NULL, NULL, NULL, NULL, NULL };
    bool myCanCompleteTrade = true, hisCanCompleteTrade = true;

    // set before checks for propertly undo at problems (it already set in to client)
    my_trade->SetAccepted(true);

    // not accept case incorrect money amount
    if (!_player->HasEnoughMoney(my_trade->GetMoney()))
    {
        SendNotification(LANG_NOT_ENOUGH_GOLD);
        my_trade->SetAccepted(false, true);
        return;
    }

    // not accept case incorrect money amount
    if (!trader->HasEnoughMoney(his_trade->GetMoney()))
    {
        trader->GetSession()->SendNotification(LANG_NOT_ENOUGH_GOLD);
        his_trade->SetAccepted(false, true);
        return;
    }

    if (_player->GetMoney() >= uint64(MAX_MONEY_AMOUNT) - his_trade->GetMoney())
    {
        _player->SendEquipError(EQUIP_ERR_TOO_MUCH_GOLD, NULL, NULL);
        my_trade->SetAccepted(false, true);
        return;
    }

    if (trader->GetMoney() >= uint64(MAX_MONEY_AMOUNT) - my_trade->GetMoney())
    {
        trader->SendEquipError(EQUIP_ERR_TOO_MUCH_GOLD, NULL, NULL);
        his_trade->SetAccepted(false, true);
        return;
    }

    // not accept if some items now can't be trade (cheating)
    for (uint8 i = 0; i < TRADE_SLOT_TRADED_COUNT; ++i)
    {
        if (Item* item = my_trade->GetItem(TradeSlots(i)))
        {
            if (!item->CanBeTraded(false, true))
            {
                SendTradeStatus(TRADE_STATUS_TRADE_CANCELED);
                return;
            }

            if (item->IsBindedNotWith(trader))
            {
                SendTradeStatus(TRADE_STATUS_NOT_ELIGIBLE);
                SendTradeStatus(TRADE_STATUS_CLOSE_WINDOW/*TRADE_STATUS_TRADE_CANCELED*/);
                return;
            }
        }

        if (Item* item = his_trade->GetItem(TradeSlots(i)))
        {
            if (!item->CanBeTraded(false, true))
            {
                SendTradeStatus(TRADE_STATUS_TRADE_CANCELED);
                return;
            }
            //if (item->IsBindedNotWith(_player))   // dont mark as invalid when his item isnt good (not exploitable because if item is invalid trade will fail anyway later on the same check)
            //{
            //    SendTradeStatus(TRADE_STATUS_NOT_ELIGIBLE);
            //    his_trade->SetAccepted(false, true);
            //    return;
            //}
        }
    }

    if (his_trade->IsAccepted())
    {
        setAcceptTradeMode(my_trade, his_trade, myItems, hisItems);

        Spell* my_spell = NULL;
        SpellCastTargets my_targets;

        Spell* his_spell = NULL;
        SpellCastTargets his_targets;

        // not accept if spell can't be cast now (cheating)
        if (uint32 my_spell_id = my_trade->GetSpell())
        {
            SpellInfo const* spellEntry = sSpellMgr->GetSpellInfo(my_spell_id);
            Item* castItem = my_trade->GetSpellCastItem();

            if (!spellEntry || !his_trade->GetItem(TRADE_SLOT_NONTRADED) ||
                (my_trade->HasSpellCastItem() && !castItem))
            {
                clearAcceptTradeMode(my_trade, his_trade);
                clearAcceptTradeMode(myItems, hisItems);

                my_trade->SetSpell(0);
                return;
            }

            my_spell = new Spell(_player, spellEntry, TRIGGERED_FULL_MASK);
            my_spell->m_CastItem = castItem;
            my_targets.SetTradeItemTarget(_player);
            my_spell->m_targets = my_targets;

            SpellCastResult res = my_spell->CheckCast(true);
            if (res != SPELL_CAST_OK)
            {
                my_spell->SendCastResult(res);

                clearAcceptTradeMode(my_trade, his_trade);
                clearAcceptTradeMode(myItems, hisItems);

                delete my_spell;
                my_trade->SetSpell(0);
                return;
            }
        }

        // not accept if spell can't be cast now (cheating)
        if (uint32 his_spell_id = his_trade->GetSpell())
        {
            SpellInfo const* spellEntry = sSpellMgr->GetSpellInfo(his_spell_id);
            Item* castItem = his_trade->GetSpellCastItem();

            if (!spellEntry || !my_trade->GetItem(TRADE_SLOT_NONTRADED) || (his_trade->HasSpellCastItem() && !castItem))
            {
                delete my_spell;
                his_trade->SetSpell(0);

                clearAcceptTradeMode(my_trade, his_trade);
                clearAcceptTradeMode(myItems, hisItems);
                return;
            }

            his_spell = new Spell(trader, spellEntry, TRIGGERED_FULL_MASK);
            his_spell->m_CastItem = castItem;
            his_targets.SetTradeItemTarget(trader);
            his_spell->m_targets = his_targets;

            SpellCastResult res = his_spell->CheckCast(true);
            if (res != SPELL_CAST_OK)
            {
                his_spell->SendCastResult(res);

                clearAcceptTradeMode(my_trade, his_trade);
                clearAcceptTradeMode(myItems, hisItems);

                delete my_spell;
                delete his_spell;

                his_trade->SetSpell(0);
                return;
            }
        }

        // inform partner client
        trader->GetSession()->SendTradeStatus(TRADE_STATUS_TRADE_ACCEPT);

        // test if item will fit in each inventory
        hisCanCompleteTrade = (trader->CanStoreItems(myItems, TRADE_SLOT_TRADED_COUNT) == EQUIP_ERR_OK);
        myCanCompleteTrade = (_player->CanStoreItems(hisItems, TRADE_SLOT_TRADED_COUNT) == EQUIP_ERR_OK);

        clearAcceptTradeMode(myItems, hisItems);

        // in case of missing space report error
        if (!myCanCompleteTrade)
        {
            clearAcceptTradeMode(my_trade, his_trade);

            SendNotification(LANG_NOT_FREE_TRADE_SLOTS);
            trader->GetSession()->SendNotification(LANG_NOT_PARTNER_FREE_TRADE_SLOTS);
            my_trade->SetAccepted(false);
            his_trade->SetAccepted(false);
            return;
        }
        else if (!hisCanCompleteTrade)
        {
            clearAcceptTradeMode(my_trade, his_trade);

            SendNotification(LANG_NOT_PARTNER_FREE_TRADE_SLOTS);
            trader->GetSession()->SendNotification(LANG_NOT_FREE_TRADE_SLOTS);
            my_trade->SetAccepted(false);
            his_trade->SetAccepted(false);
            return;
        }

        // execute trade: 1. remove
        for (uint8 i = 0; i < TRADE_SLOT_TRADED_COUNT; ++i)
        {
            if (myItems[i])
            {
                myItems[i]->SetUInt64Value(ITEM_FIELD_GIFTCREATOR, _player->GetGUID());
                _player->MoveItemFromInventory(myItems[i]->GetBagSlot(), myItems[i]->GetSlot(), true);
            }
            if (hisItems[i])
            {
                hisItems[i]->SetUInt64Value(ITEM_FIELD_GIFTCREATOR, trader->GetGUID());
                trader->MoveItemFromInventory(hisItems[i]->GetBagSlot(), hisItems[i]->GetSlot(), true);
            }
        }

        // execute trade: 2. store
        moveItems(myItems, hisItems);

        // logging money
        if (HasPermission(rbac::RBAC_PERM_LOG_GM_TRADE))
        {
            if (my_trade->GetMoney() > 0)
            {
                sLog->outCommand(_player->GetSession()->GetAccountId(), "GM %s (Account: %u) give money (Amount: " UI64FMTD ") to player: %s (Account: %u)",
                    _player->GetName().c_str(), _player->GetSession()->GetAccountId(),
                    my_trade->GetMoney(),
                    trader->GetName().c_str(), trader->GetSession()->GetAccountId());
            }

            if (his_trade->GetMoney() > 0)
            {
                sLog->outCommand(trader->GetSession()->GetAccountId(), "GM %s (Account: %u) give money (Amount: " UI64FMTD ") to player: %s (Account: %u)",
                    trader->GetName().c_str(), trader->GetSession()->GetAccountId(),
                    his_trade->GetMoney(),
                    _player->GetName().c_str(), _player->GetSession()->GetAccountId());
            }
        }

        // update money
        _player->ModifyMoney(-int64(my_trade->GetMoney()));
        _player->ModifyMoney(his_trade->GetMoney());
        trader->ModifyMoney(-int64(his_trade->GetMoney()));
        trader->ModifyMoney(my_trade->GetMoney());

        if (my_spell)
            my_spell->prepare(&my_targets);

        if (his_spell)
            his_spell->prepare(&his_targets);

        // cleanup
        clearAcceptTradeMode(my_trade, his_trade);
        delete _player->m_trade;
        _player->m_trade = NULL;
        delete trader->m_trade;
        trader->m_trade = NULL;

        // desynchronized with the other saves here (SaveInventoryAndGoldToDB() not have own transaction guards)
        SQLTransaction trans = CharacterDatabase.BeginTransaction();
        _player->SaveInventoryAndGoldToDB(trans);
        trader->SaveInventoryAndGoldToDB(trans);
        CharacterDatabase.CommitTransaction(trans);

        trader->GetSession()->SendTradeStatus(TRADE_STATUS_TRADE_COMPLETE);
        SendTradeStatus(TRADE_STATUS_TRADE_COMPLETE);
    }
    else
    {
        trader->GetSession()->SendTradeStatus(TRADE_STATUS_TRADE_ACCEPT);
    }
}

void WorldSession::HandleUnacceptTradeOpcode(WorldPacket& /*recvPacket*/)
{
    TradeData* my_trade = _player->GetTradeData();
    if (!my_trade)
        return;

    my_trade->SetAccepted(false, true);
}

void WorldSession::HandleBeginTradeOpcode(WorldPacket& /*recvPacket*/)
{
    TradeData* my_trade = _player->m_trade;
    if (!my_trade)
        return;

    my_trade->GetTrader()->GetSession()->SendTradeStatus(TRADE_STATUS_OPEN_WINDOW);
    SendTradeStatus(TRADE_STATUS_OPEN_WINDOW);
}

void WorldSession::SendCancelTrade()
{
    if (PlayerRecentlyLoggedOut() || PlayerLogout())
        return;

    SendTradeStatus(TRADE_STATUS_TRADE_CANCELED);
}

void WorldSession::HandleCancelTradeOpcode(WorldPacket& /*recvPacket*/)
{
    // sent also after LOGOUT COMPLETE
    if (_player)                                             // needed because STATUS_LOGGEDIN_OR_RECENTLY_LOGGOUT
        _player->TradeCancel(true);
}

void WorldSession::HandleInitiateTradeOpcode(WorldPacket& recvPacket)
{
    ObjectGuid guid;

    guid[0] = recvPacket.ReadBit();
    guid[3] = recvPacket.ReadBit();
    guid[5] = recvPacket.ReadBit();
    guid[1] = recvPacket.ReadBit();
    guid[4] = recvPacket.ReadBit();
    guid[6] = recvPacket.ReadBit();
    guid[7] = recvPacket.ReadBit();
    guid[2] = recvPacket.ReadBit();

    recvPacket.ReadByteSeq(guid[7]);
    recvPacket.ReadByteSeq(guid[4]);
    recvPacket.ReadByteSeq(guid[3]);
    recvPacket.ReadByteSeq(guid[5]);
    recvPacket.ReadByteSeq(guid[1]);
    recvPacket.ReadByteSeq(guid[2]);
    recvPacket.ReadByteSeq(guid[6]);
    recvPacket.ReadByteSeq(guid[0]);

    if (GetPlayer()->m_trade)
        return;

    if (!GetPlayer()->IsAlive())
    {
        SendTradeStatus(TRADE_STATUS_YOU_DEAD);
        return;
    }

    if (GetPlayer()->HasUnitState(UNIT_STATE_STUNNED))
    {
        SendTradeStatus(TRADE_STATUS_YOU_STUNNED);
        return;
    }

    if (isLogingOut())
    {
        SendTradeStatus(TRADE_STATUS_YOU_LOGOUT);
        return;
    }

    if (GetPlayer()->IsInFlight())
    {
        SendTradeStatus(TRADE_STATUS_TARGET_TO_FAR);
        return;
    }

    if (GetPlayer()->getLevel() < sWorld->getIntConfig(CONFIG_TRADE_LEVEL_REQ))
    {
        SendNotification(GetTrinityString(LANG_TRADE_REQ), sWorld->getIntConfig(CONFIG_TRADE_LEVEL_REQ));
        return;
    }

    Player* pOther = ObjectAccessor::FindPlayer(guid);

    if (!pOther)
    {
        SendTradeStatus(TRADE_STATUS_NO_TARGET);
        return;
    }

    if (pOther == GetPlayer() || pOther->m_trade)
    {
        SendTradeStatus(TRADE_STATUS_BUSY);
        return;
    }

    if (!pOther->IsAlive())
    {
        SendTradeStatus(TRADE_STATUS_TARGET_DEAD);
        return;
    }

    if (pOther->IsInFlight())
    {
        SendTradeStatus(TRADE_STATUS_TARGET_TO_FAR);
        return;
    }

    if (pOther->HasUnitState(UNIT_STATE_STUNNED))
    {
        SendTradeStatus(TRADE_STATUS_TARGET_STUNNED);
        return;
    }

    if (pOther->GetSession()->isLogingOut())
    {
        SendTradeStatus(TRADE_STATUS_TARGET_LOGOUT);
        return;
    }

    if (pOther->GetSocial()->HasIgnore(GetPlayer()->GetGUIDLow()))
    {
        SendTradeStatus(TRADE_STATUS_IGNORE_YOU);
        return;
    }

    if (!sWorld->getBoolConfig(CONFIG_ALLOW_TWO_SIDE_TRADE) && pOther->GetTeam() !=_player->GetTeam())
    {
        SendTradeStatus(TRADE_STATUS_WRONG_FACTION);
        return;
    }

    if (!pOther->IsWithinDistInMap(_player, 10.0f, false))
    {
        SendTradeStatus(TRADE_STATUS_TARGET_TO_FAR);
        return;
    }

    if (pOther->getLevel() < sWorld->getIntConfig(CONFIG_TRADE_LEVEL_REQ))
    {
        SendNotification(GetTrinityString(LANG_TRADE_OTHER_REQ), sWorld->getIntConfig(CONFIG_TRADE_LEVEL_REQ));
        return;
    }

    // OK start trade
    _player->m_trade = new TradeData(_player, pOther);
    pOther->m_trade = new TradeData(pOther, _player);

    WorldPacket data(SMSG_TRADE_STATUS, 2+7);
    data.WriteBit(0); // unk bit, usually 0
    data.WriteBits(TRADE_STATUS_BEGIN_TRADE, 5);

    ObjectGuid playerGuid = _player->GetGUID();
    // WTB StartBitStream...
    data.WriteBit(playerGuid[2]);
    data.WriteBit(playerGuid[4]);
    data.WriteBit(playerGuid[6]);
    data.WriteBit(playerGuid[0]);
    data.WriteBit(playerGuid[1]);
    data.WriteBit(playerGuid[3]);
    data.WriteBit(playerGuid[7]);
    data.WriteBit(playerGuid[5]);

    data.WriteByteSeq(playerGuid[4]);
    data.WriteByteSeq(playerGuid[1]);
    data.WriteByteSeq(playerGuid[2]);
    data.WriteByteSeq(playerGuid[3]);
    data.WriteByteSeq(playerGuid[0]);
    data.WriteByteSeq(playerGuid[7]);
    data.WriteByteSeq(playerGuid[6]);
    data.WriteByteSeq(playerGuid[5]);

    pOther->GetSession()->SendPacket(&data);
}

void WorldSession::HandleSetTradeGoldOpcode(WorldPacket& recvPacket)
{
    uint64 gold;
    recvPacket >> gold;

    TradeData* my_trade = _player->GetTradeData();
    if (!my_trade)
        return;

    // gold can be incorrect, but this is checked at trade finished.
    my_trade->SetMoney(gold);
}

void WorldSession::HandleSetTradeItemOpcode(WorldPacket& recvPacket)
{
    // send update
    uint8 tradeSlot;
    uint8 bag;
    uint8 slot;

    recvPacket >> slot;
    recvPacket >> tradeSlot;
    recvPacket >> bag;

    TradeData* my_trade = _player->GetTradeData();
    if (!my_trade)
        return;

    // invalid slot number
    if (tradeSlot >= TRADE_SLOT_COUNT)
    {
        SendTradeStatus(TRADE_STATUS_TRADE_CANCELED);
        return;
    }

    // check cheating, can't fail with correct client operations
    Item* item = _player->GetItemByPos(bag, slot);
    if (!item || (tradeSlot != TRADE_SLOT_NONTRADED && !item->CanBeTraded(false, true)))
    {
        SendTradeStatus(TRADE_STATUS_TRADE_CANCELED);
        return;
    }

    uint64 iGUID = item->GetGUID();

    // prevent place single item into many trade slots using cheating and client bugs
    if (my_trade->HasItem(iGUID))
    {
        // cheating attempt
        SendTradeStatus(TRADE_STATUS_TRADE_CANCELED);
        return;
    }

    my_trade->SetItem(TradeSlots(tradeSlot), item);
}

void WorldSession::HandleClearTradeItemOpcode(WorldPacket& recvPacket)
{
    uint8 tradeSlot;
    recvPacket >> tradeSlot;

    TradeData* my_trade = _player->m_trade;
    if (!my_trade)
        return;

    // invalid slot number
    if (tradeSlot >= TRADE_SLOT_COUNT)
        return;

    my_trade->SetItem(TradeSlots(tradeSlot), NULL);
}<|MERGE_RESOLUTION|>--- conflicted
+++ resolved
@@ -102,12 +102,7 @@
     data << uint32(0);                                      // unk 5
     data << uint8(trader_data);                             // 1 means traders data, 0 means own
     data << uint32(TRADE_SLOT_COUNT);                       // trade slots count/number?, = prev field in most cases
-<<<<<<< HEAD
     data.WriteBits(count, 22);
-=======
-    data << uint32(view_trade->GetMoney());                 // trader gold
-    data << uint32(view_trade->GetSpell());                 // spell cast on lowest slot item
->>>>>>> a63780fd
 
     for (uint8 i = 0; i < TRADE_SLOT_COUNT; ++i)
     {
