/*
 * Copyright (C) 2008-2012 TrinityCore <http://www.trinitycore.org/>
 *
 * This program is free software; you can redistribute it and/or modify it
 * under the terms of the GNU General Public License as published by the
 * Free Software Foundation; either version 2 of the License, or (at your
 * option) any later version.
 *
 * This program is distributed in the hope that it will be useful, but WITHOUT
 * ANY WARRANTY; without even the implied warranty of MERCHANTABILITY or
 * FITNESS FOR A PARTICULAR PURPOSE. See the GNU General Public License for
 * more details.
 *
 * You should have received a copy of the GNU General Public License along
 * with this program. If not, see <http://www.gnu.org/licenses/>.
 */

#include "WorldSession.h"
#include "WorldPacket.h"
#include "DBCStores.h"
#include "Player.h"
#include "Group.h"
#include "LFGMgr.h"
#include "ObjectMgr.h"
#include "GroupMgr.h"

void BuildPlayerLockDungeonBlock(WorldPacket& data, const LfgLockMap& lock)
{
    data << uint32(lock.size());                           // Size of lock dungeons
    for (LfgLockMap::const_iterator it = lock.begin(); it != lock.end(); ++it)
    {
        data << uint32(it->first);                         // Dungeon entry (id + type)
        data << uint32(it->second);                        // Lock status
        data << uint32(0);                                 // Unknown 4.2.2
        data << uint32(0);                                 // Unknown 4.2.2
    }
}

void BuildPartyLockDungeonBlock(WorldPacket& data, const LfgLockPartyMap& lockMap)
{
    data << uint8(lockMap.size());
    for (LfgLockPartyMap::const_iterator it = lockMap.begin(); it != lockMap.end(); ++it)
    {
        data << uint64(it->first);                         // Player guid
        BuildPlayerLockDungeonBlock(data, it->second);
    }
}

void WorldSession::HandleLfgJoinOpcode(WorldPacket& recvData)
{
    if (!sLFGMgr->isOptionEnabled(LFG_OPTION_ENABLE_DUNGEON_FINDER | LFG_OPTION_ENABLE_RAID_BROWSER) ||
        (GetPlayer()->GetGroup() && GetPlayer()->GetGroup()->GetLeaderGUID() != GetPlayer()->GetGUID() &&
        (GetPlayer()->GetGroup()->GetMembersCount() == MAXGROUPSIZE || !GetPlayer()->GetGroup()->isLFGGroup())))
    {
        recvData.rfinish();
        return;
    }

    uint8 numDungeons;
    uint32 dungeon;
    uint32 roles;

    recvData >> roles;
    recvData.read_skip<uint16>();                        // uint8 (always 0) - uint8 (always 0)
    recvData >> numDungeons;
    if (!numDungeons)
    {
<<<<<<< HEAD
        sLog->outDebug(LOG_FILTER_NETWORKIO, "CMSG_LFG_JOIN [" UI64FMTD "] no dungeons selected", GetPlayer()->GetGUID());
        recvData.rfinish();
=======
        sLog->outDebug(LOG_FILTER_LFG, "CMSG_LFG_JOIN [" UI64FMTD "] no dungeons selected", GetPlayer()->GetGUID());
        recv_data.rfinish();
>>>>>>> cd8e9dfb
        return;
    }

    LfgDungeonSet newDungeons;
    for (int8 i = 0; i < numDungeons; ++i)
    {
        recvData >> dungeon;
        newDungeons.insert((dungeon & 0x00FFFFFF));       // remove the type from the dungeon entry
    }

    recvData.read_skip<uint32>();                        // for 0..uint8 (always 3) { uint8 (always 0) }

    std::string comment;
<<<<<<< HEAD
    recvData >> comment;
    sLog->outDebug(LOG_FILTER_NETWORKIO, "CMSG_LFG_JOIN [" UI64FMTD "] roles: %u, Dungeons: %u, Comment: %s", GetPlayer()->GetGUID(), roles, uint8(newDungeons.size()), comment.c_str());
=======
    recv_data >> comment;
    sLog->outDebug(LOG_FILTER_LFG, "CMSG_LFG_JOIN [" UI64FMTD "] roles: %u, Dungeons: %u, Comment: %s", GetPlayer()->GetGUID(), roles, uint8(newDungeons.size()), comment.c_str());
>>>>>>> cd8e9dfb
    sLFGMgr->JoinLfg(GetPlayer(), uint8(roles), newDungeons, comment);
}

void WorldSession::HandleLfgLeaveOpcode(WorldPacket&  /*recvData*/)
{
    Group* grp = GetPlayer()->GetGroup();
    uint64 guid = GetPlayer()->GetGUID();
    uint64 gguid = grp ? grp->GetGUID() : guid;

    sLog->outDebug(LOG_FILTER_LFG, "CMSG_LFG_LEAVE [" UI64FMTD "] in group: %u", guid, grp ? 1 : 0);

    // Check cheating - only leader can leave the queue
    if (!grp || grp->GetLeaderGUID() == GetPlayer()->GetGUID())
        sLFGMgr->LeaveLfg(gguid);
}

void WorldSession::HandleLfgProposalResultOpcode(WorldPacket& recvData)
{
    uint32 lfgGroupID;                                     // Internal lfgGroupID
    bool accept;                                           // Accept to join?
    recvData >> lfgGroupID;
    recvData >> accept;

    sLog->outDebug(LOG_FILTER_LFG, "CMSG_LFG_PROPOSAL_RESULT [" UI64FMTD "] proposal: %u accept: %u", GetPlayer()->GetGUID(), lfgGroupID, accept ? 1 : 0);
    sLFGMgr->UpdateProposal(lfgGroupID, GetPlayer()->GetGUID(), accept);
}

void WorldSession::HandleLfgSetRolesOpcode(WorldPacket& recvData)
{
    uint8 roles;
    recvData >> roles;                                    // Player Group Roles
    uint64 guid = GetPlayer()->GetGUID();
    Group* grp = GetPlayer()->GetGroup();
    if (!grp)
    {
        sLog->outDebug(LOG_FILTER_LFG, "CMSG_LFG_SET_ROLES [" UI64FMTD "] Not in group", guid);
        return;
    }
    uint64 gguid = grp->GetGUID();
    sLog->outDebug(LOG_FILTER_LFG, "CMSG_LFG_SET_ROLES: Group [" UI64FMTD "], Player [" UI64FMTD "], Roles: %u", gguid, guid, roles);
    sLFGMgr->UpdateRoleCheck(gguid, guid, roles);
}

void WorldSession::HandleLfgSetCommentOpcode(WorldPacket&  recvData)
{
    std::string comment;
    recvData >> comment;
    uint64 guid = GetPlayer()->GetGUID();
    sLog->outDebug(LOG_FILTER_LFG, "CMSG_LFG_SET_COMMENT [" UI64FMTD "] comment: %s", guid, comment.c_str());

    sLFGMgr->SetComment(guid, comment);
}

void WorldSession::HandleLfgSetBootVoteOpcode(WorldPacket& recvData)
{
    bool agree;                                            // Agree to kick player
    recvData >> agree;

    uint64 guid = GetPlayer()->GetGUID();
    sLog->outDebug(LOG_FILTER_LFG, "CMSG_LFG_SET_BOOT_VOTE [" UI64FMTD "] agree: %u", guid, agree ? 1 : 0);
    sLFGMgr->UpdateBoot(guid, agree);
}

void WorldSession::HandleLfgTeleportOpcode(WorldPacket& recvData)
{
    bool out;
    recvData >> out;

    sLog->outDebug(LOG_FILTER_LFG, "CMSG_LFG_TELEPORT [" UI64FMTD "] out: %u", GetPlayer()->GetGUID(), out ? 1 : 0);
    sLFGMgr->TeleportPlayer(GetPlayer(), out, true);
}

void WorldSession::HandleLfgPlayerLockInfoRequestOpcode(WorldPacket& /*recvData*/)
{
    uint64 guid = GetPlayer()->GetGUID();
    sLog->outDebug(LOG_FILTER_LFG, "CMSG_LFG_PLAYER_LOCK_INFO_REQUEST [" UI64FMTD "]", guid);

    // Get Random dungeons that can be done at a certain level and expansion
    LfgDungeonSet randomDungeons;
    uint8 level = GetPlayer()->getLevel();
    uint8 expansion = GetPlayer()->GetSession()->Expansion();

    LFGDungeonContainer& LfgDungeons = sLFGMgr->GetLFGDungeonMap();
    for (LFGDungeonContainer::const_iterator itr = LfgDungeons.begin(); itr != LfgDungeons.end(); ++itr)
    {
        LFGDungeonData const& dungeon = itr->second;
        if ((dungeon.type == LFG_TYPE_RANDOM || (dungeon.seasonal && sLFGMgr->IsSeasonActive(dungeon.id)))
            && dungeon.expansion <= expansion && dungeon.minlevel <= level && level <= dungeon.maxlevel)
            randomDungeons.insert(dungeon.Entry());
    }

    // Get player locked Dungeons
    LfgLockMap const& lock = sLFGMgr->GetLockedDungeons(guid);
    uint32 rsize = uint32(randomDungeons.size());
    uint32 lsize = uint32(lock.size());

    sLog->outDebug(LOG_FILTER_LFG, "SMSG_LFG_PLAYER_INFO [" UI64FMTD "]", guid);
    WorldPacket data(SMSG_LFG_PLAYER_INFO, 1 + rsize * (4 + 1 + 4 + 4 + 4 + 4 + 1 + 4 + 4 + 4) + 4 + lsize * (1 + 4 + 4 + 4 + 4 + 1 + 4 + 4 + 4));

    data << uint8(randomDungeons.size());                  // Random Dungeon count
    for (LfgDungeonSet::const_iterator it = randomDungeons.begin(); it != randomDungeons.end(); ++it)
    {
        data << uint32(*it);                               // Dungeon Entry (id + type)
        LfgReward const* reward = sLFGMgr->GetRandomDungeonReward(*it, level);
        Quest const* quest = NULL;
        uint8 done = 0;
        if (reward)
        {
            quest = sObjectMgr->GetQuestTemplate(reward->reward[0].questId);
            if (quest)
            {
                done = !GetPlayer()->CanRewardQuest(quest, false);
                if (done)
                    quest = sObjectMgr->GetQuestTemplate(reward->reward[1].questId);
            }
        }

        if (quest)
        {
            data << uint8(done);
            data << uint32(quest->GetRewOrReqMoney());
            data << uint32(quest->XPValue(GetPlayer()));
            data << uint32(reward->reward[done].variableMoney);
            data << uint32(reward->reward[done].variableXP);
            data << uint8(quest->GetRewItemsCount());
            if (quest->GetRewItemsCount())
            {
                for (uint8 i = 0; i < QUEST_REWARDS_COUNT; ++i)
                    if (uint32 itemId = quest->RewardItemId[i])
                    {
                        ItemTemplate const* item = sObjectMgr->GetItemTemplate(itemId);
                        data << uint32(itemId);
                        data << uint32(item ? item->DisplayInfoID : 0);
                        data << uint32(quest->RewardItemIdCount[i]);
                    }
            }
        }
        else
        {
            data << uint8(0);
            data << uint32(0);
            data << uint32(0);
            data << uint32(0);
            data << uint32(0);
            data << uint8(0);
        }
    }
    BuildPlayerLockDungeonBlock(data, lock);
    SendPacket(&data);
}

void WorldSession::HandleLfgPartyLockInfoRequestOpcode(WorldPacket&  /*recvData*/)
{
    uint64 guid = GetPlayer()->GetGUID();
    sLog->outDebug(LOG_FILTER_LFG, "CMSG_LFG_PARTY_LOCK_INFO_REQUEST [" UI64FMTD "]", guid);

    Group* grp = GetPlayer()->GetGroup();
    if (!grp)
        return;

    // Get the locked dungeons of the other party members
    LfgLockPartyMap lockMap;
    for (GroupReference* itr = grp->GetFirstMember(); itr != NULL; itr = itr->next())
    {
        Player* plrg = itr->getSource();
        if (!plrg)
            continue;

        uint64 pguid = plrg->GetGUID();
        if (pguid == guid)
            continue;

        lockMap[pguid] = sLFGMgr->GetLockedDungeons(pguid);
    }

    uint32 size = 0;
    for (LfgLockPartyMap::const_iterator it = lockMap.begin(); it != lockMap.end(); ++it)
        size += 8 + 4 + uint32(it->second.size()) * (4 + 4 + 4 + 4);

    sLog->outDebug(LOG_FILTER_LFG, "SMSG_LFG_PARTY_INFO [" UI64FMTD "]", guid);
    WorldPacket data(SMSG_LFG_PARTY_INFO, 1 + size);
    BuildPartyLockDungeonBlock(data, lockMap);
    SendPacket(&data);
}

void WorldSession::HandleLfrJoinOpcode(WorldPacket& recv_data)
{
    uint32 entry;                                          // Raid id to search
    recv_data >> entry;
    sLog->outDebug(LOG_FILTER_LFG, "CMSG_LFG_LFR_JOIN [" UI64FMTD "] dungeon entry: %u", GetPlayer()->GetGUID(), entry);
    //SendLfrUpdateListOpcode(entry);
}

void WorldSession::HandleLfrLeaveOpcode(WorldPacket& recvData)
{
    uint32 dungeonId;                                      // Raid id queue to leave
<<<<<<< HEAD
    recvData >> dungeonId;
    sLog->outDebug(LOG_FILTER_NETWORKIO, "CMSG_LFG_LFR_LEAVE [" UI64FMTD "] dungeonId: %u", GetPlayer()->GetGUID(), dungeonId);
=======
    recv_data >> dungeonId;
    sLog->outDebug(LOG_FILTER_LFG, "CMSG_LFG_LFR_LEAVE [" UI64FMTD "] dungeonId: %u", GetPlayer()->GetGUID(), dungeonId);
>>>>>>> cd8e9dfb
    //sLFGMgr->LeaveLfr(GetPlayer(), dungeonId);
}

void WorldSession::SendLfgUpdatePlayer(const LfgUpdateData& updateData)
{
    bool queued = false;
    bool extrainfo = false;
    uint64 guid = GetPlayer()->GetGUID();
    uint8 size = uint8(updateData.dungeons.size());

    switch (updateData.updateType)
    {
        case LFG_UPDATETYPE_JOIN_PROPOSAL:
        case LFG_UPDATETYPE_ADDED_TO_QUEUE:
            queued = true;
            extrainfo = true;
            break;
        case LFG_UPDATETYPE_UPDATE_STATUS:
            extrainfo = size > 0;
            break;
        case LFG_UPDATETYPE_PROPOSAL_BEGIN:
            extrainfo = true;
            break;
        default:
            break;
    }

    sLog->outDebug(LOG_FILTER_LFG, "SMSG_LFG_UPDATE_PLAYER [" UI64FMTD "] updatetype: %u", guid, updateData.updateType);
    WorldPacket data(SMSG_LFG_UPDATE_PLAYER, 1 + 1 + (extrainfo ? 1 : 0) * (1 + 1 + 1 + 1 + size * 4 + updateData.comment.length()));
    data << uint8(updateData.updateType);                 // Lfg Update type
    data << uint8(extrainfo);                             // Extra info
    if (extrainfo)
    {
        data << uint8(queued);                            // Join the queue
        data << uint8(0);                                 // unk - Always 0
        data << uint8(0);                                 // unk - Always 0

        data << uint8(size);
        if (size)
            for (LfgDungeonSet::const_iterator it = updateData.dungeons.begin(); it != updateData.dungeons.end(); ++it)
                data << uint32(*it);
        data << updateData.comment;
    }
    SendPacket(&data);
}

void WorldSession::SendLfgUpdateParty(const LfgUpdateData& updateData)
{
    bool join = false;
    bool extrainfo = false;
    bool queued = false;
    uint64 guid = GetPlayer()->GetGUID();
    uint8 size = uint8(updateData.dungeons.size());

    switch (updateData.updateType)
    {
        case LFG_UPDATETYPE_JOIN_PROPOSAL:
            extrainfo = true;
            break;
        case LFG_UPDATETYPE_ADDED_TO_QUEUE:
            extrainfo = true;
            join = true;
            queued = true;
            break;
        case LFG_UPDATETYPE_UPDATE_STATUS:
            extrainfo = size > 0;
            join = true;
            queued = true;
            break;
        case LFG_UPDATETYPE_PROPOSAL_BEGIN:
            extrainfo = true;
            join = true;
            break;
        default:
            break;
    }

    sLog->outDebug(LOG_FILTER_LFG, "SMSG_LFG_UPDATE_PARTY [" UI64FMTD "] updatetype: %u", guid, updateData.updateType);
    WorldPacket data(SMSG_LFG_UPDATE_PARTY, 1 + 1 + (extrainfo ? 1 : 0) * (1 + 1 + 1 + 1 + 1 + size * 4 + updateData.comment.length()));
    data << uint8(updateData.updateType);                 // Lfg Update type
    data << uint8(extrainfo);                             // Extra info
    if (extrainfo)
    {
        data << uint8(join);                              // LFG Join
        data << uint8(queued);                            // Join the queue
        data << uint8(0);                                 // unk - Always 0
        data << uint8(0);                                 // unk - Always 0
        for (uint8 i = 0; i < 3; ++i)
            data << uint8(0);                             // unk - Always 0

        data << uint8(size);
        if (size)
            for (LfgDungeonSet::const_iterator it = updateData.dungeons.begin(); it != updateData.dungeons.end(); ++it)
                data << uint32(*it);
        data << updateData.comment;
    }
    SendPacket(&data);
}

void WorldSession::SendLfgRoleChosen(uint64 guid, uint8 roles)
{
    sLog->outDebug(LOG_FILTER_LFG, "SMSG_LFG_ROLE_CHOSEN [" UI64FMTD "] guid: [" UI64FMTD "] roles: %u", GetPlayer()->GetGUID(), guid, roles);

    WorldPacket data(SMSG_LFG_ROLE_CHOSEN, 8 + 1 + 4);
    data << uint64(guid);                                  // Guid
    data << uint8(roles > 0);                              // Ready
    data << uint32(roles);                                 // Roles
    SendPacket(&data);
}

void WorldSession::SendLfgRoleCheckUpdate(const LfgRoleCheck& roleCheck)
{
    LfgDungeonSet dungeons;
    if (roleCheck.rDungeonId)
        dungeons.insert(roleCheck.rDungeonId);
    else
        dungeons = roleCheck.dungeons;

    sLog->outDebug(LOG_FILTER_LFG, "SMSG_LFG_ROLE_CHECK_UPDATE [" UI64FMTD "]", GetPlayer()->GetGUID());
    WorldPacket data(SMSG_LFG_ROLE_CHECK_UPDATE, 4 + 1 + 1 + dungeons.size() * 4 + 1 + roleCheck.roles.size() * (8 + 1 + 4 + 1));

    data << uint32(roleCheck.state);                       // Check result
    data << uint8(roleCheck.state == LFG_ROLECHECK_INITIALITING);
    data << uint8(dungeons.size());                        // Number of dungeons
    if (!dungeons.empty())
    {
        for (LfgDungeonSet::iterator it = dungeons.begin(); it != dungeons.end(); ++it)
        {
            LFGDungeonData const* dungeon = sLFGMgr->GetLFGDungeon(*it);
            data << uint32(dungeon ? dungeon->Entry() : 0); // Dungeon
        }
    }

    data << uint8(roleCheck.roles.size());                 // Players in group
    if (!roleCheck.roles.empty())
    {
        // Leader info MUST be sent 1st :S
        uint64 guid = roleCheck.leader;
        uint8 roles = roleCheck.roles.find(guid)->second;
        data << uint64(guid);                              // Guid
        data << uint8(roles > 0);                          // Ready
        data << uint32(roles);                             // Roles
        Player* player = ObjectAccessor::FindPlayer(guid);
        data << uint8(player ? player->getLevel() : 0);          // Level

        for (LfgRolesMap::const_iterator it = roleCheck.roles.begin(); it != roleCheck.roles.end(); ++it)
        {
            if (it->first == roleCheck.leader)
                continue;

            guid = it->first;
            roles = it->second;
            data << uint64(guid);                          // Guid
            data << uint8(roles > 0);                      // Ready
            data << uint32(roles);                         // Roles
            player = ObjectAccessor::FindPlayer(guid);
            data << uint8(player ? player->getLevel() : 0);      // Level
        }
    }
    SendPacket(&data);
}

void WorldSession::SendLfgJoinResult(const LfgJoinResultData& joinData)
{
    uint32 size = 0;
    for (LfgLockPartyMap::const_iterator it = joinData.lockmap.begin(); it != joinData.lockmap.end(); ++it)
        size += 8 + 4 + uint32(it->second.size()) * (4 + 4 + 4 + 4);

    sLog->outDebug(LOG_FILTER_LFG, "SMSG_LFG_JOIN_RESULT [" UI64FMTD "] checkResult: %u checkValue: %u", GetPlayer()->GetGUID(), joinData.result, joinData.state);
    WorldPacket data(SMSG_LFG_JOIN_RESULT, 4 + 4 + size);
    data << uint32(joinData.result);                       // Check Result
    data << uint32(joinData.state);                        // Check Value
    if (!joinData.lockmap.empty())
        BuildPartyLockDungeonBlock(data, joinData.lockmap);
    SendPacket(&data);
}

void WorldSession::SendLfgQueueStatus(const LfgQueueStatusData& queueData)
{
    sLog->outDebug(LOG_FILTER_LFG, "SMSG_LFG_QUEUE_STATUS [" UI64FMTD "] dungeon: %u - waitTime: %d - avgWaitTime: %d - waitTimeTanks: %d - waitTimeHealer: %d - waitTimeDps: %d - queuedTime: %u - tanks: %u - healers: %u - dps: %u",
        GetPlayer()->GetGUID(), queueData.dungeonId, queueData.waitTime, queueData.waitTimeAvg, queueData.waitTimeTank, queueData.waitTimeHealer, queueData.waitTimeDps, queueData.queuedTime, queueData.tanks, queueData.healers, queueData.dps);

    WorldPacket data(SMSG_LFG_QUEUE_STATUS, 4 + 4 + 4 + 4 + 4 +4 + 1 + 1 + 1 + 4);
    data << uint32(queueData.dungeonId);                   // Dungeon
    data << int32(queueData.waitTimeAvg);                  // Average Wait time
    data << int32(queueData.waitTime);                     // Wait Time
    data << int32(queueData.waitTimeTank);                 // Wait Tanks
    data << int32(queueData.waitTimeHealer);               // Wait Healers
    data << int32(queueData.waitTimeDps);                  // Wait Dps
    data << uint8(queueData.tanks);                        // Tanks needed
    data << uint8(queueData.healers);                      // Healers needed
    data << uint8(queueData.dps);                          // Dps needed
    data << uint32(queueData.queuedTime);                  // Player wait time in queue
    SendPacket(&data);
}

void WorldSession::SendLfgPlayerReward(uint32 rdungeonEntry, uint32 sdungeonEntry, uint8 done, const LfgReward* reward, const Quest* quest)
{
    if (!rdungeonEntry || !sdungeonEntry || !quest)
        return;

    uint8 itemNum = uint8(quest ? quest->GetRewItemsCount() : 0);

    sLog->outDebug(LOG_FILTER_LFG, "SMSG_LFG_PLAYER_REWARD [" UI64FMTD "] rdungeonEntry: %u - sdungeonEntry: %u - done: %u", GetPlayer()->GetGUID(), rdungeonEntry, sdungeonEntry, done);
    WorldPacket data(SMSG_LFG_PLAYER_REWARD, 4 + 4 + 1 + 4 + 4 + 4 + 4 + 4 + 1 + itemNum * (4 + 4 + 4));
    data << uint32(rdungeonEntry);                         // Random Dungeon Finished
    data << uint32(sdungeonEntry);                         // Dungeon Finished
    data << uint8(done);
    data << uint32(1);
    data << uint32(quest->GetRewOrReqMoney());
    data << uint32(quest->XPValue(GetPlayer()));
    data << uint32(reward->reward[done].variableMoney);
    data << uint32(reward->reward[done].variableXP);
    data << uint8(itemNum);
    if (itemNum)
    {
        for (uint8 i = 0; i < QUEST_REWARDS_COUNT; ++i)
            if (uint32 itemId = quest->RewardItemId[i])
            {
                ItemTemplate const* item = sObjectMgr->GetItemTemplate(itemId);
                data << uint32(itemId);
                data << uint32(item ? item->DisplayInfoID : 0);
                data << uint32(quest->RewardItemIdCount[i]);
            }
    }
    SendPacket(&data);
}

void WorldSession::SendLfgBootProposalUpdate(const LfgPlayerBoot& boot)
{
    uint64 guid = GetPlayer()->GetGUID();
    LfgAnswer playerVote = boot.votes.find(guid)->second;
    uint8 votesNum = 0;
    uint8 agreeNum = 0;
    uint32 secsleft = uint8((boot.cancelTime - time(NULL)) / 1000);
    for (LfgAnswerContainer::const_iterator it = boot.votes.begin(); it != boot.votes.end(); ++it)
    {
        if (it->second != LFG_ANSWER_PENDING)
        {
            ++votesNum;
            if (it->second == LFG_ANSWER_AGREE)
                ++agreeNum;
        }
    }
    sLog->outDebug(LOG_FILTER_LFG, "SMSG_LFG_BOOT_PROPOSAL_UPDATE [" UI64FMTD "] inProgress: %u - didVote: %u - agree: %u - victim: [" UI64FMTD "] votes: %u - agrees: %u - left: %u - needed: %u - reason %s",
        guid, uint8(boot.inProgress), uint8(playerVote != LFG_ANSWER_PENDING), uint8(playerVote == LFG_ANSWER_AGREE), boot.victim, votesNum, agreeNum, secsleft, LFG_GROUP_KICK_VOTES_NEEDED, boot.reason.c_str());
    WorldPacket data(SMSG_LFG_BOOT_PROPOSAL_UPDATE, 1 + 1 + 1 + 8 + 4 + 4 + 4 + 4 + boot.reason.length());
    data << uint8(boot.inProgress);                        // Vote in progress
    data << uint8(playerVote != LFG_ANSWER_PENDING);       // Did Vote
    data << uint8(playerVote == LFG_ANSWER_AGREE);         // Agree
    data << uint8(0);                                      // Unknown 4.2.2
    data << uint64(boot.victim);                           // Victim GUID
    data << uint32(votesNum);                              // Total Votes
    data << uint32(agreeNum);                              // Agree Count
    data << uint32(secsleft);                              // Time Left
    data << uint32(LFG_GROUP_KICK_VOTES_NEEDED);           // Needed Votes
    data << boot.reason.c_str();                           // Kick reason
    SendPacket(&data);
}

void WorldSession::SendLfgUpdateProposal(uint32 proposalId, LfgProposal const& proposal)
{
    uint64 guid = GetPlayer()->GetGUID();
    uint64 gguid = proposal.players.find(guid)->second.group;
    bool silent = !proposal.isNew && gguid == proposal.group;
    uint32 dungeonEntry = proposal.dungeonId;

    sLog->outDebug(LOG_FILTER_LFG, "SMSG_LFG_PROPOSAL_UPDATE [" UI64FMTD "] state: %u", guid, proposal.state);
    WorldPacket data(SMSG_LFG_PROPOSAL_UPDATE, 4 + 1 + 4 + 4 + 1 + 1 + proposal.players.size() * (4 + 1 + 1 + 1 + 1 +1));

    // show random dungeon if player selected random dungeon and it's not lfg group
    if (!silent)
    {
        LfgDungeonSet const& playerDungeons = sLFGMgr->GetSelectedDungeons(guid);
        if (playerDungeons.find(proposal.dungeonId) == playerDungeons.end())
            dungeonEntry = (*playerDungeons.begin());
    }

    if (LFGDungeonData const* dungeon = sLFGMgr->GetLFGDungeon(dungeonEntry))
        dungeonEntry = dungeon->Entry();

    data << uint32(dungeonEntry);                          // Dungeon
    data << uint8(proposal.state);                         // Proposal state
    data << uint32(proposalId);                            // Proposal ID
    data << uint32(proposal.encounters);                   // encounters done
    data << uint8(silent);                                 // Show proposal window
    data << uint8(proposal.players.size());                // Group size

    for (LfgProposalPlayerContainer::const_iterator it = proposal.players.begin(); it != proposal.players.end(); ++it)
    {
        LfgProposalPlayer const& player = it->second;
        data << uint32(player.role);                       // Role
        data << uint8(it->first == guid);                  // Self player
        if (!player.group)                                 // Player not it a group
        {
            data << uint8(0);                              // Not in dungeon
            data << uint8(0);                              // Not same group
        }
        else
        {
            data << uint8(player.group == proposal.group);    // In dungeon (silent)
            data << uint8(player.group == gguid);             // Same Group than player
        }
        data << uint8(player.accept != LFG_ANSWER_PENDING);   // Answered
        data << uint8(player.accept == LFG_ANSWER_AGREE);     // Accepted
    }
    SendPacket(&data);
}

void WorldSession::SendLfgLfrList(bool update)
{
    sLog->outDebug(LOG_FILTER_LFG, "SMSG_LFG_LFR_LIST [" UI64FMTD "] update: %u", GetPlayer()->GetGUID(), update ? 1 : 0);
    WorldPacket data(SMSG_LFG_UPDATE_SEARCH, 1);
    data << uint8(update);                                 // In Lfg Queue?
    SendPacket(&data);
}

void WorldSession::SendLfgDisabled()
{
    sLog->outDebug(LOG_FILTER_LFG, "SMSG_LFG_DISABLED [" UI64FMTD "]", GetPlayer()->GetGUID());
    WorldPacket data(SMSG_LFG_DISABLED, 0);
    SendPacket(&data);
}

void WorldSession::SendLfgOfferContinue(uint32 dungeonEntry)
{
    sLog->outDebug(LOG_FILTER_LFG, "SMSG_LFG_OFFER_CONTINUE [" UI64FMTD "] dungeon entry: %u", GetPlayer()->GetGUID(), dungeonEntry);
    WorldPacket data(SMSG_LFG_OFFER_CONTINUE, 4);
    data << uint32(dungeonEntry);
    SendPacket(&data);
}

void WorldSession::SendLfgTeleportError(uint8 err)
{
    sLog->outDebug(LOG_FILTER_LFG, "SMSG_LFG_TELEPORT_DENIED [" UI64FMTD "] reason: %u", GetPlayer()->GetGUID(), err);
    WorldPacket data(SMSG_LFG_TELEPORT_DENIED, 4);
    data << uint32(err);                                   // Error
    SendPacket(&data);
}

void WorldSession::HandleLfgGetStatus(WorldPacket& /*recv_data*/)
{
    uint64 guid = GetPlayer()->GetGUID();
    sLog->outDebug(LOG_FILTER_LFG, "SMSG_LFG_GET_STATUS [" UI64FMTD "]", guid);

    LfgUpdateData updateData = LfgUpdateData(LFG_UPDATETYPE_UPDATE_STATUS);
    LfgState state = sLFGMgr->GetLfgStatus(guid, updateData);

    if (state == LFG_STATE_NONE || updateData.dungeons.empty())
    {
        SendLfgUpdatePlayer(updateData);
        SendLfgUpdateParty(updateData);
        return;
    }

    if (state != LFG_STATE_QUEUED)
        return;

    if (GetPlayer()->GetGroup())
    {
        SendLfgUpdateParty(updateData);
        updateData.dungeons.clear();
        SendLfgUpdatePlayer(updateData);
    }
    else
    {
        SendLfgUpdatePlayer(updateData);
        updateData.dungeons.clear();
        SendLfgUpdateParty(updateData);
    }
}

/*
void WorldSession::SendLfrUpdateListOpcode(uint32 dungeonEntry)
{
    sLog->outDebug(LOG_FILTER_PACKETIO, "SMSG_LFG_UPDATE_LIST [" UI64FMTD "] dungeon entry: %u", GetPlayer()->GetGUID(), dungeonEntry);
    WorldPacket data(SMSG_LFG_UPDATE_LIST);
    SendPacket(&data);
}
*/<|MERGE_RESOLUTION|>--- conflicted
+++ resolved
@@ -65,13 +65,8 @@
     recvData >> numDungeons;
     if (!numDungeons)
     {
-<<<<<<< HEAD
-        sLog->outDebug(LOG_FILTER_NETWORKIO, "CMSG_LFG_JOIN [" UI64FMTD "] no dungeons selected", GetPlayer()->GetGUID());
+        sLog->outDebug(LOG_FILTER_LFG, "CMSG_LFG_JOIN [" UI64FMTD "] no dungeons selected", GetPlayer()->GetGUID());
         recvData.rfinish();
-=======
-        sLog->outDebug(LOG_FILTER_LFG, "CMSG_LFG_JOIN [" UI64FMTD "] no dungeons selected", GetPlayer()->GetGUID());
-        recv_data.rfinish();
->>>>>>> cd8e9dfb
         return;
     }
 
@@ -85,13 +80,8 @@
     recvData.read_skip<uint32>();                        // for 0..uint8 (always 3) { uint8 (always 0) }
 
     std::string comment;
-<<<<<<< HEAD
     recvData >> comment;
-    sLog->outDebug(LOG_FILTER_NETWORKIO, "CMSG_LFG_JOIN [" UI64FMTD "] roles: %u, Dungeons: %u, Comment: %s", GetPlayer()->GetGUID(), roles, uint8(newDungeons.size()), comment.c_str());
-=======
-    recv_data >> comment;
     sLog->outDebug(LOG_FILTER_LFG, "CMSG_LFG_JOIN [" UI64FMTD "] roles: %u, Dungeons: %u, Comment: %s", GetPlayer()->GetGUID(), roles, uint8(newDungeons.size()), comment.c_str());
->>>>>>> cd8e9dfb
     sLFGMgr->JoinLfg(GetPlayer(), uint8(roles), newDungeons, comment);
 }
 
@@ -288,13 +278,8 @@
 void WorldSession::HandleLfrLeaveOpcode(WorldPacket& recvData)
 {
     uint32 dungeonId;                                      // Raid id queue to leave
-<<<<<<< HEAD
     recvData >> dungeonId;
-    sLog->outDebug(LOG_FILTER_NETWORKIO, "CMSG_LFG_LFR_LEAVE [" UI64FMTD "] dungeonId: %u", GetPlayer()->GetGUID(), dungeonId);
-=======
-    recv_data >> dungeonId;
     sLog->outDebug(LOG_FILTER_LFG, "CMSG_LFG_LFR_LEAVE [" UI64FMTD "] dungeonId: %u", GetPlayer()->GetGUID(), dungeonId);
->>>>>>> cd8e9dfb
     //sLFGMgr->LeaveLfr(GetPlayer(), dungeonId);
 }
 
