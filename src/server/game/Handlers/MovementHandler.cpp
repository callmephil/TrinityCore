/*
 * Copyright (C) 2008-2012 TrinityCore <http://www.trinitycore.org/>
 * Copyright (C) 2005-2009 MaNGOS <http://getmangos.com/>
 *
 * This program is free software; you can redistribute it and/or modify it
 * under the terms of the GNU General Public License as published by the
 * Free Software Foundation; either version 2 of the License, or (at your
 * option) any later version.
 *
 * This program is distributed in the hope that it will be useful, but WITHOUT
 * ANY WARRANTY; without even the implied warranty of MERCHANTABILITY or
 * FITNESS FOR A PARTICULAR PURPOSE. See the GNU General Public License for
 * more details.
 *
 * You should have received a copy of the GNU General Public License along
 * with this program. If not, see <http://www.gnu.org/licenses/>.
 */

#include "Common.h"
#include "WorldPacket.h"
#include "WorldSession.h"
#include "Opcodes.h"
#include "Log.h"
#include "Corpse.h"
#include "Player.h"
#include "SpellAuras.h"
#include "MapManager.h"
#include "Transport.h"
#include "Battleground.h"
#include "WaypointMovementGenerator.h"
#include "InstanceSaveMgr.h"
#include "ObjectMgr.h"
#include "MovementStructures.h"

void WorldSession::HandleMoveWorldportAckOpcode(WorldPacket& /*recvPacket*/)
{
    sLog->outDebug(LOG_FILTER_NETWORKIO, "WORLD: got MSG_MOVE_WORLDPORT_ACK.");
    HandleMoveWorldportAckOpcode();
}

void WorldSession::HandleMoveWorldportAckOpcode()
{
    // ignore unexpected far teleports
    if (!GetPlayer()->IsBeingTeleportedFar())
        return;

    GetPlayer()->SetSemaphoreTeleportFar(false);

    // get the teleport destination
    WorldLocation const loc = GetPlayer()->GetTeleportDest();

    // possible errors in the coordinate validity check
    if (!MapManager::IsValidMapCoord(loc))
    {
        LogoutPlayer(false);
        return;
    }

    // get the destination map entry, not the current one, this will fix homebind and reset greeting
    MapEntry const* mEntry = sMapStore.LookupEntry(loc.GetMapId());
    InstanceTemplate const* mInstance = sObjectMgr->GetInstanceTemplate(loc.GetMapId());

    // reset instance validity, except if going to an instance inside an instance
    if (GetPlayer()->m_InstanceValid == false && !mInstance)
        GetPlayer()->m_InstanceValid = true;

    Map* oldMap = GetPlayer()->GetMap();
    if (GetPlayer()->IsInWorld())
    {
        sLog->outError(LOG_FILTER_NETWORKIO, "Player (Name %s) is still in world when teleported from map %u to new map %u", GetPlayer()->GetName(), oldMap->GetId(), loc.GetMapId());
        oldMap->RemovePlayerFromMap(GetPlayer(), false);
    }

    // relocate the player to the teleport destination
    Map* newMap = sMapMgr->CreateMap(loc.GetMapId(), GetPlayer());
    // the CanEnter checks are done in TeleporTo but conditions may change
    // while the player is in transit, for example the map may get full
    if (!newMap || !newMap->CanEnter(GetPlayer()))
    {
        sLog->outError(LOG_FILTER_NETWORKIO, "Map %d could not be created for player %d, porting player to homebind", loc.GetMapId(), GetPlayer()->GetGUIDLow());
        GetPlayer()->TeleportTo(GetPlayer()->m_homebindMapId, GetPlayer()->m_homebindX, GetPlayer()->m_homebindY, GetPlayer()->m_homebindZ, GetPlayer()->GetOrientation());
        return;
    }
    else
        GetPlayer()->Relocate(&loc);

    GetPlayer()->ResetMap();
    GetPlayer()->SetMap(newMap);

    GetPlayer()->SendInitialPacketsBeforeAddToMap();
    if (!GetPlayer()->GetMap()->AddPlayerToMap(GetPlayer()))
    {
        sLog->outError(LOG_FILTER_NETWORKIO, "WORLD: failed to teleport player %s (%d) to map %d because of unknown reason!", GetPlayer()->GetName(), GetPlayer()->GetGUIDLow(), loc.GetMapId());
        GetPlayer()->ResetMap();
        GetPlayer()->SetMap(oldMap);
        GetPlayer()->TeleportTo(GetPlayer()->m_homebindMapId, GetPlayer()->m_homebindX, GetPlayer()->m_homebindY, GetPlayer()->m_homebindZ, GetPlayer()->GetOrientation());
        return;
    }

    // battleground state prepare (in case join to BG), at relogin/tele player not invited
    // only add to bg group and object, if the player was invited (else he entered through command)
    if (_player->InBattleground())
    {
        // cleanup setting if outdated
        if (!mEntry->IsBattlegroundOrArena())
        {
            // We're not in BG
            _player->SetBattlegroundId(0, BATTLEGROUND_TYPE_NONE);
            // reset destination bg team
            _player->SetBGTeam(0);
        }
        // join to bg case
        else if (Battleground* bg = _player->GetBattleground())
        {
            if (_player->IsInvitedForBattlegroundInstance(_player->GetBattlegroundId()))
                bg->AddPlayer(_player);
        }
    }

    GetPlayer()->SendInitialPacketsAfterAddToMap();

    // flight fast teleport case
    if (GetPlayer()->GetMotionMaster()->GetCurrentMovementGeneratorType() == FLIGHT_MOTION_TYPE)
    {
        if (!_player->InBattleground())
        {
            // short preparations to continue flight
            FlightPathMovementGenerator* flight = (FlightPathMovementGenerator*)(GetPlayer()->GetMotionMaster()->top());
            flight->Initialize(*GetPlayer());
            return;
        }

        // battleground state prepare, stop flight
        GetPlayer()->GetMotionMaster()->MovementExpired();
        GetPlayer()->CleanupAfterTaxiFlight();
    }

    // resurrect character at enter into instance where his corpse exist after add to map
    Corpse* corpse = GetPlayer()->GetCorpse();
    if (corpse && corpse->GetType() != CORPSE_BONES && corpse->GetMapId() == GetPlayer()->GetMapId())
    {
        if (mEntry->IsDungeon())
        {
            GetPlayer()->ResurrectPlayer(0.5f, false);
            GetPlayer()->SpawnCorpseBones();
        }
    }

    bool allowMount = !mEntry->IsDungeon() || mEntry->IsBattlegroundOrArena();
    if (mInstance)
    {
        Difficulty diff = GetPlayer()->GetDifficulty(mEntry->IsRaid());
        if (MapDifficulty const* mapDiff = GetMapDifficultyData(mEntry->MapID, diff))
        {
            if (mapDiff->resetTime)
            {
                if (time_t timeReset = sInstanceSaveMgr->GetResetTimeFor(mEntry->MapID, diff))
                {
                    uint32 timeleft = uint32(timeReset - time(NULL));
                    GetPlayer()->SendInstanceResetWarning(mEntry->MapID, diff, timeleft);
                }
            }
        }
        allowMount = mInstance->AllowMount;
    }

    // mount allow check
    if (!allowMount)
        _player->RemoveAurasByType(SPELL_AURA_MOUNTED);

    // update zone immediately, otherwise leave channel will cause crash in mtmap
    uint32 newzone, newarea;
    GetPlayer()->GetZoneAndAreaId(newzone, newarea);
    GetPlayer()->UpdateZone(newzone, newarea);

    // honorless target
    if (GetPlayer()->pvpInfo.inHostileArea)
        GetPlayer()->CastSpell(GetPlayer(), 2479, true);

    // in friendly area
    else if (GetPlayer()->IsPvP() && !GetPlayer()->HasFlag(PLAYER_FLAGS, PLAYER_FLAGS_IN_PVP))
        GetPlayer()->UpdatePvP(false, false);

    // resummon pet
    GetPlayer()->ResummonPetTemporaryUnSummonedIfAny();

    //lets process all delayed operations on successful teleport
    GetPlayer()->ProcessDelayedOperations();
}

void WorldSession::HandleMoveTeleportAck(WorldPacket& recvPacket)
{
    sLog->outDebug(LOG_FILTER_NETWORKIO, "MSG_MOVE_TELEPORT_ACK");

    ObjectGuid guid;
    uint32 flags, time;
<<<<<<< HEAD
    recvPacket >> flags >> time;

    guid[5] = recvPacket.ReadBit();
    guid[0] = recvPacket.ReadBit();
    guid[1] = recvPacket.ReadBit();
    guid[6] = recvPacket.ReadBit();
    guid[3] = recvPacket.ReadBit();
    guid[7] = recvPacket.ReadBit();
    guid[2] = recvPacket.ReadBit();
    guid[4] = recvPacket.ReadBit();

    recvPacket.ReadByteSeq(guid[4]);
    recvPacket.ReadByteSeq(guid[2]);
    recvPacket.ReadByteSeq(guid[7]);
    recvPacket.ReadByteSeq(guid[6]);
    recvPacket.ReadByteSeq(guid[5]);
    recvPacket.ReadByteSeq(guid[1]);
    recvPacket.ReadByteSeq(guid[3]);
    recvPacket.ReadByteSeq(guid[0]);

    sLog->outStaticDebug("Guid " UI64FMTD, uint64(guid));
    sLog->outStaticDebug("Flags %u, time %u", flags, time/IN_MILLISECONDS);
=======
    recv_data >> flags >> time;
    sLog->outDebug(LOG_FILTER_NETWORKIO, "Guid " UI64FMTD, guid);
    sLog->outDebug(LOG_FILTER_NETWORKIO, "Flags %u, time %u", flags, time/IN_MILLISECONDS);
>>>>>>> f8cd39b2

    Player* plMover = _player->m_mover->ToPlayer();

    if (!plMover || !plMover->IsBeingTeleportedNear())
        return;

    if (guid != plMover->GetGUID())
        return;

    plMover->SetSemaphoreTeleportNear(false);

    uint32 old_zone = plMover->GetZoneId();

    WorldLocation const& dest = plMover->GetTeleportDest();

    plMover->UpdatePosition(dest, true);

    uint32 newzone, newarea;
    plMover->GetZoneAndAreaId(newzone, newarea);
    plMover->UpdateZone(newzone, newarea);

    // new zone
    if (old_zone != newzone)
    {
        // honorless target
        if (plMover->pvpInfo.inHostileArea)
            plMover->CastSpell(plMover, 2479, true);

        // in friendly area
        else if (plMover->IsPvP() && !plMover->HasFlag(PLAYER_FLAGS, PLAYER_FLAGS_IN_PVP))
            plMover->UpdatePvP(false, false);
    }

    // resummon pet
    GetPlayer()->ResummonPetTemporaryUnSummonedIfAny();

    //lets process all delayed operations on successful teleport
    GetPlayer()->ProcessDelayedOperations();
}

void WorldSession::HandleMovementOpcodes(WorldPacket& recvPacket)
{
    uint16 opcode = recvPacket.GetOpcode();

    Unit* mover = _player->m_mover;

    ASSERT(mover != NULL);                      // there must always be a mover

    Player* plrMover = mover->ToPlayer();

    // ignore, waiting processing in WorldSession::HandleMoveWorldportAckOpcode and WorldSession::HandleMoveTeleportAck
    if (plrMover && plrMover->IsBeingTeleported())
    {
        recvPacket.rfinish();                     // prevent warnings spam
        return;
    }

    /* extract packet */
    MovementInfo movementInfo;
    ReadMovementInfo(recvPacket, &movementInfo);

    // prevent tampered movement data
    if (movementInfo.guid != mover->GetGUID())
    {
        sLog->outError("HandleMovementOpcodes: guid error");
        return;
    }
    if (!movementInfo.pos.IsPositionValid())
    {
        sLog->outError("HandleMovementOpcodes: Invalid Position");
        return;
    }

    /* handle special cases */
    if (movementInfo.t_guid)
    {
        // transports size limited
        // (also received at zeppelin leave by some reason with t_* as absolute in continent coordinates, can be safely skipped)
        if (movementInfo.t_pos.GetPositionX() > 50 || movementInfo.t_pos.GetPositionY() > 50 || movementInfo.t_pos.GetPositionZ() > 50)
        {
            recvPacket.rfinish();                 // prevent warnings spam
            return;
        }

        if (!Trinity::IsValidMapCoord(movementInfo.pos.GetPositionX() + movementInfo.t_pos.GetPositionX(), movementInfo.pos.GetPositionY() + movementInfo.t_pos.GetPositionY(),
            movementInfo.pos.GetPositionZ() + movementInfo.t_pos.GetPositionZ(), movementInfo.pos.GetOrientation() + movementInfo.t_pos.GetOrientation()))
        {
            recvPacket.rfinish();                 // prevent warnings spam
            return;
        }

        // if we boarded a transport, add us to it
        if (plrMover)
        {
            if (!plrMover->GetTransport())
            {
                // elevators also cause the client to send MOVEMENTFLAG_ONTRANSPORT - just dismount if the guid can be found in the transport list
                for (MapManager::TransportSet::const_iterator iter = sMapMgr->m_Transports.begin(); iter != sMapMgr->m_Transports.end(); ++iter)
                {
                    if ((*iter)->GetGUID() == movementInfo.t_guid)
                    {
                        plrMover->m_transport = *iter;
                        (*iter)->AddPassenger(plrMover);
                        break;
                    }
                }
            }
            else if (plrMover->GetTransport()->GetGUID() != movementInfo.t_guid)
            {
                bool foundNewTransport = false;
                plrMover->m_transport->RemovePassenger(plrMover);
                for (MapManager::TransportSet::const_iterator iter = sMapMgr->m_Transports.begin(); iter != sMapMgr->m_Transports.end(); ++iter)
                {
                    if ((*iter)->GetGUID() == movementInfo.t_guid)
                    {
                        foundNewTransport = true;
                        plrMover->m_transport = *iter;
                        (*iter)->AddPassenger(plrMover);
                        break;
                    }
                }

                if (!foundNewTransport)
                {
                    plrMover->m_transport = NULL;
                    movementInfo.t_pos.Relocate(0.0f, 0.0f, 0.0f, 0.0f);
                    movementInfo.t_time = 0;
                    movementInfo.t_seat = -1;
                }
            }
        }

        if (!mover->GetTransport() && !mover->GetVehicle())
        {
            GameObject* go = mover->GetMap()->GetGameObject(movementInfo.t_guid);
            if (!go || go->GetGoType() != GAMEOBJECT_TYPE_TRANSPORT)
                movementInfo.t_guid = 0;
        }
    }
    else if (plrMover && plrMover->GetTransport())                // if we were on a transport, leave
    {
        plrMover->m_transport->RemovePassenger(plrMover);
        plrMover->m_transport = NULL;
        movementInfo.t_pos.Relocate(0.0f, 0.0f, 0.0f, 0.0f);
        movementInfo.t_time = 0;
        movementInfo.t_seat = -1;
    }

    // fall damage generation (ignore in flight case that can be triggered also at lags in moment teleportation to another map).
    if (opcode == MSG_MOVE_FALL_LAND && plrMover && !plrMover->isInFlight())
        plrMover->HandleFall(movementInfo);

    if (plrMover && ((movementInfo.flags & MOVEMENTFLAG_SWIMMING) != 0) != plrMover->IsInWater())
    {
        // now client not include swimming flag in case jumping under water
        plrMover->SetInWater(!plrMover->IsInWater() || plrMover->GetBaseMap()->IsUnderWater(movementInfo.pos.GetPositionX(), movementInfo.pos.GetPositionY(), movementInfo.pos.GetPositionZ()));
    }

    /*----------------------*/

    /* process position-change */
    WorldPacket data(SMSG_PLAYER_MOVE, recvPacket.size());
    movementInfo.time = getMSTime();
    movementInfo.guid = mover->GetGUID();
    WriteMovementInfo(data, &movementInfo);
    mover->SendMessageToSet(&data, _player);

    mover->m_movementInfo = movementInfo;

    // this is almost never true (not sure why it is sometimes, but it is), normally use mover->IsVehicle()
    if (mover->GetVehicle())
    {
        mover->SetOrientation(movementInfo.pos.GetOrientation());
        return;
    }

    mover->UpdatePosition(movementInfo.pos);

    if (plrMover)                                            // nothing is charmed, or player charmed
    {
        plrMover->UpdateFallInformationIfNeed(movementInfo, opcode);

        if (movementInfo.pos.GetPositionZ() < -500.0f)
        {
            if (!(plrMover->GetBattleground() && plrMover->GetBattleground()->HandlePlayerUnderMap(_player)))
            {
                // NOTE: this is actually called many times while falling
                // even after the player has been teleported away
                // TODO: discard movement packets after the player is rooted
                if (plrMover->isAlive())
                {
                    plrMover->EnvironmentalDamage(DAMAGE_FALL_TO_VOID, GetPlayer()->GetMaxHealth());
                    // player can be alive if GM/etc
                    // change the death state to CORPSE to prevent the death timer from
                    // starting in the next player update
                    if (!plrMover->isAlive())
                        plrMover->KillPlayer();
                }
            }
        }
    }
}

void WorldSession::HandleForceSpeedChangeAck(WorldPacket &recvData)
{
    uint32 opcode = recvData.GetOpcode();
    sLog->outDebug(LOG_FILTER_NETWORKIO, "WORLD: Recvd %s (%u, 0x%X) opcode", LookupOpcodeName(Opcodes(opcode)), opcode, opcode);

    /* extract packet */
    uint64 guid;
    uint32 unk1;
    float  newspeed;

    recvData.readPackGUID(guid);

    // now can skip not our packet
    if (_player->GetGUID() != guid)
    {
        recvData.rfinish();                   // prevent warnings spam
        return;
    }

    // continue parse packet

    recvData >> unk1;                                      // counter or moveEvent

    MovementInfo movementInfo;
    movementInfo.guid = guid;
    ReadMovementInfo(recvData, &movementInfo);

    recvData >> newspeed;
    /*----------------*/

    // client ACK send one packet for mounted/run case and need skip all except last from its
    // in other cases anti-cheat check can be fail in false case
    UnitMoveType move_type;
    UnitMoveType force_move_type;

    static char const* move_type_name[MAX_MOVE_TYPE] = {  "Walk", "Run", "RunBack", "Swim", "SwimBack", "TurnRate", "Flight", "FlightBack", "PitchRate" };

    switch (opcode)
    {
        //case CMSG_MOVE_FORCE_WALK_SPEED_CHANGE_ACK:          move_type = MOVE_WALK;          force_move_type = MOVE_WALK;        break;
        //case CMSG_MOVE_FORCE_RUN_SPEED_CHANGE_ACK:           move_type = MOVE_RUN;           force_move_type = MOVE_RUN;         break;
        //case CMSG_MOVE_FORCE_RUN_BACK_SPEED_CHANGE_ACK:      move_type = MOVE_RUN_BACK;      force_move_type = MOVE_RUN_BACK;    break;
        //case CMSG_MOVE_FORCE_SWIM_SPEED_CHANGE_ACK:          move_type = MOVE_SWIM;          force_move_type = MOVE_SWIM;        break;
        //case CMSG_MOVE_FORCE_SWIM_BACK_SPEED_CHANGE_ACK:     move_type = MOVE_SWIM_BACK;     force_move_type = MOVE_SWIM_BACK;   break;
        //case CMSG_MOVE_FORCE_TURN_RATE_CHANGE_ACK:           move_type = MOVE_TURN_RATE;     force_move_type = MOVE_TURN_RATE;   break;
        //case CMSG_MOVE_FORCE_FLIGHT_SPEED_CHANGE_ACK:        move_type = MOVE_FLIGHT;        force_move_type = MOVE_FLIGHT;      break;
        //case CMSG_MOVE_FORCE_FLIGHT_BACK_SPEED_CHANGE_ACK:   move_type = MOVE_FLIGHT_BACK;   force_move_type = MOVE_FLIGHT_BACK; break;
        //case CMSG_MOVE_FORCE_PITCH_RATE_CHANGE_ACK:          move_type = MOVE_PITCH_RATE;    force_move_type = MOVE_PITCH_RATE;  break;
        default:
            sLog->outError(LOG_FILTER_NETWORKIO, "WorldSession::HandleForceSpeedChangeAck: Unknown move type opcode: %u", opcode);
            return;
    }

    // skip all forced speed changes except last and unexpected
    // in run/mounted case used one ACK and it must be skipped.m_forced_speed_changes[MOVE_RUN} store both.
    if (_player->m_forced_speed_changes[force_move_type] > 0)
    {
        --_player->m_forced_speed_changes[force_move_type];
        if (_player->m_forced_speed_changes[force_move_type] > 0)
            return;
    }

    if (!_player->GetTransport() && fabs(_player->GetSpeed(move_type) - newspeed) > 0.01f)
    {
        if (_player->GetSpeed(move_type) > newspeed)         // must be greater - just correct
        {
            sLog->outError(LOG_FILTER_NETWORKIO, "%sSpeedChange player %s is NOT correct (must be %f instead %f), force set to correct value",
                move_type_name[move_type], _player->GetName(), _player->GetSpeed(move_type), newspeed);
            _player->SetSpeed(move_type, _player->GetSpeedRate(move_type), true);
        }
        else                                                // must be lesser - cheating
        {
            sLog->outDebug(LOG_FILTER_GENERAL, "Player %s from account id %u kicked for incorrect speed (must be %f instead %f)",
                _player->GetName(), _player->GetSession()->GetAccountId(), _player->GetSpeed(move_type), newspeed);
            _player->GetSession()->KickPlayer();
        }
    }
}

void WorldSession::HandleSetActiveMoverOpcode(WorldPacket& recvPacket)
{
    sLog->outDebug(LOG_FILTER_NETWORKIO, "WORLD: Recvd CMSG_SET_ACTIVE_MOVER");

    ObjectGuid guid;

    guid[7] = recvPacket.ReadBit();
    guid[2] = recvPacket.ReadBit();
    guid[1] = recvPacket.ReadBit();
    guid[0] = recvPacket.ReadBit();
    guid[4] = recvPacket.ReadBit();
    guid[5] = recvPacket.ReadBit();
    guid[6] = recvPacket.ReadBit();
    guid[3] = recvPacket.ReadBit();

    recvPacket.ReadByteSeq(guid[3]);
    recvPacket.ReadByteSeq(guid[2]);
    recvPacket.ReadByteSeq(guid[4]);
    recvPacket.ReadByteSeq(guid[0]);
    recvPacket.ReadByteSeq(guid[5]);
    recvPacket.ReadByteSeq(guid[1]);
    recvPacket.ReadByteSeq(guid[6]);
    recvPacket.ReadByteSeq(guid[7]);

    if (GetPlayer()->IsInWorld())
    {
        if (_player->m_mover->GetGUID() != guid)
            sLog->outError(LOG_FILTER_NETWORKIO, "HandleSetActiveMoverOpcode: incorrect mover guid: mover is " UI64FMTD " (%s - Entry: %u) and should be " UI64FMTD, guid, GetLogNameForGuid(guid), GUID_ENPART(guid), _player->m_mover->GetGUID());
    }
}

void WorldSession::HandleMoveNotActiveMover(WorldPacket &recvData)
{
    sLog->outDebug(LOG_FILTER_NETWORKIO, "WORLD: Recvd CMSG_MOVE_NOT_ACTIVE_MOVER");

    uint64 old_mover_guid;
    recvData.readPackGUID(old_mover_guid);

    MovementInfo mi;
    ReadMovementInfo(recvData, &mi);

    mi.guid = old_mover_guid;

    _player->m_movementInfo = mi;
}

void WorldSession::HandleMountSpecialAnimOpcode(WorldPacket& /*recvData*/)
{
    WorldPacket data(SMSG_MOUNTSPECIAL_ANIM, 8);
    data << uint64(GetPlayer()->GetGUID());

    GetPlayer()->SendMessageToSet(&data, false);
}

void WorldSession::HandleMoveKnockBackAck(WorldPacket & recvData)
{
    sLog->outDebug(LOG_FILTER_NETWORKIO, "CMSG_MOVE_KNOCK_BACK_ACK");

    uint64 guid;
    recvData.readPackGUID(guid);

    if (_player->m_mover->GetGUID() != guid)
        return;

    recvData.read_skip<uint32>();                          // unk

    MovementInfo movementInfo;
    ReadMovementInfo(recvData, &movementInfo);

    _player->m_movementInfo = movementInfo;

    WorldPacket data(SMSG_MOVE_UPDATE_KNOCK_BACK, 66);
    data.appendPackGUID(guid);
    _player->BuildMovementPacket(&data);

    // knockback specific info
    data << movementInfo.j_sinAngle;
    data << movementInfo.j_cosAngle;
    data << movementInfo.j_xyspeed;
    data << movementInfo.j_zspeed;

    _player->SendMessageToSet(&data, false);
}

void WorldSession::HandleMoveHoverAck(WorldPacket& recvData)
{
    sLog->outDebug(LOG_FILTER_NETWORKIO, "CMSG_MOVE_HOVER_ACK");

    uint64 guid;                                            // guid - unused
    recvData.readPackGUID(guid);

    recvData.read_skip<uint32>();                          // unk

    MovementInfo movementInfo;
    ReadMovementInfo(recvData, &movementInfo);

    recvData.read_skip<uint32>();                          // unk2
}

void WorldSession::HandleMoveWaterWalkAck(WorldPacket& recvData)
{
    sLog->outDebug(LOG_FILTER_NETWORKIO, "CMSG_MOVE_WATER_WALK_ACK");

    uint64 guid;                                            // guid - unused
    recvData.readPackGUID(guid);

    recvData.read_skip<uint32>();                          // unk

    MovementInfo movementInfo;
    ReadMovementInfo(recvData, &movementInfo);

    recvData.read_skip<uint32>();                          // unk2
}

void WorldSession::HandleSummonResponseOpcode(WorldPacket& recvData)
{
    if (!_player->isAlive() || _player->isInCombat())
        return;

    uint64 summonerGuid;
    bool agree;
    recvData >> summonerGuid;
    recvData >> agree;

    _player->SummonIfPossible(agree);
}

void WorldSession::ReadMovementInfo(WorldPacket& data, MovementInfo* mi)
{
    bool hasMovementFlags = false;
    bool hasMovementFlags2 = false;
    bool hasTimestamp = false;
    bool hasOrientation = false;
    bool hasTransportData = false;
    bool hasTransportTime2 = false;
    bool hasTransportTime3 = false;
    bool hasPitch = false;
    bool hasFallData = false;
    bool hasFallDirection = false;
    bool hasSplineElevation = false;
    bool hasSpline = false;

    MovementStatusElements* sequence = GetMovementStatusElementsSequence(data.GetOpcode());
    if (sequence == NULL)
    {
        sLog->outError("WorldSession::ReadMovementInfo: No movement sequence found for opcode 0x%04X", uint32(data.GetOpcode()));
        return;
    }

    ObjectGuid guid;
    ObjectGuid tguid;

    for (uint32 i = 0; i < MSE_COUNT; ++i)
    {
        MovementStatusElements element = sequence[i];
        if (element == MSEEnd)
            break;

        if (element >= MSEHasGuidByte0 && element <= MSEHasGuidByte7)
        {
            guid[element - MSEHasGuidByte0] = data.ReadBit();
            continue;
        }

        if (element >= MSEHasTransportGuidByte0 &&
            element <= MSEHasTransportGuidByte7)
        {
            if (hasTransportData)
                tguid[element - MSEHasTransportGuidByte0] = data.ReadBit();
            continue;
        }

        if (element >= MSEGuidByte0 && element <= MSEGuidByte7)
        {
            data.ReadByteSeq(guid[element - MSEGuidByte0]);
            continue;
        }

        if (element >= MSETransportGuidByte0 &&
            element <= MSETransportGuidByte7)
        {
            if (hasTransportData)
                data.ReadByteSeq(tguid[element - MSETransportGuidByte0]);
            continue;
        }

        switch (element)
        {
            case MSEHasMovementFlags:
                hasMovementFlags = !data.ReadBit();
                break;
            case MSEHasMovementFlags2:
                hasMovementFlags2 = !data.ReadBit();
                break;
            case MSEHasTimestamp:
                hasTimestamp = !data.ReadBit();
                break;
            case MSEHasOrientation:
                hasOrientation = !data.ReadBit();
                break;
            case MSEHasTransportData:
                hasTransportData = data.ReadBit();
                break;
            case MSEHasTransportTime2:
                if (hasTransportData)
                    hasTransportTime2 = data.ReadBit();
                break;
            case MSEHasTransportTime3:
                if (hasTransportData)
                    hasTransportTime3 = data.ReadBit();
                break;
            case MSEHasPitch:
                hasPitch = !data.ReadBit();
                break;
            case MSEHasFallData:
                hasFallData = data.ReadBit();
                break;
            case MSEHasFallDirection:
                if (hasFallData)
                    hasFallDirection = data.ReadBit();
                break;
            case MSEHasSplineElevation:
                hasSplineElevation = !data.ReadBit();
                break;
            case MSEHasSpline:
                hasSpline = data.ReadBit();
                break;
            case MSEMovementFlags:
                if (hasMovementFlags)
                    mi->flags = data.ReadBits(30);
                break;
            case MSEMovementFlags2:
                if (hasMovementFlags2)
                    mi->flags2 = data.ReadBits(12);
                break;
            case MSETimestamp:
                if (hasTimestamp)
                    data >> mi->time;
                break;
            case MSEPositionX:
                data >> mi->pos.m_positionX;
                break;
            case MSEPositionY:
                data >> mi->pos.m_positionY;
                break;
            case MSEPositionZ:
                data >> mi->pos.m_positionZ;
                break;
            case MSEOrientation:
                if (hasOrientation)
                    data >> mi->pos.m_orientation;
                break;
            case MSETransportPositionX:
                if (hasTransportData)
                    data >> mi->t_pos.m_positionX;
                break;
            case MSETransportPositionY:
                if (hasTransportData)
                    data >> mi->t_pos.m_positionY;
                break;
            case MSETransportPositionZ:
                if (hasTransportData)
                    data >> mi->t_pos.m_positionZ;
                break;
            case MSETransportOrientation:
                if (hasTransportData)
                    data >> mi->t_pos.m_orientation;
                break;
            case MSETransportSeat:
                if (hasTransportData)
                    data >> mi->t_seat;
                break;
            case MSETransportTime:
                if (hasTransportData)
                    data >> mi->t_time;
                break;
            case MSETransportTime2:
                if (hasTransportData && hasTransportTime2)
                    data >> mi->t_time2;
                break;
            case MSETransportTime3:
                if (hasTransportData && hasTransportTime3)
                    data >> mi->t_time3;
                break;
            case MSEPitch:
                if (hasPitch)
                    data >> mi->pitch;
                break;
            case MSEFallTime:
                if (hasFallData)
                    data >> mi->fallTime;
                break;
            case MSEFallVerticalSpeed:
                if (hasFallData)
                    data >> mi->j_zspeed;
                break;
            case MSEFallCosAngle:
                if (hasFallData && hasFallDirection)
                    data >> mi->j_cosAngle;
                break;
            case MSEFallSinAngle:
                if (hasFallData && hasFallDirection)
                    data >> mi->j_sinAngle;
                break;
            case MSEFallHorizontalSpeed:
                if (hasFallData && hasFallDirection)
                    data >> mi->j_xyspeed;
                break;
            case MSESplineElevation:
                if (hasSplineElevation)
                    data >> mi->splineElevation;
                break;
            case MSEZeroBit:
            case MSEOneBit:
                data.ReadBit();
                break;
            default:
                ASSERT(false && "Incorrect sequence element detected at ReadMovementInfo");
                break;
        }
    }

    mi->guid = guid;
    mi->t_guid = tguid;

   if (hasTransportData && mi->pos.m_positionX != mi->t_pos.m_positionX)
       if (GetPlayer()->GetTransport())
           GetPlayer()->GetTransport()->UpdatePosition(mi);

    //! Anti-cheat checks. Please keep them in seperate if() blocks to maintain a clear overview.
    //! Might be subject to latency, so just remove improper flags.
    #ifdef TRINITY_DEBUG
    #define REMOVE_VIOLATING_FLAGS(check, maskToRemove) \
    { \
        if (check) \
        { \
            sLog->outDebug(LOG_FILTER_UNITS, "WorldSession::ReadMovementInfo: Violation of MovementFlags found (%s). " \
                "MovementFlags: %u, MovementFlags2: %u for player GUID: %u. Mask %u will be removed.", \
                STRINGIZE(check), mi->GetMovementFlags(), mi->GetExtraMovementFlags(), GetPlayer()->GetGUIDLow(), maskToRemove); \
            mi->RemoveMovementFlag((maskToRemove)); \
        } \
    }
    #else
    #define REMOVE_VIOLATING_FLAGS(check, maskToRemove) \
        if (check) \
            mi->RemoveMovementFlag((maskToRemove));
    #endif


    /*! This must be a packet spoofing attempt. MOVEMENTFLAG_ROOT sent from the client is not valid
        in conjunction with any of the moving movement flags such as MOVEMENTFLAG_FORWARD.
        It will freeze clients that receive this player's movement info.
    */
    REMOVE_VIOLATING_FLAGS(mi->HasMovementFlag(MOVEMENTFLAG_ROOT),
        MOVEMENTFLAG_ROOT);

    //! Cannot hover without SPELL_AURA_HOVER
    REMOVE_VIOLATING_FLAGS(mi->HasMovementFlag(MOVEMENTFLAG_HOVER) && !GetPlayer()->HasAuraType(SPELL_AURA_HOVER),
        MOVEMENTFLAG_HOVER);

    //! Cannot ascend and descend at the same time
    REMOVE_VIOLATING_FLAGS(mi->HasMovementFlag(MOVEMENTFLAG_ASCENDING) && mi->HasMovementFlag(MOVEMENTFLAG_DESCENDING),
        MOVEMENTFLAG_ASCENDING | MOVEMENTFLAG_DESCENDING);

    //! Cannot move left and right at the same time
    REMOVE_VIOLATING_FLAGS(mi->HasMovementFlag(MOVEMENTFLAG_LEFT) && mi->HasMovementFlag(MOVEMENTFLAG_RIGHT),
        MOVEMENTFLAG_LEFT | MOVEMENTFLAG_RIGHT);

    //! Cannot strafe left and right at the same time
    REMOVE_VIOLATING_FLAGS(mi->HasMovementFlag(MOVEMENTFLAG_STRAFE_LEFT) && mi->HasMovementFlag(MOVEMENTFLAG_STRAFE_RIGHT),
        MOVEMENTFLAG_STRAFE_LEFT | MOVEMENTFLAG_STRAFE_RIGHT);

    //! Cannot pitch up and down at the same time
    REMOVE_VIOLATING_FLAGS(mi->HasMovementFlag(MOVEMENTFLAG_PITCH_UP) && mi->HasMovementFlag(MOVEMENTFLAG_PITCH_DOWN),
        MOVEMENTFLAG_PITCH_UP | MOVEMENTFLAG_PITCH_DOWN);

    //! Cannot move forwards and backwards at the same time
    REMOVE_VIOLATING_FLAGS(mi->HasMovementFlag(MOVEMENTFLAG_FORWARD) && mi->HasMovementFlag(MOVEMENTFLAG_BACKWARD),
        MOVEMENTFLAG_FORWARD | MOVEMENTFLAG_BACKWARD);

    //! Cannot walk on water without SPELL_AURA_WATER_WALK
    REMOVE_VIOLATING_FLAGS(mi->HasMovementFlag(MOVEMENTFLAG_WATERWALKING) && !GetPlayer()->HasAuraType(SPELL_AURA_WATER_WALK),
        MOVEMENTFLAG_WATERWALKING);

    //! Cannot feather fall without SPELL_AURA_FEATHER_FALL
    REMOVE_VIOLATING_FLAGS(mi->HasMovementFlag(MOVEMENTFLAG_FALLING_SLOW) && !GetPlayer()->HasAuraType(SPELL_AURA_FEATHER_FALL),
        MOVEMENTFLAG_FALLING_SLOW);

    /*! Cannot fly if no fly auras present. Exception is being a GM.
        Note that we check for account level instead of Player::IsGameMaster() because in some
        situations it may be feasable to use .gm fly on as a GM without having .gm on,
        e.g. aerial combat.
    */

    REMOVE_VIOLATING_FLAGS(mi->HasMovementFlag(MOVEMENTFLAG_FLYING | MOVEMENTFLAG_CAN_FLY) && GetSecurity() == SEC_PLAYER &&
        !GetPlayer()->m_mover->HasAuraType(SPELL_AURA_FLY) &&
        !GetPlayer()->m_mover->HasAuraType(SPELL_AURA_MOD_INCREASE_MOUNTED_FLIGHT_SPEED),
        MOVEMENTFLAG_FLYING | MOVEMENTFLAG_CAN_FLY);

    #undef REMOVE_VIOLATING_FLAGS
}

void WorldSession::WriteMovementInfo(WorldPacket &data, MovementInfo* mi)
{
    bool hasMovementFlags = mi->GetMovementFlags() != 0;
    bool hasMovementFlags2 = mi->GetExtraMovementFlags() != 0;
    bool hasTimestamp = mi->time != 0;
    bool hasOrientation = !G3D::fuzzyEq(mi->pos.GetOrientation(), 0.0f);
    bool hasTransportData = mi->t_guid != 0;
    bool hasTransportTime2 = mi->HasExtraMovementFlag(MOVEMENTFLAG2_INTERPOLATED_MOVEMENT);
    bool hasTransportTime3 = false;
    bool hasPitch = mi->HasMovementFlag(MovementFlags(MOVEMENTFLAG_SWIMMING | MOVEMENTFLAG_FLYING)) || mi->HasExtraMovementFlag(MOVEMENTFLAG2_ALWAYS_ALLOW_PITCHING);
    bool hasFallData = mi->HasExtraMovementFlag(MOVEMENTFLAG2_INTERPOLATED_TURNING);
    bool hasFallDirection = mi->HasMovementFlag(MOVEMENTFLAG_FALLING);
    bool hasSplineElevation = mi->HasMovementFlag(MOVEMENTFLAG_SPLINE_ELEVATION);
    bool hasSpline = false;

    MovementStatusElements* sequence = GetMovementStatusElementsSequence(data.GetOpcode());
    if (!sequence)
    {
        sLog->outError("WorldSession::WriteMovementInfo: No movement sequence found for opcode 0x%04X", uint32(data.GetOpcode()));
        return;
    }

    ObjectGuid guid = mi->guid;
    ObjectGuid tguid = mi->t_guid;

    for(uint32 i = 0; i < MSE_COUNT; ++i)
    {
        MovementStatusElements element = sequence[i];
        if (element == MSEEnd)
            break;

        if (element >= MSEHasGuidByte0 && element <= MSEHasGuidByte7)
        {
            data.WriteBit(guid[element - MSEHasGuidByte0]);
            continue;
        }

        if (element >= MSEHasTransportGuidByte0 &&
            element <= MSEHasTransportGuidByte7)
        {
            if (hasTransportData)
                data.WriteBit(tguid[element - MSEHasTransportGuidByte0]);
            continue;
        }

        if (element >= MSEGuidByte0 && element <= MSEGuidByte7)
        {
            data.WriteByteSeq(guid[element - MSEGuidByte0]);
            continue;
        }

        if (element >= MSETransportGuidByte0 &&
            element <= MSETransportGuidByte7)
        {
            if (hasTransportData)
                data.WriteByteSeq(tguid[element - MSETransportGuidByte0]);
            continue;
        }

        switch (element)
        {
            case MSEHasMovementFlags:
                data.WriteBit(!hasMovementFlags);
                break;
            case MSEHasMovementFlags2:
                data.WriteBit(!hasMovementFlags2);
                break;
            case MSEHasTimestamp:
                data.WriteBit(!hasTimestamp);
                break;
            case MSEHasOrientation:
                data.WriteBit(!hasOrientation);
                break;
            case MSEHasTransportData:
                data.WriteBit(hasTransportData);
                break;
            case MSEHasTransportTime2:
                if (hasTransportData)
                    data.WriteBit(hasTransportTime2);
                break;
            case MSEHasTransportTime3:
                if (hasTransportData)
                    data.WriteBit(hasTransportTime3);
                break;
            case MSEHasPitch:
                data.WriteBit(!hasPitch);
                break;
            case MSEHasFallData:
                data.WriteBit(hasFallData);
                break;
            case MSEHasFallDirection:
                if (hasFallData)
                    data.WriteBit(hasFallDirection);
                break;
            case MSEHasSplineElevation:
                data.WriteBit(!hasSplineElevation);
                break;
            case MSEHasSpline:
                data.WriteBit(hasSpline);
                break;
            case MSEMovementFlags:
                if (hasMovementFlags)
                    data.WriteBits(mi->flags, 30);
                break;
            case MSEMovementFlags2:
                if (hasMovementFlags2)
                    data.WriteBits(mi->flags2, 12);
                break;
            case MSETimestamp:
                if (hasTimestamp)
                    data << mi->time;
                break;
            case MSEPositionX:
                data << mi->pos.m_positionX;
                break;
            case MSEPositionY:
                data << mi->pos.m_positionY;
                break;
            case MSEPositionZ:
                data << mi->pos.m_positionZ;
                break;
            case MSEOrientation:
                if (hasOrientation)
                    data << mi->pos.m_orientation;
                break;
            case MSETransportPositionX:
                if (hasTransportData)
                    data << mi->t_pos.m_positionX;
                break;
            case MSETransportPositionY:
                if (hasTransportData)
                    data << mi->t_pos.m_positionY;
                break;
            case MSETransportPositionZ:
                if (hasTransportData)
                    data << mi->t_pos.m_positionZ;
                break;
            case MSETransportOrientation:
                if (hasTransportData)
                    data << mi->t_pos.m_orientation;
                break;
            case MSETransportSeat:
                if (hasTransportData)
                    data << mi->t_seat;
                break;
            case MSETransportTime:
                if (hasTransportData)
                    data << mi->t_time;
                break;
            case MSETransportTime2:
                if (hasTransportData && hasTransportTime2)
                    data << mi->t_time2;
                break;
            case MSETransportTime3:
                if (hasTransportData && hasTransportTime3)
                    data << mi->t_time3;
                break;
            case MSEPitch:
                if (hasPitch)
                    data << mi->pitch;
                break;
            case MSEFallTime:
                if (hasFallData)
                    data << mi->fallTime;
                break;
            case MSEFallVerticalSpeed:
                if (hasFallData)
                    data << mi->j_zspeed;
                break;
            case MSEFallCosAngle:
                if (hasFallData && hasFallDirection)
                    data << mi->j_cosAngle;
                break;
            case MSEFallSinAngle:
                if (hasFallData && hasFallDirection)
                    data << mi->j_sinAngle;
                break;
            case MSEFallHorizontalSpeed:
                if (hasFallData && hasFallDirection)
                    data << mi->j_xyspeed;
                break;
            case MSESplineElevation:
                if (hasSplineElevation)
                    data << mi->splineElevation;
                break;
            case MSEZeroBit:
                data.WriteBit(0);
                break;
            case MSEOneBit:
                data.WriteBit(1);
                break;
            default:
                ASSERT(false && "Incorrect sequence element detected at ReadMovementInfo");
                break;
        }
    }
}<|MERGE_RESOLUTION|>--- conflicted
+++ resolved
@@ -194,7 +194,6 @@
 
     ObjectGuid guid;
     uint32 flags, time;
-<<<<<<< HEAD
     recvPacket >> flags >> time;
 
     guid[5] = recvPacket.ReadBit();
@@ -215,13 +214,8 @@
     recvPacket.ReadByteSeq(guid[3]);
     recvPacket.ReadByteSeq(guid[0]);
 
-    sLog->outStaticDebug("Guid " UI64FMTD, uint64(guid));
-    sLog->outStaticDebug("Flags %u, time %u", flags, time/IN_MILLISECONDS);
-=======
-    recv_data >> flags >> time;
-    sLog->outDebug(LOG_FILTER_NETWORKIO, "Guid " UI64FMTD, guid);
+    sLog->outDebug(LOG_FILTER_NETWORKIO, "Guid " UI64FMTD, uint64(guid));
     sLog->outDebug(LOG_FILTER_NETWORKIO, "Flags %u, time %u", flags, time/IN_MILLISECONDS);
->>>>>>> f8cd39b2
 
     Player* plMover = _player->m_mover->ToPlayer();
 
@@ -286,12 +280,12 @@
     // prevent tampered movement data
     if (movementInfo.guid != mover->GetGUID())
     {
-        sLog->outError("HandleMovementOpcodes: guid error");
+        sLog->outError(LOG_FILTER_NETWORKIO, "HandleMovementOpcodes: guid error");
         return;
     }
     if (!movementInfo.pos.IsPositionValid())
     {
-        sLog->outError("HandleMovementOpcodes: Invalid Position");
+        sLog->outError(LOG_FILTER_NETWORKIO, "HandleMovementOpcodes: Invalid Position");
         return;
     }
 
@@ -649,7 +643,7 @@
     MovementStatusElements* sequence = GetMovementStatusElementsSequence(data.GetOpcode());
     if (sequence == NULL)
     {
-        sLog->outError("WorldSession::ReadMovementInfo: No movement sequence found for opcode 0x%04X", uint32(data.GetOpcode()));
+        sLog->outError(LOG_FILTER_NETWORKIO, "WorldSession::ReadMovementInfo: No movement sequence found for opcode 0x%04X", uint32(data.GetOpcode()));
         return;
     }
 
@@ -924,7 +918,7 @@
     MovementStatusElements* sequence = GetMovementStatusElementsSequence(data.GetOpcode());
     if (!sequence)
     {
-        sLog->outError("WorldSession::WriteMovementInfo: No movement sequence found for opcode 0x%04X", uint32(data.GetOpcode()));
+        sLog->outError(LOG_FILTER_NETWORKIO, "WorldSession::WriteMovementInfo: No movement sequence found for opcode 0x%04X", uint32(data.GetOpcode()));
         return;
     }
 
