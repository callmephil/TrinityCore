/*
 * Copyright (C) 2008-2014 TrinityCore <http://www.trinitycore.org/>
 * Copyright (C) 2005-2009 MaNGOS <http://getmangos.com/>
 *
 * This program is free software; you can redistribute it and/or modify it
 * under the terms of the GNU General Public License as published by the
 * Free Software Foundation; either version 2 of the License, or (at your
 * option) any later version.
 *
 * This program is distributed in the hope that it will be useful, but WITHOUT
 * ANY WARRANTY; without even the implied warranty of MERCHANTABILITY or
 * FITNESS FOR A PARTICULAR PURPOSE. See the GNU General Public License for
 * more details.
 *
 * You should have received a copy of the GNU General Public License along
 * with this program. If not, see <http://www.gnu.org/licenses/>.
 */

#include "Common.h"
#include "DatabaseEnv.h"
#include "Group.h"
#include "GroupMgr.h"
#include "Log.h"
#include "ObjectMgr.h"
#include "Opcodes.h"
#include "Pet.h"
#include "Player.h"
#include "SocialMgr.h"
#include "SpellAuras.h"
#include "Util.h"
#include "Vehicle.h"
#include "World.h"
#include "WorldPacket.h"
#include "WorldSession.h"
#include "SpellAuraEffects.h"

class Aura;

/* differeces from off:
    -you can uninvite yourself - is is useful
    -you can accept invitation even if leader went offline
*/
/* todo:
    -group_destroyed msg is sent but not shown
    -reduce xp gaining when in raid group
    -quest sharing has to be corrected
    -FIX sending PartyMemberStats
*/

void WorldSession::SendPartyResult(PartyOperation operation, const std::string& member, PartyResult res, uint32 val /* = 0 */)
{
    WorldPacket data(SMSG_PARTY_COMMAND_RESULT, 4 + member.size() + 1 + 4 + 4 + 8);
    data << uint32(operation);
    data << member;
    data << uint32(res);
    data << uint32(val);                                    // LFD cooldown related (used with ERR_PARTY_LFG_BOOT_COOLDOWN_S and ERR_PARTY_LFG_BOOT_NOT_ELIGIBLE_S)
    data << uint64(0); // player who caused error (in some cases).

    SendPacket(&data);
}

void WorldSession::HandleGroupInviteOpcode(WorldPacket& recvData)
{
    TC_LOG_DEBUG("network", "WORLD: Received CMSG_GROUP_INVITE");

    ObjectGuid crossRealmGuid; // unused

    recvData.read_skip<uint32>(); // Non-zero in cross realm invites
    recvData.read_skip<uint32>(); // Always 0

    crossRealmGuid[2] = recvData.ReadBit();
    crossRealmGuid[7] = recvData.ReadBit();

    uint8 realmLen = recvData.ReadBits(9);

    crossRealmGuid[3] = recvData.ReadBit();

    uint8 nameLen = recvData.ReadBits(10);

    crossRealmGuid[5] = recvData.ReadBit();
    crossRealmGuid[4] = recvData.ReadBit();
    crossRealmGuid[6] = recvData.ReadBit();
    crossRealmGuid[0] = recvData.ReadBit();
    crossRealmGuid[1] = recvData.ReadBit();

    recvData.ReadByteSeq(crossRealmGuid[4]);
    recvData.ReadByteSeq(crossRealmGuid[7]);
    recvData.ReadByteSeq(crossRealmGuid[6]);

    std::string memberName, realmName;
    memberName = recvData.ReadString(nameLen);
    realmName = recvData.ReadString(realmLen); // unused

    recvData.ReadByteSeq(crossRealmGuid[1]);
    recvData.ReadByteSeq(crossRealmGuid[0]);
    recvData.ReadByteSeq(crossRealmGuid[5]);
    recvData.ReadByteSeq(crossRealmGuid[3]);
    recvData.ReadByteSeq(crossRealmGuid[2]);

    // attempt add selected player

    // cheating
    if (!normalizePlayerName(memberName))
    {
        SendPartyResult(PARTY_OP_INVITE, memberName, ERR_BAD_PLAYER_NAME_S);
        return;
    }

<<<<<<< HEAD
    Player* player = sObjectAccessor->FindPlayerByName(memberName);
=======
    Player* player = ObjectAccessor::FindPlayerByName(membername);
>>>>>>> 0de16039

    // no player
    if (!player)
    {
        SendPartyResult(PARTY_OP_INVITE, memberName, ERR_BAD_PLAYER_NAME_S);
        return;
    }

    // restrict invite to GMs
    if (!sWorld->getBoolConfig(CONFIG_ALLOW_GM_GROUP) && !GetPlayer()->IsGameMaster() && player->IsGameMaster())
    {
        SendPartyResult(PARTY_OP_INVITE, memberName, ERR_BAD_PLAYER_NAME_S);
        return;
    }

    // can't group with
    if (!GetPlayer()->IsGameMaster() && !sWorld->getBoolConfig(CONFIG_ALLOW_TWO_SIDE_INTERACTION_GROUP) && GetPlayer()->GetTeam() != player->GetTeam())
    {
        SendPartyResult(PARTY_OP_INVITE, memberName, ERR_PLAYER_WRONG_FACTION);
        return;
    }
    if (GetPlayer()->GetInstanceId() != 0 && player->GetInstanceId() != 0 && GetPlayer()->GetInstanceId() != player->GetInstanceId() && GetPlayer()->GetMapId() == player->GetMapId())
    {
        SendPartyResult(PARTY_OP_INVITE, memberName, ERR_TARGET_NOT_IN_INSTANCE_S);
        return;
    }
    // just ignore us
    if (player->GetInstanceId() != 0 && player->GetDungeonDifficulty() != GetPlayer()->GetDungeonDifficulty())
    {
        SendPartyResult(PARTY_OP_INVITE, memberName, ERR_IGNORING_YOU_S);
        return;
    }

    if (player->GetSocial()->HasIgnore(GetPlayer()->GetGUIDLow()))
    {
        SendPartyResult(PARTY_OP_INVITE, memberName, ERR_IGNORING_YOU_S);
        return;
    }

    ObjectGuid invitedGuid = player->GetGUID();

    Group* group = GetPlayer()->GetGroup();
    if (group && group->isBGGroup())
        group = GetPlayer()->GetOriginalGroup();

    Group* group2 = player->GetGroup();
    if (group2 && group2->isBGGroup())
        group2 = player->GetOriginalGroup();
    // player already in another group or invited
    if (group2 || player->GetGroupInvite())
    {
        SendPartyResult(PARTY_OP_INVITE, memberName, ERR_ALREADY_IN_GROUP_S);

        if (group2)
        {
            // tell the player that they were invited but it failed as they were already in a group
            WorldPacket data(SMSG_GROUP_INVITE, 45);

            data.WriteBit(0);

            data.WriteBit(invitedGuid[0]);
            data.WriteBit(invitedGuid[3]);
            data.WriteBit(invitedGuid[2]);

            data.WriteBit(0); // Inverse already in group

            data.WriteBit(invitedGuid[6]);
            data.WriteBit(invitedGuid[5]);

            data.WriteBits(0, 9); // Realm name

            data.WriteBit(invitedGuid[4]);

            data.WriteBits(GetPlayer()->GetName().size(), 7); // Inviter name length

            data.WriteBits(0, 24); // Count 2

            data.WriteBit(0);

            data.WriteBit(invitedGuid[1]);
            data.WriteBit(invitedGuid[7]);

            data.FlushBits();

            data.WriteByteSeq(invitedGuid[1]);
            data.WriteByteSeq(invitedGuid[4]);

            data << int32(getMSTime());
            data << int32(0);
            data << int32(0);

            data.WriteByteSeq(invitedGuid[6]);
            data.WriteByteSeq(invitedGuid[0]);
            data.WriteByteSeq(invitedGuid[2]);
            data.WriteByteSeq(invitedGuid[3]);

            // for count2 { int32(0) }

            data.WriteByteSeq(invitedGuid[5]);

            // data.append(realm name);

            data.WriteByteSeq(invitedGuid[7]);

            data.WriteString(GetPlayer()->GetName()); // inviter name

            data << int32(0);

            player->GetSession()->SendPacket(&data);
        }

        return;
    }

    if (group)
    {
        // not have permissions for invite
        if (!group->IsLeader(GetPlayer()->GetGUID()) && !group->IsAssistant(GetPlayer()->GetGUID()))
        {
            SendPartyResult(PARTY_OP_INVITE, "", ERR_NOT_LEADER);
            return;
        }
        // not have place
        if (group->IsFull())
        {
            SendPartyResult(PARTY_OP_INVITE, "", ERR_GROUP_FULL);
            return;
        }
    }

    // ok, but group not exist, start a new group
    // but don't create and save the group to the DB until
    // at least one person joins
    if (!group)
    {
        group = new Group;
        // new group: if can't add then delete
        if (!group->AddLeaderInvite(GetPlayer()))
        {
            delete group;
            return;
        }
        if (!group->AddInvite(player))
        {
            delete group;
            return;
        }
    }
    else
    {
        // already existed group: if can't add then just leave
        if (!group->AddInvite(player))
        {
            return;
        }
    }

    // ok, we do it
    WorldPacket data(SMSG_GROUP_INVITE, 45);

    data.WriteBit(0);

    data.WriteBit(invitedGuid[0]);
    data.WriteBit(invitedGuid[3]);
    data.WriteBit(invitedGuid[2]);

    data.WriteBit(1); // Inverse already in group

    data.WriteBit(invitedGuid[6]);
    data.WriteBit(invitedGuid[5]);

    data.WriteBits(0, 9); // Realm name

    data.WriteBit(invitedGuid[4]);

    data.WriteBits(GetPlayer()->GetName().size(), 7); // Inviter name length

    data.WriteBits(0, 24); // Count 2

    data.WriteBit(0);

    data.WriteBit(invitedGuid[1]);
    data.WriteBit(invitedGuid[7]);

    data.FlushBits();

    data.WriteByteSeq(invitedGuid[1]);
    data.WriteByteSeq(invitedGuid[4]);

    data << int32(getMSTime());
    data << int32(0);
    data << int32(0);

    data.WriteByteSeq(invitedGuid[6]);
    data.WriteByteSeq(invitedGuid[0]);
    data.WriteByteSeq(invitedGuid[2]);
    data.WriteByteSeq(invitedGuid[3]);

    // for count2 { int32(0) }

    data.WriteByteSeq(invitedGuid[5]);

    // data.append(realm name);

    data.WriteByteSeq(invitedGuid[7]);

    data.WriteString(GetPlayer()->GetName());

    data << int32(0);

    player->GetSession()->SendPacket(&data);

    SendPartyResult(PARTY_OP_INVITE, memberName, ERR_PARTY_RESULT_OK);
}

void WorldSession::HandleGroupInviteResponseOpcode(WorldPacket& recvData)
{
    TC_LOG_DEBUG("network", "WORLD: Received CMSG_GROUP_INVITE_RESPONSE");

    recvData.ReadBit(); // unk always 0
    bool accept = recvData.ReadBit();

    // Never actually received?
    /*if (accept)
        recvData.read_skip<uint32>(); // unk*/

    Group* group = GetPlayer()->GetGroupInvite();

    if (!group)
        return;

    if (accept)
    {
        // Remove player from invitees in any case
        group->RemoveInvite(GetPlayer());

        if (group->GetLeaderGUID() == GetPlayer()->GetGUID())
        {
            TC_LOG_ERROR("network", "HandleGroupAcceptOpcode: player %s(%d) tried to accept an invite to his own group", GetPlayer()->GetName().c_str(), GetPlayer()->GetGUIDLow());
            return;
        }

        // Group is full
        if (group->IsFull())
        {
            SendPartyResult(PARTY_OP_INVITE, "", ERR_GROUP_FULL);
            return;
        }

        Player* leader = ObjectAccessor::FindPlayer(group->GetLeaderGUID());

        // Forming a new group, create it
        if (!group->IsCreated())
        {
            // This can happen if the leader is zoning. To be removed once delayed actions for zoning are implemented
            if (!leader)
            {
                group->RemoveAllInvites();
                return;
            }

            // If we're about to create a group there really should be a leader present
            ASSERT(leader);
            group->RemoveInvite(leader);
            group->Create(leader);
            sGroupMgr->AddGroup(group);
        }

        // Everything is fine, do it, PLAYER'S GROUP IS SET IN ADDMEMBER!!!
        if (!group->AddMember(GetPlayer()))
            return;

        group->BroadcastGroupUpdate();
    }
    else
    {
        // Remember leader if online (group pointer will be invalid if group gets disbanded)
        Player* leader = ObjectAccessor::FindConnectedPlayer(group->GetLeaderGUID());

        // uninvite, group can be deleted
        GetPlayer()->UninviteFromGroup();

        if (!leader || !leader->GetSession())
            return;

        // report
        WorldPacket data(SMSG_GROUP_DECLINE, GetPlayer()->GetName().size());
        data << GetPlayer()->GetName();
        leader->GetSession()->SendPacket(&data);
    }
}

void WorldSession::HandleGroupUninviteGuidOpcode(WorldPacket& recvData)
{
    TC_LOG_DEBUG("network", "WORLD: Received CMSG_GROUP_UNINVITE_GUID");

    ObjectGuid guid;
    std::string reason;
    recvData >> guid;
    recvData >> reason;

    //can't uninvite yourself
    if (guid == GetPlayer()->GetGUID())
    {
        TC_LOG_ERROR("network", "WorldSession::HandleGroupUninviteGuidOpcode: leader %s(%d) tried to uninvite himself from the group.",
            GetPlayer()->GetName().c_str(), GetPlayer()->GetGUIDLow());
        return;
    }

    PartyResult res = GetPlayer()->CanUninviteFromGroup();
    if (res != ERR_PARTY_RESULT_OK)
    {
        SendPartyResult(PARTY_OP_UNINVITE, "", res);
        return;
    }

    Group* grp = GetPlayer()->GetGroup();
    if (!grp)
        return;

    if (grp->IsLeader(guid))
    {
        SendPartyResult(PARTY_OP_UNINVITE, "", ERR_NOT_LEADER);
        return;
    }

    if (grp->IsMember(guid))
    {
        Player::RemoveFromGroup(grp, guid, GROUP_REMOVEMETHOD_KICK, GetPlayer()->GetGUID(), reason.c_str());
        return;
    }

    if (Player* player = grp->GetInvited(guid))
    {
        player->UninviteFromGroup();
        return;
    }

    SendPartyResult(PARTY_OP_UNINVITE, "", ERR_TARGET_NOT_IN_GROUP_S);
}

void WorldSession::HandleGroupUninviteOpcode(WorldPacket& recvData)
{
    TC_LOG_DEBUG("network", "WORLD: Received CMSG_GROUP_UNINVITE");

    std::string membername;
    recvData >> membername;

    // player not found
    if (!normalizePlayerName(membername))
        return;

    // can't uninvite yourself
    if (GetPlayer()->GetName() == membername)
    {
        TC_LOG_ERROR("network", "WorldSession::HandleGroupUninviteOpcode: leader %s(%d) tried to uninvite himself from the group.",
            GetPlayer()->GetName().c_str(), GetPlayer()->GetGUIDLow());
        return;
    }

    PartyResult res = GetPlayer()->CanUninviteFromGroup();
    if (res != ERR_PARTY_RESULT_OK)
    {
        SendPartyResult(PARTY_OP_UNINVITE, "", res);
        return;
    }

    Group* grp = GetPlayer()->GetGroup();
    if (!grp)
        return;

    if (ObjectGuid guid = grp->GetMemberGUID(membername))
    {
        Player::RemoveFromGroup(grp, guid, GROUP_REMOVEMETHOD_KICK, GetPlayer()->GetGUID());
        return;
    }

    if (Player* player = grp->GetInvited(membername))
    {
        player->UninviteFromGroup();
        return;
    }

    SendPartyResult(PARTY_OP_UNINVITE, membername, ERR_TARGET_NOT_IN_GROUP_S);
}

void WorldSession::HandleGroupSetLeaderOpcode(WorldPacket& recvData)
{
    TC_LOG_DEBUG("network", "WORLD: Received CMSG_GROUP_SET_LEADER");

    ObjectGuid guid;
    recvData >> guid;

    Player* player = ObjectAccessor::FindConnectedPlayer(guid);
    Group* group = GetPlayer()->GetGroup();

    if (!group || !player)
        return;

    if (!group->IsLeader(GetPlayer()->GetGUID()) || player->GetGroup() != group)
        return;

    // Everything's fine, accepted.
    group->ChangeLeader(guid);
    group->SendUpdate();
}

void WorldSession::HandleGroupSetRolesOpcode(WorldPacket& recvData)
{
    TC_LOG_DEBUG("network", "WORLD: Received CMSG_GROUP_SET_ROLES");

    uint32 newRole;
    ObjectGuid guid1;                   // Assigner GUID
    ObjectGuid guid2;                   // Target GUID

    guid1 = GetPlayer()->GetGUID();

    recvData >> newRole;

    guid2[2] = recvData.ReadBit();
    guid2[6] = recvData.ReadBit();
    guid2[3] = recvData.ReadBit();
    guid2[7] = recvData.ReadBit();
    guid2[5] = recvData.ReadBit();
    guid2[1] = recvData.ReadBit();
    guid2[0] = recvData.ReadBit();
    guid2[4] = recvData.ReadBit();

    recvData.ReadByteSeq(guid2[6]);
    recvData.ReadByteSeq(guid2[4]);
    recvData.ReadByteSeq(guid2[1]);
    recvData.ReadByteSeq(guid2[3]);
    recvData.ReadByteSeq(guid2[0]);
    recvData.ReadByteSeq(guid2[5]);
    recvData.ReadByteSeq(guid2[2]);
    recvData.ReadByteSeq(guid2[7]);

    WorldPacket data(SMSG_GROUP_SET_ROLE, 24);

    data.WriteBit(guid1[1]);
    data.WriteBit(guid2[0]);
    data.WriteBit(guid2[2]);
    data.WriteBit(guid2[4]);
    data.WriteBit(guid2[7]);
    data.WriteBit(guid2[3]);
    data.WriteBit(guid1[7]);
    data.WriteBit(guid2[5]);
    data.WriteBit(guid1[5]);
    data.WriteBit(guid1[4]);
    data.WriteBit(guid1[3]);
    data.WriteBit(guid2[6]);
    data.WriteBit(guid1[2]);
    data.WriteBit(guid1[6]);
    data.WriteBit(guid2[1]);
    data.WriteBit(guid1[0]);

    data.WriteByteSeq(guid1[7]);
    data.WriteByteSeq(guid2[3]);
    data.WriteByteSeq(guid1[6]);
    data.WriteByteSeq(guid2[4]);
    data.WriteByteSeq(guid2[0]);
    data << uint32(newRole);            // New Role
    data.WriteByteSeq(guid2[6]);
    data.WriteByteSeq(guid2[2]);
    data.WriteByteSeq(guid1[0]);
    data.WriteByteSeq(guid1[4]);
    data.WriteByteSeq(guid2[1]);
    data.WriteByteSeq(guid1[3]);
    data.WriteByteSeq(guid1[5]);
    data.WriteByteSeq(guid1[2]);
    data.WriteByteSeq(guid2[5]);
    data.WriteByteSeq(guid2[7]);
    data.WriteByteSeq(guid1[1]);
    data << uint32(0);                  // Old Role

    if (Group* group = GetPlayer()->GetGroup())
    {
        /// @todo probably should be sent only if (oldRole != newRole)
        group->BroadcastPacket(&data, false);
        group->SetLfgRoles(guid2, newRole);
    }
    else
        SendPacket(&data);
}

void WorldSession::HandleGroupDisbandOpcode(WorldPacket& /*recvData*/)
{
    TC_LOG_DEBUG("network", "WORLD: Received CMSG_GROUP_DISBAND");

    Group* grp = GetPlayer()->GetGroup();
    if (!grp)
        return;

    if (_player->InBattleground())
    {
        SendPartyResult(PARTY_OP_INVITE, "", ERR_INVITE_RESTRICTED);
        return;
    }

    /** error handling **/
    /********************/

    // everything's fine, do it
    SendPartyResult(PARTY_OP_LEAVE, GetPlayer()->GetName(), ERR_PARTY_RESULT_OK);

    GetPlayer()->RemoveFromGroup(GROUP_REMOVEMETHOD_LEAVE);
}

void WorldSession::HandleLootMethodOpcode(WorldPacket& recvData)
{
    TC_LOG_DEBUG("network", "WORLD: Received CMSG_LOOT_METHOD");

    uint32 lootMethod;
    ObjectGuid lootMaster;
    uint32 lootThreshold;
    recvData >> lootMethod >> lootMaster >> lootThreshold;

    Group* group = GetPlayer()->GetGroup();
    if (!group)
        return;

    /** error handling **/
    if (!group->IsLeader(GetPlayer()->GetGUID()))
        return;

    if (lootMethod > NEED_BEFORE_GREED)
        return;

    if (lootThreshold < ITEM_QUALITY_UNCOMMON || lootThreshold > ITEM_QUALITY_ARTIFACT)
        return;

    if (lootMethod == MASTER_LOOT && !group->IsMember(lootMaster))
        return;
    /********************/

    // everything's fine, do it
    group->SetLootMethod((LootMethod)lootMethod);
    group->SetMasterLooterGuid(lootMaster);
    group->SetLootThreshold((ItemQualities)lootThreshold);
    group->SendUpdate();
}

void WorldSession::HandleLootRoll(WorldPacket& recvData)
{
    ObjectGuid guid;
    uint32 itemSlot;
    uint8  rollType;
    recvData >> guid;                  // guid of the item rolled
    recvData >> itemSlot;
    recvData >> rollType;              // 0: pass, 1: need, 2: greed

    Group* group = GetPlayer()->GetGroup();
    if (!group)
        return;

    group->CountRollVote(GetPlayer()->GetGUID(), guid, rollType);

    switch (rollType)
    {
        case ROLL_NEED:
            GetPlayer()->UpdateAchievementCriteria(ACHIEVEMENT_CRITERIA_TYPE_ROLL_NEED, 1);
            break;
        case ROLL_GREED:
            GetPlayer()->UpdateAchievementCriteria(ACHIEVEMENT_CRITERIA_TYPE_ROLL_GREED, 1);
            break;
    }
}

void WorldSession::HandleMinimapPingOpcode(WorldPacket& recvData)
{
    TC_LOG_DEBUG("network", "WORLD: Received MSG_MINIMAP_PING");

    if (!GetPlayer()->GetGroup())
        return;

    float x, y;
    recvData >> x;
    recvData >> y;

    //TC_LOG_DEBUG("misc", "Received opcode MSG_MINIMAP_PING X: %f, Y: %f", x, y);

    /** error handling **/
    /********************/

    // everything's fine, do it
    WorldPacket data(MSG_MINIMAP_PING, (8+4+4));
    data << uint64(GetPlayer()->GetGUID());
    data << float(x);
    data << float(y);
    GetPlayer()->GetGroup()->BroadcastPacket(&data, true, -1, GetPlayer()->GetGUID());
}

void WorldSession::HandleRandomRollOpcode(WorldPacket& recvData)
{
    TC_LOG_DEBUG("network", "WORLD: Received MSG_RANDOM_ROLL");

    uint32 minimum, maximum, roll;
    recvData >> minimum;
    recvData >> maximum;

    /** error handling **/
    if (minimum > maximum || maximum > 10000)                // < 32768 for urand call
        return;
    /********************/

    // everything's fine, do it
    roll = urand(minimum, maximum);

    //TC_LOG_DEBUG("misc", "ROLL: MIN: %u, MAX: %u, ROLL: %u", minimum, maximum, roll);

    WorldPacket data(MSG_RANDOM_ROLL, 4+4+4+8);
    data << uint32(minimum);
    data << uint32(maximum);
    data << uint32(roll);
    data << uint64(GetPlayer()->GetGUID());
    if (GetPlayer()->GetGroup())
        GetPlayer()->GetGroup()->BroadcastPacket(&data, false);
    else
        SendPacket(&data);
}

void WorldSession::HandleRaidTargetUpdateOpcode(WorldPacket& recvData)
{
    TC_LOG_DEBUG("network", "WORLD: Received MSG_RAID_TARGET_UPDATE");

    Group* group = GetPlayer()->GetGroup();
    if (!group)
        return;

    uint8 x;
    recvData >> x;

    /** error handling **/
    /********************/

    // everything's fine, do it
    if (x == 0xFF)                                           // target icon request
        group->SendTargetIconList(this);
    else                                                    // target icon update
    {
        if (group->isRaidGroup() && !group->IsLeader(GetPlayer()->GetGUID()) && !group->IsAssistant(GetPlayer()->GetGUID()))
            return;

        ObjectGuid guid;
        recvData >> guid;

        if (guid.IsPlayer())
        {
            Player* target = ObjectAccessor::FindConnectedPlayer(guid);

            if (!target || target->IsHostileTo(GetPlayer()))
                return;
        }

        group->SetTargetIcon(x, _player->GetGUID(), guid);
    }
}

void WorldSession::HandleGroupRaidConvertOpcode(WorldPacket& recvData)
{
    TC_LOG_DEBUG("network", "WORLD: Received CMSG_GROUP_RAID_CONVERT");

    Group* group = GetPlayer()->GetGroup();
    if (!group)
        return;

    if (_player->InBattleground())
        return;

    // error handling
    if (!group->IsLeader(GetPlayer()->GetGUID()) || group->GetMembersCount() < 2)
        return;

    // everything's fine, do it (is it 0 (PARTY_OP_INVITE) correct code)
    SendPartyResult(PARTY_OP_INVITE, "", ERR_PARTY_RESULT_OK);

    // New 4.x: it is now possible to convert a raid to a group if member count is 5 or less

    bool toRaid;
    recvData >> toRaid;

    if (toRaid)
        group->ConvertToRaid();
    else
        group->ConvertToGroup();
}

void WorldSession::HandleGroupRequestJoinUpdates(WorldPacket& /*recvData*/)
{
    Group* group = GetPlayer()->GetGroup();
    if (!group)
        return;

    WorldPacket data(SMSG_REAL_GROUP_UPDATE, 1 + 4 + 8);
    data << uint8(group->GetGroupType());
    data << uint32(group->GetMembersCount() - 1);
    data << uint64(group->GetLeaderGUID());
    SendPacket(&data);
}

void WorldSession::HandleGroupChangeSubGroupOpcode(WorldPacket& recvData)
{
    TC_LOG_DEBUG("network", "WORLD: Received CMSG_GROUP_CHANGE_SUB_GROUP");

    // we will get correct pointer for group here, so we don't have to check if group is BG raid
    Group* group = GetPlayer()->GetGroup();
    if (!group)
        return;

    std::string name;
    uint8 groupNr;
    recvData >> name;
    recvData >> groupNr;

    if (groupNr >= MAX_RAID_SUBGROUPS)
        return;

    ObjectGuid senderGuid = GetPlayer()->GetGUID();
    if (!group->IsLeader(senderGuid) && !group->IsAssistant(senderGuid))
        return;

    if (!group->HasFreeSlotSubGroup(groupNr))
        return;

    Player* movedPlayer = ObjectAccessor::FindConnectedPlayerByName(name);
    ObjectGuid guid;

    if (movedPlayer)
        guid = movedPlayer->GetGUID();
    else
    {
        CharacterDatabase.EscapeString(name);
        guid = sObjectMgr->GetPlayerGUIDByName(name.c_str());
    }

    group->ChangeMembersGroup(guid, groupNr);
}

void WorldSession::HandleGroupSwapSubGroupOpcode(WorldPacket& recvData)
{
    TC_LOG_DEBUG("network", "WORLD: Received CMSG_GROUP_SWAP_SUB_GROUP");
    std::string unk1;
    std::string unk2;

    recvData >> unk1;
    recvData >> unk2;
}

void WorldSession::HandleGroupAssistantLeaderOpcode(WorldPacket& recvData)
{
    TC_LOG_DEBUG("network", "WORLD: Received CMSG_GROUP_ASSISTANT_LEADER");

    Group* group = GetPlayer()->GetGroup();
    if (!group)
        return;

    if (!group->IsLeader(GetPlayer()->GetGUID()))
        return;

    ObjectGuid guid;
    bool apply;
    recvData >> guid;
    recvData >> apply;

    group->SetGroupMemberFlag(guid, apply, MEMBER_FLAG_ASSISTANT);
}

void WorldSession::HandlePartyAssignmentOpcode(WorldPacket& recvData)
{
    TC_LOG_DEBUG("network", "WORLD: Received MSG_PARTY_ASSIGNMENT");

    Group* group = GetPlayer()->GetGroup();
    if (!group)
        return;

    ObjectGuid senderGuid = GetPlayer()->GetGUID();
    if (!group->IsLeader(senderGuid) && !group->IsAssistant(senderGuid))
        return;

    uint8 assignment;
    bool apply;
    ObjectGuid guid;
    recvData >> assignment >> apply;
    recvData >> guid;

    switch (assignment)
    {
        case GROUP_ASSIGN_MAINASSIST:
            group->RemoveUniqueGroupMemberFlag(MEMBER_FLAG_MAINASSIST);
            group->SetGroupMemberFlag(guid, apply, MEMBER_FLAG_MAINASSIST);
            break;
        case GROUP_ASSIGN_MAINTANK:
            group->RemoveUniqueGroupMemberFlag(MEMBER_FLAG_MAINTANK);           // Remove main assist flag from current if any.
            group->SetGroupMemberFlag(guid, apply, MEMBER_FLAG_MAINTANK);
        default:
            break;
    }

    group->SendUpdate();
}

void WorldSession::HandleRaidReadyCheckOpcode(WorldPacket& recvData)
{
    TC_LOG_DEBUG("network", "WORLD: Received MSG_RAID_READY_CHECK");

    Group* group = GetPlayer()->GetGroup();
    if (!group)
        return;

    if (recvData.empty())                                   // request
    {
        /** error handling **/
        if (!group->IsLeader(GetPlayer()->GetGUID()) && !group->IsAssistant(GetPlayer()->GetGUID()))
            return;
        /********************/

        // everything's fine, do it
        WorldPacket data(MSG_RAID_READY_CHECK, 8);
        data << GetPlayer()->GetGUID();
        group->BroadcastPacket(&data, false, -1);

        group->OfflineReadyCheck();
    }
    else                                                    // answer
    {
        uint8 state;
        recvData >> state;

        // everything's fine, do it
        WorldPacket data(MSG_RAID_READY_CHECK_CONFIRM, 9);
        data << uint64(GetPlayer()->GetGUID());
        data << uint8(state);
        group->BroadcastReadyCheck(&data);
    }
}

void WorldSession::HandleRaidReadyCheckFinishedOpcode(WorldPacket& /*recvData*/)
{
    //Group* group = GetPlayer()->GetGroup();
    //if (!group)
    //    return;

    //if (!group->IsLeader(GetPlayer()->GetGUID()) && !group->IsAssistant(GetPlayer()->GetGUID()))
    //    return;

    // Is any reaction need?
}

void WorldSession::BuildPartyMemberStatsChangedPacket(Player* player, WorldPacket* data)
{
    uint32 mask = player->GetGroupUpdateFlag();

    if (mask == GROUP_UPDATE_FLAG_NONE)
        return;

    std::set<uint32> const& phases = player->GetPhases();

    if (mask & GROUP_UPDATE_FLAG_POWER_TYPE)                // if update power type, update current/max power also
        mask |= (GROUP_UPDATE_FLAG_CUR_POWER | GROUP_UPDATE_FLAG_MAX_POWER);

    if (mask & GROUP_UPDATE_FLAG_PET_POWER_TYPE)            // same for pets
        mask |= (GROUP_UPDATE_FLAG_PET_CUR_POWER | GROUP_UPDATE_FLAG_PET_MAX_POWER);

    data->Initialize(SMSG_PARTY_MEMBER_STATS, 80);          // average value
    *data << player->GetPackGUID();
    *data << uint32(mask);

    if (mask & GROUP_UPDATE_FLAG_STATUS)
    {
        uint16 playerStatus = MEMBER_STATUS_ONLINE;
        if (player->IsPvP())
            playerStatus |= MEMBER_STATUS_PVP;

        if (!player->IsAlive())
        {
            if (player->HasFlag(PLAYER_FLAGS, PLAYER_FLAGS_GHOST))
                playerStatus |= MEMBER_STATUS_GHOST;
            else
                playerStatus |= MEMBER_STATUS_DEAD;
        }

        if (player->IsFFAPvP())
            playerStatus |= MEMBER_STATUS_PVP_FFA;

        if (player->isAFK())
            playerStatus |= MEMBER_STATUS_AFK;

        if (player->isDND())
            playerStatus |= MEMBER_STATUS_DND;

        *data << uint16(playerStatus);
    }

    if (mask & GROUP_UPDATE_FLAG_CUR_HP)
        *data << uint32(player->GetHealth());

    if (mask & GROUP_UPDATE_FLAG_MAX_HP)
        *data << uint32(player->GetMaxHealth());

    Powers powerType = player->getPowerType();
    if (mask & GROUP_UPDATE_FLAG_POWER_TYPE)
        *data << uint8(powerType);

    if (mask & GROUP_UPDATE_FLAG_CUR_POWER)
        *data << uint16(player->GetPower(powerType));

    if (mask & GROUP_UPDATE_FLAG_MAX_POWER)
        *data << uint16(player->GetMaxPower(powerType));

    if (mask & GROUP_UPDATE_FLAG_LEVEL)
        *data << uint16(player->getLevel());

    if (mask & GROUP_UPDATE_FLAG_ZONE)
        *data << uint16(player->GetZoneId());

    if (mask & GROUP_UPDATE_FLAG_UNK100)
        *data << uint16(0);

    if (mask & GROUP_UPDATE_FLAG_POSITION)
    {
        *data << uint16(player->GetPositionX());
        *data << uint16(player->GetPositionY());
        *data << uint16(player->GetPositionZ());
    }

    if (mask & GROUP_UPDATE_FLAG_AURAS)
    {
        *data << uint8(0);
        uint64 auramask = player->GetAuraUpdateMaskForRaid();
        *data << uint64(auramask);
        *data << uint32(MAX_AURAS); // count
        for (uint32 i = 0; i < MAX_AURAS; ++i)
        {
            if (auramask & (uint64(1) << i))
            {
                AuraApplication const* aurApp = player->GetVisibleAura(i);
                if (!aurApp)
                {
                    *data << uint32(0);
                    *data << uint16(0);
                    continue;
                }

                *data << uint32(aurApp->GetBase()->GetId());
                *data << uint16(aurApp->GetFlags());

                if (aurApp->GetFlags() & AFLAG_ANY_EFFECT_AMOUNT_SENT)
                {
                    for (uint32 i = 0; i < MAX_SPELL_EFFECTS; ++i)
                    {
                        if (AuraEffect const* eff = aurApp->GetBase()->GetEffect(i))
                            *data << int32(eff->GetAmount());
                        else
                            *data << int32(0);
                    }
                }
            }
        }
    }

    Pet* pet = player->GetPet();
    if (mask & GROUP_UPDATE_FLAG_PET_GUID)
    {
        if (pet)
            *data << uint64(pet->GetGUID());
        else
            *data << uint64(0);
    }

    if (mask & GROUP_UPDATE_FLAG_PET_NAME)
    {
        if (pet)
            *data << pet->GetName();
        else
            *data << uint8(0);
    }

    if (mask & GROUP_UPDATE_FLAG_PET_MODEL_ID)
    {
        if (pet)
            *data << uint16(pet->GetDisplayId());
        else
            *data << uint16(0);
    }

    if (mask & GROUP_UPDATE_FLAG_PET_CUR_HP)
    {
        if (pet)
            *data << uint32(pet->GetHealth());
        else
            *data << uint32(0);
    }

    if (mask & GROUP_UPDATE_FLAG_PET_MAX_HP)
    {
        if (pet)
            *data << uint32(pet->GetMaxHealth());
        else
            *data << uint32(0);
    }

    if (mask & GROUP_UPDATE_FLAG_PET_POWER_TYPE)
    {
        if (pet)
            *data << uint8(pet->getPowerType());
        else
            *data << uint8(0);
    }

    if (mask & GROUP_UPDATE_FLAG_PET_CUR_POWER)
    {
        if (pet)
            *data << uint16(pet->GetPower(pet->getPowerType()));
        else
            *data << uint16(0);
    }

    if (mask & GROUP_UPDATE_FLAG_PET_MAX_POWER)
    {
        if (pet)
            *data << uint16(pet->GetMaxPower(pet->getPowerType()));
        else
            *data << uint16(0);
    }

    if (mask & GROUP_UPDATE_FLAG_PET_AURAS)
    {
        if (pet)
        {
            *data << uint8(0);
            uint64 auramask = pet->GetAuraUpdateMaskForRaid();
            *data << uint64(auramask);
            *data << uint32(MAX_AURAS); // count
            for (uint32 i = 0; i < MAX_AURAS; ++i)
            {
                if (auramask & (uint64(1) << i))
                {
                    AuraApplication const* aurApp = pet->GetVisibleAura(i);
                    if (!aurApp)
                    {
                        *data << uint32(0);
                        *data << uint16(0);
                        continue;
                    }

                    *data << uint32(aurApp->GetBase()->GetId());
                    *data << uint16(aurApp->GetFlags());

                    if (aurApp->GetFlags() & AFLAG_ANY_EFFECT_AMOUNT_SENT)
                    {
                        for (uint32 i = 0; i < MAX_SPELL_EFFECTS; ++i)
                        {
                            if (AuraEffect const* eff = aurApp->GetBase()->GetEffect(i))
                                *data << int32(eff->GetAmount());
                            else
                                *data << int32(0);
                        }
                    }
                }
            }
        }
        else
        {
            *data << uint8(0);
            *data << uint64(0);
        }
    }

    if (mask & GROUP_UPDATE_FLAG_VEHICLE_SEAT)
    {
        if (Vehicle* veh = player->GetVehicle())
            *data << uint32(veh->GetVehicleInfo()->m_seatID[player->m_movementInfo.transport.seat]);
        else
            *data << uint32(0);

    }

    if (mask & GROUP_UPDATE_FLAG_PHASE)
    {
        *data << uint32(phases.empty() ? 8 : 0);
        *data << uint32(phases.size());
        for (std::set<uint32>::const_iterator itr = phases.begin(); itr != phases.end(); ++itr)
            *data << uint16(*itr);
    }
}

/*this procedure handles clients CMSG_REQUEST_PARTY_MEMBER_STATS request*/
void WorldSession::HandleRequestPartyMemberStatsOpcode(WorldPacket& recvData)
{
    TC_LOG_DEBUG("network", "WORLD: Received CMSG_REQUEST_PARTY_MEMBER_STATS");
    ObjectGuid Guid;
    recvData >> Guid;

    Player* player = ObjectAccessor::FindConnectedPlayer(Guid);
    if (!player)
    {
        WorldPacket data(SMSG_PARTY_MEMBER_STATS_FULL, 3+4+2);
        data << uint8(0);                                   // only for SMSG_PARTY_MEMBER_STATS_FULL, probably arena/bg related
        data << Guid.WriteAsPacked();
        data << uint32(GROUP_UPDATE_FLAG_STATUS);
        data << uint16(MEMBER_STATUS_OFFLINE);
        SendPacket(&data);
        return;
    }

    Pet* pet = player->GetPet();
    Powers powerType = player->getPowerType();
    std::set<uint32> const& phases = player->GetPhases();

    WorldPacket data(SMSG_PARTY_MEMBER_STATS_FULL, 4+2+2+2+1+2*6+8+1+8);
    data << uint8(0);                                       // only for SMSG_PARTY_MEMBER_STATS_FULL, probably arena/bg related
    data << player->GetPackGUID();

    uint32 updateFlags = GROUP_UPDATE_FLAG_STATUS | GROUP_UPDATE_FLAG_CUR_HP | GROUP_UPDATE_FLAG_MAX_HP
                      | GROUP_UPDATE_FLAG_CUR_POWER | GROUP_UPDATE_FLAG_MAX_POWER | GROUP_UPDATE_FLAG_LEVEL
                      | GROUP_UPDATE_FLAG_ZONE | GROUP_UPDATE_FLAG_POSITION | GROUP_UPDATE_FLAG_AURAS
                      | GROUP_UPDATE_FLAG_PET_NAME | GROUP_UPDATE_FLAG_PET_MODEL_ID | GROUP_UPDATE_FLAG_PET_AURAS;

    if (powerType != POWER_MANA)
        updateFlags |= GROUP_UPDATE_FLAG_POWER_TYPE;

    if (pet)
        updateFlags |= GROUP_UPDATE_FLAG_PET_GUID | GROUP_UPDATE_FLAG_PET_CUR_HP | GROUP_UPDATE_FLAG_PET_MAX_HP
                    | GROUP_UPDATE_FLAG_PET_POWER_TYPE | GROUP_UPDATE_FLAG_PET_CUR_POWER | GROUP_UPDATE_FLAG_PET_MAX_POWER;

    if (player->GetVehicle())
        updateFlags |= GROUP_UPDATE_FLAG_VEHICLE_SEAT;

    if (!phases.empty())
        updateFlags |= GROUP_UPDATE_FLAG_PHASE;

    uint16 playerStatus = MEMBER_STATUS_ONLINE;
    if (player->IsPvP())
        playerStatus |= MEMBER_STATUS_PVP;

    if (!player->IsAlive())
    {
        if (player->HasFlag(PLAYER_FLAGS, PLAYER_FLAGS_GHOST))
            playerStatus |= MEMBER_STATUS_GHOST;
        else
            playerStatus |= MEMBER_STATUS_DEAD;
    }

    if (player->IsFFAPvP())
        playerStatus |= MEMBER_STATUS_PVP_FFA;

    if (player->isAFK())
        playerStatus |= MEMBER_STATUS_AFK;

    if (player->isDND())
        playerStatus |= MEMBER_STATUS_DND;

    data << uint32(updateFlags);
    data << uint16(playerStatus);                           // GROUP_UPDATE_FLAG_STATUS
    data << uint32(player->GetHealth());                    // GROUP_UPDATE_FLAG_CUR_HP
    data << uint32(player->GetMaxHealth());                 // GROUP_UPDATE_FLAG_MAX_HP
    if (updateFlags & GROUP_UPDATE_FLAG_POWER_TYPE)
        data << uint8(powerType);

    data << uint16(player->GetPower(powerType));            // GROUP_UPDATE_FLAG_CUR_POWER
    data << uint16(player->GetMaxPower(powerType));         // GROUP_UPDATE_FLAG_MAX_POWER
    data << uint16(player->getLevel());                     // GROUP_UPDATE_FLAG_LEVEL
    data << uint16(player->GetZoneId());                    // GROUP_UPDATE_FLAG_ZONE
    data << uint16(player->GetPositionX());                 // GROUP_UPDATE_FLAG_POSITION
    data << uint16(player->GetPositionY());                 // GROUP_UPDATE_FLAG_POSITION
    data << uint16(player->GetPositionZ());               // GROUP_UPDATE_FLAG_POSITION

    // GROUP_UPDATE_FLAG_AURAS
    data << uint8(1);
    uint64 auramask = 0;
    size_t maskPos = data.wpos();
    data << uint64(auramask);                          // placeholder
    data << uint32(MAX_AURAS);                         // count

    for (uint8 i = 0; i < MAX_AURAS; ++i)
    {
        if (AuraApplication const* aurApp = player->GetVisibleAura(i))
        {
            auramask |= (uint64(1) << i);

            data << uint32(aurApp->GetBase()->GetId());
            data << uint16(aurApp->GetFlags());

            if (aurApp->GetFlags() & AFLAG_ANY_EFFECT_AMOUNT_SENT)
            {
                for (uint32 i = 0; i < MAX_SPELL_EFFECTS; ++i)
                {
                    if (AuraEffect const* eff = aurApp->GetBase()->GetEffect(i))
                        data << int32(eff->GetAmount());
                    else
                        data << int32(0);
                }
            }
        }
    }

    data.put<uint64>(maskPos, auramask);                    // GROUP_UPDATE_FLAG_AURAS

    if (updateFlags & GROUP_UPDATE_FLAG_PET_GUID)
        data << uint64(pet->GetGUID());

    data << std::string(pet ? pet->GetName() : "");         // GROUP_UPDATE_FLAG_PET_NAME
    data << uint16(pet ? pet->GetDisplayId() : 0);          // GROUP_UPDATE_FLAG_PET_MODEL_ID

    if (updateFlags & GROUP_UPDATE_FLAG_PET_CUR_HP)
        data << uint32(pet->GetHealth());

    if (updateFlags & GROUP_UPDATE_FLAG_PET_MAX_HP)
        data << uint32(pet->GetMaxHealth());

    if (updateFlags & GROUP_UPDATE_FLAG_PET_POWER_TYPE)
        data << (uint8)pet->getPowerType();

    if (updateFlags & GROUP_UPDATE_FLAG_PET_CUR_POWER)
        data << uint16(pet->GetPower(pet->getPowerType()));

    if (updateFlags & GROUP_UPDATE_FLAG_PET_MAX_POWER)
        data << uint16(pet->GetMaxPower(pet->getPowerType()));

    // GROUP_UPDATE_FLAG_PET_AURAS
    uint64 petAuraMask = 0;
    data << uint8(1);
    maskPos = data.wpos();
    data << uint64(petAuraMask);                            // placeholder
    data << uint32(MAX_AURAS);                              // count
    if (pet)
    {
        for (uint8 i = 0; i < MAX_AURAS; ++i)
        {
            if (AuraApplication const* aurApp = pet->GetVisibleAura(i))
            {
                petAuraMask |= (uint64(1) << i);

                data << uint32(aurApp->GetBase()->GetId());
                data << uint16(aurApp->GetFlags());

                if (aurApp->GetFlags() & AFLAG_ANY_EFFECT_AMOUNT_SENT)
                {
                    for (uint32 i = 0; i < MAX_SPELL_EFFECTS; ++i)
                    {
                        if (AuraEffect const* eff = aurApp->GetBase()->GetEffect(i))
                            data << int32(eff->GetAmount());
                        else
                            data << int32(0);
                    }
                }
            }
        }
    }

    data.put<uint64>(maskPos, petAuraMask);                 // GROUP_UPDATE_FLAG_PET_AURAS

    if (updateFlags & GROUP_UPDATE_FLAG_VEHICLE_SEAT)
        data << uint32(player->GetVehicle()->GetVehicleInfo()->m_seatID[player->m_movementInfo.transport.seat]);

    if (updateFlags & GROUP_UPDATE_FLAG_PHASE)
    {
        data << uint32(phases.empty() ? 8 : 0);
        data << uint32(phases.size());
        for (std::set<uint32>::const_iterator itr = phases.begin(); itr != phases.end(); ++itr)
            data << uint16(*itr);
    }

    SendPacket(&data);
}

void WorldSession::HandleRequestRaidInfoOpcode(WorldPacket& /*recvData*/)
{
    // every time the player checks the character screen
    _player->SendRaidInfo();
}

void WorldSession::HandleOptOutOfLootOpcode(WorldPacket& recvData)
{
    TC_LOG_DEBUG("network", "WORLD: Received CMSG_OPT_OUT_OF_LOOT");

    bool passOnLoot;
    recvData >> passOnLoot; // 1 always pass, 0 do not pass

    // ignore if player not loaded
    if (!GetPlayer())                                        // needed because STATUS_AUTHED
    {
        if (passOnLoot)
            TC_LOG_ERROR("network", "CMSG_OPT_OUT_OF_LOOT value<>0 for not-loaded character!");
        return;
    }

    GetPlayer()->SetPassOnGroupLoot(passOnLoot != 0);
}

void WorldSession::HandleRolePollBeginOpcode(WorldPacket& recvData)
{
    TC_LOG_DEBUG("network", "WORLD: Received CMSG_ROLE_POLL_BEGIN");

    Group* group = GetPlayer()->GetGroup();
    if (!group)
        return;

    if (recvData.empty())
    {
        if (!group->IsLeader(GetPlayer()->GetGUID()) && !group->IsAssistant(GetPlayer()->GetGUID()))
            return;

        ObjectGuid guid = GetPlayer()->GetGUID();

        WorldPacket data(SMSG_ROLE_POLL_BEGIN, 8);
        data.WriteBit(guid[1]);
        data.WriteBit(guid[5]);
        data.WriteBit(guid[7]);
        data.WriteBit(guid[3]);
        data.WriteBit(guid[2]);
        data.WriteBit(guid[4]);
        data.WriteBit(guid[0]);
        data.WriteBit(guid[6]);
        data.WriteByteSeq(guid[4]);
        data.WriteByteSeq(guid[7]);
        data.WriteByteSeq(guid[0]);
        data.WriteByteSeq(guid[5]);
        data.WriteByteSeq(guid[1]);
        data.WriteByteSeq(guid[6]);
        data.WriteByteSeq(guid[2]);
        data.WriteByteSeq(guid[3]);

        GetPlayer()->GetGroup()->BroadcastPacket(&data, true);
    }
}<|MERGE_RESOLUTION|>--- conflicted
+++ resolved
@@ -106,11 +106,7 @@
         return;
     }
 
-<<<<<<< HEAD
-    Player* player = sObjectAccessor->FindPlayerByName(memberName);
-=======
-    Player* player = ObjectAccessor::FindPlayerByName(membername);
->>>>>>> 0de16039
+    Player* player = ObjectAccessor::FindPlayerByName(memberName);
 
     // no player
     if (!player)
