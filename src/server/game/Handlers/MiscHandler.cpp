/*
 * Copyright (C) 2008-2013 TrinityCore <http://www.trinitycore.org/>
 * Copyright (C) 2005-2009 MaNGOS <http://getmangos.com/>
 *
 * This program is free software; you can redistribute it and/or modify it
 * under the terms of the GNU General Public License as published by the
 * Free Software Foundation; either version 2 of the License, or (at your
 * option) any later version.
 *
 * This program is distributed in the hope that it will be useful, but WITHOUT
 * ANY WARRANTY; without even the implied warranty of MERCHANTABILITY or
 * FITNESS FOR A PARTICULAR PURPOSE. See the GNU General Public License for
 * more details.
 *
 * You should have received a copy of the GNU General Public License along
 * with this program. If not, see <http://www.gnu.org/licenses/>.
 */

#include "Common.h"
#include "Language.h"
#include "DatabaseEnv.h"
#include "WorldPacket.h"
#include "Opcodes.h"
#include "Log.h"
#include "Player.h"
#include "GossipDef.h"
#include "World.h"
#include "ObjectMgr.h"
#include "GuildMgr.h"
#include "WorldSession.h"
#include "BigNumber.h"
#include "SHA1.h"
#include "UpdateData.h"
#include "LootMgr.h"
#include "Chat.h"
#include "zlib.h"
#include "ObjectAccessor.h"
#include "Object.h"
#include "Battleground.h"
#include "OutdoorPvP.h"
#include "Pet.h"
#include "SocialMgr.h"
#include "CellImpl.h"
#include "AccountMgr.h"
#include "Vehicle.h"
#include "CreatureAI.h"
#include "DBCEnums.h"
#include "ScriptMgr.h"
#include "MapManager.h"
#include "InstanceScript.h"
#include "GameObjectAI.h"
#include "Group.h"
#include "AccountMgr.h"
#include "Spell.h"
#include "BattlegroundMgr.h"
#include "Battlefield.h"
#include "BattlefieldMgr.h"

void WorldSession::HandleRepopRequestOpcode(WorldPacket& recvData)
{
    sLog->outDebug(LOG_FILTER_NETWORKIO, "WORLD: Recvd CMSG_REPOP_REQUEST Message");

    recvData.read_skip<uint8>();

    if (GetPlayer()->isAlive() || GetPlayer()->HasFlag(PLAYER_FLAGS, PLAYER_FLAGS_GHOST))
        return;

    if (GetPlayer()->HasAuraType(SPELL_AURA_PREVENT_RESURRECTION))
        return; // silently return, client should display the error by itself

    // the world update order is sessions, players, creatures
    // the netcode runs in parallel with all of these
    // creatures can kill players
    // so if the server is lagging enough the player can
    // release spirit after he's killed but before he is updated
    if (GetPlayer()->getDeathState() == JUST_DIED)
    {
        sLog->outDebug(LOG_FILTER_NETWORKIO, "HandleRepopRequestOpcode: got request after player %s(%d) was killed and before he was updated",
            GetPlayer()->GetName().c_str(), GetPlayer()->GetGUIDLow());
        GetPlayer()->KillPlayer();
    }

    //this is spirit release confirm?
    GetPlayer()->RemovePet(NULL, PET_SAVE_NOT_IN_SLOT, true);
    GetPlayer()->BuildPlayerRepop();
    GetPlayer()->RepopAtGraveyard();
}

void WorldSession::HandleGossipSelectOptionOpcode(WorldPacket& recvData)
{
    sLog->outDebug(LOG_FILTER_NETWORKIO, "WORLD: CMSG_GOSSIP_SELECT_OPTION");

    uint32 gossipListId;
    uint32 menuId;
    uint64 guid;
    std::string code = "";

    recvData >> guid >> menuId >> gossipListId;

    if (_player->PlayerTalkClass->IsGossipOptionCoded(gossipListId))
        recvData >> code;

    Creature* unit = NULL;
    GameObject* go = NULL;
    if (IS_CRE_OR_VEH_GUID(guid))
    {
        unit = GetPlayer()->GetNPCIfCanInteractWith(guid, UNIT_NPC_FLAG_NONE);
        if (!unit)
        {
            sLog->outDebug(LOG_FILTER_NETWORKIO, "WORLD: HandleGossipSelectOptionOpcode - Unit (GUID: %u) not found or you can't interact with him.", uint32(GUID_LOPART(guid)));
            return;
        }
    }
    else if (IS_GAMEOBJECT_GUID(guid))
    {
        go = _player->GetMap()->GetGameObject(guid);
        if (!go)
        {
            sLog->outDebug(LOG_FILTER_NETWORKIO, "WORLD: HandleGossipSelectOptionOpcode - GameObject (GUID: %u) not found.", uint32(GUID_LOPART(guid)));
            return;
        }
    }
    else
    {
        sLog->outDebug(LOG_FILTER_NETWORKIO, "WORLD: HandleGossipSelectOptionOpcode - unsupported GUID type for highguid %u. lowpart %u.", uint32(GUID_HIPART(guid)), uint32(GUID_LOPART(guid)));
        return;
    }

    // remove fake death
    if (GetPlayer()->HasUnitState(UNIT_STATE_DIED))
        GetPlayer()->RemoveAurasByType(SPELL_AURA_FEIGN_DEATH);

    if ((unit && unit->GetCreatureTemplate()->ScriptID != unit->LastUsedScriptID) || (go && go->GetGOInfo()->ScriptId != go->LastUsedScriptID))
    {
        sLog->outDebug(LOG_FILTER_NETWORKIO, "WORLD: HandleGossipSelectOptionOpcode - Script reloaded while in use, ignoring and set new scipt id");
        if (unit)
            unit->LastUsedScriptID = unit->GetCreatureTemplate()->ScriptID;
        if (go)
            go->LastUsedScriptID = go->GetGOInfo()->ScriptId;
        _player->PlayerTalkClass->SendCloseGossip();
        return;
    }
    if (!code.empty())
    {
        if (unit)
        {
            unit->AI()->sGossipSelectCode(_player, menuId, gossipListId, code.c_str());
            if (!sScriptMgr->OnGossipSelectCode(_player, unit, _player->PlayerTalkClass->GetGossipOptionSender(gossipListId), _player->PlayerTalkClass->GetGossipOptionAction(gossipListId), code.c_str()))
                _player->OnGossipSelect(unit, gossipListId, menuId);
        }
        else
        {
            go->AI()->GossipSelectCode(_player, menuId, gossipListId, code.c_str());
            sScriptMgr->OnGossipSelectCode(_player, go, _player->PlayerTalkClass->GetGossipOptionSender(gossipListId), _player->PlayerTalkClass->GetGossipOptionAction(gossipListId), code.c_str());
        }
    }
    else
    {
        if (unit)
        {
            unit->AI()->sGossipSelect(_player, menuId, gossipListId);
            if (!sScriptMgr->OnGossipSelect(_player, unit, _player->PlayerTalkClass->GetGossipOptionSender(gossipListId), _player->PlayerTalkClass->GetGossipOptionAction(gossipListId)))
                _player->OnGossipSelect(unit, gossipListId, menuId);
        }
        else
        {
            go->AI()->GossipSelect(_player, menuId, gossipListId);
            if (!sScriptMgr->OnGossipSelect(_player, go, _player->PlayerTalkClass->GetGossipOptionSender(gossipListId), _player->PlayerTalkClass->GetGossipOptionAction(gossipListId)))
                _player->OnGossipSelect(go, gossipListId, menuId);
        }
    }
}

void WorldSession::HandleWhoOpcode(WorldPacket& recvData)
{
    sLog->outDebug(LOG_FILTER_NETWORKIO, "WORLD: Recvd CMSG_WHO Message");

    time_t now = time(NULL);
    if (now - timeLastWhoCommand < 5)
        return;
    else timeLastWhoCommand = now;

    uint32 matchcount = 0;

    uint32 level_min, level_max, racemask, classmask, zones_count, str_count;
    uint32 zoneids[10];                                     // 10 is client limit
    std::string player_name, guild_name;

    recvData >> level_min;                                 // maximal player level, default 0
    recvData >> level_max;                                 // minimal player level, default 100 (MAX_LEVEL)
    recvData >> player_name;                               // player name, case sensitive...

    recvData >> guild_name;                                // guild name, case sensitive...

    recvData >> racemask;                                  // race mask
    recvData >> classmask;                                 // class mask
    recvData >> zones_count;                               // zones count, client limit = 10 (2.0.10)

    if (zones_count > 10)
        return;                                             // can't be received from real client or broken packet

    for (uint32 i = 0; i < zones_count; ++i)
    {
        uint32 temp;
        recvData >> temp;                                  // zone id, 0 if zone is unknown...
        zoneids[i] = temp;
        sLog->outDebug(LOG_FILTER_NETWORKIO, "Zone %u: %u", i, zoneids[i]);
    }

    recvData >> str_count;                                 // user entered strings count, client limit=4 (checked on 2.0.10)

    if (str_count > 4)
        return;                                             // can't be received from real client or broken packet

    sLog->outDebug(LOG_FILTER_NETWORKIO, "Minlvl %u, maxlvl %u, name %s, guild %s, racemask %u, classmask %u, zones %u, strings %u", level_min, level_max, player_name.c_str(), guild_name.c_str(), racemask, classmask, zones_count, str_count);

    std::wstring str[4];                                    // 4 is client limit
    for (uint32 i = 0; i < str_count; ++i)
    {
        std::string temp;
        recvData >> temp;                                  // user entered string, it used as universal search pattern(guild+player name)?

        if (!Utf8toWStr(temp, str[i]))
            continue;

        wstrToLower(str[i]);

        sLog->outDebug(LOG_FILTER_NETWORKIO, "String %u: %s", i, temp.c_str());
    }

    std::wstring wplayer_name;
    std::wstring wguild_name;
    if (!(Utf8toWStr(player_name, wplayer_name) && Utf8toWStr(guild_name, wguild_name)))
        return;
    wstrToLower(wplayer_name);
    wstrToLower(wguild_name);

    // client send in case not set max level value 100 but Trinity supports 255 max level,
    // update it to show GMs with characters after 100 level
    if (level_max >= MAX_LEVEL)
        level_max = STRONG_MAX_LEVEL;

    uint32 team = _player->GetTeam();
    uint32 security = GetSecurity();
    bool allowTwoSideWhoList = sWorld->getBoolConfig(CONFIG_ALLOW_TWO_SIDE_WHO_LIST);
    uint32 gmLevelInWhoList  = sWorld->getIntConfig(CONFIG_GM_LEVEL_IN_WHO_LIST);
    uint32 displaycount = 0;

    WorldPacket data(SMSG_WHO, 50);                       // guess size
    data << uint32(matchcount);                           // placeholder, count of players matching criteria
    data << uint32(displaycount);                         // placeholder, count of players displayed

    TRINITY_READ_GUARD(HashMapHolder<Player>::LockType, *HashMapHolder<Player>::GetLock());
    HashMapHolder<Player>::MapType const& m = sObjectAccessor->GetPlayers();
    for (HashMapHolder<Player>::MapType::const_iterator itr = m.begin(); itr != m.end(); ++itr)
    {
        if (AccountMgr::IsPlayerAccount(security))
        {
            // player can see member of other team only if CONFIG_ALLOW_TWO_SIDE_WHO_LIST
            if (itr->second->GetTeam() != team && !allowTwoSideWhoList)
                continue;

            // player can see MODERATOR, GAME MASTER, ADMINISTRATOR only if CONFIG_GM_IN_WHO_LIST
            if ((itr->second->GetSession()->GetSecurity() > AccountTypes(gmLevelInWhoList)))
                continue;
        }

        //do not process players which are not in world
        if (!(itr->second->IsInWorld()))
            continue;

        // check if target is globally visible for player
        if (!(itr->second->IsVisibleGloballyFor(_player)))
            continue;

        // check if target's level is in level range
        uint8 lvl = itr->second->getLevel();
        if (lvl < level_min || lvl > level_max)
            continue;

        // check if class matches classmask
        uint32 class_ = itr->second->getClass();
        if (!(classmask & (1 << class_)))
            continue;

        // check if race matches racemask
        uint32 race = itr->second->getRace();
        if (!(racemask & (1 << race)))
            continue;

        uint32 pzoneid = itr->second->GetZoneId();
        uint8 gender = itr->second->getGender();

        bool z_show = true;
        for (uint32 i = 0; i < zones_count; ++i)
        {
            if (zoneids[i] == pzoneid)
            {
                z_show = true;
                break;
            }

            z_show = false;
        }
        if (!z_show)
            continue;

        std::string pname = itr->second->GetName();
        std::wstring wpname;
        if (!Utf8toWStr(pname, wpname))
            continue;
        wstrToLower(wpname);

        if (!(wplayer_name.empty() || wpname.find(wplayer_name) != std::wstring::npos))
            continue;

        std::string gname = sGuildMgr->GetGuildNameById(itr->second->GetGuildId());
        std::wstring wgname;
        if (!Utf8toWStr(gname, wgname))
            continue;
        wstrToLower(wgname);

        if (!(wguild_name.empty() || wgname.find(wguild_name) != std::wstring::npos))
            continue;

        std::string aname;
        if (AreaTableEntry const* areaEntry = GetAreaEntryByAreaID(itr->second->GetZoneId()))
            aname = areaEntry->area_name[GetSessionDbcLocale()];

        bool s_show = true;
        for (uint32 i = 0; i < str_count; ++i)
        {
            if (!str[i].empty())
            {
                if (wgname.find(str[i]) != std::wstring::npos ||
                    wpname.find(str[i]) != std::wstring::npos ||
                    Utf8FitTo(aname, str[i]))
                {
                    s_show = true;
                    break;
                }
                s_show = false;
            }
        }
        if (!s_show)
            continue;

        // 49 is maximum player count sent to client - can be overridden
        // through config, but is unstable
        if ((matchcount++) >= sWorld->getIntConfig(CONFIG_MAX_WHO))
            continue;

        data << pname;                                    // player name
        data << gname;                                    // guild name
        data << uint32(lvl);                              // player level
        data << uint32(class_);                           // player class
        data << uint32(race);                             // player race
        data << uint8(gender);                            // player gender
        data << uint32(pzoneid);                          // player zone id

        ++displaycount;
    }

    data.put(0, displaycount);                            // insert right count, count displayed
    data.put(4, matchcount);                              // insert right count, count of matches

    SendPacket(&data);
    sLog->outDebug(LOG_FILTER_NETWORKIO, "WORLD: Send SMSG_WHO Message");
}

void WorldSession::HandleLogoutRequestOpcode(WorldPacket& /*recvData*/)
{
    sLog->outDebug(LOG_FILTER_NETWORKIO, "WORLD: Recvd CMSG_LOGOUT_REQUEST Message, security - %u", GetSecurity());

    if (uint64 lguid = GetPlayer()->GetLootGUID())
        DoLootRelease(lguid);

<<<<<<< HEAD
    uint32 reason = 0;
=======
    bool instantLogout = (GetPlayer()->HasFlag(PLAYER_FLAGS, PLAYER_FLAGS_RESTING) && !GetPlayer()->isInCombat()) ||
                         GetPlayer()->isInFlight() || HasPermission(RBAC_PERM_INSTANT_LOGOUT);
>>>>>>> 59c3c6b8

    /// TODO: Possibly add RBAC permission to log out in combat
    bool canLogoutInCombat = GetPlayer()->HasFlag(PLAYER_FLAGS, PLAYER_FLAGS_RESTING);

    uint32 reason = 0;
    if (GetPlayer()->isInCombat() && !canLogoutInCombat)
        reason = 1;
    else if (GetPlayer()->m_movementInfo.HasMovementFlag(MOVEMENTFLAG_FALLING | MOVEMENTFLAG_FALLING_FAR))
        reason = 3;                                         // is jumping or falling
    else if (GetPlayer()->duel || GetPlayer()->HasAura(9454)) // is dueling or frozen by GM via freeze command
        reason = 2;                                         // FIXME - Need the correct value

    WorldPacket data(SMSG_LOGOUT_RESPONSE, 1+4);
    data << uint32(reason);
    data << uint8(instantLogout);
    SendPacket(&data);

    if (reason)
    {
<<<<<<< HEAD
        WorldPacket data(SMSG_LOGOUT_RESPONSE, 1+4);
        data << uint32(reason);
        data << uint8(0);
        SendPacket(&data);
=======
>>>>>>> 59c3c6b8
        LogoutRequest(0);
        return;
    }

    //instant logout in taverns/cities or on taxi or for admins, gm's, mod's if its enabled in worldserver.conf
    if (instantLogout)
    {
<<<<<<< HEAD
        WorldPacket data(SMSG_LOGOUT_RESPONSE, 1+4);
        data << uint32(reason);
        data << uint8(1);           // instant logout
        SendPacket(&data);
=======
>>>>>>> 59c3c6b8
        LogoutPlayer(true);
        return;
    }

    // not set flags if player can't free move to prevent lost state at logout cancel
    if (GetPlayer()->CanFreeMove())
    {
        GetPlayer()->SetStandState(UNIT_STAND_STATE_SIT);
        GetPlayer()->SetRooted(true);
        GetPlayer()->SetFlag(UNIT_FIELD_FLAGS, UNIT_FLAG_STUNNED);
    }

<<<<<<< HEAD
    WorldPacket data(SMSG_LOGOUT_RESPONSE, 1+4);
    data << uint32(0);
    data << uint8(0);
    SendPacket(&data);
=======
>>>>>>> 59c3c6b8
    LogoutRequest(time(NULL));
}

void WorldSession::HandlePlayerLogoutOpcode(WorldPacket& /*recvData*/)
{
    sLog->outDebug(LOG_FILTER_NETWORKIO, "WORLD: Recvd CMSG_PLAYER_LOGOUT Message");
}

void WorldSession::HandleLogoutCancelOpcode(WorldPacket& /*recvData*/)
{
    sLog->outDebug(LOG_FILTER_NETWORKIO, "WORLD: Recvd CMSG_LOGOUT_CANCEL Message");

    // Player have already logged out serverside, too late to cancel
    if (!GetPlayer())
        return;

    LogoutRequest(0);

    WorldPacket data(SMSG_LOGOUT_CANCEL_ACK, 0);
    SendPacket(&data);

    // not remove flags if can't free move - its not set in Logout request code.
    if (GetPlayer()->CanFreeMove())
    {
        //!we can move again
        GetPlayer()->SetRooted(false);

        //! Stand Up
        GetPlayer()->SetStandState(UNIT_STAND_STATE_STAND);

        //! DISABLE_ROTATE
        GetPlayer()->RemoveFlag(UNIT_FIELD_FLAGS, UNIT_FLAG_STUNNED);
    }

    sLog->outDebug(LOG_FILTER_NETWORKIO, "WORLD: Sent SMSG_LOGOUT_CANCEL_ACK Message");
}

void WorldSession::HandleTogglePvP(WorldPacket& recvData)
{
    // this opcode can be used in two ways: Either set explicit new status or toggle old status
    if (recvData.size() == 1)
    {
        bool newPvPStatus;
        recvData >> newPvPStatus;
        GetPlayer()->ApplyModFlag(PLAYER_FLAGS, PLAYER_FLAGS_IN_PVP, newPvPStatus);
        GetPlayer()->ApplyModFlag(PLAYER_FLAGS, PLAYER_FLAGS_PVP_TIMER, !newPvPStatus);
    }
    else
    {
        GetPlayer()->ToggleFlag(PLAYER_FLAGS, PLAYER_FLAGS_IN_PVP);
        GetPlayer()->ToggleFlag(PLAYER_FLAGS, PLAYER_FLAGS_PVP_TIMER);
    }

    if (GetPlayer()->HasFlag(PLAYER_FLAGS, PLAYER_FLAGS_IN_PVP))
    {
        if (!GetPlayer()->IsPvP() || GetPlayer()->pvpInfo.endTimer != 0)
            GetPlayer()->UpdatePvP(true, true);
    }
    else
    {
        if (!GetPlayer()->pvpInfo.inHostileArea && GetPlayer()->IsPvP())
            GetPlayer()->pvpInfo.endTimer = time(NULL);     // start toggle-off
    }

    //if (OutdoorPvP* pvp = _player->GetOutdoorPvP())
    //    pvp->HandlePlayerActivityChanged(_player);
}

void WorldSession::HandleZoneUpdateOpcode(WorldPacket& recvData)
{
    uint32 newZone;
    recvData >> newZone;

    sLog->outDebug(LOG_FILTER_NETWORKIO, "WORLD: Recvd ZONE_UPDATE: %u", newZone);

    // use server size data
    uint32 newzone, newarea;
    GetPlayer()->GetZoneAndAreaId(newzone, newarea);
    GetPlayer()->UpdateZone(newzone, newarea);
    //GetPlayer()->SendInitWorldStates(true, newZone);
}

void WorldSession::HandleReturnToGraveyard(WorldPacket& /*recvPacket*/)
{
    if (GetPlayer()->isAlive() || !GetPlayer()->HasFlag(PLAYER_FLAGS, PLAYER_FLAGS_GHOST))
        return;
    GetPlayer()->RepopAtGraveyard();
}

void WorldSession::HandleSetSelectionOpcode(WorldPacket& recvData)
{
    uint64 guid;
    recvData >> guid;

    _player->SetSelection(guid);
}

void WorldSession::HandleStandStateChangeOpcode(WorldPacket& recvData)
{
    // sLog->outDebug(LOG_FILTER_NETWORKIO, "WORLD: Received CMSG_STANDSTATECHANGE"); -- too many spam in log at lags/debug stop
    uint32 animstate;
    recvData >> animstate;

    _player->SetStandState(animstate);
}

void WorldSession::HandleContactListOpcode(WorldPacket& recvData)
{
    recvData.read_skip<uint32>(); // always 1
    sLog->outDebug(LOG_FILTER_NETWORKIO, "WORLD: Received CMSG_CONTACT_LIST");
    _player->GetSocial()->SendSocialList(_player);
}

void WorldSession::HandleAddFriendOpcode(WorldPacket& recvData)
{
    sLog->outDebug(LOG_FILTER_NETWORKIO, "WORLD: Received CMSG_ADD_FRIEND");

    std::string friendName = GetTrinityString(LANG_FRIEND_IGNORE_UNKNOWN);
    std::string friendNote;

    recvData >> friendName;

    recvData >> friendNote;

    if (!normalizePlayerName(friendName))
        return;

    sLog->outDebug(LOG_FILTER_NETWORKIO, "WORLD: %s asked to add friend : '%s'",
        GetPlayer()->GetName().c_str(), friendName.c_str());

    PreparedStatement* stmt = CharacterDatabase.GetPreparedStatement(CHAR_SEL_GUID_RACE_ACC_BY_NAME);

    stmt->setString(0, friendName);

    _addFriendCallback.SetParam(friendNote);
    _addFriendCallback.SetFutureResult(CharacterDatabase.AsyncQuery(stmt));
}

void WorldSession::HandleAddFriendOpcodeCallBack(PreparedQueryResult result, std::string const& friendNote)
{
    if (!GetPlayer())
        return;

    uint64 friendGuid;
    uint32 friendAccountId;
    uint32 team;
    FriendsResult friendResult;

    friendResult = FRIEND_NOT_FOUND;
    friendGuid = 0;

    if (result)
    {
        Field* fields = result->Fetch();

        friendGuid = MAKE_NEW_GUID(fields[0].GetUInt32(), 0, HIGHGUID_PLAYER);
        team = Player::TeamForRace(fields[1].GetUInt8());
        friendAccountId = fields[2].GetUInt32();

        if (!AccountMgr::IsPlayerAccount(GetSecurity()) || sWorld->getBoolConfig(CONFIG_ALLOW_GM_FRIEND) || AccountMgr::IsPlayerAccount(AccountMgr::GetSecurity(friendAccountId, realmID)))
        {
            if (friendGuid)
            {
                if (friendGuid == GetPlayer()->GetGUID())
                    friendResult = FRIEND_SELF;
                else if (GetPlayer()->GetTeam() != team && !sWorld->getBoolConfig(CONFIG_ALLOW_TWO_SIDE_ADD_FRIEND) && AccountMgr::IsPlayerAccount(GetSecurity()))
                    friendResult = FRIEND_ENEMY;
                else if (GetPlayer()->GetSocial()->HasFriend(GUID_LOPART(friendGuid)))
                    friendResult = FRIEND_ALREADY;
                else
                {
                    Player* pFriend = ObjectAccessor::FindPlayer(friendGuid);
                    if (pFriend && pFriend->IsInWorld() && pFriend->IsVisibleGloballyFor(GetPlayer()))
                        friendResult = FRIEND_ADDED_ONLINE;
                    else
                        friendResult = FRIEND_ADDED_OFFLINE;
                    if (!GetPlayer()->GetSocial()->AddToSocialList(GUID_LOPART(friendGuid), false))
                    {
                        friendResult = FRIEND_LIST_FULL;
                        sLog->outDebug(LOG_FILTER_NETWORKIO, "WORLD: %s's friend list is full.", GetPlayer()->GetName().c_str());
                    }
                }
                GetPlayer()->GetSocial()->SetFriendNote(GUID_LOPART(friendGuid), friendNote);
            }
        }
    }

    sSocialMgr->SendFriendStatus(GetPlayer(), friendResult, GUID_LOPART(friendGuid), false);

    sLog->outDebug(LOG_FILTER_NETWORKIO, "WORLD: Sent (SMSG_FRIEND_STATUS)");
}

void WorldSession::HandleDelFriendOpcode(WorldPacket& recvData)
{
    uint64 FriendGUID;

    sLog->outDebug(LOG_FILTER_NETWORKIO, "WORLD: Received CMSG_DEL_FRIEND");

    recvData >> FriendGUID;

    _player->GetSocial()->RemoveFromSocialList(GUID_LOPART(FriendGUID), false);

    sSocialMgr->SendFriendStatus(GetPlayer(), FRIEND_REMOVED, GUID_LOPART(FriendGUID), false);

    sLog->outDebug(LOG_FILTER_NETWORKIO, "WORLD: Sent motd (SMSG_FRIEND_STATUS)");
}

void WorldSession::HandleAddIgnoreOpcode(WorldPacket& recvData)
{
    sLog->outDebug(LOG_FILTER_NETWORKIO, "WORLD: Received CMSG_ADD_IGNORE");

    std::string ignoreName = GetTrinityString(LANG_FRIEND_IGNORE_UNKNOWN);

    recvData >> ignoreName;

    if (!normalizePlayerName(ignoreName))
        return;

    sLog->outDebug(LOG_FILTER_NETWORKIO, "WORLD: %s asked to Ignore: '%s'",
        GetPlayer()->GetName().c_str(), ignoreName.c_str());

    PreparedStatement* stmt = CharacterDatabase.GetPreparedStatement(CHAR_SEL_GUID_BY_NAME);

    stmt->setString(0, ignoreName);

    _addIgnoreCallback = CharacterDatabase.AsyncQuery(stmt);
}

void WorldSession::HandleAddIgnoreOpcodeCallBack(PreparedQueryResult result)
{
    if (!GetPlayer())
        return;

    uint64 IgnoreGuid;
    FriendsResult ignoreResult;

    ignoreResult = FRIEND_IGNORE_NOT_FOUND;
    IgnoreGuid = 0;

    if (result)
    {
        IgnoreGuid = MAKE_NEW_GUID((*result)[0].GetUInt32(), 0, HIGHGUID_PLAYER);

        if (IgnoreGuid)
        {
            if (IgnoreGuid == GetPlayer()->GetGUID())              //not add yourself
                ignoreResult = FRIEND_IGNORE_SELF;
            else if (GetPlayer()->GetSocial()->HasIgnore(GUID_LOPART(IgnoreGuid)))
                ignoreResult = FRIEND_IGNORE_ALREADY;
            else
            {
                ignoreResult = FRIEND_IGNORE_ADDED;

                // ignore list full
                if (!GetPlayer()->GetSocial()->AddToSocialList(GUID_LOPART(IgnoreGuid), true))
                    ignoreResult = FRIEND_IGNORE_FULL;
            }
        }
    }

    sSocialMgr->SendFriendStatus(GetPlayer(), ignoreResult, GUID_LOPART(IgnoreGuid), false);

    sLog->outDebug(LOG_FILTER_NETWORKIO, "WORLD: Sent (SMSG_FRIEND_STATUS)");
}

void WorldSession::HandleDelIgnoreOpcode(WorldPacket& recvData)
{
    uint64 IgnoreGUID;

    sLog->outDebug(LOG_FILTER_NETWORKIO, "WORLD: Received CMSG_DEL_IGNORE");

    recvData >> IgnoreGUID;

    _player->GetSocial()->RemoveFromSocialList(GUID_LOPART(IgnoreGUID), true);

    sSocialMgr->SendFriendStatus(GetPlayer(), FRIEND_IGNORE_REMOVED, GUID_LOPART(IgnoreGUID), false);

    sLog->outDebug(LOG_FILTER_NETWORKIO, "WORLD: Sent motd (SMSG_FRIEND_STATUS)");
}

void WorldSession::HandleSetContactNotesOpcode(WorldPacket& recvData)
{
    sLog->outDebug(LOG_FILTER_NETWORKIO, "CMSG_SET_CONTACT_NOTES");
    uint64 guid;
    std::string note;
    recvData >> guid >> note;
    _player->GetSocial()->SetFriendNote(GUID_LOPART(guid), note);
}

void WorldSession::HandleBugOpcode(WorldPacket& recvData)
{
    uint32 suggestion, contentlen, typelen;
    std::string content, type;

    recvData >> suggestion >> contentlen >> content;

    recvData >> typelen >> type;

    if (suggestion == 0)
        sLog->outDebug(LOG_FILTER_NETWORKIO, "WORLD: Received CMSG_BUG [Bug Report]");
    else
        sLog->outDebug(LOG_FILTER_NETWORKIO, "WORLD: Received CMSG_BUG [Suggestion]");

    sLog->outDebug(LOG_FILTER_NETWORKIO, "%s", type.c_str());
    sLog->outDebug(LOG_FILTER_NETWORKIO, "%s", content.c_str());

    PreparedStatement* stmt = CharacterDatabase.GetPreparedStatement(CHAR_INS_BUG_REPORT);

    stmt->setString(0, type);
    stmt->setString(1, content);

    CharacterDatabase.Execute(stmt);
}

void WorldSession::HandleReclaimCorpseOpcode(WorldPacket& recvData)
{
    sLog->outDebug(LOG_FILTER_NETWORKIO, "WORLD: Received CMSG_RECLAIM_CORPSE");

    uint64 guid;
    recvData >> guid;

    if (GetPlayer()->isAlive())
        return;

    // do not allow corpse reclaim in arena
    if (GetPlayer()->InArena())
        return;

    // body not released yet
    if (!GetPlayer()->HasFlag(PLAYER_FLAGS, PLAYER_FLAGS_GHOST))
        return;

    Corpse* corpse = GetPlayer()->GetCorpse();

    if (!corpse)
        return;

    // prevent resurrect before 30-sec delay after body release not finished
    if (time_t(corpse->GetGhostTime() + GetPlayer()->GetCorpseReclaimDelay(corpse->GetType() == CORPSE_RESURRECTABLE_PVP)) > time_t(time(NULL)))
        return;

    if (!corpse->IsWithinDistInMap(GetPlayer(), CORPSE_RECLAIM_RADIUS, true))
        return;

    // resurrect
    GetPlayer()->ResurrectPlayer(GetPlayer()->InBattleground() ? 1.0f : 0.5f);

    // spawn bones
    GetPlayer()->SpawnCorpseBones();
}

void WorldSession::HandleResurrectResponseOpcode(WorldPacket& recvData)
{
    sLog->outDebug(LOG_FILTER_NETWORKIO, "WORLD: Received CMSG_RESURRECT_RESPONSE");

    uint64 guid;
    uint8 status;
    recvData >> guid;
    recvData >> status;

    if (GetPlayer()->isAlive())
        return;

    if (status == 0)
    {
        GetPlayer()->ClearResurrectRequestData();           // reject
        return;
    }

    if (!GetPlayer()->IsRessurectRequestedBy(guid))
        return;

    GetPlayer()->ResurectUsingRequestData();
}

void WorldSession::SendAreaTriggerMessage(const char* Text, ...)
{
    va_list ap;
    char szStr [1024];
    szStr[0] = '\0';

    va_start(ap, Text);
    vsnprintf(szStr, 1024, Text, ap);
    va_end(ap);

    uint32 length = strlen(szStr)+1;
    WorldPacket data(SMSG_AREA_TRIGGER_MESSAGE, 4+length);
    data << length;
    data << szStr;
    SendPacket(&data);
}

void WorldSession::HandleAreaTriggerOpcode(WorldPacket& recvData)
{
    uint32 triggerId;
    recvData >> triggerId;

    sLog->outDebug(LOG_FILTER_NETWORKIO, "CMSG_AREATRIGGER. Trigger ID: %u", triggerId);

    Player* player = GetPlayer();
    if (player->isInFlight())
    {
        sLog->outDebug(LOG_FILTER_NETWORKIO, "HandleAreaTriggerOpcode: Player '%s' (GUID: %u) in flight, ignore Area Trigger ID:%u",
            player->GetName().c_str(), player->GetGUIDLow(), triggerId);
        return;
    }

    AreaTriggerEntry const* atEntry = sAreaTriggerStore.LookupEntry(triggerId);
    if (!atEntry)
    {
        sLog->outDebug(LOG_FILTER_NETWORKIO, "HandleAreaTriggerOpcode: Player '%s' (GUID: %u) send unknown (by DBC) Area Trigger ID:%u",
            player->GetName().c_str(), player->GetGUIDLow(), triggerId);
        return;
    }

    if (player->GetMapId() != atEntry->mapid)
    {
        sLog->outDebug(LOG_FILTER_NETWORKIO, "HandleAreaTriggerOpcode: Player '%s' (GUID: %u) too far (trigger map: %u player map: %u), ignore Area Trigger ID: %u",
            player->GetName().c_str(), atEntry->mapid, player->GetMapId(), player->GetGUIDLow(), triggerId);
        return;
    }

    // delta is safe radius
    const float delta = 5.0f;

    if (atEntry->radius > 0)
    {
        // if we have radius check it
        float dist = player->GetDistance(atEntry->x, atEntry->y, atEntry->z);
        if (dist > atEntry->radius + delta)
        {
            sLog->outDebug(LOG_FILTER_NETWORKIO, "HandleAreaTriggerOpcode: Player '%s' (GUID: %u) too far (radius: %f distance: %f), ignore Area Trigger ID: %u",
                player->GetName().c_str(), player->GetGUIDLow(), atEntry->radius, dist, triggerId);
            return;
        }
    }
    else
    {
        // we have only extent

        // rotate the players position instead of rotating the whole cube, that way we can make a simplified
        // is-in-cube check and we have to calculate only one point instead of 4

        // 2PI = 360°, keep in mind that ingame orientation is counter-clockwise
        double rotation = 2 * M_PI - atEntry->box_orientation;
        double sinVal = std::sin(rotation);
        double cosVal = std::cos(rotation);

        float playerBoxDistX = player->GetPositionX() - atEntry->x;
        float playerBoxDistY = player->GetPositionY() - atEntry->y;

        float rotPlayerX = float(atEntry->x + playerBoxDistX * cosVal - playerBoxDistY*sinVal);
        float rotPlayerY = float(atEntry->y + playerBoxDistY * cosVal + playerBoxDistX*sinVal);

        // box edges are parallel to coordiante axis, so we can treat every dimension independently :D
        float dz = player->GetPositionZ() - atEntry->z;
        float dx = rotPlayerX - atEntry->x;
        float dy = rotPlayerY - atEntry->y;
        if ((fabs(dx) > atEntry->box_x / 2 + delta) ||
            (fabs(dy) > atEntry->box_y / 2 + delta) ||
            (fabs(dz) > atEntry->box_z / 2 + delta))
        {
            sLog->outDebug(LOG_FILTER_NETWORKIO, "HandleAreaTriggerOpcode: Player '%s' (GUID: %u) too far (1/2 box X: %f 1/2 box Y: %f 1/2 box Z: %f rotatedPlayerX: %f rotatedPlayerY: %f dZ:%f), ignore Area Trigger ID: %u",
                player->GetName().c_str(), player->GetGUIDLow(), atEntry->box_x/2, atEntry->box_y/2, atEntry->box_z/2, rotPlayerX, rotPlayerY, dz, triggerId);
            return;
        }
    }

    if (player->isDebugAreaTriggers)
        ChatHandler(player->GetSession()).PSendSysMessage(LANG_DEBUG_AREATRIGGER_REACHED, triggerId);

    if (sScriptMgr->OnAreaTrigger(player, atEntry))
        return;

    if (player->isAlive())
        if (uint32 questId = sObjectMgr->GetQuestForAreaTrigger(triggerId))
            if (player->GetQuestStatus(questId) == QUEST_STATUS_INCOMPLETE)
                player->AreaExploredOrEventHappens(questId);

    if (sObjectMgr->IsTavernAreaTrigger(triggerId))
    {
        // set resting flag we are in the inn
        player->SetFlag(PLAYER_FLAGS, PLAYER_FLAGS_RESTING);
        player->InnEnter(time(NULL), atEntry->mapid, atEntry->x, atEntry->y, atEntry->z);
        player->SetRestType(REST_TYPE_IN_TAVERN);

        if (sWorld->IsFFAPvPRealm())
            player->RemoveByteFlag(UNIT_FIELD_BYTES_2, 1, UNIT_BYTE2_FLAG_FFA_PVP);

        return;
    }

    if (Battleground* bg = player->GetBattleground())
        if (bg->GetStatus() == STATUS_IN_PROGRESS)
        {
            bg->HandleAreaTrigger(player, triggerId);
            return;
        }

    if (OutdoorPvP* pvp = player->GetOutdoorPvP())
        if (pvp->HandleAreaTrigger(_player, triggerId))
            return;

    AreaTrigger const* at = sObjectMgr->GetAreaTrigger(triggerId);
    if (!at)
        return;

    bool teleported = false;
    if (player->GetMapId() != at->target_mapId)
    {
        if (!sMapMgr->CanPlayerEnter(at->target_mapId, player, false))
            return;

        if (Group* group = player->GetGroup())
            if (group->isLFGGroup() && player->GetMap()->IsDungeon())
                teleported = player->TeleportToBGEntryPoint();
    }

    if (!teleported)
        player->TeleportTo(at->target_mapId, at->target_X, at->target_Y, at->target_Z, at->target_Orientation, TELE_TO_NOT_LEAVE_TRANSPORT);
}

void WorldSession::HandleUpdateAccountData(WorldPacket& recvData)
{
    sLog->outDebug(LOG_FILTER_NETWORKIO, "WORLD: Received CMSG_UPDATE_ACCOUNT_DATA");

    uint32 type, timestamp, decompressedSize;
    recvData >> type >> timestamp >> decompressedSize;

    sLog->outDebug(LOG_FILTER_NETWORKIO, "UAD: type %u, time %u, decompressedSize %u", type, timestamp, decompressedSize);

    if (type > NUM_ACCOUNT_DATA_TYPES)
        return;

    if (decompressedSize == 0)                               // erase
    {
        SetAccountData(AccountDataType(type), 0, "");

        WorldPacket data(SMSG_UPDATE_ACCOUNT_DATA_COMPLETE, 4+4);
        data << uint32(type);
        data << uint32(0);
        SendPacket(&data);

        return;
    }

    if (decompressedSize > 0xFFFF)
    {
        recvData.rfinish();                   // unnneded warning spam in this case
        sLog->outError(LOG_FILTER_NETWORKIO, "UAD: Account data packet too big, size %u", decompressedSize);
        return;
    }

    ByteBuffer dest;
    dest.resize(decompressedSize);

    uLongf realSize = decompressedSize;
    if (uncompress(dest.contents(), &realSize, recvData.contents() + recvData.rpos(), recvData.size() - recvData.rpos()) != Z_OK)
    {
        recvData.rfinish();                   // unnneded warning spam in this case
        sLog->outError(LOG_FILTER_NETWORKIO, "UAD: Failed to decompress account data");
        return;
    }

    recvData.rfinish();                       // uncompress read (recvData.size() - recvData.rpos())

    std::string adata;
    dest >> adata;

    SetAccountData(AccountDataType(type), timestamp, adata);

    WorldPacket data(SMSG_UPDATE_ACCOUNT_DATA_COMPLETE, 4+4);
    data << uint32(type);
    data << uint32(0);
    SendPacket(&data);
}

void WorldSession::HandleRequestAccountData(WorldPacket& recvData)
{
    sLog->outDebug(LOG_FILTER_NETWORKIO, "WORLD: Received CMSG_REQUEST_ACCOUNT_DATA");

    uint32 type;
    recvData >> type;

    sLog->outDebug(LOG_FILTER_NETWORKIO, "RAD: type %u", type);

    if (type > NUM_ACCOUNT_DATA_TYPES)
        return;

    AccountData* adata = GetAccountData(AccountDataType(type));

    uint32 size = adata->Data.size();

    uLongf destSize = compressBound(size);

    ByteBuffer dest;
    dest.resize(destSize);

    if (size && compress(dest.contents(), &destSize, (uint8 const*)adata->Data.c_str(), size) != Z_OK)
    {
        sLog->outDebug(LOG_FILTER_NETWORKIO, "RAD: Failed to compress account data");
        return;
    }

    dest.resize(destSize);

    WorldPacket data(SMSG_UPDATE_ACCOUNT_DATA, 8+4+4+4+destSize);
    data << uint64(_player ? _player->GetGUID() : 0);       // player guid
    data << uint32(type);                                   // type (0-7)
    data << uint32(adata->Time);                            // unix time
    data << uint32(size);                                   // decompressed length
    data.append(dest);                                      // compressed data
    SendPacket(&data);
}

int32 WorldSession::HandleEnableNagleAlgorithm()
{
    // Instructs the server we wish to receive few amounts of large packets (SMSG_MULTIPLE_PACKETS?)
    // instead of large amount of small packets
    return 0;
}

void WorldSession::HandleSetActionButtonOpcode(WorldPacket& recvData)
{
    uint8 button;
    uint32 packetData;
    recvData >> button >> packetData;
    sLog->outDebug(LOG_FILTER_NETWORKIO, "CMSG_SET_ACTION_BUTTON Button: %u Data: %u", button, packetData);

    if (!packetData)
        GetPlayer()->removeActionButton(button);
    else
        GetPlayer()->addActionButton(button, ACTION_BUTTON_ACTION(packetData), ACTION_BUTTON_TYPE(packetData));
}

void WorldSession::HandleCompleteCinematic(WorldPacket& /*recvData*/)
{
    sLog->outDebug(LOG_FILTER_NETWORKIO, "WORLD: Received CMSG_COMPLETE_CINEMATIC");
}

void WorldSession::HandleNextCinematicCamera(WorldPacket& /*recvData*/)
{
    sLog->outDebug(LOG_FILTER_NETWORKIO, "WORLD: Received CMSG_NEXT_CINEMATIC_CAMERA");
}

void WorldSession::HandleMoveTimeSkippedOpcode(WorldPacket& recvData)
{
    sLog->outDebug(LOG_FILTER_NETWORKIO, "WORLD: Received CMSG_MOVE_TIME_SKIPPED");

    ObjectGuid guid;
    uint32 time;
    recvData >> time;

    guid[5] = recvData.ReadBit();
    guid[1] = recvData.ReadBit();
    guid[3] = recvData.ReadBit();
    guid[7] = recvData.ReadBit();
    guid[6] = recvData.ReadBit();
    guid[0] = recvData.ReadBit();
    guid[4] = recvData.ReadBit();
    guid[2] = recvData.ReadBit();

    recvData.ReadByteSeq(guid[7]);
    recvData.ReadByteSeq(guid[1]);
    recvData.ReadByteSeq(guid[2]);
    recvData.ReadByteSeq(guid[4]);
    recvData.ReadByteSeq(guid[3]);
    recvData.ReadByteSeq(guid[6]);
    recvData.ReadByteSeq(guid[0]);
    recvData.ReadByteSeq(guid[5]);

    //TODO!

    /*
        uint64 guid;
        uint32 time_skipped;
        recvData >> guid;
        recvData >> time_skipped;
        sLog->outDebug(LOG_FILTER_PACKETIO, "WORLD: CMSG_MOVE_TIME_SKIPPED");

        /// TODO
        must be need use in Trinity
        We substract server Lags to move time (AntiLags)
        for exmaple
        GetPlayer()->ModifyLastMoveTime(-int32(time_skipped));
    */
}

void WorldSession::HandleFeatherFallAck(WorldPacket& recvData)
{
    sLog->outDebug(LOG_FILTER_NETWORKIO, "WORLD: CMSG_MOVE_FEATHER_FALL_ACK");

    // no used
    recvData.rfinish();                       // prevent warnings spam
}

void WorldSession::HandleMoveUnRootAck(WorldPacket& recvData)
{
    // no used
    recvData.rfinish();                       // prevent warnings spam
/*
    uint64 guid;
    recvData >> guid;

    // now can skip not our packet
    if (_player->GetGUID() != guid)
    {
        recvData.rfinish();                   // prevent warnings spam
        return;
    }

    sLog->outDebug(LOG_FILTER_PACKETIO, "WORLD: CMSG_FORCE_MOVE_UNROOT_ACK");

    recvData.read_skip<uint32>();                          // unk

    MovementInfo movementInfo;
    movementInfo.guid = guid;
    ReadMovementInfo(recvData, &movementInfo);
    recvData.read_skip<float>();                           // unk2
*/
}

void WorldSession::HandleMoveRootAck(WorldPacket& recvData)
{
    // no used
    recvData.rfinish();                       // prevent warnings spam
/*
    uint64 guid;
    recvData >> guid;

    // now can skip not our packet
    if (_player->GetGUID() != guid)
    {
        recvData.rfinish();                   // prevent warnings spam
        return;
    }

    sLog->outDebug(LOG_FILTER_PACKETIO, "WORLD: CMSG_FORCE_MOVE_ROOT_ACK");

    recvData.read_skip<uint32>();                          // unk

    MovementInfo movementInfo;
    ReadMovementInfo(recvData, &movementInfo);
*/
}

void WorldSession::HandleSetActionBarToggles(WorldPacket& recvData)
{
    uint8 actionBar;

    recvData >> actionBar;

    if (!GetPlayer())                                        // ignore until not logged (check needed because STATUS_AUTHED)
    {
        if (actionBar != 0)
            sLog->outError(LOG_FILTER_NETWORKIO, "WorldSession::HandleSetActionBarToggles in not logged state with value: %u, ignored", uint32(actionBar));
        return;
    }

    GetPlayer()->SetByteValue(PLAYER_FIELD_BYTES, 2, actionBar);
}

void WorldSession::HandlePlayedTime(WorldPacket& recvData)
{
    uint8 unk1;
    recvData >> unk1;                                      // 0 or 1 expected

    WorldPacket data(SMSG_PLAYED_TIME, 4 + 4 + 1);
    data << uint32(_player->GetTotalPlayedTime());
    data << uint32(_player->GetLevelPlayedTime());
    data << uint8(unk1);                                    // 0 - will not show in chat frame
    SendPacket(&data);
}

void WorldSession::HandleInspectOpcode(WorldPacket& recvData)
{
    uint64 guid;
    recvData >> guid;

    sLog->outDebug(LOG_FILTER_NETWORKIO, "WORLD: Received CMSG_INSPECT");

    _player->SetSelection(guid);

    Player* player = ObjectAccessor::FindPlayer(guid);
    if (!player)
    {
        sLog->outDebug(LOG_FILTER_NETWORKIO, "CMSG_INSPECT: No player found from GUID: " UI64FMTD, guid);
        return;
    }

    uint32 talent_points = 41;
    WorldPacket data(SMSG_INSPECT_TALENT, 8 + 4 + 1 + 1 + talent_points + 8 + 4 + 8 + 4);
    data << player->GetGUID();

    if (sWorld->getBoolConfig(CONFIG_TALENTS_INSPECTING) || _player->isGameMaster())
        player->BuildPlayerTalentsInfoData(&data);
    else
    {
        data << uint32(0);                                  // unspentTalentPoints
        data << uint8(0);                                   // talentGroupCount
        data << uint8(0);                                   // talentGroupIndex
    }

    player->BuildEnchantmentsInfoData(&data);
    if (Guild* guild = sGuildMgr->GetGuildById(player->GetGuildId()))
    {
        data << uint64(guild->GetGUID());
        data << uint32(guild->GetLevel());
        data << uint64(0/*guild->GetXP()*/);
        data << uint32(guild->GetMembersCount());
    }
    SendPacket(&data);
}

void WorldSession::HandleInspectHonorStatsOpcode(WorldPacket& recvData)
{
    ObjectGuid guid;
    guid[1] = recvData.ReadBit();
    guid[5] = recvData.ReadBit();
    guid[7] = recvData.ReadBit();
    guid[3] = recvData.ReadBit();
    guid[2] = recvData.ReadBit();
    guid[4] = recvData.ReadBit();
    guid[0] = recvData.ReadBit();
    guid[6] = recvData.ReadBit();

    recvData.ReadByteSeq(guid[4]);
    recvData.ReadByteSeq(guid[7]);
    recvData.ReadByteSeq(guid[0]);
    recvData.ReadByteSeq(guid[5]);
    recvData.ReadByteSeq(guid[1]);
    recvData.ReadByteSeq(guid[6]);
    recvData.ReadByteSeq(guid[2]);
    recvData.ReadByteSeq(guid[3]);
    Player* player = ObjectAccessor::FindPlayer(guid);

    if (!player)
    {
        sLog->outDebug(LOG_FILTER_NETWORKIO, "CMSG_INSPECT_HONOR_STATS: No player found from GUID: " UI64FMTD, (uint64)guid);
        return;
    }

    ObjectGuid playerGuid = player->GetGUID();
    WorldPacket data(SMSG_INSPECT_HONOR_STATS, 8+1+4+4);
    data.WriteBit(playerGuid[4]);
    data.WriteBit(playerGuid[3]);
    data.WriteBit(playerGuid[6]);
    data.WriteBit(playerGuid[2]);
    data.WriteBit(playerGuid[5]);
    data.WriteBit(playerGuid[0]);
    data.WriteBit(playerGuid[7]);
    data.WriteBit(playerGuid[1]);
    data << uint8(0);                                               // rank
    data << uint16(player->GetUInt16Value(PLAYER_FIELD_KILLS, 1));  // yesterday kills
    data << uint16(player->GetUInt16Value(PLAYER_FIELD_KILLS, 0));  // today kills
    data.WriteByteSeq(playerGuid[2]);
    data.WriteByteSeq(playerGuid[0]);
    data.WriteByteSeq(playerGuid[6]);
    data.WriteByteSeq(playerGuid[3]);
    data.WriteByteSeq(playerGuid[4]);
    data.WriteByteSeq(playerGuid[1]);
    data.WriteByteSeq(playerGuid[5]);
    data << uint32(player->GetUInt32Value(PLAYER_FIELD_LIFETIME_HONORABLE_KILLS));
    data.WriteByteSeq(playerGuid[7]);
    SendPacket(&data);
}

void WorldSession::HandleWorldTeleportOpcode(WorldPacket& recvData)
{
    uint32 time;
    uint32 mapid;
    float PositionX;
    float PositionY;
    float PositionZ;
    float Orientation;

    recvData >> time;                                      // time in m.sec.
    recvData >> mapid;
    recvData >> PositionX;
    recvData >> PositionY;
    recvData >> PositionZ;
    recvData >> Orientation;                               // o (3.141593 = 180 degrees)

    sLog->outDebug(LOG_FILTER_NETWORKIO, "WORLD: Received CMSG_WORLD_TELEPORT");

    if (GetPlayer()->isInFlight())
    {
        sLog->outDebug(LOG_FILTER_NETWORKIO, "Player '%s' (GUID: %u) in flight, ignore worldport command.",
            GetPlayer()->GetName().c_str(), GetPlayer()->GetGUIDLow());
        return;
    }

    sLog->outDebug(LOG_FILTER_NETWORKIO, "CMSG_WORLD_TELEPORT: Player = %s, Time = %u, map = %u, x = %f, y = %f, z = %f, o = %f",
        GetPlayer()->GetName().c_str(), time, mapid, PositionX, PositionY, PositionZ, Orientation);

    if (AccountMgr::IsAdminAccount(GetSecurity()))
        GetPlayer()->TeleportTo(mapid, PositionX, PositionY, PositionZ, Orientation);
    else
        SendNotification(LANG_YOU_NOT_HAVE_PERMISSION);
}

void WorldSession::HandleWhoisOpcode(WorldPacket& recvData)
{
    sLog->outDebug(LOG_FILTER_NETWORKIO, "Received opcode CMSG_WHOIS");
    std::string charname;
    recvData >> charname;

    if (!AccountMgr::IsAdminAccount(GetSecurity()))
    {
        SendNotification(LANG_YOU_NOT_HAVE_PERMISSION);
        return;
    }

    if (charname.empty() || !normalizePlayerName (charname))
    {
        SendNotification(LANG_NEED_CHARACTER_NAME);
        return;
    }

    Player* player = sObjectAccessor->FindPlayerByName(charname);

    if (!player)
    {
        SendNotification(LANG_PLAYER_NOT_EXIST_OR_OFFLINE, charname.c_str());
        return;
    }

    uint32 accid = player->GetSession()->GetAccountId();

    PreparedStatement* stmt = LoginDatabase.GetPreparedStatement(LOGIN_SEL_ACCOUNT_WHOIS);

    stmt->setUInt32(0, accid);

    PreparedQueryResult result = LoginDatabase.Query(stmt);

    if (!result)
    {
        SendNotification(LANG_ACCOUNT_FOR_PLAYER_NOT_FOUND, charname.c_str());
        return;
    }

    Field* fields = result->Fetch();
    std::string acc = fields[0].GetString();
    if (acc.empty())
        acc = "Unknown";
    std::string email = fields[1].GetString();
    if (email.empty())
        email = "Unknown";
    std::string lastip = fields[2].GetString();
    if (lastip.empty())
        lastip = "Unknown";

    std::string msg = charname + "'s " + "account is " + acc + ", e-mail: " + email + ", last ip: " + lastip;

    WorldPacket data(SMSG_WHOIS, msg.size()+1);
    data << msg;
    SendPacket(&data);

    sLog->outDebug(LOG_FILTER_NETWORKIO, "Received whois command from player %s for character %s",
        GetPlayer()->GetName().c_str(), charname.c_str());
}

void WorldSession::HandleComplainOpcode(WorldPacket& recvData)
{
    sLog->outDebug(LOG_FILTER_NETWORKIO, "WORLD: CMSG_COMPLAIN");

    uint8 spam_type;                                        // 0 - mail, 1 - chat
    uint64 spammer_guid;
    uint32 unk1 = 0;
    uint32 unk2 = 0;
    uint32 unk3 = 0;
    uint32 unk4 = 0;
    std::string description = "";
    recvData >> spam_type;                                 // unk 0x01 const, may be spam type (mail/chat)
    recvData >> spammer_guid;                              // player guid
    switch (spam_type)
    {
        case 0:
            recvData >> unk1;                              // const 0
            recvData >> unk2;                              // probably mail id
            recvData >> unk3;                              // const 0
            break;
        case 1:
            recvData >> unk1;                              // probably language
            recvData >> unk2;                              // message type?
            recvData >> unk3;                              // probably channel id
            recvData >> unk4;                              // time
            recvData >> description;                       // spam description string (messagetype, channel name, player name, message)
            break;
    }

    // NOTE: all chat messages from this spammer automatically ignored by spam reporter until logout in case chat spam.
    // if it's mail spam - ALL mails from this spammer automatically removed by client

    // Complaint Received message
    WorldPacket data(SMSG_COMPLAIN_RESULT, 2);
    data << uint8(0); // value 1 resets CGChat::m_complaintsSystemStatus in client. (unused?)
    data << uint8(0); // value 0xC generates a "CalendarError" in client.
    SendPacket(&data);

    sLog->outDebug(LOG_FILTER_NETWORKIO, "REPORT SPAM: type %u, guid %u, unk1 %u, unk2 %u, unk3 %u, unk4 %u, message %s", spam_type, GUID_LOPART(spammer_guid), unk1, unk2, unk3, unk4, description.c_str());
}

void WorldSession::HandleRealmSplitOpcode(WorldPacket& recvData)
{
    sLog->outDebug(LOG_FILTER_NETWORKIO, "CMSG_REALM_SPLIT");

    uint32 unk;
    std::string split_date = "01/01/01";
    recvData >> unk;

    WorldPacket data(SMSG_REALM_SPLIT, 4+4+split_date.size()+1);
    data << unk;
    data << uint32(0x00000000);                             // realm split state
    // split states:
    // 0x0 realm normal
    // 0x1 realm split
    // 0x2 realm split pending
    data << split_date;
    SendPacket(&data);
    //sLog->outDebug("response sent %u", unk);
}

void WorldSession::HandleFarSightOpcode(WorldPacket& recvData)
{
    sLog->outDebug(LOG_FILTER_NETWORKIO, "WORLD: CMSG_FAR_SIGHT");

    bool apply;
    recvData >> apply;

    if (apply)
    {
        sLog->outDebug(LOG_FILTER_NETWORKIO, "Added FarSight " UI64FMTD " to player %u", _player->GetUInt64Value(PLAYER_FARSIGHT), _player->GetGUIDLow());
        if (WorldObject* target = _player->GetViewpoint())
            _player->SetSeer(target);
        else
            sLog->outError(LOG_FILTER_NETWORKIO, "Player %s requests non-existing seer " UI64FMTD, _player->GetName().c_str(), _player->GetUInt64Value(PLAYER_FARSIGHT));
    }
    else
    {
        sLog->outDebug(LOG_FILTER_NETWORKIO, "Player %u set vision to self", _player->GetGUIDLow());
        _player->SetSeer(_player);
    }

    GetPlayer()->UpdateVisibilityForPlayer();
}

void WorldSession::HandleSetTitleOpcode(WorldPacket& recvData)
{
    sLog->outDebug(LOG_FILTER_NETWORKIO, "CMSG_SET_TITLE");

    int32 title;
    recvData >> title;

    // -1 at none
    if (title > 0 && title < MAX_TITLE_INDEX)
    {
       if (!GetPlayer()->HasTitle(title))
            return;
    }
    else
        title = 0;

    GetPlayer()->SetUInt32Value(PLAYER_CHOSEN_TITLE, title);
}

void WorldSession::HandleTimeSyncResp(WorldPacket& recvData)
{
    sLog->outDebug(LOG_FILTER_NETWORKIO, "CMSG_TIME_SYNC_RESP");

    uint32 counter, clientTicks;
    recvData >> clientTicks >> counter;

    if (counter != _player->m_timeSyncCounter - 1)
        sLog->outDebug(LOG_FILTER_NETWORKIO, "Wrong time sync counter from player %s (cheater?)", _player->GetName().c_str());

    sLog->outDebug(LOG_FILTER_NETWORKIO, "Time sync received: counter %u, client ticks %u, time since last sync %u", counter, clientTicks, clientTicks - _player->m_timeSyncClient);

    uint32 ourTicks = clientTicks + (getMSTime() - _player->m_timeSyncServer);

    // diff should be small
    sLog->outDebug(LOG_FILTER_NETWORKIO, "Our ticks: %u, diff %u, latency %u", ourTicks, ourTicks - clientTicks, GetLatency());

    _player->m_timeSyncClient = clientTicks;
}

void WorldSession::HandleResetInstancesOpcode(WorldPacket& /*recvData*/)
{
    sLog->outDebug(LOG_FILTER_NETWORKIO, "WORLD: CMSG_RESET_INSTANCES");

    if (Group* group = _player->GetGroup())
    {
        if (group->IsLeader(_player->GetGUID()))
            group->ResetInstances(INSTANCE_RESET_ALL, false, _player);
    }
    else
        _player->ResetInstances(INSTANCE_RESET_ALL, false);
}

void WorldSession::HandleSetDungeonDifficultyOpcode(WorldPacket& recvData)
{
    sLog->outDebug(LOG_FILTER_NETWORKIO, "MSG_SET_DUNGEON_DIFFICULTY");

    uint32 mode;
    recvData >> mode;

    if (mode >= MAX_DUNGEON_DIFFICULTY)
    {
        sLog->outDebug(LOG_FILTER_NETWORKIO, "WorldSession::HandleSetDungeonDifficultyOpcode: player %d sent an invalid instance mode %d!", _player->GetGUIDLow(), mode);
        return;
    }

    if (Difficulty(mode) == _player->GetDungeonDifficulty())
        return;

    // cannot reset while in an instance
    Map* map = _player->FindMap();
    if (map && map->IsDungeon())
    {
        sLog->outDebug(LOG_FILTER_NETWORKIO, "WorldSession::HandleSetDungeonDifficultyOpcode: player (Name: %s, GUID: %u) tried to reset the instance while player is inside!",
            _player->GetName().c_str(), _player->GetGUIDLow());
        return;
    }

    Group* group = _player->GetGroup();
    if (group)
    {
        if (group->IsLeader(_player->GetGUID()))
        {
            for (GroupReference* itr = group->GetFirstMember(); itr != NULL; itr = itr->next())
            {
                Player* groupGuy = itr->getSource();
                if (!groupGuy)
                    continue;

                if (!groupGuy->IsInMap(groupGuy))
                    return;

                if (groupGuy->GetMap()->IsNonRaidDungeon())
                {
                    sLog->outDebug(LOG_FILTER_NETWORKIO, "WorldSession::HandleSetDungeonDifficultyOpcode: player %d tried to reset the instance while group member (Name: %s, GUID: %u) is inside!",
                        _player->GetGUIDLow(), groupGuy->GetName().c_str(), groupGuy->GetGUIDLow());
                    return;
                }
            }
            // the difficulty is set even if the instances can't be reset
            //_player->SendDungeonDifficulty(true);
            group->ResetInstances(INSTANCE_RESET_CHANGE_DIFFICULTY, false, _player);
            group->SetDungeonDifficulty(Difficulty(mode));
        }
    }
    else
    {
        _player->ResetInstances(INSTANCE_RESET_CHANGE_DIFFICULTY, false);
        _player->SetDungeonDifficulty(Difficulty(mode));
    }
}

void WorldSession::HandleSetRaidDifficultyOpcode(WorldPacket& recvData)
{
    sLog->outDebug(LOG_FILTER_NETWORKIO, "MSG_SET_RAID_DIFFICULTY");

    uint32 mode;
    recvData >> mode;

    if (mode >= MAX_RAID_DIFFICULTY)
    {
        sLog->outError(LOG_FILTER_NETWORKIO, "WorldSession::HandleSetRaidDifficultyOpcode: player %d sent an invalid instance mode %d!", _player->GetGUIDLow(), mode);
        return;
    }

    // cannot reset while in an instance
    Map* map = _player->FindMap();
    if (map && map->IsDungeon())
    {
        sLog->outDebug(LOG_FILTER_NETWORKIO, "WorldSession::HandleSetRaidDifficultyOpcode: player %d tried to reset the instance while inside!", _player->GetGUIDLow());
        return;
    }

    if (Difficulty(mode) == _player->GetRaidDifficulty())
        return;

    Group* group = _player->GetGroup();
    if (group)
    {
        if (group->IsLeader(_player->GetGUID()))
        {
            for (GroupReference* itr = group->GetFirstMember(); itr != NULL; itr = itr->next())
            {
                Player* groupGuy = itr->getSource();
                if (!groupGuy)
                    continue;

                if (!groupGuy->IsInMap(groupGuy))
                    return;

                if (groupGuy->GetMap()->IsRaid())
                {
                    sLog->outDebug(LOG_FILTER_NETWORKIO, "WorldSession::HandleSetRaidDifficultyOpcode: player %d tried to reset the instance while inside!", _player->GetGUIDLow());
                    return;
                }
            }
            // the difficulty is set even if the instances can't be reset
            //_player->SendDungeonDifficulty(true);
            group->ResetInstances(INSTANCE_RESET_CHANGE_DIFFICULTY, true, _player);
            group->SetRaidDifficulty(Difficulty(mode));
        }
    }
    else
    {
        _player->ResetInstances(INSTANCE_RESET_CHANGE_DIFFICULTY, true);
        _player->SetRaidDifficulty(Difficulty(mode));
    }
}

void WorldSession::HandleCancelMountAuraOpcode(WorldPacket& /*recvData*/)
{
    sLog->outDebug(LOG_FILTER_NETWORKIO, "WORLD: CMSG_CANCEL_MOUNT_AURA");

    //If player is not mounted, so go out :)
    if (!_player->IsMounted())                              // not blizz like; no any messages on blizz
    {
        ChatHandler(this).SendSysMessage(LANG_CHAR_NON_MOUNTED);
        return;
    }

    if (_player->isInFlight())                               // not blizz like; no any messages on blizz
    {
        ChatHandler(this).SendSysMessage(LANG_YOU_IN_FLIGHT);
        return;
    }

    _player->RemoveAurasByType(SPELL_AURA_MOUNTED); // Calls Dismount()
}

void WorldSession::HandleMoveSetCanFlyAckOpcode(WorldPacket& recvData)
{
    // fly mode on/off
    sLog->outDebug(LOG_FILTER_NETWORKIO, "WORLD: CMSG_MOVE_SET_CAN_FLY_ACK");

    uint64 guid;                                            // guid - unused
    recvData.readPackGUID(guid);

    recvData.read_skip<uint32>();                          // unk

    MovementInfo movementInfo;
    movementInfo.guid = guid;
    _player->ReadMovementInfo(recvData, &movementInfo);

    recvData.read_skip<float>();                           // unk2

    _player->m_mover->m_movementInfo.flags = movementInfo.GetMovementFlags();
}

void WorldSession::HandleRequestPetInfoOpcode(WorldPacket& /*recvData */)
{
    /*
        sLog->outDebug(LOG_FILTER_PACKETIO, "WORLD: CMSG_REQUEST_PET_INFO");
        recvData.hexlike();
    */
}

void WorldSession::HandleSetTaxiBenchmarkOpcode(WorldPacket& recvData)
{
    uint8 mode;
    recvData >> mode;

    sLog->outDebug(LOG_FILTER_NETWORKIO, "Client used \"/timetest %d\" command", mode);
}

void WorldSession::HandleQueryInspectAchievements(WorldPacket& recvData)
{
    uint64 guid;
    recvData.readPackGUID(guid);

    sLog->outDebug(LOG_FILTER_NETWORKIO, "CMSG_QUERY_INSPECT_ACHIEVEMENTS [" UI64FMTD "] Inspected Player [" UI64FMTD "]", _player->GetGUID(), guid);
    Player* player = ObjectAccessor::FindPlayer(guid);
    if (!player)
        return;

    player->SendRespondInspectAchievements(_player);
}

void WorldSession::HandleGuildAchievementProgressQuery(WorldPacket& recvData)
{
    uint32 achievementId;
    recvData >> achievementId;

    if (Guild* guild = sGuildMgr->GetGuildById(_player->GetGuildId()))
        guild->GetAchievementMgr().SendAchievementInfo(_player, achievementId);
}

void WorldSession::HandleWorldStateUITimerUpdate(WorldPacket& /*recvData*/)
{
    // empty opcode
    sLog->outDebug(LOG_FILTER_NETWORKIO, "WORLD: CMSG_WORLD_STATE_UI_TIMER_UPDATE");

    WorldPacket data(SMSG_WORLD_STATE_UI_TIMER_UPDATE, 4);
    data << uint32(time(NULL));
    SendPacket(&data);
}

void WorldSession::HandleReadyForAccountDataTimes(WorldPacket& /*recvData*/)
{
    // empty opcode
    sLog->outDebug(LOG_FILTER_NETWORKIO, "WORLD: CMSG_READY_FOR_ACCOUNT_DATA_TIMES");

    SendAccountDataTimes(GLOBAL_CACHE_MASK);
}

void WorldSession::SendSetPhaseShift(std::set<uint32> const& phaseIds, std::set<uint32> const& terrainswaps)
{
    ObjectGuid guid = _player->GetGUID();

    WorldPacket data(SMSG_SET_PHASE_SHIFT, 1 + 8 + 4 + 4 + 4 + 4 + 2 * phaseIds.size() + 4 + terrainswaps.size() * 2);
    data.WriteBit(guid[2]);
    data.WriteBit(guid[3]);
    data.WriteBit(guid[1]);
    data.WriteBit(guid[6]);
    data.WriteBit(guid[4]);
    data.WriteBit(guid[5]);
    data.WriteBit(guid[0]);
    data.WriteBit(guid[7]);

    data.WriteByteSeq(guid[7]);
    data.WriteByteSeq(guid[4]);

    data << uint32(0);
    //for (uint8 i = 0; i < worldMapAreaCount; ++i)
    //    data << uint16(0);                    // WorldMapArea.dbc id (controls map display)

    data.WriteByteSeq(guid[1]);

    data << uint32(phaseIds.size() ? 0 : 8);  // flags (not phasemask)

    data.WriteByteSeq(guid[2]);
    data.WriteByteSeq(guid[6]);

    data << uint32(0);                          // Inactive terrain swaps
    //for (uint8 i = 0; i < inactiveSwapsCount; ++i)
    //    data << uint16(0);

    data << uint32(phaseIds.size()) * 2;        // Phase.dbc ids
    for (std::set<uint32>::const_iterator itr = phaseIds.begin(); itr != phaseIds.end(); ++itr)
        data << uint16(*itr);

    data.WriteByteSeq(guid[3]);
    data.WriteByteSeq(guid[0]);

    data << uint32(terrainswaps.size()) * 2;    // Active terrain swaps
    for (std::set<uint32>::const_iterator itr = terrainswaps.begin(); itr != terrainswaps.end(); ++itr)
        data << uint16(*itr);

    data.WriteByteSeq(guid[5]);

    SendPacket(&data);
}

// Battlefield and Battleground
void WorldSession::HandleAreaSpiritHealerQueryOpcode(WorldPacket& recvData)
{
    sLog->outDebug(LOG_FILTER_NETWORKIO, "WORLD: CMSG_AREA_SPIRIT_HEALER_QUERY");

    Battleground* bg = _player->GetBattleground();

    uint64 guid;
    recvData >> guid;

    Creature* unit = GetPlayer()->GetMap()->GetCreature(guid);
    if (!unit)
        return;

    if (!unit->isSpiritService())                            // it's not spirit service
        return;

    if (bg)
        sBattlegroundMgr->SendAreaSpiritHealerQueryOpcode(_player, bg, guid);

    if (Battlefield* bf = sBattlefieldMgr->GetBattlefieldToZoneId(_player->GetZoneId()))
        bf->SendAreaSpiritHealerQueryOpcode(_player, guid);
}

void WorldSession::HandleAreaSpiritHealerQueueOpcode(WorldPacket& recvData)
{
    sLog->outDebug(LOG_FILTER_NETWORKIO, "WORLD: CMSG_AREA_SPIRIT_HEALER_QUEUE");

    Battleground* bg = _player->GetBattleground();

    uint64 guid;
    recvData >> guid;

    Creature* unit = GetPlayer()->GetMap()->GetCreature(guid);
    if (!unit)
        return;

    if (!unit->isSpiritService())                            // it's not spirit service
        return;

    if (bg)
        bg->AddPlayerToResurrectQueue(guid, _player->GetGUID());

    if (Battlefield* bf = sBattlefieldMgr->GetBattlefieldToZoneId(_player->GetZoneId()))
        bf->AddPlayerToResurrectQueue(guid, _player->GetGUID());
}

void WorldSession::HandleHearthAndResurrect(WorldPacket& /*recvData*/)
{
    if (_player->isInFlight())
        return;

    if (/*Battlefield* bf = */sBattlefieldMgr->GetBattlefieldToZoneId(_player->GetZoneId()))
    {
        // bf->PlayerAskToLeave(_player); FIXME
        return;
    }

    AreaTableEntry const* atEntry = GetAreaEntryByAreaID(_player->GetAreaId());
    if (!atEntry || !(atEntry->flags & AREA_FLAG_WINTERGRASP_2))
        return;

    _player->BuildPlayerRepop();
    _player->ResurrectPlayer(100);
    _player->TeleportTo(_player->m_homebindMapId, _player->m_homebindX, _player->m_homebindY, _player->m_homebindZ, _player->GetOrientation());
}

void WorldSession::HandleInstanceLockResponse(WorldPacket& recvPacket)
{
    uint8 accept;
    recvPacket >> accept;

    if (!_player->HasPendingBind())
    {
        sLog->outInfo(LOG_FILTER_NETWORKIO, "InstanceLockResponse: Player %s (guid %u) tried to bind himself/teleport to graveyard without a pending bind!",
            _player->GetName().c_str(), _player->GetGUIDLow());
        return;
    }

    if (accept)
        _player->BindToInstance();
    else
        _player->RepopAtGraveyard();

    _player->SetPendingBind(0, 0);
}

void WorldSession::HandleRequestHotfix(WorldPacket& recvPacket)
{
    uint32 type, count;
    recvPacket >> type;

    count = recvPacket.ReadBits(23);

    ObjectGuid* guids = new ObjectGuid[count];
    for (uint32 i = 0; i < count; ++i)
    {
        guids[i][0] = recvPacket.ReadBit();
        guids[i][4] = recvPacket.ReadBit();
        guids[i][7] = recvPacket.ReadBit();
        guids[i][2] = recvPacket.ReadBit();
        guids[i][5] = recvPacket.ReadBit();
        guids[i][3] = recvPacket.ReadBit();
        guids[i][6] = recvPacket.ReadBit();
        guids[i][1] = recvPacket.ReadBit();
    }

    uint32 entry;
    for (uint32 i = 0; i < count; ++i)
    {
        recvPacket.ReadByteSeq(guids[i][5]);
        recvPacket.ReadByteSeq(guids[i][6]);
        recvPacket.ReadByteSeq(guids[i][7]);
        recvPacket.ReadByteSeq(guids[i][0]);
        recvPacket.ReadByteSeq(guids[i][1]);
        recvPacket.ReadByteSeq(guids[i][3]);
        recvPacket.ReadByteSeq(guids[i][4]);
        recvPacket >> entry;
        recvPacket.ReadByteSeq(guids[i][2]);

        switch (type)
        {
            case DB2_REPLY_ITEM:
                SendItemDb2Reply(entry);
                break;
            case DB2_REPLY_SPARSE:
                SendItemSparseDb2Reply(entry);
                break;
            default:
                sLog->outError(LOG_FILTER_NETWORKIO, "CMSG_REQUEST_HOTFIX: Received unknown hotfix type: %u", type);
                recvPacket.rfinish();
                break;
        }
    }

    delete[] guids;
}

void WorldSession::HandleUpdateMissileTrajectory(WorldPacket& recvPacket)
{
    sLog->outDebug(LOG_FILTER_NETWORKIO, "WORLD: CMSG_UPDATE_MISSILE_TRAJECTORY");

    uint64 guid;
    uint32 spellId;
    float elevation, speed;
    float curX, curY, curZ;
    float targetX, targetY, targetZ;
    uint8 moveStop;

    recvPacket >> guid >> spellId >> elevation >> speed;
    recvPacket >> curX >> curY >> curZ;
    recvPacket >> targetX >> targetY >> targetZ;
    recvPacket >> moveStop;

    Unit* caster = ObjectAccessor::GetUnit(*_player, guid);
    Spell* spell = caster ? caster->GetCurrentSpell(CURRENT_GENERIC_SPELL) : NULL;
    if (!spell || spell->m_spellInfo->Id != spellId || !spell->m_targets.HasDst() || !spell->m_targets.HasSrc())
    {
        recvPacket.rfinish();
        return;
    }

    Position pos = *spell->m_targets.GetSrcPos();
    pos.Relocate(curX, curY, curZ);
    spell->m_targets.ModSrc(pos);

    pos = *spell->m_targets.GetDstPos();
    pos.Relocate(targetX, targetY, targetZ);
    spell->m_targets.ModDst(pos);

    spell->m_targets.SetElevation(elevation);
    spell->m_targets.SetSpeed(speed);

    if (moveStop)
    {
        uint32 opcode;
        recvPacket >> opcode;
        recvPacket.SetOpcode(MSG_MOVE_STOP); // always set to MSG_MOVE_STOP in client SetOpcode
        HandleMovementOpcodes(recvPacket);
    }
}

void WorldSession::HandleViolenceLevel(WorldPacket& recvPacket)
{
    uint8 violenceLevel;
    recvPacket >> violenceLevel;

    // do something?
}

void WorldSession::HandleObjectUpdateFailedOpcode(WorldPacket& recvPacket)
{
    ObjectGuid guid;
    guid[6] = recvPacket.ReadBit();
    guid[7] = recvPacket.ReadBit();
    guid[4] = recvPacket.ReadBit();
    guid[0] = recvPacket.ReadBit();
    guid[1] = recvPacket.ReadBit();
    guid[5] = recvPacket.ReadBit();
    guid[3] = recvPacket.ReadBit();
    guid[2] = recvPacket.ReadBit();

    recvPacket.ReadByteSeq(guid[6]);
    recvPacket.ReadByteSeq(guid[7]);
    recvPacket.ReadByteSeq(guid[2]);
    recvPacket.ReadByteSeq(guid[3]);
    recvPacket.ReadByteSeq(guid[1]);
    recvPacket.ReadByteSeq(guid[4]);
    recvPacket.ReadByteSeq(guid[0]);
    recvPacket.ReadByteSeq(guid[5]);

    WorldObject* obj = ObjectAccessor::GetWorldObject(*GetPlayer(), guid);
    sLog->outError(LOG_FILTER_NETWORKIO, "Object update failed for object " UI64FMTD " (%s) for player %s (%u)", uint64(guid), obj ? obj->GetName().c_str() : "object-not-found", GetPlayerName().c_str(), GetGuidLow());
}

void WorldSession::HandleSaveCUFProfiles(WorldPacket& recvPacket)
{
    sLog->outDebug(LOG_FILTER_NETWORKIO, "WORLD: CMSG_SAVE_CUF_PROFILES");

    uint8 count = (uint8)recvPacket.ReadBits(20);

    if (count > MAX_CUF_PROFILES)
    {
        sLog->outError(LOG_FILTER_PLAYER, "HandleSaveCUFProfiles - %s tried to save more than %i CUF profiles. Hacking attempt?", GetPlayerName().c_str(), MAX_CUF_PROFILES);
        recvPacket.rfinish();
        return;
    }

    CUFProfile* profiles[MAX_CUF_PROFILES];
    uint8 strlens[MAX_CUF_PROFILES];

    for (uint8 i = 0; i < count; ++i)
    {
        profiles[i] = new CUFProfile;
        profiles[i]->BoolOptions.set(CUF_AUTO_ACTIVATE_SPEC_2            , recvPacket.ReadBit());
        profiles[i]->BoolOptions.set(CUF_AUTO_ACTIVATE_10_PLAYERS        , recvPacket.ReadBit());
        profiles[i]->BoolOptions.set(CUF_UNK_157                         , recvPacket.ReadBit());
        profiles[i]->BoolOptions.set(CUF_DISPLAY_HEAL_PREDICTION         , recvPacket.ReadBit());
        profiles[i]->BoolOptions.set(CUF_AUTO_ACTIVATE_SPEC_1            , recvPacket.ReadBit());
        profiles[i]->BoolOptions.set(CUF_AUTO_ACTIVATE_PVP               , recvPacket.ReadBit());
        profiles[i]->BoolOptions.set(CUF_DISPLAY_POWER_BAR               , recvPacket.ReadBit());
        profiles[i]->BoolOptions.set(CUF_AUTO_ACTIVATE_15_PLAYERS        , recvPacket.ReadBit());
        profiles[i]->BoolOptions.set(CUF_AUTO_ACTIVATE_40_PLAYERS        , recvPacket.ReadBit());
        profiles[i]->BoolOptions.set(CUF_DISPLAY_PETS                    , recvPacket.ReadBit());
        profiles[i]->BoolOptions.set(CUF_AUTO_ACTIVATE_5_PLAYERS         , recvPacket.ReadBit());
        profiles[i]->BoolOptions.set(CUF_DISPLAY_ONLY_DISPELLABLE_DEBUFFS, recvPacket.ReadBit());
        profiles[i]->BoolOptions.set(CUF_AUTO_ACTIVATE_2_PLAYERS         , recvPacket.ReadBit());
        profiles[i]->BoolOptions.set(CUF_UNK_156                         , recvPacket.ReadBit());
        profiles[i]->BoolOptions.set(CUF_DISPLAY_NON_BOSS_DEBUFFS        , recvPacket.ReadBit());
        profiles[i]->BoolOptions.set(CUF_DISPLAY_MAIN_TANK_AND_ASSIST    , recvPacket.ReadBit());
        profiles[i]->BoolOptions.set(CUF_DISPLAY_AGGRO_HIGHLIGHT         , recvPacket.ReadBit());
        profiles[i]->BoolOptions.set(CUF_AUTO_ACTIVATE_3_PLAYERS         , recvPacket.ReadBit());
        profiles[i]->BoolOptions.set(CUF_DISPLAY_BORDER                  , recvPacket.ReadBit());
        profiles[i]->BoolOptions.set(CUF_USE_CLASS_COLORS                , recvPacket.ReadBit());
        profiles[i]->BoolOptions.set(CUF_UNK_145                         , recvPacket.ReadBit());
        strlens[i] = (uint8)recvPacket.ReadBits(8);
        profiles[i]->BoolOptions.set(CUF_AUTO_ACTIVATE_PVE               , recvPacket.ReadBit());
        profiles[i]->BoolOptions.set(CUF_DISPLAY_HORIZONTAL_GROUPS       , recvPacket.ReadBit());
        profiles[i]->BoolOptions.set(CUF_AUTO_ACTIVATE_25_PLAYERS        , recvPacket.ReadBit());
        profiles[i]->BoolOptions.set(CUF_KEEP_GROUPS_TOGETHER            , recvPacket.ReadBit());
    }

    for (uint8 i = 0; i < count; ++i)
    {
        recvPacket >> profiles[i]->Unk146;
        profiles[i]->ProfileName = recvPacket.ReadString(strlens[i]);
        recvPacket >> profiles[i]->Unk152;
        recvPacket >> profiles[i]->FrameHeight;
        recvPacket >> profiles[i]->FrameWidth;
        recvPacket >> profiles[i]->Unk150;
        recvPacket >> profiles[i]->HealthText;
        recvPacket >> profiles[i]->Unk147;
        recvPacket >> profiles[i]->SortBy;
        recvPacket >> profiles[i]->Unk154;
        recvPacket >> profiles[i]->Unk148;

        GetPlayer()->SaveCUFProfile(i, profiles[i]);
    }

    for (uint8 i = count; i < MAX_CUF_PROFILES; ++i)
        GetPlayer()->SaveCUFProfile(i, NULL);
}

void WorldSession::SendLoadCUFProfiles()
{
    Player* player = GetPlayer();

    uint8 count = player->GetCUFProfilesCount();

    ByteBuffer byteBuffer(25 * count);
    WorldPacket data(SMSG_LOAD_CUF_PROFILES, 5 * count + 25 * count);

    data.WriteBits(count, 20);
    for (uint8 i = 0; i < MAX_CUF_PROFILES; ++i)
    {
        CUFProfile* profile = player->GetCUFProfile(i);
        if (!profile)
            continue;

        data.WriteBit(profile->BoolOptions[CUF_UNK_157]);
        data.WriteBit(profile->BoolOptions[CUF_AUTO_ACTIVATE_10_PLAYERS]);
        data.WriteBit(profile->BoolOptions[CUF_AUTO_ACTIVATE_5_PLAYERS]);
        data.WriteBit(profile->BoolOptions[CUF_AUTO_ACTIVATE_25_PLAYERS]);
        data.WriteBit(profile->BoolOptions[CUF_DISPLAY_HEAL_PREDICTION]);
        data.WriteBit(profile->BoolOptions[CUF_AUTO_ACTIVATE_PVE]);
        data.WriteBit(profile->BoolOptions[CUF_DISPLAY_HORIZONTAL_GROUPS]);
        data.WriteBit(profile->BoolOptions[CUF_AUTO_ACTIVATE_40_PLAYERS]);
        data.WriteBit(profile->BoolOptions[CUF_AUTO_ACTIVATE_3_PLAYERS]);
        data.WriteBit(profile->BoolOptions[CUF_DISPLAY_AGGRO_HIGHLIGHT]);
        data.WriteBit(profile->BoolOptions[CUF_DISPLAY_BORDER]);
        data.WriteBit(profile->BoolOptions[CUF_AUTO_ACTIVATE_2_PLAYERS]);
        data.WriteBit(profile->BoolOptions[CUF_DISPLAY_NON_BOSS_DEBUFFS]);
        data.WriteBit(profile->BoolOptions[CUF_DISPLAY_MAIN_TANK_AND_ASSIST]);
        data.WriteBit(profile->BoolOptions[CUF_UNK_156]);
        data.WriteBit(profile->BoolOptions[CUF_AUTO_ACTIVATE_SPEC_2]);
        data.WriteBit(profile->BoolOptions[CUF_USE_CLASS_COLORS]);
        data.WriteBit(profile->BoolOptions[CUF_DISPLAY_POWER_BAR]);
        data.WriteBit(profile->BoolOptions[CUF_AUTO_ACTIVATE_SPEC_1]);
        data.WriteBits(profile->ProfileName.size(), 8);
        data.WriteBit(profile->BoolOptions[CUF_DISPLAY_ONLY_DISPELLABLE_DEBUFFS]);
        data.WriteBit(profile->BoolOptions[CUF_KEEP_GROUPS_TOGETHER]);
        data.WriteBit(profile->BoolOptions[CUF_UNK_145]);
        data.WriteBit(profile->BoolOptions[CUF_AUTO_ACTIVATE_15_PLAYERS]);
        data.WriteBit(profile->BoolOptions[CUF_DISPLAY_PETS]);
        data.WriteBit(profile->BoolOptions[CUF_AUTO_ACTIVATE_PVP]);

        byteBuffer << uint16(profile->Unk154);
        byteBuffer << uint16(profile->FrameHeight);
        byteBuffer << uint16(profile->Unk152);
        byteBuffer << uint8(profile->Unk147);
        byteBuffer << uint16(profile->Unk150);
        byteBuffer << uint8(profile->Unk146);
        byteBuffer << uint8(profile->HealthText);
        byteBuffer << uint8(profile->SortBy);
        byteBuffer << uint16(profile->FrameWidth);
        byteBuffer << uint8(profile->Unk148);
        byteBuffer.WriteString(profile->ProfileName);
    }

    data.FlushBits();
    data.append(byteBuffer);
    SendPacket(&data);
}<|MERGE_RESOLUTION|>--- conflicted
+++ resolved
@@ -375,12 +375,8 @@
     if (uint64 lguid = GetPlayer()->GetLootGUID())
         DoLootRelease(lguid);
 
-<<<<<<< HEAD
-    uint32 reason = 0;
-=======
     bool instantLogout = (GetPlayer()->HasFlag(PLAYER_FLAGS, PLAYER_FLAGS_RESTING) && !GetPlayer()->isInCombat()) ||
                          GetPlayer()->isInFlight() || HasPermission(RBAC_PERM_INSTANT_LOGOUT);
->>>>>>> 59c3c6b8
 
     /// TODO: Possibly add RBAC permission to log out in combat
     bool canLogoutInCombat = GetPlayer()->HasFlag(PLAYER_FLAGS, PLAYER_FLAGS_RESTING);
@@ -395,32 +391,18 @@
 
     WorldPacket data(SMSG_LOGOUT_RESPONSE, 1+4);
     data << uint32(reason);
-    data << uint8(instantLogout);
+    data << uint8(0);
     SendPacket(&data);
 
     if (reason)
     {
-<<<<<<< HEAD
-        WorldPacket data(SMSG_LOGOUT_RESPONSE, 1+4);
-        data << uint32(reason);
-        data << uint8(0);
-        SendPacket(&data);
-=======
->>>>>>> 59c3c6b8
         LogoutRequest(0);
         return;
     }
 
-    //instant logout in taverns/cities or on taxi or for admins, gm's, mod's if its enabled in worldserver.conf
+    // instant logout in taverns/cities or on taxi or for admins, gm's, mod's if its enabled in worldserver.conf
     if (instantLogout)
     {
-<<<<<<< HEAD
-        WorldPacket data(SMSG_LOGOUT_RESPONSE, 1+4);
-        data << uint32(reason);
-        data << uint8(1);           // instant logout
-        SendPacket(&data);
-=======
->>>>>>> 59c3c6b8
         LogoutPlayer(true);
         return;
     }
@@ -433,13 +415,6 @@
         GetPlayer()->SetFlag(UNIT_FIELD_FLAGS, UNIT_FLAG_STUNNED);
     }
 
-<<<<<<< HEAD
-    WorldPacket data(SMSG_LOGOUT_RESPONSE, 1+4);
-    data << uint32(0);
-    data << uint8(0);
-    SendPacket(&data);
-=======
->>>>>>> 59c3c6b8
     LogoutRequest(time(NULL));
 }
 
