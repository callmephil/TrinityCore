--- conflicted
+++ resolved
@@ -286,14 +286,10 @@
             AH->deposit = deposit;
             AH->auctionHouseEntry = auctionHouseEntry;
 
-<<<<<<< HEAD
             sLog->outInfo(LOG_FILTER_NETWORKIO, "CMSG_AUCTION_SELL_ITEM: Player %s (guid %d) is selling item %s entry %u (guid %d) "
                 "to auctioneer %u with count %u with initial bid " UI64FMTD " with buyout " UI64FMTD " and with time %u (in sec) in auctionhouse %u",
-                _player->GetName(), _player->GetGUIDLow(), item->GetTemplate()->Name1.c_str(), item->GetEntry(), item->GetGUIDLow(),
+                _player->GetName().c_str(), _player->GetGUIDLow(), item->GetTemplate()->Name1.c_str(), item->GetEntry(), item->GetGUIDLow(),
                 AH->auctioneer, item->GetCount(), bid, buyout, auctionTime, AH->GetHouseId());
-=======
-            sLog->outInfo(LOG_FILTER_NETWORKIO, "CMSG_AUCTION_SELL_ITEM: Player %s (guid %d) is selling item %s entry %u (guid %d) to auctioneer %u with count %u with initial bid %u with buyout %u and with time %u (in sec) in auctionhouse %u", _player->GetName().c_str(), _player->GetGUIDLow(), item->GetTemplate()->Name1.c_str(), item->GetEntry(), item->GetGUIDLow(), AH->auctioneer, item->GetCount(), bid, buyout, auctionTime, AH->GetHouseId());
->>>>>>> cd8e9dfb
             sAuctionMgr->AddAItem(item);
             auctionHouse->AddAuction(AH);
 
@@ -339,14 +335,10 @@
             AH->deposit = deposit;
             AH->auctionHouseEntry = auctionHouseEntry;
 
-<<<<<<< HEAD
             sLog->outInfo(LOG_FILTER_NETWORKIO, "CMSG_AUCTION_SELL_ITEM: Player %s (guid %d) is selling item %s entry %u (guid %d) to "
                  "auctioneer %u with count %u with initial bid " UI64FMTD " with buyout " UI64FMTD " and with time %u (in sec) in auctionhouse %u", 
-                 _player->GetName(), _player->GetGUIDLow(), newItem->GetTemplate()->Name1.c_str(), newItem->GetEntry(), 
+                 _player->GetName().c_str(), _player->GetGUIDLow(), newItem->GetTemplate()->Name1.c_str(), newItem->GetEntry(), 
                  newItem->GetGUIDLow(), AH->auctioneer, newItem->GetCount(), bid, buyout, auctionTime, AH->GetHouseId());
-=======
-            sLog->outInfo(LOG_FILTER_NETWORKIO, "CMSG_AUCTION_SELL_ITEM: Player %s (guid %d) is selling item %s entry %u (guid %d) to auctioneer %u with count %u with initial bid %u with buyout %u and with time %u (in sec) in auctionhouse %u", _player->GetName().c_str(), _player->GetGUIDLow(), newItem->GetTemplate()->Name1.c_str(), newItem->GetEntry(), newItem->GetGUIDLow(), AH->auctioneer, newItem->GetCount(), bid, buyout, auctionTime, AH->GetHouseId());
->>>>>>> cd8e9dfb
             sAuctionMgr->AddAItem(newItem);
             auctionHouse->AddAuction(AH);
 
