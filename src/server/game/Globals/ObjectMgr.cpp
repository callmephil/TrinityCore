/*
 * Copyright (C) 2008-2012 TrinityCore <http://www.trinitycore.org/>
 * Copyright (C) 2005-2009 MaNGOS <http://getmangos.com/>
 *
 * This program is free software; you can redistribute it and/or modify it
 * under the terms of the GNU General Public License as published by the
 * Free Software Foundation; either version 2 of the License, or (at your
 * option) any later version.
 *
 * This program is distributed in the hope that it will be useful, but WITHOUT
 * ANY WARRANTY; without even the implied warranty of MERCHANTABILITY or
 * FITNESS FOR A PARTICULAR PURPOSE. See the GNU General Public License for
 * more details.
 *
 * You should have received a copy of the GNU General Public License along
 * with this program. If not, see <http://www.gnu.org/licenses/>.
 */

#include "Common.h"
#include "DatabaseEnv.h"
#include "Log.h"
#include "MapManager.h"
#include "ObjectMgr.h"
#include "ArenaTeamMgr.h"
#include "GuildMgr.h"
#include "GroupMgr.h"
#include "SpellMgr.h"
#include "UpdateMask.h"
#include "World.h"
#include "ArenaTeam.h"
#include "Transport.h"
#include "Language.h"
#include "GameEventMgr.h"
#include "Spell.h"
#include "Chat.h"
#include "AccountMgr.h"
#include "InstanceSaveMgr.h"
#include "SpellAuras.h"
#include "Util.h"
#include "WaypointManager.h"
#include "GossipDef.h"
#include "Vehicle.h"
#include "AchievementMgr.h"
#include "DisableMgr.h"
#include "ScriptMgr.h"
#include "SpellScript.h"
#include "PoolMgr.h"
#include "DB2Structure.h"
#include "DB2Stores.h"
#include "LFGMgr.h"

ScriptMapMap sQuestEndScripts;
ScriptMapMap sQuestStartScripts;
ScriptMapMap sSpellScripts;
ScriptMapMap sGameObjectScripts;
ScriptMapMap sEventScripts;
ScriptMapMap sWaypointScripts;

std::string GetScriptsTableNameByType(ScriptsType type)
{
    std::string res = "";
    switch (type)
    {
        case SCRIPTS_QUEST_END:     res = "quest_end_scripts";  break;
        case SCRIPTS_QUEST_START:   res = "quest_start_scripts";break;
        case SCRIPTS_SPELL:         res = "spell_scripts";      break;
        case SCRIPTS_GAMEOBJECT:    res = "gameobject_scripts"; break;
        case SCRIPTS_EVENT:         res = "event_scripts";      break;
        case SCRIPTS_WAYPOINT:      res = "waypoint_scripts";   break;
        default: break;
    }
    return res;
}

ScriptMapMap* GetScriptsMapByType(ScriptsType type)
{
    ScriptMapMap* res = NULL;
    switch (type)
    {
        case SCRIPTS_QUEST_END:     res = &sQuestEndScripts;    break;
        case SCRIPTS_QUEST_START:   res = &sQuestStartScripts;  break;
        case SCRIPTS_SPELL:         res = &sSpellScripts;       break;
        case SCRIPTS_GAMEOBJECT:    res = &sGameObjectScripts;  break;
        case SCRIPTS_EVENT:         res = &sEventScripts;       break;
        case SCRIPTS_WAYPOINT:      res = &sWaypointScripts;    break;
        default: break;
    }
    return res;
}

std::string GetScriptCommandName(ScriptCommands command)
{
    std::string res = "";
    switch (command)
    {
        case SCRIPT_COMMAND_TALK: res = "SCRIPT_COMMAND_TALK"; break;
        case SCRIPT_COMMAND_EMOTE: res = "SCRIPT_COMMAND_EMOTE"; break;
        case SCRIPT_COMMAND_FIELD_SET: res = "SCRIPT_COMMAND_FIELD_SET"; break;
        case SCRIPT_COMMAND_MOVE_TO: res = "SCRIPT_COMMAND_MOVE_TO"; break;
        case SCRIPT_COMMAND_FLAG_SET: res = "SCRIPT_COMMAND_FLAG_SET"; break;
        case SCRIPT_COMMAND_FLAG_REMOVE: res = "SCRIPT_COMMAND_FLAG_REMOVE"; break;
        case SCRIPT_COMMAND_TELEPORT_TO: res = "SCRIPT_COMMAND_TELEPORT_TO"; break;
        case SCRIPT_COMMAND_QUEST_EXPLORED: res = "SCRIPT_COMMAND_QUEST_EXPLORED"; break;
        case SCRIPT_COMMAND_KILL_CREDIT: res = "SCRIPT_COMMAND_KILL_CREDIT"; break;
        case SCRIPT_COMMAND_RESPAWN_GAMEOBJECT: res = "SCRIPT_COMMAND_RESPAWN_GAMEOBJECT"; break;
        case SCRIPT_COMMAND_TEMP_SUMMON_CREATURE: res = "SCRIPT_COMMAND_TEMP_SUMMON_CREATURE"; break;
        case SCRIPT_COMMAND_OPEN_DOOR: res = "SCRIPT_COMMAND_OPEN_DOOR"; break;
        case SCRIPT_COMMAND_CLOSE_DOOR: res = "SCRIPT_COMMAND_CLOSE_DOOR"; break;
        case SCRIPT_COMMAND_ACTIVATE_OBJECT: res = "SCRIPT_COMMAND_ACTIVATE_OBJECT"; break;
        case SCRIPT_COMMAND_REMOVE_AURA: res = "SCRIPT_COMMAND_REMOVE_AURA"; break;
        case SCRIPT_COMMAND_CAST_SPELL: res = "SCRIPT_COMMAND_CAST_SPELL"; break;
        case SCRIPT_COMMAND_PLAY_SOUND: res = "SCRIPT_COMMAND_PLAY_SOUND"; break;
        case SCRIPT_COMMAND_CREATE_ITEM: res = "SCRIPT_COMMAND_CREATE_ITEM"; break;
        case SCRIPT_COMMAND_DESPAWN_SELF: res = "SCRIPT_COMMAND_DESPAWN_SELF"; break;
        case SCRIPT_COMMAND_LOAD_PATH: res = "SCRIPT_COMMAND_LOAD_PATH"; break;
        case SCRIPT_COMMAND_CALLSCRIPT_TO_UNIT: res = "SCRIPT_COMMAND_CALLSCRIPT_TO_UNIT"; break;
        case SCRIPT_COMMAND_KILL: res = "SCRIPT_COMMAND_KILL"; break;
        // TrinityCore only
        case SCRIPT_COMMAND_ORIENTATION: res = "SCRIPT_COMMAND_ORIENTATION"; break;
        case SCRIPT_COMMAND_EQUIP: res = "SCRIPT_COMMAND_EQUIP"; break;
        case SCRIPT_COMMAND_MODEL: res = "SCRIPT_COMMAND_MODEL"; break;
        case SCRIPT_COMMAND_CLOSE_GOSSIP: res = "SCRIPT_COMMAND_CLOSE_GOSSIP"; break;
        case SCRIPT_COMMAND_PLAYMOVIE: res = "SCRIPT_COMMAND_PLAYMOVIE"; break;
        default:
        {
            char sz[32];
            sprintf(sz, "Unknown command: %u", command);
            res = sz;
            break;
        }
    }
    return res;
}

std::string ScriptInfo::GetDebugInfo() const
{
    char sz[256];
    sprintf(sz, "%s ('%s' script id: %u)", GetScriptCommandName(command).c_str(), GetScriptsTableNameByType(type).c_str(), id);
    return std::string(sz);
}

bool normalizePlayerName(std::string& name)
{
    if (name.empty())
        return false;

    wchar_t wstr_buf[MAX_INTERNAL_PLAYER_NAME+1];
    size_t wstr_len = MAX_INTERNAL_PLAYER_NAME;

    if (!Utf8toWStr(name, &wstr_buf[0], wstr_len))
        return false;

    wstr_buf[0] = wcharToUpper(wstr_buf[0]);
    for (size_t i = 1; i < wstr_len; ++i)
        wstr_buf[i] = wcharToLower(wstr_buf[i]);

    if (!WStrToUtf8(wstr_buf, wstr_len, name))
        return false;

    return true;
}

LanguageDesc lang_description[LANGUAGES_COUNT] =
{
    { LANG_ADDON,           0, 0                       },
    { LANG_UNIVERSAL,       0, 0                       },
    { LANG_ORCISH,        669, SKILL_LANG_ORCISH       },
    { LANG_DARNASSIAN,    671, SKILL_LANG_DARNASSIAN   },
    { LANG_TAURAHE,       670, SKILL_LANG_TAURAHE      },
    { LANG_DWARVISH,      672, SKILL_LANG_DWARVEN      },
    { LANG_COMMON,        668, SKILL_LANG_COMMON       },
    { LANG_DEMONIC,       815, SKILL_LANG_DEMON_TONGUE },
    { LANG_TITAN,         816, SKILL_LANG_TITAN        },
    { LANG_THALASSIAN,    813, SKILL_LANG_THALASSIAN   },
    { LANG_DRACONIC,      814, SKILL_LANG_DRACONIC     },
    { LANG_KALIMAG,       817, SKILL_LANG_OLD_TONGUE   },
    { LANG_GNOMISH,      7340, SKILL_LANG_GNOMISH      },
    { LANG_TROLL,        7341, SKILL_LANG_TROLL        },
    { LANG_GUTTERSPEAK, 17737, SKILL_LANG_GUTTERSPEAK  },
    { LANG_DRAENEI,     29932, SKILL_LANG_DRAENEI      },
    { LANG_ZOMBIE,          0, 0                       },
    { LANG_GNOMISH_BINARY,  0, 0                       },
    { LANG_GOBLIN_BINARY,   0, 0                       },
    { LANG_WORGEN,      69270, SKILL_LANG_WORGEN       },
    { LANG_GOBLIN,      69269, SKILL_LANG_GOBLIN       }
};

LanguageDesc const* GetLanguageDescByID(uint32 lang)
{
    for (uint8 i = 0; i < LANGUAGES_COUNT; ++i)
    {
        if (uint32(lang_description[i].lang_id) == lang)
            return &lang_description[i];
    }

    return NULL;
}

bool SpellClickInfo::IsFitToRequirements(Unit const* clicker, Unit const* clickee) const
{
    Player const* playerClicker = clicker->ToPlayer();
    if (!playerClicker)
        return true;

    Unit const* summoner = NULL;
    // Check summoners for party
    if (clickee->isSummon())
        summoner = clickee->ToTempSummon()->GetSummoner();
    if (!summoner)
        summoner = clickee;

    // This only applies to players
    switch (userType)
    {
        case SPELL_CLICK_USER_FRIEND:
            if (!playerClicker->IsFriendlyTo(summoner))
                return false;
            break;
        case SPELL_CLICK_USER_RAID:
            if (!playerClicker->IsInRaidWith(summoner))
                return false;
            break;
        case SPELL_CLICK_USER_PARTY:
            if (!playerClicker->IsInPartyWith(summoner))
                return false;
            break;
        default:
            break;
    }

    return true;
}

ObjectMgr::ObjectMgr(): _auctionId(1), _equipmentSetGuid(1),
    _itemTextId(1), _mailId(1), _hiPetNumber(1), _voidItemId(1), _hiCharGuid(1),
    _hiCreatureGuid(1), _hiPetGuid(1), _hiVehicleGuid(1), _hiItemGuid(1),
    _hiGoGuid(1), _hiDoGuid(1), _hiCorpseGuid(1), _hiMoTransGuid(1)
{}

ObjectMgr::~ObjectMgr()
{
    for (QuestMap::iterator i = _questTemplates.begin(); i != _questTemplates.end(); ++i)
        delete i->second;

    for (PetLevelInfoContainer::iterator i = _petInfoStore.begin(); i != _petInfoStore.end(); ++i)
        delete[] i->second;

    for (int race = 0; race < MAX_RACES; ++race)
        for (int class_ = 0; class_ < MAX_CLASSES; ++class_)
            delete[] _playerInfo[race][class_].levelInfo;

    for (CacheVendorItemContainer::iterator itr = _cacheVendorItemStore.begin(); itr != _cacheVendorItemStore.end(); ++itr)
        itr->second.Clear();

    _cacheTrainerSpellStore.clear();

    for (DungeonEncounterContainer::iterator itr =_dungeonEncounterStore.begin(); itr != _dungeonEncounterStore.end(); ++itr)
        for (DungeonEncounterList::iterator encounterItr = itr->second.begin(); encounterItr != itr->second.end(); ++encounterItr)
            delete *encounterItr;
}

void ObjectMgr::AddLocaleString(std::string const& s, LocaleConstant locale, StringVector& data)
{
    if (!s.empty())
    {
        if (data.size() <= size_t(locale))
            data.resize(locale + 1);

        data[locale] = s;
    }
}

void ObjectMgr::LoadCreatureLocales()
{
    uint32 oldMSTime = getMSTime();

    _creatureLocaleStore.clear();                              // need for reload case

    QueryResult result = WorldDatabase.Query("SELECT entry, name_loc1, subname_loc1, name_loc2, subname_loc2, name_loc3, subname_loc3, name_loc4, subname_loc4, name_loc5, subname_loc5, name_loc6, subname_loc6, name_loc7, subname_loc7, name_loc8, subname_loc8 FROM locales_creature");

    if (!result)
        return;

    do
    {
        Field* fields = result->Fetch();

        uint32 entry = fields[0].GetUInt32();

        CreatureLocale& data = _creatureLocaleStore[entry];

        for (uint8 i = 1; i < TOTAL_LOCALES; ++i)
        {
            LocaleConstant locale = (LocaleConstant) i;
            AddLocaleString(fields[1 + 2 * (i - 1)].GetString(), locale, data.Name);
            AddLocaleString(fields[1 + 2 * (i - 1) + 1].GetString(), locale, data.SubName);
        }
    } while (result->NextRow());

    sLog->outInfo(LOG_FILTER_SERVER_LOADING, ">> Loaded %lu creature locale strings in %u ms", (unsigned long)_creatureLocaleStore.size(), GetMSTimeDiffToNow(oldMSTime));
}

void ObjectMgr::LoadGossipMenuItemsLocales()
{
    uint32 oldMSTime = getMSTime();

    _gossipMenuItemsLocaleStore.clear();                              // need for reload case

    QueryResult result = WorldDatabase.Query("SELECT menu_id, id, "
        "option_text_loc1, box_text_loc1, option_text_loc2, box_text_loc2, "
        "option_text_loc3, box_text_loc3, option_text_loc4, box_text_loc4, "
        "option_text_loc5, box_text_loc5, option_text_loc6, box_text_loc6, "
        "option_text_loc7, box_text_loc7, option_text_loc8, box_text_loc8 "
        "FROM locales_gossip_menu_option");

    if (!result)
        return;

    do
    {
        Field* fields = result->Fetch();

        uint16 menuId   = fields[0].GetUInt16();
        uint16 id       = fields[1].GetUInt16();

        GossipMenuItemsLocale& data = _gossipMenuItemsLocaleStore[MAKE_PAIR32(menuId, id)];

        for (uint8 i = 1; i < TOTAL_LOCALES; ++i)
        {
            LocaleConstant locale = (LocaleConstant) i;
            AddLocaleString(fields[2 + 2 * (i - 1)].GetString(), locale, data.OptionText);
            AddLocaleString(fields[2 + 2 * (i - 1) + 1].GetString(), locale, data.BoxText);
        }
    } while (result->NextRow());

    sLog->outInfo(LOG_FILTER_SERVER_LOADING, ">> Loaded %lu gossip_menu_option locale strings in %u ms", (unsigned long)_gossipMenuItemsLocaleStore.size(), GetMSTimeDiffToNow(oldMSTime));
}

void ObjectMgr::LoadPointOfInterestLocales()
{
    uint32 oldMSTime = getMSTime();

    _pointOfInterestLocaleStore.clear();                              // need for reload case

    QueryResult result = WorldDatabase.Query("SELECT entry, icon_name_loc1, icon_name_loc2, icon_name_loc3, icon_name_loc4, icon_name_loc5, icon_name_loc6, icon_name_loc7, icon_name_loc8 FROM locales_points_of_interest");

    if (!result)
        return;

    do
    {
        Field* fields = result->Fetch();

        uint32 entry = fields[0].GetUInt32();

        PointOfInterestLocale& data = _pointOfInterestLocaleStore[entry];

        for (uint8 i = 1; i < TOTAL_LOCALES; ++i)
            AddLocaleString(fields[i].GetString(), LocaleConstant(i), data.IconName);
    } while (result->NextRow());

    sLog->outInfo(LOG_FILTER_SERVER_LOADING, ">> Loaded %lu points_of_interest locale strings in %u ms", (unsigned long)_pointOfInterestLocaleStore.size(), GetMSTimeDiffToNow(oldMSTime));
}

void ObjectMgr::LoadCreatureTemplates()
{
    uint32 oldMSTime = getMSTime();

    //                                                 0              1                 2                  3                 4            5           6        7         8
    QueryResult result = WorldDatabase.Query("SELECT entry, difficulty_entry_1, difficulty_entry_2, difficulty_entry_3, KillCredit1, KillCredit2, modelid1, modelid2, modelid3, "
    //                                           9       10      11       12           13           14        15     16      17        18        19         20         21
                                             "modelid4, name, subname, IconName, gossip_menu_id, minlevel, maxlevel, exp, exp_unk, faction_A, faction_H, npcflag, speed_walk, "
    //                                             22     23     24     25     26       27           28             29              30               31            32          33          34
                                             "speed_run, scale, rank, mindmg, maxdmg, dmgschool, attackpower, dmg_multiplier, baseattacktime, rangeattacktime, unit_class, unit_flags, unit_flags2, "
    //                                             35         36         37             38             39             40          41           42              43           44
                                             "dynamicflags, family, trainer_type, trainer_spell, trainer_class, trainer_race, minrangedmg, maxrangedmg, rangedattackpower, type, "
    //                                            45           46        47         48            49          50          51           52           53           54         55
                                             "type_flags, type_flags2, lootid, pickpocketloot, skinloot, resistance1, resistance2, resistance3, resistance4, resistance5, resistance6, "
    //                                          56      57      58      59      60      61      62      63       64               65       66       67       68         69
                                             "spell1, spell2, spell3, spell4, spell5, spell6, spell7, spell8, PetSpellDataId, VehicleId, mingold, maxgold, AIName, MovementType, "
    //                                             70          71         72         73            74            75          76           77          78          79           80          81
                                             "InhabitType, HoverHeight, Health_mod, Mana_mod, Mana_mod_extra, Armor_mod, RacialLeader, questItem1, questItem2, questItem3, questItem4, questItem5, "
    //                                            82           83            84         85               86                  87          88
                                             " questItem6, movementId, RegenHealth, equipment_id, mechanic_immune_mask, flags_extra, ScriptName "
                                             "FROM creature_template;");

    if (!result)
    {
        sLog->outInfo(LOG_FILTER_SERVER_LOADING, ">> Loaded 0 creature template definitions. DB table `creature_template` is empty.");
        return;
    }

    _creatureTemplateStore.rehash(result->GetRowCount());
    uint32 count = 0;
    do
    {
        Field* fields = result->Fetch();

        uint32 entry = fields[0].GetUInt32();


        CreatureTemplate& creatureTemplate = _creatureTemplateStore[entry];

        creatureTemplate.Entry = entry;

        for (uint8 i = 0; i < MAX_DIFFICULTY - 1; ++i)
            creatureTemplate.DifficultyEntry[i] = fields[1 + i].GetUInt32();

        for (uint8 i = 0; i < MAX_KILL_CREDIT; ++i)
            creatureTemplate.KillCredit[i] = fields[4 + i].GetUInt32();

        creatureTemplate.Modelid1          = fields[6].GetUInt32();
        creatureTemplate.Modelid2          = fields[7].GetUInt32();
        creatureTemplate.Modelid3          = fields[8].GetUInt32();
        creatureTemplate.Modelid4          = fields[9].GetUInt32();
        creatureTemplate.Name              = fields[10].GetString();
        creatureTemplate.SubName           = fields[11].GetString();
        creatureTemplate.IconName          = fields[12].GetString();
        creatureTemplate.GossipMenuId      = fields[13].GetUInt32();
        creatureTemplate.minlevel          = fields[14].GetUInt8();
        creatureTemplate.maxlevel          = fields[15].GetUInt8();
        creatureTemplate.expansion         = uint32(fields[16].GetInt16());
        creatureTemplate.expansionUnknown  = uint32(fields[17].GetUInt16());
        creatureTemplate.faction_A         = uint32(fields[18].GetUInt16());
        creatureTemplate.faction_H         = uint32(fields[19].GetUInt16());
        creatureTemplate.npcflag           = fields[20].GetUInt32();
        creatureTemplate.speed_walk        = fields[21].GetFloat();
        creatureTemplate.speed_run         = fields[22].GetFloat();
        creatureTemplate.scale             = fields[23].GetFloat();
        creatureTemplate.rank              = uint32(fields[24].GetUInt8());
        creatureTemplate.mindmg            = fields[25].GetFloat();
        creatureTemplate.maxdmg            = fields[26].GetFloat();
        creatureTemplate.dmgschool         = uint32(fields[27].GetInt8());
        creatureTemplate.attackpower       = fields[28].GetUInt32();
        creatureTemplate.dmg_multiplier    = fields[29].GetFloat();
        creatureTemplate.baseattacktime    = fields[30].GetUInt32();
        creatureTemplate.rangeattacktime   = fields[31].GetUInt32();
        creatureTemplate.unit_class        = uint32(fields[32].GetUInt8());
        creatureTemplate.unit_flags        = fields[33].GetUInt32();
        creatureTemplate.unit_flags2       = fields[34].GetUInt32();
        creatureTemplate.dynamicflags      = fields[35].GetUInt32();
        creatureTemplate.family            = uint32(fields[36].GetUInt8());
        creatureTemplate.trainer_type      = uint32(fields[37].GetUInt8());
        creatureTemplate.trainer_spell     = fields[38].GetUInt32();
        creatureTemplate.trainer_class     = uint32(fields[39].GetUInt8());
        creatureTemplate.trainer_race      = uint32(fields[40].GetUInt8());
        creatureTemplate.minrangedmg       = fields[41].GetFloat();
        creatureTemplate.maxrangedmg       = fields[42].GetFloat();
        creatureTemplate.rangedattackpower = uint32(fields[43].GetUInt16());
        creatureTemplate.type              = uint32(fields[44].GetUInt8());
        creatureTemplate.type_flags        = fields[45].GetUInt32();
        creatureTemplate.type_flags2       = fields[46].GetUInt32();
        creatureTemplate.lootid            = fields[47].GetUInt32();
        creatureTemplate.pickpocketLootId  = fields[48].GetUInt32();
        creatureTemplate.SkinLootId        = fields[49].GetUInt32();

        for (uint8 i = SPELL_SCHOOL_HOLY; i < MAX_SPELL_SCHOOL; ++i)
            creatureTemplate.resistance[i] = fields[50 + i - 1].GetInt16();

        for (uint8 i = 0; i < CREATURE_MAX_SPELLS; ++i)
            creatureTemplate.spells[i] = fields[56 + i].GetUInt32();

        creatureTemplate.PetSpellDataId = fields[64].GetUInt32();
        creatureTemplate.VehicleId      = fields[65].GetUInt32();
        creatureTemplate.mingold        = fields[66].GetUInt32();
        creatureTemplate.maxgold        = fields[67].GetUInt32();
        creatureTemplate.AIName         = fields[68].GetString();
        creatureTemplate.MovementType   = uint32(fields[69].GetUInt8());
        creatureTemplate.InhabitType    = uint32(fields[70].GetUInt8());
        creatureTemplate.HoverHeight    = fields[71].GetFloat();
        creatureTemplate.ModHealth      = fields[72].GetFloat();
        creatureTemplate.ModMana        = fields[73].GetFloat();
        creatureTemplate.ModManaExtra   = fields[74].GetFloat();
        creatureTemplate.ModArmor       = fields[75].GetFloat();
        creatureTemplate.RacialLeader   = fields[76].GetBool();

        for (uint8 i = 0; i < MAX_CREATURE_QUEST_ITEMS; ++i)
            creatureTemplate.questItems[i] = fields[77 + i].GetUInt32();

        creatureTemplate.movementId         = fields[83].GetUInt32();
        creatureTemplate.RegenHealth        = fields[84].GetBool();
        creatureTemplate.equipmentId        = fields[85].GetUInt32();
        creatureTemplate.MechanicImmuneMask = fields[86].GetUInt32();
        creatureTemplate.flags_extra        = fields[87].GetUInt32();
        creatureTemplate.ScriptID           = GetScriptId(fields[88].GetCString());

        ++count;
    }
    while (result->NextRow());

    // Checking needs to be done after loading because of the difficulty self referencing
    for (CreatureTemplateContainer::const_iterator itr = _creatureTemplateStore.begin(); itr != _creatureTemplateStore.end(); ++itr)
        CheckCreatureTemplate(&itr->second);

    sLog->outInfo(LOG_FILTER_SERVER_LOADING, ">> Loaded %u creature definitions in %u ms", count, GetMSTimeDiffToNow(oldMSTime));
}

void ObjectMgr::LoadCreatureTemplateAddons()
{
    uint32 oldMSTime = getMSTime();

    //                                                0       1       2      3       4       5      6
    QueryResult result = WorldDatabase.Query("SELECT entry, path_id, mount, bytes1, bytes2, emote, auras FROM creature_template_addon");

    if (!result)
    {
        sLog->outInfo(LOG_FILTER_SERVER_LOADING, ">> Loaded 0 creature template addon definitions. DB table `creature_template_addon` is empty.");
        return;
    }

    uint32 count = 0;
    do
    {
        Field* fields = result->Fetch();

        uint32 entry = fields[0].GetUInt32();

        if (!sObjectMgr->GetCreatureTemplate(entry))
        {
            sLog->outError(LOG_FILTER_SQL, "Creature template (Entry: %u) does not exist but has a record in `creature_template_addon`", entry);
            continue;
        }

        CreatureAddon& creatureAddon = _creatureTemplateAddonStore[entry];

        creatureAddon.path_id = fields[1].GetUInt32();
        creatureAddon.mount   = fields[2].GetUInt32();
        creatureAddon.bytes1  = fields[3].GetUInt32();
        creatureAddon.bytes2  = fields[4].GetUInt32();
        creatureAddon.emote   = fields[5].GetUInt32();

        Tokenizer tokens(fields[6].GetString(), ' ');
        uint8 i = 0;
        creatureAddon.auras.resize(tokens.size());
        for (Tokenizer::const_iterator itr = tokens.begin(); itr != tokens.end(); ++itr)
        {
            SpellInfo const* AdditionalSpellInfo = sSpellMgr->GetSpellInfo(uint32(atol(*itr)));
            if (!AdditionalSpellInfo)
            {
                sLog->outError(LOG_FILTER_SQL, "Creature (Entry: %u) has wrong spell %u defined in `auras` field in `creature_template_addon`.", entry, uint32(atol(*itr)));
                continue;
            }
            creatureAddon.auras[i++] = uint32(atol(*itr));
        }

        if (creatureAddon.mount)
        {
            if (!sCreatureDisplayInfoStore.LookupEntry(creatureAddon.mount))
            {
                sLog->outError(LOG_FILTER_SQL, "Creature (Entry: %u) has invalid displayInfoId (%u) for mount defined in `creature_template_addon`", entry, creatureAddon.mount);
                creatureAddon.mount = 0;
            }
        }

        if (!sEmotesStore.LookupEntry(creatureAddon.emote))
        {
            sLog->outError(LOG_FILTER_SQL, "Creature (Entry: %u) has invalid emote (%u) defined in `creature_addon`.", entry, creatureAddon.emote);
            creatureAddon.emote = 0;
        }

        ++count;
    }
    while (result->NextRow());

    sLog->outInfo(LOG_FILTER_SERVER_LOADING, ">> Loaded %u creature template addons in %u ms", count, GetMSTimeDiffToNow(oldMSTime));
}

void ObjectMgr::CheckCreatureTemplate(CreatureTemplate const* cInfo)
{
    if (!cInfo)
        return;

    bool ok = true;                                     // bool to allow continue outside this loop
    for (uint32 diff = 0; diff < MAX_DIFFICULTY - 1 && ok; ++diff)
    {
        if (!cInfo->DifficultyEntry[diff])
            continue;
        ok = false;                                     // will be set to true at the end of this loop again

        CreatureTemplate const* difficultyInfo = GetCreatureTemplate(cInfo->DifficultyEntry[diff]);
        if (!difficultyInfo)
        {
            sLog->outError(LOG_FILTER_SQL, "Creature (Entry: %u) has `difficulty_entry_%u`=%u but creature entry %u does not exist.",
                cInfo->Entry, diff + 1, cInfo->DifficultyEntry[diff], cInfo->DifficultyEntry[diff]);
            continue;
        }

        bool ok2 = true;
        for (uint32 diff2 = 0; diff2 < MAX_DIFFICULTY - 1 && ok2; ++diff2)
        {
            ok2 = false;
            if (_difficultyEntries[diff2].find(cInfo->Entry) != _difficultyEntries[diff2].end())
            {
                sLog->outError(LOG_FILTER_SQL, "Creature (Entry: %u) is listed as `difficulty_entry_%u` of another creature, but itself lists %u in `difficulty_entry_%u`.",
                    cInfo->Entry, diff2 + 1, cInfo->DifficultyEntry[diff], diff + 1);
                continue;
            }

            if (_difficultyEntries[diff2].find(cInfo->DifficultyEntry[diff]) != _difficultyEntries[diff2].end())
            {
                sLog->outError(LOG_FILTER_SQL, "Creature (Entry: %u) already listed as `difficulty_entry_%u` for another entry.", cInfo->DifficultyEntry[diff], diff2 + 1);
                continue;
            }

            if (_hasDifficultyEntries[diff2].find(cInfo->DifficultyEntry[diff]) != _hasDifficultyEntries[diff2].end())
            {
                sLog->outError(LOG_FILTER_SQL, "Creature (Entry: %u) has `difficulty_entry_%u`=%u but creature entry %u has itself a value in `difficulty_entry_%u`.",
                    cInfo->Entry, diff + 1, cInfo->DifficultyEntry[diff], cInfo->DifficultyEntry[diff], diff2 + 1);
                continue;
            }
            ok2 = true;
        }
        if (!ok2)
            continue;

        if (cInfo->unit_class != difficultyInfo->unit_class)
        {
            sLog->outError(LOG_FILTER_SQL, "Creature (Entry: %u, class %u) has different `unit_class` in difficulty %u mode (Entry: %u, class %u).",
                cInfo->Entry, cInfo->unit_class, diff + 1, cInfo->DifficultyEntry[diff], difficultyInfo->unit_class);
            continue;
        }

        if (cInfo->npcflag != difficultyInfo->npcflag)
        {
            sLog->outError(LOG_FILTER_SQL, "Creature (Entry: %u) has different `npcflag` in difficulty %u mode (Entry: %u).", cInfo->Entry, diff + 1, cInfo->DifficultyEntry[diff]);
            continue;
        }

        if (cInfo->trainer_class != difficultyInfo->trainer_class)
        {
            sLog->outError(LOG_FILTER_SQL, "Creature (Entry: %u) has different `trainer_class` in difficulty %u mode (Entry: %u).", cInfo->Entry, diff + 1, cInfo->DifficultyEntry[diff]);
            continue;
        }

        if (cInfo->trainer_race != difficultyInfo->trainer_race)
        {
            sLog->outError(LOG_FILTER_SQL, "Creature (Entry: %u) has different `trainer_race` in difficulty %u mode (Entry: %u).", cInfo->Entry, diff + 1, cInfo->DifficultyEntry[diff]);
            continue;
        }

        if (cInfo->trainer_type != difficultyInfo->trainer_type)
        {
            sLog->outError(LOG_FILTER_SQL, "Creature (Entry: %u) has different `trainer_type` in difficulty %u mode (Entry: %u).", cInfo->Entry, diff + 1, cInfo->DifficultyEntry[diff]);
            continue;
        }

        if (cInfo->trainer_spell != difficultyInfo->trainer_spell)
        {
            sLog->outError(LOG_FILTER_SQL, "Creature (Entry: %u) has different `trainer_spell` in difficulty %u mode (Entry: %u).", cInfo->Entry, diff + 1, cInfo->DifficultyEntry[diff]);
            continue;
        }

        if (!difficultyInfo->AIName.empty())
        {
            sLog->outError(LOG_FILTER_SQL, "Creature (Entry: %u) lists difficulty %u mode entry %u with `AIName` filled in. `AIName` of difficulty 0 mode creature is always used instead.",
                cInfo->Entry, diff + 1, cInfo->DifficultyEntry[diff]);
            continue;
        }

        if (difficultyInfo->ScriptID)
        {
            sLog->outError(LOG_FILTER_SQL, "Creature (Entry: %u) lists difficulty %u mode entry %u with `ScriptName` filled in. `ScriptName` of difficulty 0 mode creature is always used instead.",
                cInfo->Entry, diff + 1, cInfo->DifficultyEntry[diff]);
            continue;
        }

        _hasDifficultyEntries[diff].insert(cInfo->Entry);
        _difficultyEntries[diff].insert(cInfo->DifficultyEntry[diff]);
        ok = true;
    }

    FactionTemplateEntry const* factionTemplate = sFactionTemplateStore.LookupEntry(cInfo->faction_A);
    if (!factionTemplate)
        sLog->outError(LOG_FILTER_SQL, "Creature (Entry: %u) has non-existing faction_A template (%u).", cInfo->Entry, cInfo->faction_A);

    factionTemplate = sFactionTemplateStore.LookupEntry(cInfo->faction_H);
    if (!factionTemplate)
        sLog->outError(LOG_FILTER_SQL, "Creature (Entry: %u) has non-existing faction_H template (%u).", cInfo->Entry, cInfo->faction_H);

    // used later for scale
    CreatureDisplayInfoEntry const* displayScaleEntry = NULL;

    if (cInfo->Modelid1)
    {
        CreatureDisplayInfoEntry const* displayEntry = sCreatureDisplayInfoStore.LookupEntry(cInfo->Modelid1);
        if (!displayEntry)
        {
            sLog->outError(LOG_FILTER_SQL, "Creature (Entry: %u) lists non-existing Modelid1 id (%u), this can crash the client.", cInfo->Entry, cInfo->Modelid1);
            const_cast<CreatureTemplate*>(cInfo)->Modelid1 = 0;
        }
        else if (!displayScaleEntry)
            displayScaleEntry = displayEntry;

        CreatureModelInfo const* modelInfo = GetCreatureModelInfo(cInfo->Modelid1);
        if (!modelInfo)
            sLog->outError(LOG_FILTER_SQL, "No model data exist for `Modelid1` = %u listed by creature (Entry: %u).", cInfo->Modelid1, cInfo->Entry);
    }

    if (cInfo->Modelid2)
    {
        CreatureDisplayInfoEntry const* displayEntry = sCreatureDisplayInfoStore.LookupEntry(cInfo->Modelid2);
        if (!displayEntry)
        {
            sLog->outError(LOG_FILTER_SQL, "Creature (Entry: %u) lists non-existing Modelid2 id (%u), this can crash the client.", cInfo->Entry, cInfo->Modelid2);
            const_cast<CreatureTemplate*>(cInfo)->Modelid2 = 0;
        }
        else if (!displayScaleEntry)
            displayScaleEntry = displayEntry;

        CreatureModelInfo const* modelInfo = GetCreatureModelInfo(cInfo->Modelid2);
        if (!modelInfo)
            sLog->outError(LOG_FILTER_SQL, "No model data exist for `Modelid2` = %u listed by creature (Entry: %u).", cInfo->Modelid2, cInfo->Entry);
    }

    if (cInfo->Modelid3)
    {
        CreatureDisplayInfoEntry const* displayEntry = sCreatureDisplayInfoStore.LookupEntry(cInfo->Modelid3);
        if (!displayEntry)
        {
            sLog->outError(LOG_FILTER_SQL, "Creature (Entry: %u) lists non-existing Modelid3 id (%u), this can crash the client.", cInfo->Entry, cInfo->Modelid3);
            const_cast<CreatureTemplate*>(cInfo)->Modelid3 = 0;
        }
        else if (!displayScaleEntry)
            displayScaleEntry = displayEntry;

        CreatureModelInfo const* modelInfo = GetCreatureModelInfo(cInfo->Modelid3);
        if (!modelInfo)
            sLog->outError(LOG_FILTER_SQL, "No model data exist for `Modelid3` = %u listed by creature (Entry: %u).", cInfo->Modelid3, cInfo->Entry);
    }

    if (cInfo->Modelid4)
    {
        CreatureDisplayInfoEntry const* displayEntry = sCreatureDisplayInfoStore.LookupEntry(cInfo->Modelid4);
        if (!displayEntry)
        {
            sLog->outError(LOG_FILTER_SQL, "Creature (Entry: %u) lists non-existing Modelid4 id (%u), this can crash the client.", cInfo->Entry, cInfo->Modelid4);
            const_cast<CreatureTemplate*>(cInfo)->Modelid4 = 0;
        }
        else if (!displayScaleEntry)
            displayScaleEntry = displayEntry;

        CreatureModelInfo const* modelInfo = GetCreatureModelInfo(cInfo->Modelid4);
        if (!modelInfo)
            sLog->outError(LOG_FILTER_SQL, "No model data exist for `Modelid4` = %u listed by creature (Entry: %u).", cInfo->Modelid4, cInfo->Entry);
    }

    if (!displayScaleEntry)
        sLog->outError(LOG_FILTER_SQL, "Creature (Entry: %u) does not have any existing display id in Modelid1/Modelid2/Modelid3/Modelid4.", cInfo->Entry);

    for (int k = 0; k < MAX_KILL_CREDIT; ++k)
    {
        if (cInfo->KillCredit[k])
        {
            if (!GetCreatureTemplate(cInfo->KillCredit[k]))
            {
                sLog->outError(LOG_FILTER_SQL, "Creature (Entry: %u) lists non-existing creature entry %u in `KillCredit%d`.", cInfo->Entry, cInfo->KillCredit[k], k + 1);
                const_cast<CreatureTemplate*>(cInfo)->KillCredit[k] = 0;
            }
        }
    }

    if (!cInfo->unit_class || ((1 << (cInfo->unit_class-1)) & CLASSMASK_ALL_CREATURES) == 0)
    {
        sLog->outError(LOG_FILTER_SQL, "Creature (Entry: %u) has invalid unit_class (%u) in creature_template. Set to 1 (UNIT_CLASS_WARRIOR).", cInfo->Entry, cInfo->unit_class);
        const_cast<CreatureTemplate*>(cInfo)->unit_class = UNIT_CLASS_WARRIOR;
    }

    if (cInfo->dmgschool >= MAX_SPELL_SCHOOL)
    {
        sLog->outError(LOG_FILTER_SQL, "Creature (Entry: %u) has invalid spell school value (%u) in `dmgschool`.", cInfo->Entry, cInfo->dmgschool);
        const_cast<CreatureTemplate*>(cInfo)->dmgschool = SPELL_SCHOOL_NORMAL;
    }

    if (cInfo->baseattacktime == 0)
        const_cast<CreatureTemplate*>(cInfo)->baseattacktime  = BASE_ATTACK_TIME;

    if (cInfo->rangeattacktime == 0)
        const_cast<CreatureTemplate*>(cInfo)->rangeattacktime = BASE_ATTACK_TIME;

    if ((cInfo->npcflag & UNIT_NPC_FLAG_TRAINER) && cInfo->trainer_type >= MAX_TRAINER_TYPE)
        sLog->outError(LOG_FILTER_SQL, "Creature (Entry: %u) has wrong trainer type %u.", cInfo->Entry, cInfo->trainer_type);

    if (cInfo->type && !sCreatureTypeStore.LookupEntry(cInfo->type))
    {
        sLog->outError(LOG_FILTER_SQL, "Creature (Entry: %u) has invalid creature type (%u) in `type`.", cInfo->Entry, cInfo->type);
        const_cast<CreatureTemplate*>(cInfo)->type = CREATURE_TYPE_HUMANOID;
    }

    // must exist or used hidden but used in data horse case
    if (cInfo->family && !sCreatureFamilyStore.LookupEntry(cInfo->family) && cInfo->family != CREATURE_FAMILY_HORSE_CUSTOM)
    {
        sLog->outError(LOG_FILTER_SQL, "Creature (Entry: %u) has invalid creature family (%u) in `family`.", cInfo->Entry, cInfo->family);
        const_cast<CreatureTemplate*>(cInfo)->family = 0;
    }

    if (cInfo->InhabitType <= 0 || cInfo->InhabitType > INHABIT_ANYWHERE)
    {
        sLog->outError(LOG_FILTER_SQL, "Creature (Entry: %u) has wrong value (%u) in `InhabitType`, creature will not correctly walk/swim/fly.", cInfo->Entry, cInfo->InhabitType);
        const_cast<CreatureTemplate*>(cInfo)->InhabitType = INHABIT_ANYWHERE;
    }

    if (cInfo->HoverHeight < 0.0f)
    {
        sLog->outError(LOG_FILTER_SQL, "Creature (Entry: %u) has wrong value (%f) in `HoverHeight`", cInfo->Entry, cInfo->HoverHeight);
        const_cast<CreatureTemplate*>(cInfo)->HoverHeight = 1.0f;
    }

    if (cInfo->VehicleId)
    {
        VehicleEntry const* vehId = sVehicleStore.LookupEntry(cInfo->VehicleId);
        if (!vehId)
        {
             sLog->outError(LOG_FILTER_SQL, "Creature (Entry: %u) has a non-existing VehicleId (%u). This *WILL* cause the client to freeze!", cInfo->Entry, cInfo->VehicleId);
             const_cast<CreatureTemplate*>(cInfo)->VehicleId = 0;
        }
    }

    if (cInfo->PetSpellDataId)
    {
        CreatureSpellDataEntry const* spellDataId = sCreatureSpellDataStore.LookupEntry(cInfo->PetSpellDataId);
        if (!spellDataId)
            sLog->outError(LOG_FILTER_SQL, "Creature (Entry: %u) has non-existing PetSpellDataId (%u).", cInfo->Entry, cInfo->PetSpellDataId);
    }

    for (uint8 j = 0; j < CREATURE_MAX_SPELLS; ++j)
    {
        if (cInfo->spells[j] && !sSpellMgr->GetSpellInfo(cInfo->spells[j]))
        {
            sLog->outError(LOG_FILTER_SQL, "Creature (Entry: %u) has non-existing Spell%d (%u), set to 0.", cInfo->Entry, j+1, cInfo->spells[j]);
            const_cast<CreatureTemplate*>(cInfo)->spells[j] = 0;
        }
    }

    if (cInfo->MovementType >= MAX_DB_MOTION_TYPE)
    {
        sLog->outError(LOG_FILTER_SQL, "Creature (Entry: %u) has wrong movement generator type (%u), ignored and set to IDLE.", cInfo->Entry, cInfo->MovementType);
        const_cast<CreatureTemplate*>(cInfo)->MovementType = IDLE_MOTION_TYPE;
    }

    if (cInfo->equipmentId > 0)                          // 0 no equipment
    {
        if (!GetEquipmentInfo(cInfo->equipmentId))
        {
            sLog->outError(LOG_FILTER_SQL, "Table `creature_template` lists creature (Entry: %u) with `equipment_id` %u not found in table `creature_equip_template`, set to no equipment.", cInfo->Entry, cInfo->equipmentId);
            const_cast<CreatureTemplate*>(cInfo)->equipmentId = 0;
        }
    }

    /// if not set custom creature scale then load scale from CreatureDisplayInfo.dbc
    if (cInfo->scale <= 0.0f)
    {
        if (displayScaleEntry)
            const_cast<CreatureTemplate*>(cInfo)->scale = displayScaleEntry->scale;
        else
            const_cast<CreatureTemplate*>(cInfo)->scale = 1.0f;
    }

    if (cInfo->expansion > MAX_CREATURE_BASE_HP)
    {
        sLog->outError(LOG_FILTER_SQL, "Table `creature_template` lists creature (Entry: %u) with `exp` %u. Ignored and set to 0.", cInfo->Entry, cInfo->expansion);
        const_cast<CreatureTemplate*>(cInfo)->expansion = 0;
    }

    if (cInfo->expansionUnknown > MAX_CREATURE_BASE_HP)
    {
        sLog->outError(LOG_FILTER_SQL, "Table `creature_template` lists creature (Entry: %u) with `exp_unk` %u. Ignored and set to 0.", cInfo->Entry, cInfo->expansionUnknown);
        const_cast<CreatureTemplate*>(cInfo)->expansionUnknown = 0;
    }

    if (uint32 badFlags = (cInfo->flags_extra & ~CREATURE_FLAG_EXTRA_DB_ALLOWED))
    {
        sLog->outError(LOG_FILTER_SQL, "Table `creature_template` lists creature (Entry: %u) with disallowed `flags_extra` %u, removing incorrect flag.", cInfo->Entry, badFlags);
        const_cast<CreatureTemplate*>(cInfo)->flags_extra &= CREATURE_FLAG_EXTRA_DB_ALLOWED;
    }

    const_cast<CreatureTemplate*>(cInfo)->dmg_multiplier *= Creature::_GetDamageMod(cInfo->rank);
}

void ObjectMgr::LoadCreatureAddons()
{
    uint32 oldMSTime = getMSTime();

    //                                                0       1       2      3       4       5      6
    QueryResult result = WorldDatabase.Query("SELECT guid, path_id, mount, bytes1, bytes2, emote, auras FROM creature_addon");

    if (!result)
    {
        sLog->outInfo(LOG_FILTER_SERVER_LOADING, ">> Loaded 0 creature addon definitions. DB table `creature_addon` is empty.");
        return;
    }

    uint32 count = 0;
    do
    {
        Field* fields = result->Fetch();

        uint32 guid = fields[0].GetUInt32();

        CreatureData const* creData = GetCreatureData(guid);
        if (!creData)
        {
            sLog->outError(LOG_FILTER_SQL, "Creature (GUID: %u) does not exist but has a record in `creature_addon`", guid);
            continue;
        }

        CreatureAddon& creatureAddon = _creatureAddonStore[guid];

        creatureAddon.path_id = fields[1].GetUInt32();
        if (creData->movementType == WAYPOINT_MOTION_TYPE && !creatureAddon.path_id)
        {
            const_cast<CreatureData*>(creData)->movementType = IDLE_MOTION_TYPE;
            sLog->outError(LOG_FILTER_SQL, "Creature (GUID %u) has movement type set to WAYPOINT_MOTION_TYPE but no path assigned", guid);
        }

        creatureAddon.mount   = fields[2].GetUInt32();
        creatureAddon.bytes1  = fields[3].GetUInt32();
        creatureAddon.bytes2  = fields[4].GetUInt32();
        creatureAddon.emote   = fields[5].GetUInt32();

        Tokenizer tokens(fields[6].GetString(), ' ');
        uint8 i = 0;
        creatureAddon.auras.resize(tokens.size());
        for (Tokenizer::const_iterator itr = tokens.begin(); itr != tokens.end(); ++itr)
        {
            SpellInfo const* AdditionalSpellInfo = sSpellMgr->GetSpellInfo(uint32(atol(*itr)));
            if (!AdditionalSpellInfo)
            {
                sLog->outError(LOG_FILTER_SQL, "Creature (GUID: %u) has wrong spell %u defined in `auras` field in `creature_addon`.", guid, uint32(atol(*itr)));
                continue;
            }
            creatureAddon.auras[i++] = uint32(atol(*itr));
        }

        if (creatureAddon.mount)
        {
            if (!sCreatureDisplayInfoStore.LookupEntry(creatureAddon.mount))
            {
                sLog->outError(LOG_FILTER_SQL, "Creature (GUID: %u) has invalid displayInfoId (%u) for mount defined in `creature_addon`", guid, creatureAddon.mount);
                creatureAddon.mount = 0;
            }
        }

        if (!sEmotesStore.LookupEntry(creatureAddon.emote))
        {
            sLog->outError(LOG_FILTER_SQL, "Creature (GUID: %u) has invalid emote (%u) defined in `creature_addon`.", guid, creatureAddon.emote);
            creatureAddon.emote = 0;
        }

        ++count;
    }
    while (result->NextRow());

    sLog->outInfo(LOG_FILTER_SERVER_LOADING, ">> Loaded %u creature addons in %u ms", count, GetMSTimeDiffToNow(oldMSTime));
}

CreatureAddon const* ObjectMgr::GetCreatureAddon(uint32 lowguid)
{
    CreatureAddonContainer::const_iterator itr = _creatureAddonStore.find(lowguid);
    if (itr != _creatureAddonStore.end())
        return &(itr->second);

    return NULL;
}

CreatureAddon const* ObjectMgr::GetCreatureTemplateAddon(uint32 entry)
{
    CreatureAddonContainer::const_iterator itr = _creatureTemplateAddonStore.find(entry);
    if (itr != _creatureTemplateAddonStore.end())
        return &(itr->second);

    return NULL;
}

EquipmentInfo const* ObjectMgr::GetEquipmentInfo(uint32 entry)
{
    EquipmentInfoContainer::const_iterator itr = _equipmentInfoStore.find(entry);
    if (itr != _equipmentInfoStore.end())
        return &(itr->second);

    return NULL;
}

void ObjectMgr::LoadEquipmentTemplates()
{
    uint32 oldMSTime = getMSTime();

    QueryResult result = WorldDatabase.Query("SELECT entry, itemEntry1, itemEntry2, itemEntry3 FROM creature_equip_template");

    if (!result)
    {
        sLog->outInfo(LOG_FILTER_SERVER_LOADING, ">> Loaded 0 creature equipment templates. DB table `creature_equip_template` is empty!");
        return;
    }

    uint32 count = 0;
    do
    {
        Field* fields = result->Fetch();

        uint16 entry = fields[0].GetUInt16();

        EquipmentInfo& equipmentInfo = _equipmentInfoStore[entry];

        equipmentInfo.ItemEntry[0] = fields[1].GetUInt32();
        equipmentInfo.ItemEntry[1] = fields[2].GetUInt32();
        equipmentInfo.ItemEntry[2] = fields[3].GetUInt32();

        for (uint8 i = 0; i < MAX_EQUIPMENT_ITEMS; ++i)
        {
            if (!equipmentInfo.ItemEntry[i])
                continue;

            ItemEntry const* dbcItem = sItemStore.LookupEntry(equipmentInfo.ItemEntry[i]);

            if (!dbcItem)
            {
                sLog->outError(LOG_FILTER_SQL, "Unknown item (entry=%u) in creature_equip_template.itemEntry%u for entry = %u, forced to 0.",
                    equipmentInfo.ItemEntry[i], i+1, entry);
                equipmentInfo.ItemEntry[i] = 0;
                continue;
            }

            if (dbcItem->InventoryType != INVTYPE_WEAPON &&
                dbcItem->InventoryType != INVTYPE_SHIELD &&
                dbcItem->InventoryType != INVTYPE_RANGED &&
                dbcItem->InventoryType != INVTYPE_2HWEAPON &&
                dbcItem->InventoryType != INVTYPE_WEAPONMAINHAND &&
                dbcItem->InventoryType != INVTYPE_WEAPONOFFHAND &&
                dbcItem->InventoryType != INVTYPE_HOLDABLE &&
                dbcItem->InventoryType != INVTYPE_THROWN &&
                dbcItem->InventoryType != INVTYPE_RANGEDRIGHT)
            {
                sLog->outError(LOG_FILTER_SQL, "Item (entry=%u) in creature_equip_template.itemEntry%u for entry = %u is not equipable in a hand, forced to 0.",
                    equipmentInfo.ItemEntry[i], i+1, entry);
                equipmentInfo.ItemEntry[i] = 0;
            }
        }

        ++count;
    }
    while (result->NextRow());

    sLog->outInfo(LOG_FILTER_SERVER_LOADING, ">> Loaded %u equipment templates in %u ms", count, GetMSTimeDiffToNow(oldMSTime));
}

CreatureModelInfo const* ObjectMgr::GetCreatureModelInfo(uint32 modelId)
{
    CreatureModelContainer::const_iterator itr = _creatureModelStore.find(modelId);
    if (itr != _creatureModelStore.end())
        return &(itr->second);

    return NULL;
}

uint32 ObjectMgr::ChooseDisplayId(uint32 /*team*/, const CreatureTemplate* cinfo, const CreatureData* data /*= NULL*/)
{
    // Load creature model (display id)
    uint32 display_id = 0;

    if (!data || data->displayid == 0)
    {
        display_id = cinfo->GetRandomValidModelId();
    }
    else
        return data->displayid;

    return display_id;
}

void ObjectMgr::ChooseCreatureFlags(const CreatureTemplate* cinfo, uint32& npcflag, uint32& unit_flags, uint32& dynamicflags, const CreatureData* data /*= NULL*/)
{
    npcflag = cinfo->npcflag;
    unit_flags = cinfo->unit_flags;
    dynamicflags = cinfo->dynamicflags;

    if (data)
    {
        if (data->npcflag)
            npcflag = data->npcflag;

        if (data->unit_flags)
            unit_flags = data->unit_flags;

        if (data->dynamicflags)
            dynamicflags = data->dynamicflags;
    }
}

CreatureModelInfo const* ObjectMgr::GetCreatureModelRandomGender(uint32* displayID)
{
    CreatureModelInfo const* modelInfo = GetCreatureModelInfo(*displayID);
    if (!modelInfo)
        return NULL;

    // If a model for another gender exists, 50% chance to use it
    if (modelInfo->modelid_other_gender != 0 && urand(0, 1) == 0)
    {
        CreatureModelInfo const* minfo_tmp = GetCreatureModelInfo(modelInfo->modelid_other_gender);
        if (!minfo_tmp)
            sLog->outError(LOG_FILTER_SQL, "Model (Entry: %u) has modelid_other_gender %u not found in table `creature_model_info`. ", *displayID, modelInfo->modelid_other_gender);
        else
        {
            // Model ID changed
            *displayID = modelInfo->modelid_other_gender;
            return minfo_tmp;
        }
    }

    return modelInfo;
}

void ObjectMgr::LoadCreatureModelInfo()
{
    uint32 oldMSTime = getMSTime();

    QueryResult result = WorldDatabase.Query("SELECT modelid, bounding_radius, combat_reach, gender, modelid_other_gender FROM creature_model_info");

    if (!result)
    {
        sLog->outInfo(LOG_FILTER_SERVER_LOADING, ">> Loaded 0 creature model definitions. DB table `creature_model_info` is empty.");
        return;
    }

    _creatureModelStore.rehash(result->GetRowCount());
    uint32 count = 0;

    do
    {
        Field* fields = result->Fetch();

        uint32 modelId = fields[0].GetUInt32();

        CreatureModelInfo& modelInfo = _creatureModelStore[modelId];

        modelInfo.bounding_radius      = fields[1].GetFloat();
        modelInfo.combat_reach         = fields[2].GetFloat();
        modelInfo.gender               = fields[3].GetUInt8();
        modelInfo.modelid_other_gender = fields[4].GetUInt32();

        // Checks

        if (!sCreatureDisplayInfoStore.LookupEntry(modelId))
            sLog->outError(LOG_FILTER_SQL, "Table `creature_model_info` has model for not existed display id (%u).", modelId);

        if (modelInfo.gender > GENDER_NONE)
        {
            sLog->outError(LOG_FILTER_SQL, "Table `creature_model_info` has wrong gender (%u) for display id (%u).", uint32(modelInfo.gender), modelId);
            modelInfo.gender = GENDER_MALE;
        }

        if (modelInfo.modelid_other_gender && !sCreatureDisplayInfoStore.LookupEntry(modelInfo.modelid_other_gender))
        {
            sLog->outError(LOG_FILTER_SQL, "Table `creature_model_info` has not existed alt.gender model (%u) for existed display id (%u).", modelInfo.modelid_other_gender, modelId);
            modelInfo.modelid_other_gender = 0;
        }

        if (modelInfo.combat_reach < 0.1f)
            modelInfo.combat_reach = DEFAULT_COMBAT_REACH;

        ++count;
    }
    while (result->NextRow());

    sLog->outInfo(LOG_FILTER_SERVER_LOADING, ">> Loaded %u creature model based info in %u ms", count, GetMSTimeDiffToNow(oldMSTime));
}

void ObjectMgr::LoadLinkedRespawn()
{
    uint32 oldMSTime = getMSTime();

    _linkedRespawnStore.clear();
    //                                                 0        1          2
    QueryResult result = WorldDatabase.Query("SELECT guid, linkedGuid, linkType FROM linked_respawn ORDER BY guid ASC");

    if (!result)
    {
        sLog->outError(LOG_FILTER_SERVER_LOADING, ">> Loaded 0 linked respawns. DB table `linked_respawn` is empty.");

        return;
    }

    do
    {
        Field* fields = result->Fetch();

        uint32 guidLow = fields[0].GetUInt32();
        uint32 linkedGuidLow = fields[1].GetUInt32();
        uint8  linkType = fields[2].GetUInt8();

        uint64 guid = 0, linkedGuid = 0;
        bool error = false;
        switch (linkType)
        {
            case CREATURE_TO_CREATURE:
            {
                const CreatureData* slave = GetCreatureData(guidLow);
                if (!slave)
                {
                    sLog->outError(LOG_FILTER_SQL, "Couldn't get creature data for GUIDLow %u", guidLow);
                    error = true;
                    break;
                }

                const CreatureData* master = GetCreatureData(linkedGuidLow);
                if (!master)
                {
                    sLog->outError(LOG_FILTER_SQL, "Couldn't get creature data for GUIDLow %u", linkedGuidLow);
                    error = true;
                    break;
                }

                const MapEntry* const map = sMapStore.LookupEntry(master->mapid);
                if (!map || !map->Instanceable() || (master->mapid != slave->mapid))
                {
                    sLog->outError(LOG_FILTER_SQL, "Creature '%u' linking to '%u' on an unpermitted map.", guidLow, linkedGuidLow);
                    error = true;
                    break;
                }

                if (!(master->spawnMask & slave->spawnMask))  // they must have a possibility to meet (normal/heroic difficulty)
                {
                    sLog->outError(LOG_FILTER_SQL, "LinkedRespawn: Creature '%u' linking to '%u' with not corresponding spawnMask", guidLow, linkedGuidLow);
                    error = true;
                    break;
                }

                guid = MAKE_NEW_GUID(guidLow, slave->id, HIGHGUID_UNIT);
                linkedGuid = MAKE_NEW_GUID(linkedGuidLow, master->id, HIGHGUID_UNIT);
                break;
            }
            case CREATURE_TO_GO:
            {
                const CreatureData* slave = GetCreatureData(guidLow);
                if (!slave)
                {
                    sLog->outError(LOG_FILTER_SQL, "Couldn't get creature data for GUIDLow %u", guidLow);
                    error = true;
                    break;
                }

                const GameObjectData* master = GetGOData(linkedGuidLow);
                if (!master)
                {
                    sLog->outError(LOG_FILTER_SQL, "Couldn't get gameobject data for GUIDLow %u", linkedGuidLow);
                    error = true;
                    break;
                }

                const MapEntry* const map = sMapStore.LookupEntry(master->mapid);
                if (!map || !map->Instanceable() || (master->mapid != slave->mapid))
                {
                    sLog->outError(LOG_FILTER_SQL, "Creature '%u' linking to '%u' on an unpermitted map.", guidLow, linkedGuidLow);
                    error = true;
                    break;
                }

                if (!(master->spawnMask & slave->spawnMask))  // they must have a possibility to meet (normal/heroic difficulty)
                {
                    sLog->outError(LOG_FILTER_SQL, "LinkedRespawn: Creature '%u' linking to '%u' with not corresponding spawnMask", guidLow, linkedGuidLow);
                    error = true;
                    break;
                }

                guid = MAKE_NEW_GUID(guidLow, slave->id, HIGHGUID_UNIT);
                linkedGuid = MAKE_NEW_GUID(linkedGuidLow, master->id, HIGHGUID_GAMEOBJECT);
                break;
            }
            case GO_TO_GO:
            {
                const GameObjectData* slave = GetGOData(guidLow);
                if (!slave)
                {
                    sLog->outError(LOG_FILTER_SQL, "Couldn't get gameobject data for GUIDLow %u", guidLow);
                    error = true;
                    break;
                }

                const GameObjectData* master = GetGOData(linkedGuidLow);
                if (!master)
                {
                    sLog->outError(LOG_FILTER_SQL, "Couldn't get gameobject data for GUIDLow %u", linkedGuidLow);
                    error = true;
                    break;
                }

                const MapEntry* const map = sMapStore.LookupEntry(master->mapid);
                if (!map || !map->Instanceable() || (master->mapid != slave->mapid))
                {
                    sLog->outError(LOG_FILTER_SQL, "Creature '%u' linking to '%u' on an unpermitted map.", guidLow, linkedGuidLow);
                    error = true;
                    break;
                }

                if (!(master->spawnMask & slave->spawnMask))  // they must have a possibility to meet (normal/heroic difficulty)
                {
                    sLog->outError(LOG_FILTER_SQL, "LinkedRespawn: Creature '%u' linking to '%u' with not corresponding spawnMask", guidLow, linkedGuidLow);
                    error = true;
                    break;
                }

                guid = MAKE_NEW_GUID(guidLow, slave->id, HIGHGUID_GAMEOBJECT);
                linkedGuid = MAKE_NEW_GUID(linkedGuidLow, master->id, HIGHGUID_GAMEOBJECT);
                break;
            }
            case GO_TO_CREATURE:
            {
                const GameObjectData* slave = GetGOData(guidLow);
                if (!slave)
                {
                    sLog->outError(LOG_FILTER_SQL, "Couldn't get gameobject data for GUIDLow %u", guidLow);
                    error = true;
                    break;
                }

                const CreatureData* master = GetCreatureData(linkedGuidLow);
                if (!master)
                {
                    sLog->outError(LOG_FILTER_SQL, "Couldn't get creature data for GUIDLow %u", linkedGuidLow);
                    error = true;
                    break;
                }

                const MapEntry* const map = sMapStore.LookupEntry(master->mapid);
                if (!map || !map->Instanceable() || (master->mapid != slave->mapid))
                {
                    sLog->outError(LOG_FILTER_SQL, "Creature '%u' linking to '%u' on an unpermitted map.", guidLow, linkedGuidLow);
                    error = true;
                    break;
                }

                if (!(master->spawnMask & slave->spawnMask))  // they must have a possibility to meet (normal/heroic difficulty)
                {
                    sLog->outError(LOG_FILTER_SQL, "LinkedRespawn: Creature '%u' linking to '%u' with not corresponding spawnMask", guidLow, linkedGuidLow);
                    error = true;
                    break;
                }

                guid = MAKE_NEW_GUID(guidLow, slave->id, HIGHGUID_GAMEOBJECT);
                linkedGuid = MAKE_NEW_GUID(linkedGuidLow, master->id, HIGHGUID_UNIT);
                break;
            }
        }

        if (!error)
            _linkedRespawnStore[guid] = linkedGuid;
    }
    while (result->NextRow());

    sLog->outInfo(LOG_FILTER_SERVER_LOADING, ">> Loaded " UI64FMTD " linked respawns in %u ms", uint64(_linkedRespawnStore.size()), GetMSTimeDiffToNow(oldMSTime));
}

bool ObjectMgr::SetCreatureLinkedRespawn(uint32 guidLow, uint32 linkedGuidLow)
{
    if (!guidLow)
        return false;

    const CreatureData* master = GetCreatureData(guidLow);
    uint64 guid = MAKE_NEW_GUID(guidLow, master->id, HIGHGUID_UNIT);

    if (!linkedGuidLow) // we're removing the linking
    {
        _linkedRespawnStore.erase(guid);
        PreparedStatement *stmt = WorldDatabase.GetPreparedStatement(WORLD_DEL_CRELINKED_RESPAWN);
        stmt->setUInt32(0, guidLow);
        WorldDatabase.Execute(stmt);
        return true;
    }

    const CreatureData* slave = GetCreatureData(linkedGuidLow);

    const MapEntry* const map = sMapStore.LookupEntry(master->mapid);
    if (!map || !map->Instanceable() || (master->mapid != slave->mapid))
    {
        sLog->outError(LOG_FILTER_SQL, "Creature '%u' linking to '%u' on an unpermitted map.", guidLow, linkedGuidLow);
        return false;
    }

    if (!(master->spawnMask & slave->spawnMask))  // they must have a possibility to meet (normal/heroic difficulty)
    {
        sLog->outError(LOG_FILTER_SQL, "LinkedRespawn: Creature '%u' linking to '%u' with not corresponding spawnMask", guidLow, linkedGuidLow);
        return false;
    }

    uint64 linkedGuid = MAKE_NEW_GUID(linkedGuidLow, slave->id, HIGHGUID_UNIT);

    _linkedRespawnStore[guid] = linkedGuid;
    PreparedStatement *stmt = WorldDatabase.GetPreparedStatement(WORLD_REP_CREATURE_LINKED_RESPAWN);
    stmt->setUInt32(0, guidLow);
    stmt->setUInt32(1, linkedGuidLow);
    WorldDatabase.Execute(stmt);
    return true;
}

void ObjectMgr::LoadCreatures()
{
    uint32 oldMSTime = getMSTime();

    //                                               0              1   2    3        4             5           6           7           8            9              10
    QueryResult result = WorldDatabase.Query("SELECT creature.guid, id, map, modelid, equipment_id, position_x, position_y, position_z, orientation, spawntimesecs, spawndist, "
    //   11               12         13       14            15         16         17          18          19                20                   21
        "currentwaypoint, curhealth, curmana, MovementType, spawnMask, phaseMask, eventEntry, pool_entry, creature.npcflag, creature.unit_flags, creature.dynamicflags "
        "FROM creature "
        "LEFT OUTER JOIN game_event_creature ON creature.guid = game_event_creature.guid "
        "LEFT OUTER JOIN pool_creature ON creature.guid = pool_creature.guid");

    if (!result)
    {
        sLog->outError(LOG_FILTER_SERVER_LOADING, ">> Loaded 0 creatures. DB table `creature` is empty.");

        return;
    }

    // Build single time for check spawnmask
    std::map<uint32, uint32> spawnMasks;
    for (uint32 i = 0; i < sMapStore.GetNumRows(); ++i)
        if (sMapStore.LookupEntry(i))
            for (int k = 0; k < MAX_DIFFICULTY; ++k)
                if (GetMapDifficultyData(i, Difficulty(k)))
                    spawnMasks[i] |= (1 << k);

    _creatureDataStore.rehash(result->GetRowCount());
    uint32 count = 0;
    do
    {
        Field* fields = result->Fetch();

        uint32 guid         = fields[0].GetUInt32();
        uint32 entry        = fields[1].GetUInt32();

        CreatureTemplate const* cInfo = GetCreatureTemplate(entry);
        if (!cInfo)
        {
            sLog->outError(LOG_FILTER_SQL, "Table `creature` has creature (GUID: %u) with non existing creature entry %u, skipped.", guid, entry);
            continue;
        }

        CreatureData& data = _creatureDataStore[guid];
        data.id             = entry;
        data.mapid          = fields[2].GetUInt16();
        data.displayid      = fields[3].GetUInt32();
        data.equipmentId    = fields[4].GetInt32();
        data.posX           = fields[5].GetFloat();
        data.posY           = fields[6].GetFloat();
        data.posZ           = fields[7].GetFloat();
        data.orientation    = fields[8].GetFloat();
        data.spawntimesecs  = fields[9].GetUInt32();
        data.spawndist      = fields[10].GetFloat();
        data.currentwaypoint= fields[11].GetUInt32();
        data.curhealth      = fields[12].GetUInt32();
        data.curmana        = fields[13].GetUInt32();
        data.movementType   = fields[14].GetUInt8();
        data.spawnMask      = fields[15].GetUInt8();
        data.phaseMask      = fields[16].GetUInt16();
        int16 gameEvent     = fields[17].GetInt8();
        uint32 PoolId       = fields[18].GetUInt32();
        data.npcflag        = fields[19].GetUInt32();
        data.unit_flags     = fields[20].GetUInt32();
        data.dynamicflags   = fields[21].GetUInt32();

        MapEntry const* mapEntry = sMapStore.LookupEntry(data.mapid);
        if (!mapEntry)
        {
            sLog->outError(LOG_FILTER_SQL, "Table `creature` have creature (GUID: %u) that spawned at not existed map (Id: %u), skipped.", guid, data.mapid);
            continue;
        }

        if (data.spawnMask & ~spawnMasks[data.mapid])
            sLog->outError(LOG_FILTER_SQL, "Table `creature` have creature (GUID: %u) that have wrong spawn mask %u including not supported difficulty modes for map (Id: %u) spawnMasks[data.mapid]: %u.", guid, data.spawnMask, data.mapid, spawnMasks[data.mapid]);

        bool ok = true;
        for (uint32 diff = 0; diff < MAX_DIFFICULTY - 1 && ok; ++diff)
        {
            if (_difficultyEntries[diff].find(data.id) != _difficultyEntries[diff].end())
            {
                sLog->outError(LOG_FILTER_SQL, "Table `creature` have creature (GUID: %u) that listed as difficulty %u template (entry: %u) in `creature_template`, skipped.",
                    guid, diff + 1, data.id);
                ok = false;
            }
        }
        if (!ok)
            continue;

        // -1 no equipment, 0 use default
        if (data.equipmentId > 0)
        {
            if (!GetEquipmentInfo(data.equipmentId))
            {
                sLog->outError(LOG_FILTER_SQL, "Table `creature` have creature (Entry: %u) with equipment_id %u not found in table `creature_equip_template`, set to no equipment.", data.id, data.equipmentId);
                data.equipmentId = -1;
            }
        }

        if (cInfo->flags_extra & CREATURE_FLAG_EXTRA_INSTANCE_BIND)
        {
            if (!mapEntry || !mapEntry->IsDungeon())
                sLog->outError(LOG_FILTER_SQL, "Table `creature` have creature (GUID: %u Entry: %u) with `creature_template`.`flags_extra` including CREATURE_FLAG_EXTRA_INSTANCE_BIND but creature are not in instance.", guid, data.id);
        }

        if (data.spawndist < 0.0f)
        {
            sLog->outError(LOG_FILTER_SQL, "Table `creature` have creature (GUID: %u Entry: %u) with `spawndist`< 0, set to 0.", guid, data.id);
            data.spawndist = 0.0f;
        }
        else if (data.movementType == RANDOM_MOTION_TYPE)
        {
            if (data.spawndist == 0.0f)
            {
                sLog->outError(LOG_FILTER_SQL, "Table `creature` have creature (GUID: %u Entry: %u) with `MovementType`=1 (random movement) but with `spawndist`=0, replace by idle movement type (0).", guid, data.id);
                data.movementType = IDLE_MOTION_TYPE;
            }
        }
        else if (data.movementType == IDLE_MOTION_TYPE)
        {
            if (data.spawndist != 0.0f)
            {
                sLog->outError(LOG_FILTER_SQL, "Table `creature` have creature (GUID: %u Entry: %u) with `MovementType`=0 (idle) have `spawndist`<>0, set to 0.", guid, data.id);
                data.spawndist = 0.0f;
            }
        }

        if (data.phaseMask == 0)
        {
            sLog->outError(LOG_FILTER_SQL, "Table `creature` have creature (GUID: %u Entry: %u) with `phaseMask`=0 (not visible for anyone), set to 1.", guid, data.id);
            data.phaseMask = 1;
        }

        // Add to grid if not managed by the game event or pool system
        if (gameEvent == 0 && PoolId == 0)
            AddCreatureToGrid(guid, &data);

        ++count;

    } while (result->NextRow());

    sLog->outInfo(LOG_FILTER_SERVER_LOADING, ">> Loaded %u creatures in %u ms", count, GetMSTimeDiffToNow(oldMSTime));
}

void ObjectMgr::AddCreatureToGrid(uint32 guid, CreatureData const* data)
{
    uint8 mask = data->spawnMask;
    for (uint8 i = 0; mask != 0; i++, mask >>= 1)
    {
        if (mask & 1)
        {
            CellCoord cellCoord = Trinity::ComputeCellCoord(data->posX, data->posY);
            CellObjectGuids& cell_guids = _mapObjectGuidsStore[MAKE_PAIR32(data->mapid, i)][cellCoord.GetId()];
            cell_guids.creatures.insert(guid);
        }
    }
}

void ObjectMgr::RemoveCreatureFromGrid(uint32 guid, CreatureData const* data)
{
    uint8 mask = data->spawnMask;
    for (uint8 i = 0; mask != 0; i++, mask >>= 1)
    {
        if (mask & 1)
        {
            CellCoord cellCoord = Trinity::ComputeCellCoord(data->posX, data->posY);
            CellObjectGuids& cell_guids = _mapObjectGuidsStore[MAKE_PAIR32(data->mapid, i)][cellCoord.GetId()];
            cell_guids.creatures.erase(guid);
        }
    }
}

uint32 ObjectMgr::AddGOData(uint32 entry, uint32 mapId, float x, float y, float z, float o, uint32 spawntimedelay, float rotation0, float rotation1, float rotation2, float rotation3)
{
    GameObjectTemplate const* goinfo = GetGameObjectTemplate(entry);
    if (!goinfo)
        return 0;

    Map* map = sMapMgr->CreateBaseMap(mapId);
    if (!map)
        return 0;

    uint32 guid = GenerateLowGuid(HIGHGUID_GAMEOBJECT);
    GameObjectData& data = NewGOData(guid);
    data.id             = entry;
    data.mapid          = mapId;
    data.posX           = x;
    data.posY           = y;
    data.posZ           = z;
    data.orientation    = o;
    data.rotation0      = rotation0;
    data.rotation1      = rotation1;
    data.rotation2      = rotation2;
    data.rotation3      = rotation3;
    data.spawntimesecs  = spawntimedelay;
    data.animprogress   = 100;
    data.spawnMask      = 1;
    data.go_state       = GO_STATE_READY;
    data.phaseMask      = PHASEMASK_NORMAL;
    data.artKit         = goinfo->type == GAMEOBJECT_TYPE_CAPTURE_POINT ? 21 : 0;
    data.dbData = false;

    AddGameobjectToGrid(guid, &data);

    // Spawn if necessary (loaded grids only)
    // We use spawn coords to spawn
    if (!map->Instanceable() && map->IsGridLoaded(x, y))
    {
        GameObject* go = new GameObject;
        if (!go->LoadGameObjectFromDB(guid, map))
        {
            sLog->outError(LOG_FILTER_GENERAL, "AddGOData: cannot add gameobject entry %u to map", entry);
            delete go;
            return 0;
        }
    }

    sLog->outDebug(LOG_FILTER_MAPS, "AddGOData: dbguid %u entry %u map %u x %f y %f z %f o %f", guid, entry, mapId, x, y, z, o);

    return guid;
}

bool ObjectMgr::MoveCreData(uint32 guid, uint32 mapId, Position pos)
{
    CreatureData& data = NewOrExistCreatureData(guid);
    if (!data.id)
        return false;

    RemoveCreatureFromGrid(guid, &data);
    if (data.posX == pos.GetPositionX() && data.posY == pos.GetPositionY() && data.posZ == pos.GetPositionZ())
        return true;
    data.posX = pos.GetPositionX();
    data.posY = pos.GetPositionY();
    data.posZ = pos.GetPositionZ();
    data.orientation = pos.GetOrientation();
    AddCreatureToGrid(guid, &data);

    // Spawn if necessary (loaded grids only)
    if (Map* map = sMapMgr->CreateBaseMap(mapId))
    {
        // We use spawn coords to spawn
        if (!map->Instanceable() && map->IsGridLoaded(data.posX, data.posY))
        {
            Creature* creature = new Creature;
            if (!creature->LoadCreatureFromDB(guid, map))
            {
                sLog->outError(LOG_FILTER_GENERAL, "AddCreature: cannot add creature entry %u to map", guid);
                delete creature;
                return false;
            }
        }
    }
    return true;
}

uint32 ObjectMgr::AddCreData(uint32 entry, uint32 /*team*/, uint32 mapId, float x, float y, float z, float o, uint32 spawntimedelay)
{
    CreatureTemplate const* cInfo = GetCreatureTemplate(entry);
    if (!cInfo)
        return 0;

    uint32 level = cInfo->minlevel == cInfo->maxlevel ? cInfo->minlevel : urand(cInfo->minlevel, cInfo->maxlevel); // Only used for extracting creature base stats
    CreatureBaseStats const* stats = GetCreatureBaseStats(level, cInfo->unit_class);

    uint32 guid = GenerateLowGuid(HIGHGUID_UNIT);
    CreatureData& data = NewOrExistCreatureData(guid);
    data.id = entry;
    data.mapid = mapId;
    data.displayid = 0;
    data.equipmentId = cInfo->equipmentId;
    data.posX = x;
    data.posY = y;
    data.posZ = z;
    data.orientation = o;
    data.spawntimesecs = spawntimedelay;
    data.spawndist = 0;
    data.currentwaypoint = 0;
    data.curhealth = stats->GenerateHealth(cInfo);
    data.curmana = stats->GenerateMana(cInfo);
    data.movementType = cInfo->MovementType;
    data.spawnMask = 1;
    data.phaseMask = PHASEMASK_NORMAL;
    data.dbData = false;
    data.npcflag = cInfo->npcflag;
    data.unit_flags = cInfo->unit_flags;
    data.dynamicflags = cInfo->dynamicflags;

    AddCreatureToGrid(guid, &data);

    // Spawn if necessary (loaded grids only)
    if (Map* map = sMapMgr->CreateBaseMap(mapId))
    {
        // We use spawn coords to spawn
        if (!map->Instanceable() && !map->IsRemovalGrid(x, y))
        {
            Creature* creature = new Creature;
            if (!creature->LoadCreatureFromDB(guid, map))
            {
                sLog->outError(LOG_FILTER_GENERAL, "AddCreature: cannot add creature entry %u to map", entry);
                delete creature;
                return 0;
            }
        }
    }

    return guid;
}

void ObjectMgr::LoadGameobjects()
{
    uint32 oldMSTime = getMSTime();

    uint32 count = 0;

    //                                                0                1   2    3           4           5           6
    QueryResult result = WorldDatabase.Query("SELECT gameobject.guid, id, map, position_x, position_y, position_z, orientation, "
    //   7          8          9          10         11             12            13     14         15         16          17
        "rotation0, rotation1, rotation2, rotation3, spawntimesecs, animprogress, state, spawnMask, phaseMask, eventEntry, pool_entry "
        "FROM gameobject LEFT OUTER JOIN game_event_gameobject ON gameobject.guid = game_event_gameobject.guid "
        "LEFT OUTER JOIN pool_gameobject ON gameobject.guid = pool_gameobject.guid");

    if (!result)
    {
        sLog->outError(LOG_FILTER_SERVER_LOADING, ">> Loaded 0 gameobjects. DB table `gameobject` is empty.");

        return;
    }

    // build single time for check spawnmask
    std::map<uint32, uint32> spawnMasks;
    for (uint32 i = 0; i < sMapStore.GetNumRows(); ++i)
        if (sMapStore.LookupEntry(i))
            for (int k = 0; k < MAX_DIFFICULTY; ++k)
                if (GetMapDifficultyData(i, Difficulty(k)))
                    spawnMasks[i] |= (1 << k);

    _gameObjectDataStore.rehash(result->GetRowCount());
    do
    {
        Field* fields = result->Fetch();

        uint32 guid         = fields[0].GetUInt32();
        uint32 entry        = fields[1].GetUInt32();

        GameObjectTemplate const* gInfo = GetGameObjectTemplate(entry);
        if (!gInfo)
        {
            sLog->outError(LOG_FILTER_SQL, "Table `gameobject` has gameobject (GUID: %u) with non existing gameobject entry %u, skipped.", guid, entry);
            continue;
        }

        if (!gInfo->displayId)
        {
            switch (gInfo->type)
            {
                case GAMEOBJECT_TYPE_TRAP:
                case GAMEOBJECT_TYPE_SPELL_FOCUS:
                    break;
                default:
                    sLog->outError(LOG_FILTER_SQL, "Gameobject (GUID: %u Entry %u GoType: %u) doesn't have a displayId (%u), not loaded.", guid, entry, gInfo->type, gInfo->displayId);
                    break;
            }
        }

        if (gInfo->displayId && !sGameObjectDisplayInfoStore.LookupEntry(gInfo->displayId))
        {
            sLog->outError(LOG_FILTER_SQL, "Gameobject (GUID: %u Entry %u GoType: %u) has an invalid displayId (%u), not loaded.", guid, entry, gInfo->type, gInfo->displayId);
            continue;
        }

        GameObjectData& data = _gameObjectDataStore[guid];

        data.id             = entry;
        data.mapid          = fields[2].GetUInt16();
        data.posX           = fields[3].GetFloat();
        data.posY           = fields[4].GetFloat();
        data.posZ           = fields[5].GetFloat();
        data.orientation    = fields[6].GetFloat();
        data.rotation0      = fields[7].GetFloat();
        data.rotation1      = fields[8].GetFloat();
        data.rotation2      = fields[9].GetFloat();
        data.rotation3      = fields[10].GetFloat();
        data.spawntimesecs  = fields[11].GetInt32();

        MapEntry const* mapEntry = sMapStore.LookupEntry(data.mapid);
        if (!mapEntry)
        {
            sLog->outError(LOG_FILTER_SQL, "Table `gameobject` has gameobject (GUID: %u Entry: %u) spawned on a non-existed map (Id: %u), skip", guid, data.id, data.mapid);
            continue;
        }

        if (data.spawntimesecs == 0 && gInfo->IsDespawnAtAction())
        {
            sLog->outError(LOG_FILTER_SQL, "Table `gameobject` has gameobject (GUID: %u Entry: %u) with `spawntimesecs` (0) value, but the gameobejct is marked as despawnable at action.", guid, data.id);
        }

        data.animprogress   = fields[12].GetUInt8();
        data.artKit         = 0;

        uint32 go_state     = fields[13].GetUInt8();
        if (go_state >= MAX_GO_STATE)
        {
            sLog->outError(LOG_FILTER_SQL, "Table `gameobject` has gameobject (GUID: %u Entry: %u) with invalid `state` (%u) value, skip", guid, data.id, go_state);
            continue;
        }
        data.go_state       = GOState(go_state);

        data.spawnMask      = fields[14].GetUInt8();

        if (data.spawnMask & ~spawnMasks[data.mapid])
            sLog->outError(LOG_FILTER_SQL, "Table `gameobject` has gameobject (GUID: %u Entry: %u) that has wrong spawn mask %u including not supported difficulty modes for map (Id: %u), skip", guid, data.id, data.spawnMask, data.mapid);

        data.phaseMask      = fields[15].GetUInt16();
        int16 gameEvent     = fields[16].GetInt8();
        uint32 PoolId        = fields[17].GetUInt32();

        if (data.rotation2 < -1.0f || data.rotation2 > 1.0f)
        {
            sLog->outError(LOG_FILTER_SQL, "Table `gameobject` has gameobject (GUID: %u Entry: %u) with invalid rotation2 (%f) value, skip", guid, data.id, data.rotation2);
            continue;
        }

        if (data.rotation3 < -1.0f || data.rotation3 > 1.0f)
        {
            sLog->outError(LOG_FILTER_SQL, "Table `gameobject` has gameobject (GUID: %u Entry: %u) with invalid rotation3 (%f) value, skip", guid, data.id, data.rotation3);
            continue;
        }

        if (!MapManager::IsValidMapCoord(data.mapid, data.posX, data.posY, data.posZ, data.orientation))
        {
            sLog->outError(LOG_FILTER_SQL, "Table `gameobject` has gameobject (GUID: %u Entry: %u) with invalid coordinates, skip", guid, data.id);
            continue;
        }

        if (data.phaseMask == 0)
        {
            sLog->outError(LOG_FILTER_SQL, "Table `gameobject` has gameobject (GUID: %u Entry: %u) with `phaseMask`=0 (not visible for anyone), set to 1.", guid, data.id);
            data.phaseMask = 1;
        }

        if (gameEvent == 0 && PoolId == 0)                      // if not this is to be managed by GameEvent System or Pool system
            AddGameobjectToGrid(guid, &data);
        ++count;
    } while (result->NextRow());

    sLog->outInfo(LOG_FILTER_SERVER_LOADING, ">> Loaded %lu gameobjects in %u ms", (unsigned long)_gameObjectDataStore.size(), GetMSTimeDiffToNow(oldMSTime));
}

void ObjectMgr::AddGameobjectToGrid(uint32 guid, GameObjectData const* data)
{
    uint8 mask = data->spawnMask;
    for (uint8 i = 0; mask != 0; i++, mask >>= 1)
    {
        if (mask & 1)
        {
            CellCoord cellCoord = Trinity::ComputeCellCoord(data->posX, data->posY);
            CellObjectGuids& cell_guids = _mapObjectGuidsStore[MAKE_PAIR32(data->mapid, i)][cellCoord.GetId()];
            cell_guids.gameobjects.insert(guid);
        }
    }
}

void ObjectMgr::RemoveGameobjectFromGrid(uint32 guid, GameObjectData const* data)
{
    uint8 mask = data->spawnMask;
    for (uint8 i = 0; mask != 0; i++, mask >>= 1)
    {
        if (mask & 1)
        {
            CellCoord cellCoord = Trinity::ComputeCellCoord(data->posX, data->posY);
            CellObjectGuids& cell_guids = _mapObjectGuidsStore[MAKE_PAIR32(data->mapid, i)][cellCoord.GetId()];
            cell_guids.gameobjects.erase(guid);
        }
    }
}

Player* ObjectMgr::GetPlayerByLowGUID(uint32 lowguid) const
{
    uint64 guid = MAKE_NEW_GUID(lowguid, 0, HIGHGUID_PLAYER);
    return ObjectAccessor::FindPlayer(guid);
}

// name must be checked to correctness (if received) before call this function
uint64 ObjectMgr::GetPlayerGUIDByName(std::string const& name) const
{
    uint64 guid = 0;

    PreparedStatement* stmt = CharacterDatabase.GetPreparedStatement(CHAR_SEL_GUID_BY_NAME);

    stmt->setString(0, name);

    PreparedQueryResult result = CharacterDatabase.Query(stmt);

    if (result)
        guid = MAKE_NEW_GUID((*result)[0].GetUInt32(), 0, HIGHGUID_PLAYER);

    return guid;
}

bool ObjectMgr::GetPlayerNameByGUID(uint64 guid, std::string &name) const
{
    // prevent DB access for online player
    if (Player* player = ObjectAccessor::FindPlayer(guid))
    {
        name = player->GetName();
        return true;
    }

    PreparedStatement* stmt = CharacterDatabase.GetPreparedStatement(CHAR_SEL_CHARACTER_NAME);

    stmt->setUInt32(0, GUID_LOPART(guid));

    PreparedQueryResult result = CharacterDatabase.Query(stmt);

    if (result)
    {
        name = (*result)[0].GetString();
        return true;
    }

    return false;
}

uint32 ObjectMgr::GetPlayerTeamByGUID(uint64 guid) const
{
    // prevent DB access for online player
    if (Player* player = ObjectAccessor::FindPlayer(guid))
    {
        return Player::TeamForRace(player->getRace());
    }

    PreparedStatement* stmt = CharacterDatabase.GetPreparedStatement(CHAR_SEL_CHAR_RACE);

    stmt->setUInt32(0, GUID_LOPART(guid));

    PreparedQueryResult result = CharacterDatabase.Query(stmt);

    if (result)
    {
        uint8 race = (*result)[0].GetUInt8();
        return Player::TeamForRace(race);
    }

    return 0;
}

uint32 ObjectMgr::GetPlayerAccountIdByGUID(uint64 guid) const
{
    // prevent DB access for online player
    if (Player* player = ObjectAccessor::FindPlayer(guid))
    {
        return player->GetSession()->GetAccountId();
    }

    PreparedStatement* stmt = CharacterDatabase.GetPreparedStatement(CHAR_SEL_ACCOUNT_BY_GUID);

    stmt->setUInt32(0, GUID_LOPART(guid));

    PreparedQueryResult result = CharacterDatabase.Query(stmt);

    if (result)
    {
        uint32 acc = (*result)[0].GetUInt32();
        return acc;
    }

    return 0;
}

uint32 ObjectMgr::GetPlayerAccountIdByPlayerName(const std::string& name) const
{
    PreparedStatement* stmt = CharacterDatabase.GetPreparedStatement(CHAR_SEL_ACCOUNT_BY_NAME);

    stmt->setString(0, name);

    PreparedQueryResult result = CharacterDatabase.Query(stmt);

    if (result)
    {
        uint32 acc = (*result)[0].GetUInt32();
        return acc;
    }

    return 0;
}

void ObjectMgr::LoadItemLocales()
{
    uint32 oldMSTime = getMSTime();

    _itemLocaleStore.clear();                                 // need for reload case

    QueryResult result = WorldDatabase.Query("SELECT entry, name_loc1, description_loc1, name_loc2, description_loc2, name_loc3, description_loc3, name_loc4, description_loc4, name_loc5, description_loc5, name_loc6, description_loc6, name_loc7, description_loc7, name_loc8, description_loc8 FROM locales_item");

    if (!result)
        return;

    do
    {
        Field* fields = result->Fetch();

        uint32 entry = fields[0].GetUInt32();

        ItemLocale& data = _itemLocaleStore[entry];

        for (uint8 i = 1; i < TOTAL_LOCALES; ++i)
        {
            LocaleConstant locale = (LocaleConstant) i;
            AddLocaleString(fields[1 + 2 * (i - 1)].GetString(), locale, data.Name);
            AddLocaleString(fields[1 + 2 * (i - 1) + 1].GetString(), locale, data.Description);
        }
    } while (result->NextRow());

    sLog->outInfo(LOG_FILTER_SERVER_LOADING, ">> Loaded %lu Item locale strings in %u ms", (unsigned long)_itemLocaleStore.size(), GetMSTimeDiffToNow(oldMSTime));
}

void FillItemDamageFields(float* minDamage, float* maxDamage, float* dps, uint32 itemLevel, uint32 itemClass, uint32 itemSubClass, uint32 quality, uint32 delay, float statScalingFactor, uint32 inventoryType, uint32 flags2)
{
    *minDamage = *maxDamage = *dps = 0.0f;
    if (itemClass != ITEM_CLASS_WEAPON || quality > ITEM_QUALITY_ARTIFACT)
        return;

    DBCStorage<ItemDamageEntry>* store = NULL;
    // get the right store here
    if (inventoryType > 0xD + 13)
        return;

    switch (inventoryType)
    {
        case INVTYPE_AMMO:
            store = &sItemDamageAmmoStore;
            break;
        case INVTYPE_2HWEAPON:
            if (flags2 & ITEM_FLAGS_EXTRA_CASTER_WEAPON)
                store = &sItemDamageTwoHandCasterStore;
            else
                store = &sItemDamageTwoHandStore;
            break;
        case INVTYPE_RANGED:
        case INVTYPE_THROWN:
        case INVTYPE_RANGEDRIGHT:
            switch (itemSubClass)
            {
                case ITEM_SUBCLASS_WEAPON_WAND:
                    store = &sItemDamageWandStore;
                    break;
                case ITEM_SUBCLASS_WEAPON_THROWN:
                    store = &sItemDamageThrownStore;
                    break;
                case ITEM_SUBCLASS_WEAPON_BOW:
                case ITEM_SUBCLASS_WEAPON_GUN:
                case ITEM_SUBCLASS_WEAPON_CROSSBOW:
                    store = &sItemDamageRangedStore;
                    break;
                default:
                    return;
            }
            break;
        case INVTYPE_WEAPON:
        case INVTYPE_WEAPONMAINHAND:
        case INVTYPE_WEAPONOFFHAND:
            if (flags2 & ITEM_FLAGS_EXTRA_CASTER_WEAPON)
                store = &sItemDamageOneHandCasterStore;
            else
                store = &sItemDamageOneHandStore;
            break;
        default:
            return;
    }

    if (!store)
        return;

    ItemDamageEntry const* damageInfo = store->LookupEntry(itemLevel);
    if (!damageInfo)
        return;

    *dps = damageInfo->DPS[quality];
    float avgDamage = *dps * delay * 0.001f;
    *minDamage = (statScalingFactor * -0.5f + 1.0f) * avgDamage;
    *maxDamage = floor(float(avgDamage * (statScalingFactor * 0.5f + 1.0f) + 0.5f));
}

uint32 FillItemArmor(uint32 itemlevel, uint32 itemClass, uint32 itemSubclass, uint32 quality, uint32 inventoryType)
{
    if (quality > ITEM_QUALITY_ARTIFACT)
        return 0;

    // all items but shields
    if (itemClass != ITEM_CLASS_ARMOR || itemSubclass != ITEM_SUBCLASS_ARMOR_SHIELD)
    {
        ItemArmorQualityEntry const* armorQuality = sItemArmorQualityStore.LookupEntry(itemlevel);
        ItemArmorTotalEntry const* armorToral = sItemArmorTotalStore.LookupEntry(itemlevel);
        if (!armorQuality || !armorToral)
            return 0;

        if (inventoryType == INVTYPE_ROBE)
            inventoryType = INVTYPE_CHEST;

        ArmorLocationEntry const* location = sArmorLocationStore.LookupEntry(inventoryType);
        if (!location)
            return 0;

        if (itemSubclass < ITEM_SUBCLASS_ARMOR_CLOTH)
            return 0;

        return uint32(armorQuality->Value[quality] * armorToral->Value[quality] * location->Value[itemSubclass - 1] + 0.5f);
    }

    // shields
    ItemArmorShieldEntry const* shield = sItemArmorShieldStore.LookupEntry(itemlevel);
    if (!shield)
        return 0;

    return uint32(shield->Value[quality] + 0.5f);
}

uint32 FillMaxDurability(uint32 itemClass, uint32 itemSubClass, uint32 inventoryType, uint32 quality, uint32 itemLevel)
{
    if (itemClass != ITEM_CLASS_ARMOR && itemClass != ITEM_CLASS_WEAPON)
        return 0;

    static float const qualityMultipliers[MAX_ITEM_QUALITY] =
    {
        1.0f, 1.0f, 1.0f, 1.17f, 1.37f, 1.68f, 0.0f, 0.0f
    };

    static float const armorMultipliers[MAX_INVTYPE] =
    {
        0.00f, // INVTYPE_NON_EQUIP
        0.59f, // INVTYPE_HEAD
        0.00f, // INVTYPE_NECK
        0.59f, // INVTYPE_SHOULDERS
        0.00f, // INVTYPE_BODY
        1.00f, // INVTYPE_CHEST
        0.35f, // INVTYPE_WAIST
        0.75f, // INVTYPE_LEGS
        0.49f, // INVTYPE_FEET
        0.35f, // INVTYPE_WRISTS
        0.35f, // INVTYPE_HANDS
        0.00f, // INVTYPE_FINGER
        0.00f, // INVTYPE_TRINKET
        0.00f, // INVTYPE_WEAPON
        1.00f, // INVTYPE_SHIELD
        0.00f, // INVTYPE_RANGED
        0.00f, // INVTYPE_CLOAK
        0.00f, // INVTYPE_2HWEAPON
        0.00f, // INVTYPE_BAG
        0.00f, // INVTYPE_TABARD
        1.00f, // INVTYPE_ROBE
        0.00f, // INVTYPE_WEAPONMAINHAND
        0.00f, // INVTYPE_WEAPONOFFHAND
        0.00f, // INVTYPE_HOLDABLE
        0.00f, // INVTYPE_AMMO
        0.00f, // INVTYPE_THROWN
        0.00f, // INVTYPE_RANGEDRIGHT
        0.00f, // INVTYPE_QUIVER
        0.00f, // INVTYPE_RELIC
    };

    static float const weaponMultipliers[MAX_ITEM_SUBCLASS_WEAPON] =
    {
        0.89f, // ITEM_SUBCLASS_WEAPON_AXE
        1.03f, // ITEM_SUBCLASS_WEAPON_AXE2
        0.77f, // ITEM_SUBCLASS_WEAPON_BOW
        0.77f, // ITEM_SUBCLASS_WEAPON_GUN
        0.89f, // ITEM_SUBCLASS_WEAPON_MACE
        1.03f, // ITEM_SUBCLASS_WEAPON_MACE2
        1.03f, // ITEM_SUBCLASS_WEAPON_POLEARM
        0.89f, // ITEM_SUBCLASS_WEAPON_SWORD
        1.03f, // ITEM_SUBCLASS_WEAPON_SWORD2
        0.00f, // ITEM_SUBCLASS_WEAPON_Obsolete
        1.03f, // ITEM_SUBCLASS_WEAPON_STAFF
        0.00f, // ITEM_SUBCLASS_WEAPON_EXOTIC
        0.00f, // ITEM_SUBCLASS_WEAPON_EXOTIC2
        0.64f, // ITEM_SUBCLASS_WEAPON_FIST_WEAPON
        0.00f, // ITEM_SUBCLASS_WEAPON_MISCELLANEOUS
        0.64f, // ITEM_SUBCLASS_WEAPON_DAGGER
        0.64f, // ITEM_SUBCLASS_WEAPON_THROWN
        0.00f, // ITEM_SUBCLASS_WEAPON_SPEAR
        0.77f, // ITEM_SUBCLASS_WEAPON_CROSSBOW
        0.64f, // ITEM_SUBCLASS_WEAPON_WAND
        0.64f, // ITEM_SUBCLASS_WEAPON_FISHING_POLE
    };

    float levelPenalty = 1.0f;
    if (itemLevel <= 28)
        levelPenalty = 0.966f - float(28u - itemLevel) / 54.0f;

    if (itemClass == ITEM_CLASS_ARMOR)
    {
        if (inventoryType > INVTYPE_ROBE)
            return 0;

        return 5 * uint32(23.0f * qualityMultipliers[quality] * armorMultipliers[inventoryType] * levelPenalty + 0.5f);
    }

    return 5 * uint32(17.0f * qualityMultipliers[quality] * weaponMultipliers[itemSubClass] * levelPenalty + 0.5f);
};

void FillDisenchantFields(uint32* disenchantID, uint32* requiredDisenchantSkill, ItemTemplate const& itemTemplate)
{
    *disenchantID = 0;
    *(int32*)requiredDisenchantSkill = -1;
    if ((itemTemplate.Flags & (ITEM_PROTO_FLAG_CONJURED | ITEM_PROTO_FLAG_UNK6)) ||
        itemTemplate.Bonding == BIND_QUEST_ITEM || itemTemplate.Area || itemTemplate.Map ||
        itemTemplate.Stackable > 1 ||
        itemTemplate.Quality < ITEM_QUALITY_UNCOMMON || itemTemplate.Quality > ITEM_QUALITY_EPIC ||
        !(itemTemplate.Class == ITEM_CLASS_ARMOR || itemTemplate.Class == ITEM_CLASS_WEAPON) ||
        !(Item::GetSpecialPrice(&itemTemplate) || sItemCurrencyCostStore.LookupEntry(itemTemplate.ItemId)))
        return;

    for (uint32 i = 0; i < sItemDisenchantLootStore.GetNumRows(); ++i)
    {
        ItemDisenchantLootEntry const* disenchant = sItemDisenchantLootStore.LookupEntry(i);
        if (!disenchant)
            continue;

        if (disenchant->ItemClass == itemTemplate.Class &&
            disenchant->ItemQuality == itemTemplate.Quality &&
            disenchant->MinItemLevel <= itemTemplate.ItemLevel &&
            disenchant->MaxItemLevel >= itemTemplate.ItemLevel)
        {
            if (disenchant->Id == 60 || disenchant->Id == 61)   // epic item disenchant ilvl range 66-99 (classic)
            {
                if (itemTemplate.RequiredLevel > 60 || itemTemplate.RequiredSkillRank > 300)
                    continue;                                   // skip to epic item disenchant ilvl range 90-199 (TBC)
            }
            else if (disenchant->Id == 66 || disenchant->Id == 67)  // epic item disenchant ilvl range 90-199 (TBC)
            {
                if (itemTemplate.RequiredLevel <= 60 || (itemTemplate.RequiredSkill && itemTemplate.RequiredSkillRank <= 300))
                    continue;
            }

            *disenchantID = disenchant->Id;
            *requiredDisenchantSkill = disenchant->RequiredDisenchantSkill;
            return;
        }
    }
}

void ObjectMgr::LoadItemTemplates()
{
    uint32 oldMSTime = getMSTime();
    uint32 sparseCount = 0;
    uint32 dbCount = 0;

    for (uint32 itemId = 0; itemId < sItemSparseStore.GetNumRows(); ++itemId)
    {
        ItemSparseEntry const* sparse = sItemSparseStore.LookupEntry(itemId);
        ItemEntry const* db2Data = sItemStore.LookupEntry(itemId);
        if (!sparse || !db2Data)
            continue;

        ItemTemplate& itemTemplate = _itemTemplateStore[itemId];

        itemTemplate.ItemId = itemId;
        itemTemplate.Class = db2Data->Class;
        itemTemplate.SubClass = db2Data->SubClass;
        itemTemplate.SoundOverrideSubclass = db2Data->SoundOverrideSubclass;
        itemTemplate.Name1 = sparse->Name;
        itemTemplate.DisplayInfoID = db2Data->DisplayId;
        itemTemplate.Quality = sparse->Quality;
        itemTemplate.Flags = sparse->Flags;
        itemTemplate.Flags2 = sparse->Flags2;
        itemTemplate.Unk430_1 = sparse->Unk430_1;
        itemTemplate.Unk430_2 = sparse->Unk430_2;
        itemTemplate.BuyCount = std::max(sparse->BuyCount, 1u);
        itemTemplate.BuyPrice = sparse->BuyPrice;
        itemTemplate.SellPrice = sparse->SellPrice;
        itemTemplate.InventoryType = db2Data->InventoryType;
        itemTemplate.AllowableClass = sparse->AllowableClass;
        itemTemplate.AllowableRace = sparse->AllowableRace;
        itemTemplate.ItemLevel = sparse->ItemLevel;
        itemTemplate.RequiredLevel = sparse->RequiredLevel;
        itemTemplate.RequiredSkill = sparse->RequiredSkill;
        itemTemplate.RequiredSkillRank = sparse->RequiredSkillRank;
        itemTemplate.RequiredSpell = sparse->RequiredSpell;
        itemTemplate.RequiredHonorRank = sparse->RequiredHonorRank;
        itemTemplate.RequiredCityRank = sparse->RequiredCityRank;
        itemTemplate.RequiredReputationFaction = sparse->RequiredReputationFaction;
        itemTemplate.RequiredReputationRank = sparse->RequiredReputationRank;
        itemTemplate.MaxCount = sparse->MaxCount;
        itemTemplate.Stackable = sparse->Stackable;
        itemTemplate.ContainerSlots = sparse->ContainerSlots;
        for (uint32 i = 0; i < MAX_ITEM_PROTO_STATS; ++i)
        {
            itemTemplate.ItemStat[i].ItemStatType = sparse->ItemStatType[i];
            itemTemplate.ItemStat[i].ItemStatValue = sparse->ItemStatValue[i];
            itemTemplate.ItemStat[i].ItemStatUnk1 = sparse->ItemStatUnk1[i];
            itemTemplate.ItemStat[i].ItemStatUnk2 = sparse->ItemStatUnk2[i];
        }

        itemTemplate.ScalingStatDistribution = sparse->ScalingStatDistribution;

        // cache item damage
        FillItemDamageFields(&itemTemplate.DamageMin, &itemTemplate.DamageMax, &itemTemplate.DPS, sparse->ItemLevel,
                             db2Data->Class, db2Data->SubClass, sparse->Quality, sparse->Delay, sparse->StatScalingFactor,
                             sparse->InventoryType, sparse->Flags2);

        itemTemplate.DamageType = sparse->DamageType;
        itemTemplate.Armor = FillItemArmor(sparse->ItemLevel, db2Data->Class, db2Data->SubClass, sparse->Quality, sparse->InventoryType);
        itemTemplate.Delay = sparse->Delay;
        itemTemplate.RangedModRange = sparse->RangedModRange;
        for (uint32 i = 0; i < MAX_ITEM_PROTO_SPELLS; ++i)
        {
            itemTemplate.Spells[i].SpellId = sparse->SpellId[i];
            itemTemplate.Spells[i].SpellTrigger = sparse->SpellTrigger[i];
            itemTemplate.Spells[i].SpellCharges = sparse->SpellCharges[i];
            itemTemplate.Spells[i].SpellCooldown = sparse->SpellCooldown[i];
            itemTemplate.Spells[i].SpellCategory = sparse->SpellCategory[i];
            itemTemplate.Spells[i].SpellCategoryCooldown = sparse->SpellCategoryCooldown[i];
        }

        itemTemplate.SpellPPMRate = 0.0f;
        itemTemplate.Bonding = sparse->Bonding;
        itemTemplate.Description = sparse->Description;
        itemTemplate.PageText = sparse->PageText;
        itemTemplate.LanguageID = sparse->LanguageID;
        itemTemplate.PageMaterial = sparse->PageMaterial;
        itemTemplate.StartQuest = sparse->StartQuest;
        itemTemplate.LockID = sparse->LockID;
        itemTemplate.Material = sparse->Material;
        itemTemplate.Sheath = sparse->Sheath;
        itemTemplate.RandomProperty = sparse->RandomProperty;
        itemTemplate.RandomSuffix = sparse->RandomSuffix;
        itemTemplate.ItemSet = sparse->ItemSet;
        itemTemplate.MaxDurability = FillMaxDurability(db2Data->Class, db2Data->SubClass, sparse->InventoryType, sparse->Quality, sparse->ItemLevel);
        itemTemplate.Area = sparse->Area;
        itemTemplate.Map = sparse->Map;
        itemTemplate.BagFamily = sparse->BagFamily;
        itemTemplate.TotemCategory = sparse->TotemCategory;
        for (uint32 i = 0; i < MAX_ITEM_PROTO_SOCKETS; ++i)
        {
            itemTemplate.Socket[i].Color = sparse->Color[i];
            itemTemplate.Socket[i].Content = sparse->Content[i];
        }

        itemTemplate.socketBonus = sparse->SocketBonus;
        itemTemplate.GemProperties = sparse->GemProperties;
        FillDisenchantFields(&itemTemplate.DisenchantID, &itemTemplate.RequiredDisenchantSkill, itemTemplate);

        itemTemplate.ArmorDamageModifier = sparse->ArmorDamageModifier;
        itemTemplate.Duration = sparse->Duration;
        itemTemplate.ItemLimitCategory = sparse->ItemLimitCategory;
        itemTemplate.HolidayId = sparse->HolidayId;
        itemTemplate.StatScalingFactor = sparse->StatScalingFactor;
        itemTemplate.CurrencySubstitutionId = sparse->CurrencySubstitutionId;
        itemTemplate.CurrencySubstitutionCount = sparse->CurrencySubstitutionCount;
        itemTemplate.ScriptId = 0;
        itemTemplate.FoodType = 0;
        itemTemplate.MinMoneyLoot = 0;
        itemTemplate.MaxMoneyLoot = 0;
        ++sparseCount;
    }

    // Load missing items from item_template AND overwrite data from Item-sparse.db2 (item_template is supposed to contain Item-sparse.adb data)
    //                                               0      1      2         3     4     5          6        7      8           9         10        11        12        13
    QueryResult result = WorldDatabase.Query("SELECT entry, Class, SubClass, SoundOverrideSubclass, Name, DisplayId, Quality, Flags, FlagsExtra, Unk430_1, Unk430_2, BuyCount, BuyPrice, SellPrice, "
    //                                        14             15              16             17         18             19             20                 21
                                             "InventoryType, AllowableClass, AllowableRace, ItemLevel, RequiredLevel, RequiredSkill, RequiredSkillRank, RequiredSpell, "
    //                                        22                 23                24                         25                      26        27         28
                                             "RequiredHonorRank, RequiredCityRank, RequiredReputationFaction, RequiredReputationRank, MaxCount, Stackable, ContainerSlots, "
    //                                        29          30           31           32           33          34           35           36
                                             "stat_type1, stat_value1, stat_unk1_1, stat_unk2_1, stat_type2, stat_value2, stat_unk1_2, stat_unk2_2, "
    //                                        37          38           39           40           41          42           43           44
                                             "stat_type3, stat_value3, stat_unk1_3, stat_unk2_3, stat_type4, stat_value4, stat_unk1_4, stat_unk2_4, "
    //                                        45          46           47           48           49          50           51           52
                                             "stat_type5, stat_value5, stat_unk1_5, stat_unk2_5, stat_type6, stat_value6, stat_unk1_6, stat_unk2_6, "
    //                                        53          54           55           56           57          58           59           60
                                             "stat_type7, stat_value7, stat_unk1_7, stat_unk2_7, stat_type8, stat_value8, stat_unk1_8, stat_unk2_8, "
    //                                        61          62           63           64           65           66            67            68
                                             "stat_type9, stat_value9, stat_unk1_9, stat_unk2_9, stat_type10, stat_value10, stat_unk1_10, stat_unk2_10, "
    //                                        69                       70          71     72
                                             "ScalingStatDistribution, DamageType, Delay, RangedModRange, "
    //                                        73         74              75              76               77               78
                                             "spellid_1, spelltrigger_1, spellcharges_1, spellcooldown_1, spellcategory_1, spellcategorycooldown_1, "
    //                                        79         80              81              82               83               84
                                             "spellid_2, spelltrigger_2, spellcharges_2, spellcooldown_2, spellcategory_2, spellcategorycooldown_2, "
    //                                        85         86              87              88               89               90
                                             "spellid_3, spelltrigger_3, spellcharges_3, spellcooldown_3, spellcategory_3, spellcategorycooldown_3, "
    //                                        91         92              93              94               95               96
                                             "spellid_4, spelltrigger_4, spellcharges_4, spellcooldown_4, spellcategory_4, spellcategorycooldown_4, "
    //                                        97         98              99              100              101              102
                                             "spellid_5, spelltrigger_5, spellcharges_5, spellcooldown_5, spellcategory_5, spellcategorycooldown_5, "
    //                                        103      104          105       106         107           108         109     110
                                             "Bonding, Description, PageText, LanguageID, PageMaterial, StartQuest, LockID, Material, "
    //                                        111     112             113           114      115   116  117        118
                                             "Sheath, RandomProperty, RandomSuffix, ItemSet, Area, Map, BagFamily, TotemCategory, "
    //                                        119            120              121            122              123            124              125
                                             "SocketColor_1, SocketContent_1, SocketColor_2, SocketContent_2, SocketColor_3, SocketContent_3, SocketBonus, "
    //                                        126            127                  128       129                130        131
                                             "GemProperties, ArmorDamageModifier, Duration, ItemLimitCategory, HolidayId, StatScalingFactor, "
    //                                        132                     133
                                             "CurrencySubstitutionId, CurrencySubstitutionCount "
                                             "FROM item_template");

    if (result)
    {
        do
        {
            Field* fields = result->Fetch();
            uint32 itemId = fields[0].GetUInt32();
            if (_itemTemplateStore.find(itemId) != _itemTemplateStore.end())
                --sparseCount;

            ItemTemplate& itemTemplate = _itemTemplateStore[itemId];

            itemTemplate.ItemId                    = itemId;
            itemTemplate.Class                     = uint32(fields[1].GetUInt8());
            itemTemplate.SubClass                  = uint32(fields[2].GetUInt8());
            itemTemplate.SoundOverrideSubclass     = fields[3].GetInt32();
            itemTemplate.Name1                     = fields[4].GetString();
            itemTemplate.DisplayInfoID             = fields[5].GetUInt32();
            itemTemplate.Quality                   = uint32(fields[6].GetUInt8());
            itemTemplate.Flags                     = uint32(fields[7].GetInt64());
            itemTemplate.Flags2                    = fields[8].GetUInt32();
            itemTemplate.Unk430_1                  = fields[9].GetFloat();
            itemTemplate.Unk430_2                  = fields[10].GetFloat();
            itemTemplate.BuyCount                  = uint32(fields[11].GetUInt8());
            itemTemplate.BuyPrice                  = int32(fields[12].GetInt64());
            itemTemplate.SellPrice                 = fields[13].GetUInt32();

            itemTemplate.InventoryType             = uint32(fields[14].GetUInt8());
            itemTemplate.AllowableClass            = fields[15].GetInt32();
            itemTemplate.AllowableRace             = fields[16].GetInt32();
            itemTemplate.ItemLevel                 = uint32(fields[17].GetUInt16());
            itemTemplate.RequiredLevel             = uint32(fields[18].GetUInt8());
            itemTemplate.RequiredSkill             = uint32(fields[19].GetUInt16());
            itemTemplate.RequiredSkillRank         = uint32(fields[20].GetUInt16());
            itemTemplate.RequiredSpell             = fields[21].GetUInt32();
            itemTemplate.RequiredHonorRank         = fields[22].GetUInt32();
            itemTemplate.RequiredCityRank          = fields[23].GetUInt32();
            itemTemplate.RequiredReputationFaction = uint32(fields[24].GetUInt16());
            itemTemplate.RequiredReputationRank    = uint32(fields[25].GetUInt16());
            itemTemplate.MaxCount                  = fields[26].GetInt32();
            itemTemplate.Stackable                 = fields[27].GetInt32();
            itemTemplate.ContainerSlots            = uint32(fields[28].GetUInt8());
            for (uint32 i = 0; i < MAX_ITEM_PROTO_STATS; ++i)
            {
                itemTemplate.ItemStat[i].ItemStatType  = uint32(fields[29 + i * 4 + 0].GetUInt8());
                itemTemplate.ItemStat[i].ItemStatValue = int32(fields[29 + i * 4 + 1].GetInt16());
                itemTemplate.ItemStat[i].ItemStatUnk1  = fields[29 + i * 4 + 2].GetInt32();
                itemTemplate.ItemStat[i].ItemStatUnk2  = fields[29 + i * 4 + 3].GetInt32();
            }

            itemTemplate.ScalingStatDistribution = uint32(fields[69].GetUInt16());

            // cache item damage
            FillItemDamageFields(&itemTemplate.DamageMin, &itemTemplate.DamageMax, &itemTemplate.DPS, itemTemplate.ItemLevel,
                                 itemTemplate.Class, itemTemplate.SubClass, itemTemplate.Quality, fields[71].GetUInt16(),
                                 fields[131].GetFloat(), itemTemplate.InventoryType, itemTemplate.Flags2);

            itemTemplate.DamageType                = fields[70].GetUInt8();
            itemTemplate.Armor                     = FillItemArmor(itemTemplate.ItemLevel, itemTemplate.Class,
                                                                   itemTemplate.SubClass, itemTemplate.Quality,
                                                                   itemTemplate.InventoryType);

            itemTemplate.Delay                     = fields[71].GetUInt16();
            itemTemplate.RangedModRange            = fields[72].GetFloat();
            for (uint32 i = 0; i < MAX_ITEM_PROTO_SPELLS; ++i)
            {
                itemTemplate.Spells[i].SpellId               = fields[73 + 6 * i + 0].GetInt32();
                itemTemplate.Spells[i].SpellTrigger          = uint32(fields[73 + 6 * i + 1].GetUInt8());
                itemTemplate.Spells[i].SpellCharges          = int32(fields[73 + 6 * i + 2].GetInt16());
                itemTemplate.Spells[i].SpellCooldown         = fields[73 + 6 * i + 3].GetInt32();
                itemTemplate.Spells[i].SpellCategory         = uint32(fields[73 + 6 * i + 4].GetUInt16());
                itemTemplate.Spells[i].SpellCategoryCooldown = fields[73 + 6 * i + 5].GetInt32();
            }

            itemTemplate.SpellPPMRate   = 0.0f;
            itemTemplate.Bonding        = uint32(fields[103].GetUInt8());
            itemTemplate.Description    = fields[104].GetString();
            itemTemplate.PageText       = fields[105].GetUInt32();
            itemTemplate.LanguageID     = uint32(fields[106].GetUInt8());
            itemTemplate.PageMaterial   = uint32(fields[107].GetUInt8());
            itemTemplate.StartQuest     = fields[108].GetUInt32();
            itemTemplate.LockID         = fields[109].GetUInt32();
            itemTemplate.Material       = int32(fields[110].GetInt8());
            itemTemplate.Sheath         = uint32(fields[111].GetUInt8());
            itemTemplate.RandomProperty = fields[112].GetUInt32();
            itemTemplate.RandomSuffix   = fields[113].GetInt32();
            itemTemplate.ItemSet        = fields[114].GetUInt32();
            itemTemplate.MaxDurability  = FillMaxDurability(itemTemplate.Class, itemTemplate.SubClass,
                itemTemplate.InventoryType, itemTemplate.Quality, itemTemplate.ItemLevel);

            itemTemplate.Area           = fields[115].GetUInt32();
            itemTemplate.Map            = uint32(fields[116].GetUInt16());
            itemTemplate.BagFamily      = fields[117].GetUInt32();
            itemTemplate.TotemCategory  = fields[118].GetUInt32();
            for (uint32 i = 0; i < MAX_ITEM_PROTO_SOCKETS; ++i)
            {
                itemTemplate.Socket[i].Color   = uint32(fields[119 + i*2].GetUInt8());
                itemTemplate.Socket[i].Content = fields[119 + i * 2 + 1].GetUInt32();
            }

            itemTemplate.socketBonus         = fields[125].GetUInt32();
            itemTemplate.GemProperties       = fields[126].GetUInt32();
            FillDisenchantFields(&itemTemplate.DisenchantID, &itemTemplate.RequiredDisenchantSkill, itemTemplate);

            itemTemplate.ArmorDamageModifier       = fields[127].GetFloat();
            itemTemplate.Duration                  = fields[128].GetUInt32();
            itemTemplate.ItemLimitCategory         = uint32(fields[129].GetInt16());
            itemTemplate.HolidayId                 = fields[130].GetUInt32();
            itemTemplate.StatScalingFactor         = fields[131].GetFloat();
            itemTemplate.CurrencySubstitutionId    = fields[132].GetInt32();
            itemTemplate.CurrencySubstitutionCount = fields[133].GetInt32();
            itemTemplate.ScriptId                  = 0;
            itemTemplate.FoodType                  = 0;
            itemTemplate.MinMoneyLoot              = 0;
            itemTemplate.MaxMoneyLoot              = 0;
            ++dbCount;
        } while (result->NextRow());
    }

    // Check if item templates for DBC referenced character start outfit are present
    std::set<uint32> notFoundOutfit;
    for (uint32 i = 1; i < sCharStartOutfitStore.GetNumRows(); ++i)
    {
        CharStartOutfitEntry const* entry = sCharStartOutfitStore.LookupEntry(i);
        if (!entry)
            continue;

        for (int j = 0; j < MAX_OUTFIT_ITEMS; ++j)
        {
            if (entry->ItemId[j] <= 0)
                continue;

            uint32 item_id = entry->ItemId[j];

            if (!GetItemTemplate(item_id))
                notFoundOutfit.insert(item_id);
        }
    }

    for (std::set<uint32>::const_iterator itr = notFoundOutfit.begin(); itr != notFoundOutfit.end(); ++itr)
        sLog->outError(LOG_FILTER_SQL, "Item (Entry: %u) does not exist in `item_template` but is referenced in `CharStartOutfit.dbc`", *itr);

    sLog->outInfo(LOG_FILTER_SERVER_LOADING, ">> Loaded %u item templates from Item-sparse.db2 and %u from database in %u ms", sparseCount, dbCount, GetMSTimeDiffToNow(oldMSTime));
}

void ObjectMgr::LoadItemTemplateAddon()
{
    uint32 oldMSTime = getMSTime();
    uint32 count = 0;

    QueryResult result = WorldDatabase.Query("SELECT Id, FlagsCu, FoodType, MinMoneyLoot, MaxMoneyLoot, SpellPPMChance FROM item_template_addon");
    if (result)
    {
        do
        {
            Field* fields = result->Fetch();
            uint32 itemId = fields[0].GetUInt32();
            if (!GetItemTemplate(itemId))
            {
                sLog->outError(LOG_FILTER_SQL, "Item %u specified in `item_template_addon` does not exist, skipped.", itemId);
                continue;
            }

            uint32 minMoneyLoot = fields[3].GetUInt32();
            uint32 maxMoneyLoot = fields[4].GetUInt32();
            if (minMoneyLoot > maxMoneyLoot)
            {
                sLog->outError(LOG_FILTER_SQL, "Minimum money loot specified in `item_template_addon` for item %u was greater than maximum amount, swapping.", itemId);
                std::swap(minMoneyLoot, maxMoneyLoot);
            }
            ItemTemplate& itemTemplate = _itemTemplateStore[itemId];
            itemTemplate.FlagsCu = fields[1].GetUInt32();
            itemTemplate.FoodType = fields[2].GetUInt8();
            itemTemplate.MinMoneyLoot = minMoneyLoot;
            itemTemplate.MaxMoneyLoot = maxMoneyLoot;
            itemTemplate.SpellPPMRate = fields[5].GetFloat();
            ++count;
        } while (result->NextRow());
    }
    sLog->outInfo(LOG_FILTER_SERVER_LOADING, ">> Loaded %u item addon templates in %u ms", count, GetMSTimeDiffToNow(oldMSTime));
}

void ObjectMgr::LoadItemScriptNames()
{
    uint32 oldMSTime = getMSTime();
    uint32 count = 0;

    QueryResult result = WorldDatabase.Query("SELECT Id, ScriptName FROM item_script_names");
    if (result)
    {
        do
        {
            Field* fields = result->Fetch();
            uint32 itemId = fields[0].GetUInt32();
            if (!GetItemTemplate(itemId))
            {
                sLog->outError(LOG_FILTER_SQL, "Item %u specified in `item_script_names` does not exist, skipped.", itemId);
                continue;
            }

            _itemTemplateStore[itemId].ScriptId = GetScriptId(fields[1].GetCString());
            ++count;
        } while (result->NextRow());
    }

    sLog->outInfo(LOG_FILTER_SERVER_LOADING, ">> Loaded %u item script names in %u ms", count, GetMSTimeDiffToNow(oldMSTime));
}
ItemTemplate const* ObjectMgr::GetItemTemplate(uint32 entry)
{
    ItemTemplateContainer::const_iterator itr = _itemTemplateStore.find(entry);
    if (itr != _itemTemplateStore.end())
        return &(itr->second);
    return NULL;
}

void ObjectMgr::LoadVehicleTemplateAccessories()
{
    uint32 oldMSTime = getMSTime();

    _vehicleTemplateAccessoryStore.clear();                           // needed for reload case

    uint32 count = 0;

    //                                                  0             1              2          3           4             5
    QueryResult result = WorldDatabase.Query("SELECT `entry`, `accessory_entry`, `seat_id`, `minion`, `summontype`, `summontimer` FROM `vehicle_template_accessory`");

    if (!result)
    {
        sLog->outError(LOG_FILTER_SERVER_LOADING, ">> Loaded 0 vehicle template accessories. DB table `vehicle_template_accessory` is empty.");

        return;
    }

    do
    {
        Field* fields = result->Fetch();

        uint32 uiEntry      = fields[0].GetUInt32();
        uint32 uiAccessory  = fields[1].GetUInt32();
        int8   uiSeat       = int8(fields[2].GetInt8());
        bool   bMinion      = fields[3].GetBool();
        uint8  uiSummonType = fields[4].GetUInt8();
        uint32 uiSummonTimer= fields[5].GetUInt32();

        if (!sObjectMgr->GetCreatureTemplate(uiEntry))
        {
            sLog->outError(LOG_FILTER_SQL, "Table `vehicle_template_accessory`: creature template entry %u does not exist.", uiEntry);
            continue;
        }

        if (!sObjectMgr->GetCreatureTemplate(uiAccessory))
        {
            sLog->outError(LOG_FILTER_SQL, "Table `vehicle_template_accessory`: Accessory %u does not exist.", uiAccessory);
            continue;
        }

        if (_spellClickInfoStore.find(uiEntry) == _spellClickInfoStore.end())
        {
            sLog->outError(LOG_FILTER_SQL, "Table `vehicle_template_accessory`: creature template entry %u has no data in npc_spellclick_spells", uiEntry);
            continue;
        }

        _vehicleTemplateAccessoryStore[uiEntry].push_back(VehicleAccessory(uiAccessory, uiSeat, bMinion, uiSummonType, uiSummonTimer));

        ++count;
    }
    while (result->NextRow());

    sLog->outInfo(LOG_FILTER_SERVER_LOADING, ">> Loaded %u Vehicle Template Accessories in %u ms", count, GetMSTimeDiffToNow(oldMSTime));
}

void ObjectMgr::LoadVehicleAccessories()
{
    uint32 oldMSTime = getMSTime();

    _vehicleAccessoryStore.clear();                           // needed for reload case

    uint32 count = 0;

    //                                                  0             1             2          3           4             5
    QueryResult result = WorldDatabase.Query("SELECT `guid`, `accessory_entry`, `seat_id`, `minion`, `summontype`, `summontimer` FROM `vehicle_accessory`");

    if (!result)
    {
        sLog->outInfo(LOG_FILTER_SERVER_LOADING, ">> Loaded 0 Vehicle Accessories in %u ms", GetMSTimeDiffToNow(oldMSTime));
        return;
    }

    do
    {
        Field* fields = result->Fetch();

        uint32 uiGUID       = fields[0].GetUInt32();
        uint32 uiAccessory  = fields[1].GetUInt32();
        int8   uiSeat       = int8(fields[2].GetInt16());
        bool   bMinion      = fields[3].GetBool();
        uint8  uiSummonType = fields[4].GetUInt8();
        uint32 uiSummonTimer= fields[5].GetUInt32();

        if (!sObjectMgr->GetCreatureTemplate(uiAccessory))
        {
            sLog->outError(LOG_FILTER_SQL, "Table `vehicle_accessory`: Accessory %u does not exist.", uiAccessory);
            continue;
        }

        _vehicleAccessoryStore[uiGUID].push_back(VehicleAccessory(uiAccessory, uiSeat, bMinion, uiSummonType, uiSummonTimer));

        ++count;
    }
    while (result->NextRow());

    sLog->outInfo(LOG_FILTER_SERVER_LOADING, ">> Loaded %u Vehicle Accessories in %u ms", count, GetMSTimeDiffToNow(oldMSTime));
}

void ObjectMgr::LoadPetLevelInfo()
{
    uint32 oldMSTime = getMSTime();

    //                                                 0               1      2   3     4    5    6    7     8    9
    QueryResult result = WorldDatabase.Query("SELECT creature_entry, level, hp, mana, str, agi, sta, inte, spi, armor FROM pet_levelstats");

    if (!result)
    {
        sLog->outError(LOG_FILTER_SERVER_LOADING, ">> Loaded 0 level pet stats definitions. DB table `pet_levelstats` is empty.");

        return;
    }

    uint32 count = 0;

    do
    {
        Field* fields = result->Fetch();

        uint32 creature_id = fields[0].GetUInt32();
        if (!sObjectMgr->GetCreatureTemplate(creature_id))
        {
            sLog->outError(LOG_FILTER_SQL, "Wrong creature id %u in `pet_levelstats` table, ignoring.", creature_id);
            continue;
        }

        uint32 current_level = fields[1].GetUInt8();
        if (current_level > sWorld->getIntConfig(CONFIG_MAX_PLAYER_LEVEL))
        {
            if (current_level > STRONG_MAX_LEVEL)        // hardcoded level maximum
                sLog->outError(LOG_FILTER_SQL, "Wrong (> %u) level %u in `pet_levelstats` table, ignoring.", STRONG_MAX_LEVEL, current_level);
            else
            {
                sLog->outInfo(LOG_FILTER_GENERAL, "Unused (> MaxPlayerLevel in worldserver.conf) level %u in `pet_levelstats` table, ignoring.", current_level);
                ++count;                                // make result loading percent "expected" correct in case disabled detail mode for example.
            }
            continue;
        }
        else if (current_level < 1)
        {
            sLog->outError(LOG_FILTER_SQL, "Wrong (<1) level %u in `pet_levelstats` table, ignoring.", current_level);
            continue;
        }

        PetLevelInfo*& pInfoMapEntry = _petInfoStore[creature_id];

        if (pInfoMapEntry == NULL)
            pInfoMapEntry = new PetLevelInfo[sWorld->getIntConfig(CONFIG_MAX_PLAYER_LEVEL)];

        // data for level 1 stored in [0] array element, ...
        PetLevelInfo* pLevelInfo = &pInfoMapEntry[current_level-1];

        pLevelInfo->health = fields[2].GetUInt16();
        pLevelInfo->mana   = fields[3].GetUInt16();
        pLevelInfo->armor  = fields[9].GetUInt32();

        for (int i = 0; i < MAX_STATS; i++)
        {
            pLevelInfo->stats[i] = fields[i+4].GetUInt16();
        }

        ++count;
    }
    while (result->NextRow());

    // Fill gaps and check integrity
    for (PetLevelInfoContainer::iterator itr = _petInfoStore.begin(); itr != _petInfoStore.end(); ++itr)
    {
        PetLevelInfo* pInfo = itr->second;

        // fatal error if no level 1 data
        if (!pInfo || pInfo[0].health == 0)
        {
            sLog->outError(LOG_FILTER_SQL, "Creature %u does not have pet stats data for Level 1!", itr->first);
            exit(1);
        }

        // fill level gaps
        for (uint8 level = 1; level < sWorld->getIntConfig(CONFIG_MAX_PLAYER_LEVEL); ++level)
        {
            if (pInfo[level].health == 0)
            {
                sLog->outError(LOG_FILTER_SQL, "Creature %u has no data for Level %i pet stats data, using data of Level %i.", itr->first, level+1, level);
                pInfo[level] = pInfo[level-1];
            }
        }
    }

    sLog->outInfo(LOG_FILTER_SERVER_LOADING, ">> Loaded %u level pet stats definitions in %u ms", count, GetMSTimeDiffToNow(oldMSTime));
}

PetLevelInfo const* ObjectMgr::GetPetLevelInfo(uint32 creature_id, uint8 level) const
{
    if (level > sWorld->getIntConfig(CONFIG_MAX_PLAYER_LEVEL))
        level = sWorld->getIntConfig(CONFIG_MAX_PLAYER_LEVEL);

    PetLevelInfoContainer::const_iterator itr = _petInfoStore.find(creature_id);
    if (itr == _petInfoStore.end())
        return NULL;

    return &itr->second[level-1];                           // data for level 1 stored in [0] array element, ...
}

void ObjectMgr::PlayerCreateInfoAddItemHelper(uint32 race_, uint32 class_, uint32 itemId, int32 count)
{
    if (count > 0)
        _playerInfo[race_][class_].item.push_back(PlayerCreateInfoItem(itemId, count));
    else
    {
        if (count < -1)
            sLog->outError(LOG_FILTER_SQL, "Invalid count %i specified on item %u be removed from original player create info (use -1)!", count, itemId);

        uint32 RaceClass = (race_) | (class_ << 8);
        bool doneOne = false;
        for (uint32 i = 1; i < sCharStartOutfitStore.GetNumRows(); ++i)
        {
            if (CharStartOutfitEntry const* entry = sCharStartOutfitStore.LookupEntry(i))
            {
                if (entry->RaceClassGender == RaceClass || entry->RaceClassGender == (RaceClass | (1 << 16)))
                {
                    bool found = false;
                    for (uint8 x = 0; x < MAX_OUTFIT_ITEMS; ++x)
                    {
                        if (entry->ItemId[x] > 0 && uint32(entry->ItemId[x]) == itemId)
                        {
                            found = true;
                            const_cast<CharStartOutfitEntry*>(entry)->ItemId[x] = 0;
                            break;
                        }
                    }

                    if (!found)
                        sLog->outError(LOG_FILTER_SQL, "Item %u specified to be removed from original create info not found in dbc!", itemId);

                    if (!doneOne)
                        doneOne = true;
                    else
                        break;
                }
            }
        }
    }
}

void ObjectMgr::LoadPlayerInfo()
{
    // Load playercreate
    {
        uint32 oldMSTime = getMSTime();
        //                                                0     1      2    3        4          5           6
        QueryResult result = WorldDatabase.Query("SELECT race, class, map, zone, position_x, position_y, position_z, orientation FROM playercreateinfo");

        if (!result)
        {

            sLog->outError(LOG_FILTER_SERVER_LOADING, ">> Loaded 0 player create definitions. DB table `playercreateinfo` is empty.");
            exit(1);
        }
        else
        {
            uint32 count = 0;

            do
            {
                Field* fields = result->Fetch();

                uint32 current_race  = fields[0].GetUInt8();
                uint32 current_class = fields[1].GetUInt8();
                uint32 mapId         = fields[2].GetUInt16();
                uint32 areaId        = fields[3].GetUInt32(); // zone
                float  positionX     = fields[4].GetFloat();
                float  positionY     = fields[5].GetFloat();
                float  positionZ     = fields[6].GetFloat();
                float  orientation   = fields[7].GetFloat();

                if (current_race >= MAX_RACES)
                {
                    sLog->outError(LOG_FILTER_SQL, "Wrong race %u in `playercreateinfo` table, ignoring.", current_race);
                    continue;
                }

                ChrRacesEntry const* rEntry = sChrRacesStore.LookupEntry(current_race);
                if (!rEntry)
                {
                    sLog->outError(LOG_FILTER_SQL, "Wrong race %u in `playercreateinfo` table, ignoring.", current_race);
                    continue;
                }

                if (current_class >= MAX_CLASSES)
                {
                    sLog->outError(LOG_FILTER_SQL, "Wrong class %u in `playercreateinfo` table, ignoring.", current_class);
                    continue;
                }

                if (!sChrClassesStore.LookupEntry(current_class))
                {
                    sLog->outError(LOG_FILTER_SQL, "Wrong class %u in `playercreateinfo` table, ignoring.", current_class);
                    continue;
                }

                // accept DB data only for valid position (and non instanceable)
                if (!MapManager::IsValidMapCoord(mapId, positionX, positionY, positionZ, orientation))
                {
                    sLog->outError(LOG_FILTER_SQL, "Wrong home position for class %u race %u pair in `playercreateinfo` table, ignoring.", current_class, current_race);
                    continue;
                }

                if (sMapStore.LookupEntry(mapId)->Instanceable())
                {
                    sLog->outError(LOG_FILTER_SQL, "Home position in instanceable map for class %u race %u pair in `playercreateinfo` table, ignoring.", current_class, current_race);
                    continue;
                }

                PlayerInfo* pInfo = &_playerInfo[current_race][current_class];

                pInfo->mapId       = mapId;
                pInfo->areaId      = areaId;
                pInfo->positionX   = positionX;
                pInfo->positionY   = positionY;
                pInfo->positionZ   = positionZ;
                pInfo->orientation = orientation;

                pInfo->displayId_m = rEntry->model_m;
                pInfo->displayId_f = rEntry->model_f;

                ++count;
            }
            while (result->NextRow());

            sLog->outInfo(LOG_FILTER_SERVER_LOADING, ">> Loaded %u player create definitions in %u ms", count, GetMSTimeDiffToNow(oldMSTime));
        }
    }

    // Load playercreate items
    sLog->outInfo(LOG_FILTER_SERVER_LOADING, "Loading Player Create Items Data...");
    {
        uint32 oldMSTime = getMSTime();
        //                                                0     1      2       3
        QueryResult result = WorldDatabase.Query("SELECT race, class, itemid, amount FROM playercreateinfo_item");

        if (!result)
        {
            sLog->outInfo(LOG_FILTER_SERVER_LOADING, ">> Loaded 0 custom player create items. DB table `playercreateinfo_item` is empty.");
        }
        else
        {
            uint32 count = 0;

            do
            {
                Field* fields = result->Fetch();

                uint32 current_race = fields[0].GetUInt8();
                if (current_race >= MAX_RACES)
                {
                    sLog->outError(LOG_FILTER_SQL, "Wrong race %u in `playercreateinfo_item` table, ignoring.", current_race);
                    continue;
                }

                uint32 current_class = fields[1].GetUInt8();
                if (current_class >= MAX_CLASSES)
                {
                    sLog->outError(LOG_FILTER_SQL, "Wrong class %u in `playercreateinfo_item` table, ignoring.", current_class);
                    continue;
                }

                uint32 item_id = fields[2].GetUInt32();

                if (!GetItemTemplate(item_id))
                {
                    sLog->outError(LOG_FILTER_SQL, "Item id %u (race %u class %u) in `playercreateinfo_item` table but not listed in `item_template`, ignoring.", item_id, current_race, current_class);
                    continue;
                }

                int32 amount   = fields[3].GetInt8();

                if (!amount)
                {
                    sLog->outError(LOG_FILTER_SQL, "Item id %u (class %u race %u) have amount == 0 in `playercreateinfo_item` table, ignoring.", item_id, current_race, current_class);
                    continue;
                }

                if (!current_race || !current_class)
                {
                    uint32 min_race = current_race ? current_race : 1;
                    uint32 max_race = current_race ? current_race + 1 : MAX_RACES;
                    uint32 min_class = current_class ? current_class : 1;
                    uint32 max_class = current_class ? current_class + 1 : MAX_CLASSES;
                    for (uint32 r = min_race; r < max_race; ++r)
                        for (uint32 c = min_class; c < max_class; ++c)
                            PlayerCreateInfoAddItemHelper(r, c, item_id, amount);
                }
                else
                    PlayerCreateInfoAddItemHelper(current_race, current_class, item_id, amount);

                ++count;
            }
            while (result->NextRow());

            sLog->outInfo(LOG_FILTER_SERVER_LOADING, ">> Loaded %u custom player create items in %u ms", count, GetMSTimeDiffToNow(oldMSTime));
        }
    }

    // Load playercreate spells
    sLog->outInfo(LOG_FILTER_SERVER_LOADING, "Loading Player Create Spell Data...");
    {
        uint32 oldMSTime = getMSTime();

        std::string tableName = sWorld->getBoolConfig(CONFIG_START_ALL_SPELLS) ? "playercreateinfo_spell_custom" : "playercreateinfo_spell";
        QueryResult result = WorldDatabase.PQuery("SELECT race, class, Spell FROM %s", tableName.c_str());

        if (!result)
        {
            sLog->outError(LOG_FILTER_SERVER_LOADING, ">> Loaded 0 player create spells. DB table `%s` is empty.", sWorld->getBoolConfig(CONFIG_START_ALL_SPELLS) ? "playercreateinfo_spell_custom" : "playercreateinfo_spell");

        }
        else
        {
            uint32 count = 0;

            do
            {
                Field* fields = result->Fetch();

                uint32 current_race = fields[0].GetUInt8();
                if (current_race >= MAX_RACES)
                {
                    sLog->outError(LOG_FILTER_SQL, "Wrong race %u in `playercreateinfo_spell` table, ignoring.", current_race);
                    continue;
                }

                uint32 current_class = fields[1].GetUInt8();
                if (current_class >= MAX_CLASSES)
                {
                    sLog->outError(LOG_FILTER_SQL, "Wrong class %u in `playercreateinfo_spell` table, ignoring.", current_class);
                    continue;
                }

                if (!current_race || !current_class)
                {
                    uint32 min_race = current_race ? current_race : 1;
                    uint32 max_race = current_race ? current_race + 1 : MAX_RACES;
                    uint32 min_class = current_class ? current_class : 1;
                    uint32 max_class = current_class ? current_class + 1 : MAX_CLASSES;
                    for (uint32 r = min_race; r < max_race; ++r)
                        for (uint32 c = min_class; c < max_class; ++c)
                            _playerInfo[r][c].spell.push_back(fields[2].GetUInt32());
                }
                else
                    _playerInfo[current_race][current_class].spell.push_back(fields[2].GetUInt32());

                ++count;
            }
            while (result->NextRow());

            sLog->outInfo(LOG_FILTER_SERVER_LOADING, ">> Loaded %u player create spells in %u ms", count, GetMSTimeDiffToNow(oldMSTime));
        }
    }

    // Load playercreate actions
    sLog->outInfo(LOG_FILTER_SERVER_LOADING, "Loading Player Create Action Data...");
    {
        uint32 oldMSTime = getMSTime();

        //                                                0     1      2       3       4
        QueryResult result = WorldDatabase.Query("SELECT race, class, button, action, type FROM playercreateinfo_action");

        if (!result)
        {
            sLog->outError(LOG_FILTER_SERVER_LOADING, ">> Loaded 0 player create actions. DB table `playercreateinfo_action` is empty.");

        }
        else
        {
            uint32 count = 0;

            do
            {
                Field* fields = result->Fetch();

                uint32 current_race = fields[0].GetUInt8();
                if (current_race >= MAX_RACES)
                {
                    sLog->outError(LOG_FILTER_SQL, "Wrong race %u in `playercreateinfo_action` table, ignoring.", current_race);
                    continue;
                }

                uint32 current_class = fields[1].GetUInt8();
                if (current_class >= MAX_CLASSES)
                {
                    sLog->outError(LOG_FILTER_SQL, "Wrong class %u in `playercreateinfo_action` table, ignoring.", current_class);
                    continue;
                }

                PlayerInfo* pInfo = &_playerInfo[current_race][current_class];
                pInfo->action.push_back(PlayerCreateInfoAction(fields[2].GetUInt16(), fields[3].GetUInt32(), fields[4].GetUInt16()));

                ++count;
            }
            while (result->NextRow());

            sLog->outInfo(LOG_FILTER_SERVER_LOADING, ">> Loaded %u player create actions in %u ms", count, GetMSTimeDiffToNow(oldMSTime));
        }
    }

    // Loading levels data (class/race dependent)
    sLog->outInfo(LOG_FILTER_SERVER_LOADING, "Loading Player Create Level Stats Data...");
    {
        uint32 oldMSTime = getMSTime();

        //                                                 0     1      2      3    4    5    6    7
        QueryResult result  = WorldDatabase.Query("SELECT race, class, level, str, agi, sta, inte, spi FROM player_levelstats");

        if (!result)
        {
            sLog->outError(LOG_FILTER_SERVER_LOADING, ">> Loaded 0 level stats definitions. DB table `player_levelstats` is empty.");

            exit(1);
        }

        uint32 count = 0;

        do
        {
            Field* fields = result->Fetch();

            uint32 current_race = fields[0].GetUInt8();
            if (current_race >= MAX_RACES)
            {
                sLog->outError(LOG_FILTER_SQL, "Wrong race %u in `player_levelstats` table, ignoring.", current_race);
                continue;
            }

            uint32 current_class = fields[1].GetUInt8();
            if (current_class >= MAX_CLASSES)
            {
                sLog->outError(LOG_FILTER_SQL, "Wrong class %u in `player_levelstats` table, ignoring.", current_class);
                continue;
            }

            uint32 current_level = fields[2].GetUInt8();
            if (current_level > sWorld->getIntConfig(CONFIG_MAX_PLAYER_LEVEL))
            {
                if (current_level > STRONG_MAX_LEVEL)        // hardcoded level maximum
                    sLog->outError(LOG_FILTER_SQL, "Wrong (> %u) level %u in `player_levelstats` table, ignoring.", STRONG_MAX_LEVEL, current_level);
                else
                {
                    sLog->outInfo(LOG_FILTER_GENERAL, "Unused (> MaxPlayerLevel in worldserver.conf) level %u in `player_levelstats` table, ignoring.", current_level);
                    ++count;                                // make result loading percent "expected" correct in case disabled detail mode for example.
                }
                continue;
            }

            PlayerInfo* pInfo = &_playerInfo[current_race][current_class];

            if (!pInfo->levelInfo)
                pInfo->levelInfo = new PlayerLevelInfo[sWorld->getIntConfig(CONFIG_MAX_PLAYER_LEVEL)];

            PlayerLevelInfo* pLevelInfo = &pInfo->levelInfo[current_level-1];

            for (int i = 0; i < MAX_STATS; i++)
            {
                pLevelInfo->stats[i] = fields[i+3].GetUInt8();
            }

            ++count;
        }
        while (result->NextRow());

        // Fill gaps and check integrity
        for (int race = 0; race < MAX_RACES; ++race)
        {
            // skip non existed races
            if (!sChrRacesStore.LookupEntry(race))
                continue;

            for (int class_ = 0; class_ < MAX_CLASSES; ++class_)
            {
                // skip non existed classes
                if (!sChrClassesStore.LookupEntry(class_))
                    continue;

                PlayerInfo* pInfo = &_playerInfo[race][class_];

                // skip non loaded combinations
                if (!pInfo->displayId_m || !pInfo->displayId_f)
                    continue;

                // skip expansion races if not playing with expansion
                if (sWorld->getIntConfig(CONFIG_EXPANSION) < 1 && (race == RACE_BLOODELF || race == RACE_DRAENEI))
                    continue;

                // skip expansion classes if not playing with expansion
                if (sWorld->getIntConfig(CONFIG_EXPANSION) < 2 && class_ == CLASS_DEATH_KNIGHT)
                    continue;

                // fatal error if no level 1 data
                if (!pInfo->levelInfo || pInfo->levelInfo[0].stats[0] == 0)
                {
                    sLog->outError(LOG_FILTER_SQL, "Race %i Class %i Level 1 does not have stats data!", race, class_);
                    exit(1);
                }

                // fill level gaps
                for (uint8 level = 1; level < sWorld->getIntConfig(CONFIG_MAX_PLAYER_LEVEL); ++level)
                {
                    if (pInfo->levelInfo[level].stats[0] == 0)
                    {
                        sLog->outError(LOG_FILTER_SQL, "Race %i Class %i Level %i does not have stats data. Using stats data of level %i.", race, class_, level+1, level);
                        pInfo->levelInfo[level] = pInfo->levelInfo[level-1];
                    }
                }
            }
        }

        sLog->outInfo(LOG_FILTER_SERVER_LOADING, ">> Loaded %u level stats definitions in %u ms", count, GetMSTimeDiffToNow(oldMSTime));
    }

    // Loading xp per level data
    sLog->outInfo(LOG_FILTER_SERVER_LOADING, "Loading Player Create XP Data...");
    {
        uint32 oldMSTime = getMSTime();

        _playerXPperLevel.resize(sWorld->getIntConfig(CONFIG_MAX_PLAYER_LEVEL));
        for (uint8 level = 0; level < sWorld->getIntConfig(CONFIG_MAX_PLAYER_LEVEL); ++level)
            _playerXPperLevel[level] = 0;

        //                                                 0    1
        QueryResult result  = WorldDatabase.Query("SELECT lvl, xp_for_next_level FROM player_xp_for_level");

        if (!result)
        {
            sLog->outError(LOG_FILTER_SERVER_LOADING, ">> Loaded 0 xp for level definitions. DB table `player_xp_for_level` is empty.");

            exit(1);
        }

        uint32 count = 0;

        do
        {
            Field* fields = result->Fetch();

            uint32 current_level = fields[0].GetUInt8();
            uint32 current_xp    = fields[1].GetUInt32();

            if (current_level >= sWorld->getIntConfig(CONFIG_MAX_PLAYER_LEVEL))
            {
                if (current_level > STRONG_MAX_LEVEL)        // hardcoded level maximum
                    sLog->outError(LOG_FILTER_SQL, "Wrong (> %u) level %u in `player_xp_for_level` table, ignoring.", STRONG_MAX_LEVEL, current_level);
                else
                {
                    sLog->outInfo(LOG_FILTER_GENERAL, "Unused (> MaxPlayerLevel in worldserver.conf) level %u in `player_xp_for_levels` table, ignoring.", current_level);
                    ++count;                                // make result loading percent "expected" correct in case disabled detail mode for example.
                }
                continue;
            }
            //PlayerXPperLevel
            _playerXPperLevel[current_level] = current_xp;
            ++count;
        }
        while (result->NextRow());

        // fill level gaps
        for (uint8 level = 1; level < sWorld->getIntConfig(CONFIG_MAX_PLAYER_LEVEL); ++level)
        {
            if (_playerXPperLevel[level] == 0)
            {
                sLog->outError(LOG_FILTER_SQL, "Level %i does not have XP for level data. Using data of level [%i] + 100.", level+1, level);
                _playerXPperLevel[level] = _playerXPperLevel[level-1]+100;
            }
        }

        sLog->outInfo(LOG_FILTER_SERVER_LOADING, ">> Loaded %u xp for level definitions in %u ms", count, GetMSTimeDiffToNow(oldMSTime));
    }
}

void ObjectMgr::GetPlayerClassLevelInfo(uint32 class_, uint8 level, uint32& baseHP, uint32& baseMana) const
{
    if (level < 1 || class_ >= MAX_CLASSES)
        return;

    if (level > sWorld->getIntConfig(CONFIG_MAX_PLAYER_LEVEL))
        level = sWorld->getIntConfig(CONFIG_MAX_PLAYER_LEVEL);

    GtOCTBaseHPByClassEntry const* hp = sGtOCTBaseHPByClassStore.LookupEntry((class_-1) * GT_MAX_LEVEL + level-1);
    GtOCTBaseMPByClassEntry const* mp = sGtOCTBaseMPByClassStore.LookupEntry((class_-1) * GT_MAX_LEVEL + level-1);

    if (!hp || !mp)
    {
        sLog->outError(LOG_FILTER_GENERAL, "Tried to get non-existant Class-Level combination data for base hp/mp. Class %u Level %u", class_, level);
        return;
    }

    baseHP = uint32(hp->ratio);
    baseMana = uint32(mp->ratio);
}

void ObjectMgr::GetPlayerLevelInfo(uint32 race, uint32 class_, uint8 level, PlayerLevelInfo* info) const
{
    if (level < 1 || race >= MAX_RACES || class_ >= MAX_CLASSES)
        return;

    PlayerInfo const* pInfo = &_playerInfo[race][class_];
    if (pInfo->displayId_m == 0 || pInfo->displayId_f == 0)
        return;

    if (level <= sWorld->getIntConfig(CONFIG_MAX_PLAYER_LEVEL))
        *info = pInfo->levelInfo[level-1];
    else
        BuildPlayerLevelInfo(race, class_, level, info);
}

void ObjectMgr::BuildPlayerLevelInfo(uint8 race, uint8 _class, uint8 level, PlayerLevelInfo* info) const
{
    // base data (last known level)
    *info = _playerInfo[race][_class].levelInfo[sWorld->getIntConfig(CONFIG_MAX_PLAYER_LEVEL)-1];

    // if conversion from uint32 to uint8 causes unexpected behaviour, change lvl to uint32
    for (uint8 lvl = sWorld->getIntConfig(CONFIG_MAX_PLAYER_LEVEL)-1; lvl < level; ++lvl)
    {
        switch (_class)
        {
            case CLASS_WARRIOR:
                info->stats[STAT_STRENGTH]  += (lvl > 23 ? 2: (lvl > 1  ? 1: 0));
                info->stats[STAT_STAMINA]   += (lvl > 23 ? 2: (lvl > 1  ? 1: 0));
                info->stats[STAT_AGILITY]   += (lvl > 36 ? 1: (lvl > 6 && (lvl%2) ? 1: 0));
                info->stats[STAT_INTELLECT] += (lvl > 9 && !(lvl%2) ? 1: 0);
                info->stats[STAT_SPIRIT]    += (lvl > 9 && !(lvl%2) ? 1: 0);
                break;
            case CLASS_PALADIN:
                info->stats[STAT_STRENGTH]  += (lvl > 3  ? 1: 0);
                info->stats[STAT_STAMINA]   += (lvl > 33 ? 2: (lvl > 1 ? 1: 0));
                info->stats[STAT_AGILITY]   += (lvl > 38 ? 1: (lvl > 7 && !(lvl%2) ? 1: 0));
                info->stats[STAT_INTELLECT] += (lvl > 6 && (lvl%2) ? 1: 0);
                info->stats[STAT_SPIRIT]    += (lvl > 7 ? 1: 0);
                break;
            case CLASS_HUNTER:
                info->stats[STAT_STRENGTH]  += (lvl > 4  ? 1: 0);
                info->stats[STAT_STAMINA]   += (lvl > 4  ? 1: 0);
                info->stats[STAT_AGILITY]   += (lvl > 33 ? 2: (lvl > 1 ? 1: 0));
                info->stats[STAT_INTELLECT] += (lvl > 8 && (lvl%2) ? 1: 0);
                info->stats[STAT_SPIRIT]    += (lvl > 38 ? 1: (lvl > 9 && !(lvl%2) ? 1: 0));
                break;
            case CLASS_ROGUE:
                info->stats[STAT_STRENGTH]  += (lvl > 5  ? 1: 0);
                info->stats[STAT_STAMINA]   += (lvl > 4  ? 1: 0);
                info->stats[STAT_AGILITY]   += (lvl > 16 ? 2: (lvl > 1 ? 1: 0));
                info->stats[STAT_INTELLECT] += (lvl > 8 && !(lvl%2) ? 1: 0);
                info->stats[STAT_SPIRIT]    += (lvl > 38 ? 1: (lvl > 9 && !(lvl%2) ? 1: 0));
                break;
            case CLASS_PRIEST:
                info->stats[STAT_STRENGTH]  += (lvl > 9 && !(lvl%2) ? 1: 0);
                info->stats[STAT_STAMINA]   += (lvl > 5  ? 1: 0);
                info->stats[STAT_AGILITY]   += (lvl > 38 ? 1: (lvl > 8 && (lvl%2) ? 1: 0));
                info->stats[STAT_INTELLECT] += (lvl > 22 ? 2: (lvl > 1 ? 1: 0));
                info->stats[STAT_SPIRIT]    += (lvl > 3  ? 1: 0);
                break;
            case CLASS_SHAMAN:
                info->stats[STAT_STRENGTH]  += (lvl > 34 ? 1: (lvl > 6 && (lvl%2) ? 1: 0));
                info->stats[STAT_STAMINA]   += (lvl > 4 ? 1: 0);
                info->stats[STAT_AGILITY]   += (lvl > 7 && !(lvl%2) ? 1: 0);
                info->stats[STAT_INTELLECT] += (lvl > 5 ? 1: 0);
                info->stats[STAT_SPIRIT]    += (lvl > 4 ? 1: 0);
                break;
            case CLASS_MAGE:
                info->stats[STAT_STRENGTH]  += (lvl > 9 && !(lvl%2) ? 1: 0);
                info->stats[STAT_STAMINA]   += (lvl > 5  ? 1: 0);
                info->stats[STAT_AGILITY]   += (lvl > 9 && !(lvl%2) ? 1: 0);
                info->stats[STAT_INTELLECT] += (lvl > 24 ? 2: (lvl > 1 ? 1: 0));
                info->stats[STAT_SPIRIT]    += (lvl > 33 ? 2: (lvl > 2 ? 1: 0));
                break;
            case CLASS_WARLOCK:
                info->stats[STAT_STRENGTH]  += (lvl > 9 && !(lvl%2) ? 1: 0);
                info->stats[STAT_STAMINA]   += (lvl > 38 ? 2: (lvl > 3 ? 1: 0));
                info->stats[STAT_AGILITY]   += (lvl > 9 && !(lvl%2) ? 1: 0);
                info->stats[STAT_INTELLECT] += (lvl > 33 ? 2: (lvl > 2 ? 1: 0));
                info->stats[STAT_SPIRIT]    += (lvl > 38 ? 2: (lvl > 3 ? 1: 0));
                break;
            case CLASS_DRUID:
                info->stats[STAT_STRENGTH]  += (lvl > 38 ? 2: (lvl > 6 && (lvl%2) ? 1: 0));
                info->stats[STAT_STAMINA]   += (lvl > 32 ? 2: (lvl > 4 ? 1: 0));
                info->stats[STAT_AGILITY]   += (lvl > 38 ? 2: (lvl > 8 && (lvl%2) ? 1: 0));
                info->stats[STAT_INTELLECT] += (lvl > 38 ? 3: (lvl > 4 ? 1: 0));
                info->stats[STAT_SPIRIT]    += (lvl > 38 ? 3: (lvl > 5 ? 1: 0));
        }
    }
}

void ObjectMgr::LoadQuests()
{
    uint32 oldMSTime = getMSTime();

    // For reload case
    for (QuestMap::const_iterator itr=_questTemplates.begin(); itr != _questTemplates.end(); ++itr)
        delete itr->second;
    _questTemplates.clear();

    mExclusiveQuestGroups.clear();

    QueryResult result = WorldDatabase.Query("SELECT "
        //0     1      2        3        4           5       6            7             8              9               10             11                 12
        "Id, Method, Level, MinLevel, MaxLevel, ZoneOrSort, Type, SuggestedPlayers, LimitTime, RequiredClasses, RequiredRaces, RequiredSkillId, RequiredSkillPoints, "
        //         13                 14                    15                   16                      17                  18                         19                  20
        "RequiredFactionId1, RequiredFactionId2, RequiredFactionValue1, RequiredFactionValue2, RequiredMinRepFaction, RequiredMaxRepFaction, RequiredMinRepValue, RequiredMaxRepValue, "
        //     21         22             23                24             25              26                    27                28            29              30              31
        "PrevQuestId, NextQuestId, ExclusiveGroup, NextQuestIdChain, RewardXPId, RewardOrRequiredMoney, RewardMoneyMaxLevel, RewardSpell, RewardSpellCast, RewardHonor, RewardHonorMultiplier, "
        //         32                  33            34             35               36         37         38            39                40                41               42                 43
        "RewardMailTemplateId, RewardMailDelay, SourceItemId, SourceItemCount, SourceSpellId, Flags, SpecialFlags, MinimapTargetMark, RewardTitleId, RequiredPlayerKills, RewardTalents, RewardArenaPoints, "
        //      44            45                    46                    47                  48               49             50              51             52                53                54                55               56
        "RewardSkillId, RewardSkillPoints, RewardReputationMask, QuestGiverPortrait, QuestTurnInPortrait, RewardItemId1, RewardItemId2, RewardItemId3, RewardItemId4, RewardItemCount1, RewardItemCount2, RewardItemCount3, RewardItemCount4, "
        //         57                  58                  59                    60                    61                   62                      63                  64                        65                       66                      67                      68
        "RewardChoiceItemId1, RewardChoiceItemId2, RewardChoiceItemId3, RewardChoiceItemId4, RewardChoiceItemId5, RewardChoiceItemId6, RewardChoiceItemCount1, RewardChoiceItemCount2, RewardChoiceItemCount3, RewardChoiceItemCount4, RewardChoiceItemCount5, RewardChoiceItemCount6, "
        //        69                70                71                72             73                   74                      75                     76                    77                      78
        "RewardFactionId1, RewardFactionId2, RewardFactionId3, RewardFactionId4, RewardFactionId5, RewardFactionValueId1, RewardFactionValueId2, RewardFactionValueId3, RewardFactionValueId4, RewardFactionValueId5, "
        //                79                          80                           81                              82                           83
        "RewardFactionValueIdOverride1, RewardFactionValueIdOverride2, RewardFactionValueIdOverride3, RewardFactionValueIdOverride4, RewardFactionValueIdOverride5, "
        //    84        85      86      87          88       89        90      91          92             93              94
        "PointMapId, PointX, PointY, PointOption, Title, Objectives, Details, EndText, CompletedText, OfferRewardText, RequestItemsText, "
        //        95              96               97               98                  99                     100                      101                  102
        "RequiredNpcOrGo1, RequiredNpcOrGo2, RequiredNpcOrGo3, RequiredNpcOrGo4, RequiredNpcOrGoCount1, RequiredNpcOrGoCount2, RequiredNpcOrGoCount3, RequiredNpcOrGoCount4, "
        //         103                     104                    105                   106                     107                       108                     109                       110
        "RequiredSourceItemId1, RequiredSourceItemId2, RequiredSourceItemId3, RequiredSourceItemId4, RequiredSourceItemCount1, RequiredSourceItemCount2, RequiredSourceItemCount3, RequiredSourceItemCount4, "
        //       111               112             113             114              115             116                 117                   118               119               120                 121                 122
        "RequiredItemId1, RequiredItemId2, RequiredItemId3, RequiredItemId4, RequiredItemId5, RequiredItemId6, RequiredItemCount1, RequiredItemCount2, RequiredItemCount3, RequiredItemCount4, RequiredItemCount5, RequiredItemCount6, "
        //      123             124                 125                126                  127              128              129             130           131
        "RequiredSpell, RequiredSpellCast1, RequiredSpellCast2, RequiredSpellCast3, RequiredSpellCast4, ObjectiveText1, ObjectiveText2, ObjectiveText3, ObjectiveText4, "
        //     132                  133               134               135                  136                  137                     138                   139
        "RewardCurrencyId1, RewardCurrencyId2, RewardCurrencyId3, RewardCurrencyId4, RewardCurrencyCount1, RewardCurrencyCount2, RewardCurrencyCount3, RewardCurrencyCount4, "
        //      140                  141                 142                   143                    144                    145                     146                   147
        "RequiredCurrencyId1, RequiredCurrencyId2, RequiredCurrencyId3, RequiredCurrencyId4, RequiredCurrencyCount1, RequiredCurrencyCount2, RequiredCurrencyCount3, RequiredCurrencyCount4, "
        //      148                  149                 150                   151               152          153
        "QuestGiverTextWindow, QuestGiverTargetName, QuestTurnTextWindow, QuestTurnTargetName, SoundAccept, SoundTurnIn, "
        //      154          155            156            157               158                159                  160                  161                162             163
        "DetailsEmote1, DetailsEmote2, DetailsEmote3, DetailsEmote4, DetailsEmoteDelay1, DetailsEmoteDelay2, DetailsEmoteDelay3, DetailsEmoteDelay4, EmoteOnIncomplete, EmoteOnComplete, "
        //      164                 165               166                167                   168                       169                     170                  171
        "OfferRewardEmote1, OfferRewardEmote2, OfferRewardEmote3, OfferRewardEmote4, OfferRewardEmoteDelay1, OfferRewardEmoteDelay2, OfferRewardEmoteDelay3, OfferRewardEmoteDelay4, "
        //    172           173           174
        "StartScript, CompleteScript, WDBVerified"
        " FROM quest_template");
    if (!result)
    {
        sLog->outError(LOG_FILTER_SERVER_LOADING, ">> Loaded 0 quests definitions. DB table `quest_template` is empty.");

        return;
    }

    // create multimap previous quest for each existed quest
    // some quests can have many previous maps set by NextQuestId in previous quest
    // for example set of race quests can lead to single not race specific quest
    do
    {
        Field* fields = result->Fetch();

        Quest* newQuest = new Quest(fields);
        _questTemplates[newQuest->GetQuestId()] = newQuest;
    } while (result->NextRow());

    std::map<uint32, uint32> usedMailTemplates;

    // Post processing
    for (QuestMap::iterator iter = _questTemplates.begin(); iter != _questTemplates.end(); ++iter)
    {
        // skip post-loading checks for disabled quests
        if (DisableMgr::IsDisabledFor(DISABLE_TYPE_QUEST, iter->first, NULL))
            continue;

        Quest * qinfo = iter->second;

        // additional quest integrity checks (GO, creature_template and item_template must be loaded already)

        if (qinfo->GetQuestMethod() >= 3)
            sLog->outError(LOG_FILTER_SQL, "Quest %u has `Method` = %u, expected values are 0, 1 or 2.", qinfo->GetQuestId(), qinfo->GetQuestMethod());

        if (qinfo->SpecialFlags & ~QUEST_SPECIAL_FLAGS_DB_ALLOWED)
        {
            sLog->outError(LOG_FILTER_SQL, "Quest %u has `SpecialFlags` = %u > max allowed value. Correct `SpecialFlags` to value <= %u",
                qinfo->GetQuestId(), qinfo->SpecialFlags, QUEST_SPECIAL_FLAGS_DB_ALLOWED);
            qinfo->SpecialFlags &= QUEST_SPECIAL_FLAGS_DB_ALLOWED;
        }

        if (qinfo->Flags & QUEST_FLAGS_DAILY && qinfo->Flags & QUEST_FLAGS_WEEKLY)
        {
            sLog->outError(LOG_FILTER_SQL, "Weekly Quest %u is marked as daily quest in `Flags`, removed daily flag.", qinfo->GetQuestId());
            qinfo->Flags &= ~QUEST_FLAGS_DAILY;
        }

        if (qinfo->Flags & QUEST_FLAGS_DAILY)
        {
            if (!(qinfo->SpecialFlags & QUEST_SPECIAL_FLAGS_REPEATABLE))
            {
                sLog->outError(LOG_FILTER_SQL, "Daily Quest %u not marked as repeatable in `SpecialFlags`, added.", qinfo->GetQuestId());
                qinfo->SpecialFlags |= QUEST_SPECIAL_FLAGS_REPEATABLE;
            }
        }

        if (qinfo->Flags & QUEST_FLAGS_WEEKLY)
        {
            if (!(qinfo->SpecialFlags & QUEST_SPECIAL_FLAGS_REPEATABLE))
            {
                sLog->outError(LOG_FILTER_SQL, "Weekly Quest %u not marked as repeatable in `SpecialFlags`, added.", qinfo->GetQuestId());
                qinfo->SpecialFlags |= QUEST_SPECIAL_FLAGS_REPEATABLE;
            }
        }

        if (qinfo->Flags & QUEST_FLAGS_AUTO_REWARDED)
        {
            // at auto-reward can be rewarded only RewardChoiceItemId[0]
            for (int j = 1; j < QUEST_REWARD_CHOICES_COUNT; ++j )
            {
                if (uint32 id = qinfo->RewardChoiceItemId[j])
                {
                    sLog->outError(LOG_FILTER_SQL, "Quest %u has `RewardChoiceItemId%d` = %u but item from `RewardChoiceItemId%d` can't be rewarded with quest flag QUEST_FLAGS_AUTO_REWARDED.",
                        qinfo->GetQuestId(), j+1, id, j+1);
                    // no changes, quest ignore this data
                }
            }
        }

        if (qinfo->MinLevel == uint32(-1) || qinfo->MinLevel > DEFAULT_MAX_LEVEL)
        {
            sLog->outError(LOG_FILTER_SQL, "Quest %u should be disabled because `MinLevel` = %i", qinfo->GetQuestId(), int32(qinfo->MinLevel));
            // no changes needed, sending -1 in SMSG_QUEST_QUERY_RESPONSE is valid
        }

        // client quest log visual (area case)
        if (qinfo->ZoneOrSort > 0)
        {
            if (!GetAreaEntryByAreaID(qinfo->ZoneOrSort))
            {
                sLog->outError(LOG_FILTER_SQL, "Quest %u has `ZoneOrSort` = %u (zone case) but zone with this id does not exist.",
                    qinfo->GetQuestId(), qinfo->ZoneOrSort);
                // no changes, quest not dependent from this value but can have problems at client
            }
        }
        // client quest log visual (sort case)
        if (qinfo->ZoneOrSort < 0)
        {
            QuestSortEntry const* qSort = sQuestSortStore.LookupEntry(-int32(qinfo->ZoneOrSort));
            if (!qSort)
            {
                sLog->outError(LOG_FILTER_SQL, "Quest %u has `ZoneOrSort` = %i (sort case) but quest sort with this id does not exist.",
                    qinfo->GetQuestId(), qinfo->ZoneOrSort);
                // no changes, quest not dependent from this value but can have problems at client (note some may be 0, we must allow this so no check)
            }
            //check for proper RequiredSkillId value (skill case)
            if (uint32 skill_id = SkillByQuestSort(-int32(qinfo->ZoneOrSort)))
            {
                if (qinfo->RequiredSkillId != skill_id)
                {
                    sLog->outError(LOG_FILTER_SQL, "Quest %u has `ZoneOrSort` = %i but `RequiredSkillId` does not have a corresponding value (%d).",
                        qinfo->GetQuestId(), qinfo->ZoneOrSort, skill_id);
                    //override, and force proper value here?
                }
            }
        }

        // RequiredClasses, can be 0/CLASSMASK_ALL_PLAYABLE to allow any class
        if (qinfo->RequiredClasses)
        {
            if (!(qinfo->RequiredClasses & CLASSMASK_ALL_PLAYABLE))
            {
                sLog->outError(LOG_FILTER_SQL, "Quest %u does not contain any playable classes in `RequiredClasses` (%u), value set to 0 (all classes).", qinfo->GetQuestId(), qinfo->RequiredClasses);
                    qinfo->RequiredClasses = 0;
            }
        }
        // RequiredRaces, can be 0/RACEMASK_ALL_PLAYABLE to allow any race
        if (qinfo->RequiredRaces)
            {
            if (!(qinfo->RequiredRaces & RACEMASK_ALL_PLAYABLE))
                {
                    sLog->outError(LOG_FILTER_SQL, "Quest %u does not contain any playable races in `RequiredRaces` (%u), value set to 0 (all races).", qinfo->GetQuestId(), qinfo->RequiredRaces);
                    qinfo->RequiredRaces = 0;
                }
            }
        // RequiredSkillId, can be 0
        if (qinfo->RequiredSkillId)
        {
            if (!sSkillLineStore.LookupEntry(qinfo->RequiredSkillId))
            {
                sLog->outError(LOG_FILTER_SQL, "Quest %u has `RequiredSkillId` = %u but this skill does not exist",
                    qinfo->GetQuestId(), qinfo->RequiredSkillId);
            }
        }

        if (qinfo->RequiredSkillPoints)
        {
            if (qinfo->RequiredSkillPoints > sWorld->GetConfigMaxSkillValue())
            {
                sLog->outError(LOG_FILTER_SQL, "Quest %u has `RequiredSkillPoints` = %u but max possible skill is %u, quest can't be done.",
                    qinfo->GetQuestId(), qinfo->RequiredSkillPoints, sWorld->GetConfigMaxSkillValue());
                // no changes, quest can't be done for this requirement
            }
        }
        // else Skill quests can have 0 skill level, this is ok

        if (qinfo->RequiredFactionId2 && !sFactionStore.LookupEntry(qinfo->RequiredFactionId2))
        {
            sLog->outError(LOG_FILTER_SQL, "Quest %u has `RequiredFactionId2` = %u but faction template %u does not exist, quest can't be done.",
                qinfo->GetQuestId(), qinfo->RequiredFactionId2, qinfo->RequiredFactionId2);
            // no changes, quest can't be done for this requirement
        }

        if (qinfo->RequiredFactionId1 && !sFactionStore.LookupEntry(qinfo->RequiredFactionId1))
        {
            sLog->outError(LOG_FILTER_SQL, "Quest %u has `RequiredFactionId1` = %u but faction template %u does not exist, quest can't be done.",
                qinfo->GetQuestId(), qinfo->RequiredFactionId1, qinfo->RequiredFactionId1);
            // no changes, quest can't be done for this requirement
        }

        if (qinfo->RequiredMinRepFaction && !sFactionStore.LookupEntry(qinfo->RequiredMinRepFaction))
        {
            sLog->outError(LOG_FILTER_SQL, "Quest %u has `RequiredMinRepFaction` = %u but faction template %u does not exist, quest can't be done.",
                qinfo->GetQuestId(), qinfo->RequiredMinRepFaction, qinfo->RequiredMinRepFaction);
            // no changes, quest can't be done for this requirement
        }

        if (qinfo->RequiredMaxRepFaction && !sFactionStore.LookupEntry(qinfo->RequiredMaxRepFaction))
        {
            sLog->outError(LOG_FILTER_SQL, "Quest %u has `RequiredMaxRepFaction` = %u but faction template %u does not exist, quest can't be done.",
                qinfo->GetQuestId(), qinfo->RequiredMaxRepFaction, qinfo->RequiredMaxRepFaction);
            // no changes, quest can't be done for this requirement
        }

        if (qinfo->RequiredMinRepValue && qinfo->RequiredMinRepValue > ReputationMgr::Reputation_Cap)
        {
            sLog->outError(LOG_FILTER_SQL, "Quest %u has `RequiredMinRepValue` = %d but max reputation is %u, quest can't be done.",
                qinfo->GetQuestId(), qinfo->RequiredMinRepValue, ReputationMgr::Reputation_Cap);
            // no changes, quest can't be done for this requirement
        }

        if (qinfo->RequiredMinRepValue && qinfo->RequiredMaxRepValue && qinfo->RequiredMaxRepValue <= qinfo->RequiredMinRepValue)
        {
            sLog->outError(LOG_FILTER_SQL, "Quest %u has `RequiredMaxRepValue` = %d and `RequiredMinRepValue` = %d, quest can't be done.",
                qinfo->GetQuestId(), qinfo->RequiredMaxRepValue, qinfo->RequiredMinRepValue);
            // no changes, quest can't be done for this requirement
        }

        if (!qinfo->RequiredFactionId1 && qinfo->RequiredFactionValue1 != 0)
        {
            sLog->outError(LOG_FILTER_SQL, "Quest %u has `RequiredFactionValue1` = %d but `RequiredFactionId1` is 0, value has no effect",
                qinfo->GetQuestId(), qinfo->RequiredFactionValue1);
            // warning
        }

        if (!qinfo->RequiredFactionId2 && qinfo->RequiredFactionValue2 != 0)
        {
            sLog->outError(LOG_FILTER_SQL, "Quest %u has `RequiredFactionValue2` = %d but `RequiredFactionId2` is 0, value has no effect",
                qinfo->GetQuestId(), qinfo->RequiredFactionValue2);
            // warning
        }

        if (!qinfo->RequiredMinRepFaction && qinfo->RequiredMinRepValue != 0)
        {
            sLog->outError(LOG_FILTER_SQL, "Quest %u has `RequiredMinRepValue` = %d but `RequiredMinRepFaction` is 0, value has no effect",
                qinfo->GetQuestId(), qinfo->RequiredMinRepValue);
            // warning
        }

        if (!qinfo->RequiredMaxRepFaction && qinfo->RequiredMaxRepValue != 0)
        {
            sLog->outError(LOG_FILTER_SQL, "Quest %u has `RequiredMaxRepValue` = %d but `RequiredMaxRepFaction` is 0, value has no effect",
                qinfo->GetQuestId(), qinfo->RequiredMaxRepValue);
            // warning
        }

        if (qinfo->RewardTitleId && !sCharTitlesStore.LookupEntry(qinfo->RewardTitleId))
        {
            sLog->outError(LOG_FILTER_SQL, "Quest %u has `RewardTitleId` = %u but CharTitle Id %u does not exist, quest can't be rewarded with title.",
                qinfo->GetQuestId(), qinfo->GetCharTitleId(), qinfo->GetCharTitleId());
            qinfo->RewardTitleId = 0;
            // quest can't reward this title
        }

        if (qinfo->SourceItemId)
        {
            if (!sObjectMgr->GetItemTemplate(qinfo->SourceItemId))
            {
                sLog->outError(LOG_FILTER_SQL, "Quest %u has `SourceItemId` = %u but item with entry %u does not exist, quest can't be done.",
                    qinfo->GetQuestId(), qinfo->SourceItemId, qinfo->SourceItemId);
                qinfo->SourceItemId = 0;                       // quest can't be done for this requirement
            }
            else if (qinfo->SourceItemIdCount == 0)
            {
                sLog->outError(LOG_FILTER_SQL, "Quest %u has `SourceItemId` = %u but `SourceItemIdCount` = 0, set to 1 but need fix in DB.",
                    qinfo->GetQuestId(), qinfo->SourceItemId);
                qinfo->SourceItemIdCount = 1;                    // update to 1 for allow quest work for backward compatibility with DB
            }
        }
        else if (qinfo->SourceItemIdCount>0)
        {
            sLog->outError(LOG_FILTER_SQL, "Quest %u has `SourceItemId` = 0 but `SourceItemIdCount` = %u, useless value.",
                qinfo->GetQuestId(), qinfo->SourceItemIdCount);
            qinfo->SourceItemIdCount=0;                          // no quest work changes in fact
        }

        if (qinfo->SourceSpellid)
        {
            SpellInfo const* spellInfo = sSpellMgr->GetSpellInfo(qinfo->SourceSpellid);
            if (!spellInfo)
            {
                sLog->outError(LOG_FILTER_SQL, "Quest %u has `SourceSpellid` = %u but spell %u doesn't exist, quest can't be done.",
                    qinfo->GetQuestId(), qinfo->SourceSpellid, qinfo->SourceSpellid);
                qinfo->SourceSpellid = 0;                        // quest can't be done for this requirement
            }
            else if (!SpellMgr::IsSpellValid(spellInfo))
            {
                sLog->outError(LOG_FILTER_SQL, "Quest %u has `SourceSpellid` = %u but spell %u is broken, quest can't be done.",
                    qinfo->GetQuestId(), qinfo->SourceSpellid, qinfo->SourceSpellid);
                qinfo->SourceSpellid = 0;                        // quest can't be done for this requirement
            }
        }

        for (uint8 j = 0; j < QUEST_ITEM_OBJECTIVES_COUNT; ++j)
        {
            uint32 id = qinfo->RequiredItemId[j];
            if (id)
            {
                if (qinfo->RequiredItemCount[j] == 0)
                {
                    sLog->outError(LOG_FILTER_SQL, "Quest %u has `RequiredItemId%d` = %u but `RequiredItemCount%d` = 0, quest can't be done.",
                        qinfo->GetQuestId(), j+1, id, j+1);
                    // no changes, quest can't be done for this requirement
                }

                qinfo->SetSpecialFlag(QUEST_SPECIAL_FLAGS_DELIVER);

                if (!sObjectMgr->GetItemTemplate(id))
                {
                    sLog->outError(LOG_FILTER_SQL, "Quest %u has `RequiredItemId%d` = %u but item with entry %u does not exist, quest can't be done.",
                        qinfo->GetQuestId(), j+1, id, id);
                    qinfo->RequiredItemCount[j] = 0;             // prevent incorrect work of quest
                }
            }
            else if (qinfo->RequiredItemCount[j] > 0)
            {
                sLog->outError(LOG_FILTER_SQL, "Quest %u has `RequiredItemId%d` = 0 but `RequiredItemCount%d` = %u, quest can't be done.",
                    qinfo->GetQuestId(), j+1, j+1, qinfo->RequiredItemCount[j]);
                qinfo->RequiredItemCount[j] = 0;                 // prevent incorrect work of quest
            }
        }

        for (uint8 j = 0; j < QUEST_SOURCE_ITEM_IDS_COUNT; ++j)
        {
            uint32 id = qinfo->RequiredSourceItemId[j];
            if (id)
            {
                if (!sObjectMgr->GetItemTemplate(id))
                {
                    sLog->outError(LOG_FILTER_SQL, "Quest %u has `RequiredSourceItemId%d` = %u but item with entry %u does not exist, quest can't be done.",
                        qinfo->GetQuestId(), j+1, id, id);
                    // no changes, quest can't be done for this requirement
                }
            }
            else
            {
                if (qinfo->RequiredSourceItemCount[j]>0)
                {
                    sLog->outError(LOG_FILTER_SQL, "Quest %u has `RequiredSourceItemId%d` = 0 but `RequiredSourceItemCount%d` = %u.",
                        qinfo->GetQuestId(), j+1, j+1, qinfo->RequiredSourceItemCount[j]);
                    // no changes, quest ignore this data
                }
            }
        }

        for (uint8 j = 0; j < QUEST_OBJECTIVES_COUNT; ++j)
        {
            uint32 id = qinfo->RequiredSpellCast[j];
            if (id)
            {
                SpellInfo const* spellInfo = sSpellMgr->GetSpellInfo(id);
                if (!spellInfo)
                {
                    sLog->outError(LOG_FILTER_SQL, "Quest %u has `ReqSpellCast%d` = %u but spell %u does not exist, quest can't be done.",
                        qinfo->GetQuestId(), j+1, id, id);
                    continue;
                }

                if (!qinfo->RequiredNpcOrGo[j])
                {
                    bool found = false;
                    for (uint8 k = 0; k < MAX_SPELL_EFFECTS; ++k)
                    {
                        if ((spellInfo->Effects[k].Effect == SPELL_EFFECT_QUEST_COMPLETE && uint32(spellInfo->Effects[k].MiscValue) == qinfo->Id) ||
                            spellInfo->Effects[k].Effect == SPELL_EFFECT_SEND_EVENT)
                        {
                            found = true;
                            break;
                        }
                    }

                    if (found)
                    {
                        if (!qinfo->HasSpecialFlag(QUEST_SPECIAL_FLAGS_EXPLORATION_OR_EVENT))
                        {
                            sLog->outError(LOG_FILTER_SQL, "Spell (id: %u) have SPELL_EFFECT_QUEST_COMPLETE or SPELL_EFFECT_SEND_EVENT for quest %u and RequiredNpcOrGo%d = 0, but quest not have flag QUEST_SPECIAL_FLAGS_EXPLORATION_OR_EVENT. Quest flags or RequiredNpcOrGo%d must be fixed, quest modified to enable objective.", spellInfo->Id, qinfo->Id, j+1, j+1);

                            // this will prevent quest completing without objective
                            const_cast<Quest*>(qinfo)->SetSpecialFlag(QUEST_SPECIAL_FLAGS_EXPLORATION_OR_EVENT);
                        }
                    }
                    else
                    {
                        sLog->outError(LOG_FILTER_SQL, "Quest %u has `ReqSpellCast%d` = %u and RequiredNpcOrGo%d = 0 but spell %u does not have SPELL_EFFECT_QUEST_COMPLETE or SPELL_EFFECT_SEND_EVENT effect for this quest, quest can't be done.",
                            qinfo->GetQuestId(), j+1, id, j+1, id);
                        // no changes, quest can't be done for this requirement
                    }
                }
            }
        }

        for (uint8 j = 0; j < QUEST_OBJECTIVES_COUNT; ++j)
        {
            int32 id = qinfo->RequiredNpcOrGo[j];
            if (id < 0 && !sObjectMgr->GetGameObjectTemplate(-id))
            {
                sLog->outError(LOG_FILTER_SQL, "Quest %u has `RequiredNpcOrGo%d` = %i but gameobject %u does not exist, quest can't be done.",
                    qinfo->GetQuestId(), j+1, id, uint32(-id));
                qinfo->RequiredNpcOrGo[j] = 0;            // quest can't be done for this requirement
            }

            if (id > 0 && !sObjectMgr->GetCreatureTemplate(id))
            {
                sLog->outError(LOG_FILTER_SQL, "Quest %u has `RequiredNpcOrGo%d` = %i but creature with entry %u does not exist, quest can't be done.",
                    qinfo->GetQuestId(), j+1, id, uint32(id));
                qinfo->RequiredNpcOrGo[j] = 0;            // quest can't be done for this requirement
            }

            if (id)
            {
                // In fact SpeakTo and Kill are quite same: either you can speak to mob:SpeakTo or you can't:Kill/Cast

                qinfo->SetSpecialFlag(QUEST_SPECIAL_FLAGS_KILL_OR_CAST | QUEST_SPECIAL_FLAGS_SPEAKTO);

                if (!qinfo->RequiredNpcOrGoCount[j])
                {
                    sLog->outError(LOG_FILTER_SQL, "Quest %u has `RequiredNpcOrGo%d` = %u but `RequiredNpcOrGoCount%d` = 0, quest can't be done.",
                        qinfo->GetQuestId(), j+1, id, j+1);
                    // no changes, quest can be incorrectly done, but we already report this
                }
            }
            else if (qinfo->RequiredNpcOrGoCount[j]>0)
            {
                sLog->outError(LOG_FILTER_SQL, "Quest %u has `RequiredNpcOrGo%d` = 0 but `RequiredNpcOrGoCount%d` = %u.",
                    qinfo->GetQuestId(), j+1, j+1, qinfo->RequiredNpcOrGoCount[j]);
                // no changes, quest ignore this data
            }
        }

        for (uint8 j = 0; j < QUEST_REWARD_CHOICES_COUNT; ++j)
        {
            uint32 id = qinfo->RewardChoiceItemId[j];
            if (id)
            {
                if (!sObjectMgr->GetItemTemplate(id))
                {
                    sLog->outError(LOG_FILTER_SQL, "Quest %u has `RewardChoiceItemId%d` = %u but item with entry %u does not exist, quest will not reward this item.",
                        qinfo->GetQuestId(), j+1, id, id);
                    qinfo->RewardChoiceItemId[j] = 0;          // no changes, quest will not reward this
                }

                if (!qinfo->RewardChoiceItemCount[j])
                {
                    sLog->outError(LOG_FILTER_SQL, "Quest %u has `RewardChoiceItemId%d` = %u but `RewardChoiceItemCount%d` = 0, quest can't be done.",
                        qinfo->GetQuestId(), j+1, id, j+1);
                    // no changes, quest can't be done
                }
            }
            else if (qinfo->RewardChoiceItemCount[j]>0)
            {
                sLog->outError(LOG_FILTER_SQL, "Quest %u has `RewardChoiceItemId%d` = 0 but `RewardChoiceItemCount%d` = %u.",
                    qinfo->GetQuestId(), j+1, j+1, qinfo->RewardChoiceItemCount[j]);
                // no changes, quest ignore this data
            }
        }

        for (uint8 j = 0; j < QUEST_REWARDS_COUNT; ++j)
        {
            uint32 id = qinfo->RewardItemId[j];
            if (id)
            {
                if (!sObjectMgr->GetItemTemplate(id))
                {
                    sLog->outError(LOG_FILTER_SQL, "Quest %u has `RewardItemId%d` = %u but item with entry %u does not exist, quest will not reward this item.",
                        qinfo->GetQuestId(), j+1, id, id);
                    qinfo->RewardItemId[j] = 0;                // no changes, quest will not reward this item
                }

                if (!qinfo->RewardItemIdCount[j])
                {
                    sLog->outError(LOG_FILTER_SQL, "Quest %u has `RewardItemId%d` = %u but `RewardItemIdCount%d` = 0, quest will not reward this item.",
                        qinfo->GetQuestId(), j+1, id, j+1);
                    // no changes
                }
            }
            else if (qinfo->RewardItemIdCount[j]>0)
            {
                sLog->outError(LOG_FILTER_SQL, "Quest %u has `RewardItemId%d` = 0 but `RewardItemIdCount%d` = %u.",
                    qinfo->GetQuestId(), j+1, j+1, qinfo->RewardItemIdCount[j]);
                // no changes, quest ignore this data
            }
        }

        for (uint8 j = 0; j < QUEST_REPUTATIONS_COUNT; ++j)
        {
            if (qinfo->RewardFactionId[j])
            {
                if (abs(qinfo->RewardFactionValueId[j]) > 9)
                {
               sLog->outError(LOG_FILTER_SQL, "Quest %u has RewardFactionValueId%d = %i. That is outside the range of valid values (-9 to 9).", qinfo->GetQuestId(), j+1, qinfo->RewardFactionValueId[j]);
                }
                if (!sFactionStore.LookupEntry(qinfo->RewardFactionId[j]))
                {
                    sLog->outError(LOG_FILTER_SQL, "Quest %u has `RewardFactionId%d` = %u but raw faction (faction.dbc) %u does not exist, quest will not reward reputation for this faction.", qinfo->GetQuestId(), j+1, qinfo->RewardFactionId[j], qinfo->RewardFactionId[j]);
                    qinfo->RewardFactionId[j] = 0;            // quest will not reward this
                }
            }

            else if (qinfo->RewardFactionValueIdOverride[j] != 0)
            {
                sLog->outError(LOG_FILTER_SQL, "Quest %u has `RewardFactionId%d` = 0 but `RewardFactionValueIdOverride%d` = %i.",
                    qinfo->GetQuestId(), j+1, j+1, qinfo->RewardFactionValueIdOverride[j]);
                // no changes, quest ignore this data
            }
        }

        if (qinfo->RewardSpell)
        {
            SpellInfo const* spellInfo = sSpellMgr->GetSpellInfo(qinfo->RewardSpell);

            if (!spellInfo)
            {
                sLog->outError(LOG_FILTER_SQL, "Quest %u has `RewardSpell` = %u but spell %u does not exist, spell removed as display reward.",
                    qinfo->GetQuestId(), qinfo->RewardSpell, qinfo->RewardSpell);
                qinfo->RewardSpell = 0;                        // no spell reward will display for this quest
            }

            else if (!SpellMgr::IsSpellValid(spellInfo))
            {
                sLog->outError(LOG_FILTER_SQL, "Quest %u has `RewardSpell` = %u but spell %u is broken, quest will not have a spell reward.",
                    qinfo->GetQuestId(), qinfo->RewardSpell, qinfo->RewardSpell);
                qinfo->RewardSpell = 0;                        // no spell reward will display for this quest
            }

            else if (GetTalentSpellCost(qinfo->RewardSpell))
            {
                sLog->outError(LOG_FILTER_SQL, "Quest %u has `RewardSpell` = %u but spell %u is talent, quest will not have a spell reward.",
                    qinfo->GetQuestId(), qinfo->RewardSpell, qinfo->RewardSpell);
                qinfo->RewardSpell = 0;                        // no spell reward will display for this quest
            }
        }

        if (qinfo->RewardSpellCast > 0)
        {
            SpellInfo const* spellInfo = sSpellMgr->GetSpellInfo(qinfo->RewardSpellCast);

            if (!spellInfo)
            {
                sLog->outError(LOG_FILTER_SQL, "Quest %u has `RewardSpellCast` = %u but spell %u does not exist, quest will not have a spell reward.",
                    qinfo->GetQuestId(), qinfo->RewardSpellCast, qinfo->RewardSpellCast);
                qinfo->RewardSpellCast = 0;                    // no spell will be casted on player
            }

            else if (!SpellMgr::IsSpellValid(spellInfo))
            {
                sLog->outError(LOG_FILTER_SQL, "Quest %u has `RewardSpellCast` = %u but spell %u is broken, quest will not have a spell reward.",
                    qinfo->GetQuestId(), qinfo->RewardSpellCast, qinfo->RewardSpellCast);
                qinfo->RewardSpellCast = 0;                    // no spell will be casted on player
            }

            else if (GetTalentSpellCost(qinfo->RewardSpellCast))
            {
                sLog->outError(LOG_FILTER_SQL, "Quest %u has `RewardSpell` = %u but spell %u is talent, quest will not have a spell reward.",
                    qinfo->GetQuestId(), qinfo->RewardSpellCast, qinfo->RewardSpellCast);
                qinfo->RewardSpellCast = 0;                    // no spell will be casted on player
            }
        }

        if (qinfo->RewardMailTemplateId)
        {
            if (!sMailTemplateStore.LookupEntry(qinfo->RewardMailTemplateId))
            {
                sLog->outError(LOG_FILTER_SQL, "Quest %u has `RewardMailTemplateId` = %u but mail template  %u does not exist, quest will not have a mail reward.",
                    qinfo->GetQuestId(), qinfo->RewardMailTemplateId, qinfo->RewardMailTemplateId);
                qinfo->RewardMailTemplateId = 0;               // no mail will send to player
                qinfo->RewardMailDelay = 0;                // no mail will send to player
            }
            else if (usedMailTemplates.find(qinfo->RewardMailTemplateId) != usedMailTemplates.end())
            {
                std::map<uint32, uint32>::const_iterator used_mt_itr = usedMailTemplates.find(qinfo->RewardMailTemplateId);
                sLog->outError(LOG_FILTER_SQL, "Quest %u has `RewardMailTemplateId` = %u but mail template  %u already used for quest %u, quest will not have a mail reward.",
                    qinfo->GetQuestId(), qinfo->RewardMailTemplateId, qinfo->RewardMailTemplateId, used_mt_itr->second);
                qinfo->RewardMailTemplateId = 0;               // no mail will send to player
                qinfo->RewardMailDelay = 0;                // no mail will send to player
            }
            else
                usedMailTemplates[qinfo->RewardMailTemplateId] = qinfo->GetQuestId();
        }

        if (qinfo->NextQuestIdChain)
        {
            QuestMap::iterator qNextItr = _questTemplates.find(qinfo->NextQuestIdChain);
            if (qNextItr == _questTemplates.end())
            {
                sLog->outError(LOG_FILTER_SQL, "Quest %u has `NextQuestIdChain` = %u but quest %u does not exist, quest chain will not work.",
                    qinfo->GetQuestId(), qinfo->NextQuestIdChain, qinfo->NextQuestIdChain);
                qinfo->NextQuestIdChain = 0;
            }
            else
                qNextItr->second->prevChainQuests.push_back(qinfo->GetQuestId());
        }

        for (uint8 j = 0; j < QUEST_REWARD_CURRENCY_COUNT; ++j)
        {
            if (qinfo->RewardCurrencyId[j])
            {
                if (qinfo->RewardCurrencyCount[j] == 0)
                {
                    sLog->outError(LOG_FILTER_SQL, "Quest %u has `RewardCurrencyId%d` = %u but `RewardCurrencyCount%d` = 0, quest can't be done.",
                        qinfo->GetQuestId(), j+1, qinfo->RewardCurrencyId[j], j+1);
                    // no changes, quest can't be done for this requirement
                }

                if (!sCurrencyTypesStore.LookupEntry(qinfo->RewardCurrencyId[j]))
                {
                    sLog->outError(LOG_FILTER_SQL, "Quest %u has `RewardCurrencyId%d` = %u but currency with entry %u does not exist, quest can't be done.",
                        qinfo->GetQuestId(), j+1, qinfo->RewardCurrencyId[j], qinfo->RewardCurrencyId[j]);
                    qinfo->RewardCurrencyCount[j] = 0;             // prevent incorrect work of quest
                }
            }
            else if (qinfo->RewardCurrencyCount[j] > 0)
            {
                sLog->outError(LOG_FILTER_SQL, "Quest %u has `RewardCurrencyId%d` = 0 but `RewardCurrencyCount%d` = %u, quest can't be done.",
                    qinfo->GetQuestId(), j+1, j+1, qinfo->RewardCurrencyCount[j]);
                qinfo->RewardCurrencyCount[j] = 0;                 // prevent incorrect work of quest
            }
        }

        for (uint8 j = 0; j < QUEST_REQUIRED_CURRENCY_COUNT; ++j)
        {
            if (qinfo->RequiredCurrencyId[j])
            {
                if (qinfo->RequiredCurrencyCount[j] == 0)
                {
                    sLog->outError(LOG_FILTER_SQL, "Quest %u has `RequiredCurrencyId%d` = %u but `RequiredCurrencyCount%d` = 0, quest can't be done.",
                        qinfo->GetQuestId(), j+1, qinfo->RequiredCurrencyId[j], j+1);
                    // no changes, quest can't be done for this requirement
                }

                if (!sCurrencyTypesStore.LookupEntry(qinfo->RequiredCurrencyId[j]))
                {
                    sLog->outError(LOG_FILTER_SQL, "Quest %u has `RequiredCurrencyId%d` = %u but currency with entry %u does not exist, quest can't be done.",
                        qinfo->GetQuestId(), j+1, qinfo->RequiredCurrencyId[j], qinfo->RequiredCurrencyId[j]);
                    qinfo->RequiredCurrencyCount[j] = 0;             // prevent incorrect work of quest
                }
            }
            else if (qinfo->RequiredCurrencyCount[j] > 0)
            {
                sLog->outError(LOG_FILTER_SQL, "Quest %u has `RequiredCurrencyId%d` = 0 but `RequiredCurrencyCount%d` = %u, quest can't be done.",
                    qinfo->GetQuestId(), j+1, j+1, qinfo->RequiredCurrencyCount[j]);
                qinfo->RequiredCurrencyCount[j] = 0;                 // prevent incorrect work of quest
            }
        }

        if (qinfo->SoundAccept)
        {
            if (!sSoundEntriesStore.LookupEntry(qinfo->SoundAccept))
            {
                sLog->outError(LOG_FILTER_SQL, "Quest %u has `SoundAccept` = %u but sound %u does not exist, set to 0.",
                    qinfo->GetQuestId(), qinfo->SoundAccept, qinfo->SoundAccept);
                qinfo->SoundAccept = 0;                        // no sound will be played
            }
        }

        if (qinfo->SoundTurnIn)
        {
            if (!sSoundEntriesStore.LookupEntry(qinfo->SoundTurnIn))
            {
                sLog->outError(LOG_FILTER_SQL, "Quest %u has `SoundTurnIn` = %u but sound %u does not exist, set to 0.",
                    qinfo->GetQuestId(), qinfo->SoundTurnIn, qinfo->SoundTurnIn);
                qinfo->SoundTurnIn = 0;                        // no sound will be played
            }
        }

        if (qinfo->RequiredSpell > 0)
        {
            SpellInfo const* spellInfo = sSpellMgr->GetSpellInfo(qinfo->RequiredSpell);

            if (!spellInfo)
            {
                sLog->outError(LOG_FILTER_SQL, "Quest %u has `RequiredSpell` = %u but spell %u does not exist, quest will not require a spell.",
                    qinfo->GetQuestId(), qinfo->RequiredSpell, qinfo->RequiredSpell);
                qinfo->RequiredSpell = 0;                    // no spell will be required
            }

            else if (!SpellMgr::IsSpellValid(spellInfo))
            {
                sLog->outError(LOG_FILTER_SQL, "Quest %u has `RequiredSpell` = %u but spell %u is broken, quest will not require a spell.",
                    qinfo->GetQuestId(), qinfo->RequiredSpell, qinfo->RequiredSpell);
                qinfo->RequiredSpell = 0;                    // no spell will be required
            }

            /* Can we require talents?
            else if (GetTalentSpellCost(qinfo->RewardSpellCast))
            {
                sLog->outError(LOG_FILTER_SQL, "Quest %u has `RewardSpell` = %u but spell %u is talent, quest will not have a spell reward.",
                    qinfo->GetQuestId(), qinfo->RewardSpellCast, qinfo->RewardSpellCast);
                qinfo->RewardSpellCast = 0;                    // no spell will be casted on player
            }
            }*/
        }

        if (qinfo->RewardSkillId)
        {
            if (!sSkillLineStore.LookupEntry(qinfo->RewardSkillId))
            {
                sLog->outError(LOG_FILTER_SQL, "Quest %u has `RewardSkillId` = %u but this skill does not exist",
                    qinfo->GetQuestId(), qinfo->RewardSkillId);
            }
            if (!qinfo->RewardSkillPoints)
            {
                sLog->outError(LOG_FILTER_SQL, "Quest %u has `RewardSkillId` = %u but `RewardSkillPoints` is 0",
                    qinfo->GetQuestId(), qinfo->RewardSkillId);
            }
        }

        if (qinfo->RewardSkillPoints)
        {
            if (qinfo->RewardSkillPoints > sWorld->GetConfigMaxSkillValue())
            {
                sLog->outError(LOG_FILTER_SQL, "Quest %u has `RewardSkillPoints` = %u but max possible skill is %u, quest can't be done.",
                    qinfo->GetQuestId(), qinfo->RewardSkillPoints, sWorld->GetConfigMaxSkillValue());
                // no changes, quest can't be done for this requirement
            }
            if (!qinfo->RewardSkillId)
            {
                sLog->outError(LOG_FILTER_SQL, "Quest %u has `RewardSkillPoints` = %u but `RewardSkillId` is 0",
                    qinfo->GetQuestId(), qinfo->RewardSkillPoints);
            }
        }

        // fill additional data stores
        if (qinfo->PrevQuestId)
        {
            if (_questTemplates.find(abs(qinfo->GetPrevQuestId())) == _questTemplates.end())
                sLog->outError(LOG_FILTER_SQL, "Quest %d has PrevQuestId %i, but no such quest", qinfo->GetQuestId(), qinfo->GetPrevQuestId());
            else
                qinfo->prevQuests.push_back(qinfo->PrevQuestId);
        }

        if (qinfo->NextQuestId)
        {
            QuestMap::iterator qNextItr = _questTemplates.find(abs(qinfo->GetNextQuestId()));
            if (qNextItr == _questTemplates.end())
                sLog->outError(LOG_FILTER_SQL, "Quest %d has NextQuestId %i, but no such quest", qinfo->GetQuestId(), qinfo->GetNextQuestId());
            else
            {
                int32 signedQuestId = qinfo->NextQuestId < 0 ? -int32(qinfo->GetQuestId()) : int32(qinfo->GetQuestId());
                qNextItr->second->prevQuests.push_back(signedQuestId);
            }
        }

        if (qinfo->ExclusiveGroup)
            mExclusiveQuestGroups.insert(std::pair<int32, uint32>(qinfo->ExclusiveGroup, qinfo->GetQuestId()));
        if (qinfo->LimitTime)
            qinfo->SetSpecialFlag(QUEST_SPECIAL_FLAGS_TIMED);
        if (qinfo->RequiredPlayerKills)
            qinfo->SetSpecialFlag(QUEST_SPECIAL_FLAGS_PLAYER_KILL);
    }

    // check QUEST_SPECIAL_FLAGS_EXPLORATION_OR_EVENT for spell with SPELL_EFFECT_QUEST_COMPLETE
    for (uint32 i = 0; i < sSpellMgr->GetSpellInfoStoreSize(); ++i)
    {
        SpellInfo const* spellInfo = sSpellMgr->GetSpellInfo(i);
        if (!spellInfo)
            continue;

        for (uint8 j = 0; j < MAX_SPELL_EFFECTS; ++j)
        {
            if (spellInfo->Effects[j].Effect != SPELL_EFFECT_QUEST_COMPLETE)
                continue;

            uint32 quest_id = spellInfo->Effects[j].MiscValue;

            Quest const* quest = GetQuestTemplate(quest_id);

            // some quest referenced in spells not exist (outdated spells)
            if (!quest)
                continue;

            if (!quest->HasSpecialFlag(QUEST_SPECIAL_FLAGS_EXPLORATION_OR_EVENT))
            {
                sLog->outError(LOG_FILTER_SQL, "Spell (id: %u) have SPELL_EFFECT_QUEST_COMPLETE for quest %u, but quest not have flag QUEST_SPECIAL_FLAGS_EXPLORATION_OR_EVENT. Quest flags must be fixed, quest modified to enable objective.", spellInfo->Id, quest_id);

                // this will prevent quest completing without objective
                const_cast<Quest*>(quest)->SetSpecialFlag(QUEST_SPECIAL_FLAGS_EXPLORATION_OR_EVENT);
            }
        }
    }

    sLog->outInfo(LOG_FILTER_SERVER_LOADING, ">> Loaded %lu quests definitions in %u ms", (unsigned long)_questTemplates.size(), GetMSTimeDiffToNow(oldMSTime));
}

void ObjectMgr::LoadQuestLocales()
{
    uint32 oldMSTime = getMSTime();

    _questLocaleStore.clear();                                // need for reload case

    QueryResult result = WorldDatabase.Query("SELECT entry, "
        "Title_loc1, Details_loc1, Objectives_loc1, OfferRewardText_loc1, RequestItemsText_loc1, EndText_loc1, CompletedText_loc1, ObjectiveText1_loc1, ObjectiveText2_loc1, ObjectiveText3_loc1, ObjectiveText4_loc1, QuestGiverTextWindow_loc1, QuestGiverTargetName_loc1, QuestTurnTextWindow_loc1, QuestTurnTargetName_loc1,"
        "Title_loc2, Details_loc2, Objectives_loc2, OfferRewardText_loc2, RequestItemsText_loc2, EndText_loc2, CompletedText_loc2, ObjectiveText1_loc2, ObjectiveText2_loc2, ObjectiveText3_loc2, ObjectiveText4_loc2, QuestGiverTextWindow_loc2, QuestGiverTargetName_loc2, QuestTurnTextWindow_loc2, QuestTurnTargetName_loc2,"
        "Title_loc3, Details_loc3, Objectives_loc3, OfferRewardText_loc3, RequestItemsText_loc3, EndText_loc3, CompletedText_loc3, ObjectiveText1_loc3, ObjectiveText2_loc3, ObjectiveText3_loc3, ObjectiveText4_loc3, QuestGiverTextWindow_loc3, QuestGiverTargetName_loc3, QuestTurnTextWindow_loc3, QuestTurnTargetName_loc3,"
        "Title_loc4, Details_loc4, Objectives_loc4, OfferRewardText_loc4, RequestItemsText_loc4, EndText_loc4, CompletedText_loc4, ObjectiveText1_loc4, ObjectiveText2_loc4, ObjectiveText3_loc4, ObjectiveText4_loc4, QuestGiverTextWindow_loc4, QuestGiverTargetName_loc4, QuestTurnTextWindow_loc4, QuestTurnTargetName_loc4,"
        "Title_loc5, Details_loc5, Objectives_loc5, OfferRewardText_loc5, RequestItemsText_loc5, EndText_loc5, CompletedText_loc5, ObjectiveText1_loc5, ObjectiveText2_loc5, ObjectiveText3_loc5, ObjectiveText4_loc5, QuestGiverTextWindow_loc5, QuestGiverTargetName_loc5, QuestTurnTextWindow_loc5, QuestTurnTargetName_loc5,"
        "Title_loc6, Details_loc6, Objectives_loc6, OfferRewardText_loc6, RequestItemsText_loc6, EndText_loc6, CompletedText_loc6, ObjectiveText1_loc6, ObjectiveText2_loc6, ObjectiveText3_loc6, ObjectiveText4_loc6, QuestGiverTextWindow_loc6, QuestGiverTargetName_loc6, QuestTurnTextWindow_loc6, QuestTurnTargetName_loc6,"
        "Title_loc7, Details_loc7, Objectives_loc7, OfferRewardText_loc7, RequestItemsText_loc7, EndText_loc7, CompletedText_loc7, ObjectiveText1_loc7, ObjectiveText2_loc7, ObjectiveText3_loc7, ObjectiveText4_loc7, QuestGiverTextWindow_loc7, QuestGiverTargetName_loc7, QuestTurnTextWindow_loc7, QuestTurnTargetName_loc7,"
        "Title_loc8, Details_loc8, Objectives_loc8, OfferRewardText_loc8, RequestItemsText_loc8, EndText_loc8, CompletedText_loc8, ObjectiveText1_loc8, ObjectiveText2_loc8, ObjectiveText3_loc8, ObjectiveText4_loc8, QuestGiverTextWindow_loc8, QuestGiverTargetName_loc8, QuestTurnTextWindow_loc8, QuestTurnTargetName_loc8"
        " FROM locales_quest");

    if (!result)
        return;

    do
    {
        Field* fields = result->Fetch();

        uint32 entry = fields[0].GetUInt32();

        QuestLocale& data = _questLocaleStore[entry];

        for (uint8 i = 1; i < TOTAL_LOCALES; ++i)
        {
            LocaleConstant locale = (LocaleConstant) i;

            AddLocaleString(fields[1 + 15 * (i - 1)].GetString(), locale, data.Title);
            AddLocaleString(fields[1 + 15 * (i - 1) + 1].GetString(), locale, data.Details);
            AddLocaleString(fields[1 + 15 * (i - 1) + 2].GetString(), locale, data.Objectives);
            AddLocaleString(fields[1 + 15 * (i - 1) + 3].GetString(), locale, data.OfferRewardText);
            AddLocaleString(fields[1 + 15 * (i - 1) + 4].GetString(), locale, data.RequestItemsText);
            AddLocaleString(fields[1 + 15 * (i - 1) + 5].GetString(), locale, data.EndText);
            AddLocaleString(fields[1 + 15 * (i - 1) + 6].GetString(), locale, data.CompletedText);

            for (uint8 k = 0; k < 4; ++k)
                AddLocaleString(fields[1 + 15 * (i - 1) + 7 + k].GetString(), locale, data.ObjectiveText[k]);

            AddLocaleString(fields[1 + 15 * (i - 1) + 11].GetString(), locale, data.QuestGiverTextWindow);
            AddLocaleString(fields[1 + 15 * (i - 1) + 12].GetString(), locale, data.QuestGiverTargetName);
            AddLocaleString(fields[1 + 15 * (i - 1) + 13].GetString(), locale, data.QuestTurnTextWindow);
            AddLocaleString(fields[1 + 15 * (i - 1) + 14].GetString(), locale, data.QuestTurnTargetName);
        }
    } while (result->NextRow());

    sLog->outInfo(LOG_FILTER_SERVER_LOADING, ">> Loaded %lu Quest locale strings in %u ms", (unsigned long)_questLocaleStore.size(), GetMSTimeDiffToNow(oldMSTime));
}

void ObjectMgr::LoadScripts(ScriptsType type)
{
    uint32 oldMSTime = getMSTime();

    ScriptMapMap* scripts = GetScriptsMapByType(type);
    if (!scripts)
        return;

    std::string tableName = GetScriptsTableNameByType(type);
    if (tableName.empty())
        return;

    if (sScriptMgr->IsScriptScheduled())                    // function cannot be called when scripts are in use.
        return;

    sLog->outInfo(LOG_FILTER_SERVER_LOADING, "Loading %s...", tableName.c_str());

    scripts->clear();                                       // need for reload support

    bool isSpellScriptTable = (type == SCRIPTS_SPELL);
    //                                                 0    1       2         3         4          5    6  7  8  9
    QueryResult result = WorldDatabase.PQuery("SELECT id, delay, command, datalong, datalong2, dataint, x, y, z, o%s FROM %s", isSpellScriptTable ? ", effIndex" : "", tableName.c_str());

    if (!result)
    {
        sLog->outInfo(LOG_FILTER_SERVER_LOADING, ">> Loaded 0 script definitions. DB table `%s` is empty!", tableName.c_str());
        return;
    }

    uint32 count = 0;

    do
    {
        Field* fields = result->Fetch();
        ScriptInfo tmp;
        tmp.type      = type;
        tmp.id           = fields[0].GetUInt32();
        if (isSpellScriptTable)
            tmp.id      |= fields[10].GetUInt8() << 24;
        tmp.delay        = fields[1].GetUInt32();
        tmp.command      = ScriptCommands(fields[2].GetUInt32());
        tmp.Raw.nData[0] = fields[3].GetUInt32();
        tmp.Raw.nData[1] = fields[4].GetUInt32();
        tmp.Raw.nData[2] = fields[5].GetInt32();
        tmp.Raw.fData[0] = fields[6].GetFloat();
        tmp.Raw.fData[1] = fields[7].GetFloat();
        tmp.Raw.fData[2] = fields[8].GetFloat();
        tmp.Raw.fData[3] = fields[9].GetFloat();

        // generic command args check
        switch (tmp.command)
        {
            case SCRIPT_COMMAND_TALK:
            {
                if (tmp.Talk.ChatType > CHAT_TYPE_WHISPER && tmp.Talk.ChatType != CHAT_MSG_RAID_BOSS_WHISPER)
                {
                    sLog->outError(LOG_FILTER_SQL, "Table `%s` has invalid talk type (datalong = %u) in SCRIPT_COMMAND_TALK for script id %u",
                        tableName.c_str(), tmp.Talk.ChatType, tmp.id);
                    continue;
                }
                if (!tmp.Talk.TextID)
                {
                    sLog->outError(LOG_FILTER_SQL, "Table `%s` has invalid talk text id (dataint = %i) in SCRIPT_COMMAND_TALK for script id %u",
                        tableName.c_str(), tmp.Talk.TextID, tmp.id);
                    continue;
                }
                if (tmp.Talk.TextID < MIN_DB_SCRIPT_STRING_ID || tmp.Talk.TextID >= MAX_DB_SCRIPT_STRING_ID)
                {
                    sLog->outError(LOG_FILTER_SQL, "Table `%s` has out of range text id (dataint = %i expected %u-%u) in SCRIPT_COMMAND_TALK for script id %u",
                        tableName.c_str(), tmp.Talk.TextID, MIN_DB_SCRIPT_STRING_ID, MAX_DB_SCRIPT_STRING_ID, tmp.id);
                    continue;
                }

                break;
            }

            case SCRIPT_COMMAND_EMOTE:
            {
                if (!sEmotesStore.LookupEntry(tmp.Emote.EmoteID))
                {
                    sLog->outError(LOG_FILTER_SQL, "Table `%s` has invalid emote id (datalong = %u) in SCRIPT_COMMAND_EMOTE for script id %u",
                        tableName.c_str(), tmp.Emote.EmoteID, tmp.id);
                    continue;
                }
                break;
            }

            case SCRIPT_COMMAND_TELEPORT_TO:
            {
                if (!sMapStore.LookupEntry(tmp.TeleportTo.MapID))
                {
                    sLog->outError(LOG_FILTER_SQL, "Table `%s` has invalid map (Id: %u) in SCRIPT_COMMAND_TELEPORT_TO for script id %u",
                        tableName.c_str(), tmp.TeleportTo.MapID, tmp.id);
                    continue;
                }

                if (!Trinity::IsValidMapCoord(tmp.TeleportTo.DestX, tmp.TeleportTo.DestY, tmp.TeleportTo.DestZ, tmp.TeleportTo.Orientation))
                {
                    sLog->outError(LOG_FILTER_SQL, "Table `%s` has invalid coordinates (X: %f Y: %f Z: %f O: %f) in SCRIPT_COMMAND_TELEPORT_TO for script id %u",
                        tableName.c_str(), tmp.TeleportTo.DestX, tmp.TeleportTo.DestY, tmp.TeleportTo.DestZ, tmp.TeleportTo.Orientation, tmp.id);
                    continue;
                }
                break;
            }

            case SCRIPT_COMMAND_QUEST_EXPLORED:
            {
                Quest const* quest = GetQuestTemplate(tmp.QuestExplored.QuestID);
                if (!quest)
                {
                    sLog->outError(LOG_FILTER_SQL, "Table `%s` has invalid quest (ID: %u) in SCRIPT_COMMAND_QUEST_EXPLORED in `datalong` for script id %u",
                        tableName.c_str(), tmp.QuestExplored.QuestID, tmp.id);
                    continue;
                }

                if (!quest->HasSpecialFlag(QUEST_SPECIAL_FLAGS_EXPLORATION_OR_EVENT))
                {
                    sLog->outError(LOG_FILTER_SQL, "Table `%s` has quest (ID: %u) in SCRIPT_COMMAND_QUEST_EXPLORED in `datalong` for script id %u, but quest not have flag QUEST_SPECIAL_FLAGS_EXPLORATION_OR_EVENT in quest flags. Script command or quest flags wrong. Quest modified to require objective.",
                        tableName.c_str(), tmp.QuestExplored.QuestID, tmp.id);

                    // this will prevent quest completing without objective
                    const_cast<Quest*>(quest)->SetSpecialFlag(QUEST_SPECIAL_FLAGS_EXPLORATION_OR_EVENT);

                    // continue; - quest objective requirement set and command can be allowed
                }

                if (float(tmp.QuestExplored.Distance) > DEFAULT_VISIBILITY_DISTANCE)
                {
                    sLog->outError(LOG_FILTER_SQL, "Table `%s` has too large distance (%u) for exploring objective complete in `datalong2` in SCRIPT_COMMAND_QUEST_EXPLORED in `datalong` for script id %u",
                        tableName.c_str(), tmp.QuestExplored.Distance, tmp.id);
                    continue;
                }

                if (tmp.QuestExplored.Distance && float(tmp.QuestExplored.Distance) > DEFAULT_VISIBILITY_DISTANCE)
                {
                    sLog->outError(LOG_FILTER_SQL, "Table `%s` has too large distance (%u) for exploring objective complete in `datalong2` in SCRIPT_COMMAND_QUEST_EXPLORED in `datalong` for script id %u, max distance is %f or 0 for disable distance check",
                        tableName.c_str(), tmp.QuestExplored.Distance, tmp.id, DEFAULT_VISIBILITY_DISTANCE);
                    continue;
                }

                if (tmp.QuestExplored.Distance && float(tmp.QuestExplored.Distance) < INTERACTION_DISTANCE)
                {
                    sLog->outError(LOG_FILTER_SQL, "Table `%s` has too small distance (%u) for exploring objective complete in `datalong2` in SCRIPT_COMMAND_QUEST_EXPLORED in `datalong` for script id %u, min distance is %f or 0 for disable distance check",
                        tableName.c_str(), tmp.QuestExplored.Distance, tmp.id, INTERACTION_DISTANCE);
                    continue;
                }

                break;
            }

            case SCRIPT_COMMAND_KILL_CREDIT:
            {
                if (!GetCreatureTemplate(tmp.KillCredit.CreatureEntry))
                {
                    sLog->outError(LOG_FILTER_SQL, "Table `%s` has invalid creature (Entry: %u) in SCRIPT_COMMAND_KILL_CREDIT for script id %u",
                        tableName.c_str(), tmp.KillCredit.CreatureEntry, tmp.id);
                    continue;
                }
                break;
            }

            case SCRIPT_COMMAND_RESPAWN_GAMEOBJECT:
            {
                GameObjectData const* data = GetGOData(tmp.RespawnGameobject.GOGuid);
                if (!data)
                {
                    sLog->outError(LOG_FILTER_SQL, "Table `%s` has invalid gameobject (GUID: %u) in SCRIPT_COMMAND_RESPAWN_GAMEOBJECT for script id %u",
                        tableName.c_str(), tmp.RespawnGameobject.GOGuid, tmp.id);
                    continue;
                }

                GameObjectTemplate const* info = GetGameObjectTemplate(data->id);
                if (!info)
                {
                    sLog->outError(LOG_FILTER_SQL, "Table `%s` has gameobject with invalid entry (GUID: %u Entry: %u) in SCRIPT_COMMAND_RESPAWN_GAMEOBJECT for script id %u",
                        tableName.c_str(), tmp.RespawnGameobject.GOGuid, data->id, tmp.id);
                    continue;
                }

                if (info->type == GAMEOBJECT_TYPE_FISHINGNODE ||
                    info->type == GAMEOBJECT_TYPE_FISHINGHOLE ||
                    info->type == GAMEOBJECT_TYPE_DOOR        ||
                    info->type == GAMEOBJECT_TYPE_BUTTON      ||
                    info->type == GAMEOBJECT_TYPE_TRAP)
                {
                    sLog->outError(LOG_FILTER_SQL, "Table `%s` have gameobject type (%u) unsupported by command SCRIPT_COMMAND_RESPAWN_GAMEOBJECT for script id %u",
                        tableName.c_str(), info->entry, tmp.id);
                    continue;
                }
                break;
            }

            case SCRIPT_COMMAND_TEMP_SUMMON_CREATURE:
            {
                if (!Trinity::IsValidMapCoord(tmp.TempSummonCreature.PosX, tmp.TempSummonCreature.PosY, tmp.TempSummonCreature.PosZ, tmp.TempSummonCreature.Orientation))
                {
                    sLog->outError(LOG_FILTER_SQL, "Table `%s` has invalid coordinates (X: %f Y: %f Z: %f O: %f) in SCRIPT_COMMAND_TEMP_SUMMON_CREATURE for script id %u",
                        tableName.c_str(), tmp.TempSummonCreature.PosX, tmp.TempSummonCreature.PosY, tmp.TempSummonCreature.PosZ, tmp.TempSummonCreature.Orientation, tmp.id);
                    continue;
                }

                if (!GetCreatureTemplate(tmp.TempSummonCreature.CreatureEntry))
                {
                    sLog->outError(LOG_FILTER_SQL, "Table `%s` has invalid creature (Entry: %u) in SCRIPT_COMMAND_TEMP_SUMMON_CREATURE for script id %u",
                        tableName.c_str(), tmp.TempSummonCreature.CreatureEntry, tmp.id);
                    continue;
                }
                break;
            }

            case SCRIPT_COMMAND_OPEN_DOOR:
            case SCRIPT_COMMAND_CLOSE_DOOR:
            {
                GameObjectData const* data = GetGOData(tmp.ToggleDoor.GOGuid);
                if (!data)
                {
                    sLog->outError(LOG_FILTER_SQL, "Table `%s` has invalid gameobject (GUID: %u) in %s for script id %u",
                        tableName.c_str(), tmp.ToggleDoor.GOGuid, GetScriptCommandName(tmp.command).c_str(), tmp.id);
                    continue;
                }

                GameObjectTemplate const* info = GetGameObjectTemplate(data->id);
                if (!info)
                {
                    sLog->outError(LOG_FILTER_SQL, "Table `%s` has gameobject with invalid entry (GUID: %u Entry: %u) in %s for script id %u",
                        tableName.c_str(), tmp.ToggleDoor.GOGuid, data->id, GetScriptCommandName(tmp.command).c_str(), tmp.id);
                    continue;
                }

                if (info->type != GAMEOBJECT_TYPE_DOOR)
                {
                    sLog->outError(LOG_FILTER_SQL, "Table `%s` has gameobject type (%u) non supported by command %s for script id %u",
                        tableName.c_str(), info->entry, GetScriptCommandName(tmp.command).c_str(), tmp.id);
                    continue;
                }

                break;
            }

            case SCRIPT_COMMAND_REMOVE_AURA:
            {
                if (!sSpellMgr->GetSpellInfo(tmp.RemoveAura.SpellID))
                {
                    sLog->outError(LOG_FILTER_SQL, "Table `%s` using non-existent spell (id: %u) in SCRIPT_COMMAND_REMOVE_AURA for script id %u",
                        tableName.c_str(), tmp.RemoveAura.SpellID, tmp.id);
                    continue;
                }
                if (tmp.RemoveAura.Flags & ~0x1)                    // 1 bits (0, 1)
                {
                    sLog->outError(LOG_FILTER_SQL, "Table `%s` using unknown flags in datalong2 (%u) in SCRIPT_COMMAND_REMOVE_AURA for script id %u",
                        tableName.c_str(), tmp.RemoveAura.Flags, tmp.id);
                    continue;
                }
                break;
            }

            case SCRIPT_COMMAND_CAST_SPELL:
            {
                if (!sSpellMgr->GetSpellInfo(tmp.CastSpell.SpellID))
                {
                    sLog->outError(LOG_FILTER_SQL, "Table `%s` using non-existent spell (id: %u) in SCRIPT_COMMAND_CAST_SPELL for script id %u",
                        tableName.c_str(), tmp.CastSpell.SpellID, tmp.id);
                    continue;
                }
                if (tmp.CastSpell.Flags > 4)                      // targeting type
                {
                    sLog->outError(LOG_FILTER_SQL, "Table `%s` using unknown target in datalong2 (%u) in SCRIPT_COMMAND_CAST_SPELL for script id %u",
                        tableName.c_str(), tmp.CastSpell.Flags, tmp.id);
                    continue;
                }
                if (tmp.CastSpell.Flags != 4 && tmp.CastSpell.CreatureEntry & ~0x1)                      // 1 bit (0, 1)
                {
                    sLog->outError(LOG_FILTER_SQL, "Table `%s` using unknown flags in dataint (%u) in SCRIPT_COMMAND_CAST_SPELL for script id %u",
                        tableName.c_str(), tmp.CastSpell.CreatureEntry, tmp.id);
                    continue;
                }
                else if (tmp.CastSpell.Flags == 4 && !GetCreatureTemplate(tmp.CastSpell.CreatureEntry))
                {
                    sLog->outError(LOG_FILTER_SQL, "Table `%s` using invalid creature entry in dataint (%u) in SCRIPT_COMMAND_CAST_SPELL for script id %u",
                        tableName.c_str(), tmp.CastSpell.CreatureEntry, tmp.id);
                    continue;
                }
                break;
            }

            case SCRIPT_COMMAND_CREATE_ITEM:
            {
                if (!GetItemTemplate(tmp.CreateItem.ItemEntry))
                {
                    sLog->outError(LOG_FILTER_SQL, "Table `%s` has nonexistent item (entry: %u) in SCRIPT_COMMAND_CREATE_ITEM for script id %u",
                        tableName.c_str(), tmp.CreateItem.ItemEntry, tmp.id);
                    continue;
                }
                if (!tmp.CreateItem.Amount)
                {
                    sLog->outError(LOG_FILTER_SQL, "Table `%s` SCRIPT_COMMAND_CREATE_ITEM but amount is %u for script id %u",
                        tableName.c_str(), tmp.CreateItem.Amount, tmp.id);
                    continue;
                }
                break;
            }
            default:
                break;
        }

        if (scripts->find(tmp.id) == scripts->end())
        {
            ScriptMap emptyMap;
            (*scripts)[tmp.id] = emptyMap;
        }
        (*scripts)[tmp.id].insert(std::pair<uint32, ScriptInfo>(tmp.delay, tmp));

        ++count;
    }
    while (result->NextRow());

    sLog->outInfo(LOG_FILTER_SERVER_LOADING, ">> Loaded %u script definitions in %u ms", count, GetMSTimeDiffToNow(oldMSTime));
}

void ObjectMgr::LoadGameObjectScripts()
{
    LoadScripts(SCRIPTS_GAMEOBJECT);

    // check ids
    for (ScriptMapMap::const_iterator itr = sGameObjectScripts.begin(); itr != sGameObjectScripts.end(); ++itr)
    {
        if (!GetGOData(itr->first))
            sLog->outError(LOG_FILTER_SQL, "Table `gameobject_scripts` has not existing gameobject (GUID: %u) as script id", itr->first);
    }
}

void ObjectMgr::LoadQuestEndScripts()
{
    LoadScripts(SCRIPTS_QUEST_END);

    // check ids
    for (ScriptMapMap::const_iterator itr = sQuestEndScripts.begin(); itr != sQuestEndScripts.end(); ++itr)
    {
        if (!GetQuestTemplate(itr->first))
            sLog->outError(LOG_FILTER_SQL, "Table `quest_end_scripts` has not existing quest (Id: %u) as script id", itr->first);
    }
}

void ObjectMgr::LoadQuestStartScripts()
{
    LoadScripts(SCRIPTS_QUEST_START);

    // check ids
    for (ScriptMapMap::const_iterator itr = sQuestStartScripts.begin(); itr != sQuestStartScripts.end(); ++itr)
    {
        if (!GetQuestTemplate(itr->first))
            sLog->outError(LOG_FILTER_SQL, "Table `quest_start_scripts` has not existing quest (Id: %u) as script id", itr->first);
    }
}

void ObjectMgr::LoadSpellScripts()
{
    LoadScripts(SCRIPTS_SPELL);

    // check ids
    for (ScriptMapMap::const_iterator itr = sSpellScripts.begin(); itr != sSpellScripts.end(); ++itr)
    {
        uint32 spellId = uint32(itr->first) & 0x00FFFFFF;
        SpellInfo const* spellInfo = sSpellMgr->GetSpellInfo(spellId);

        if (!spellInfo)
        {
            sLog->outError(LOG_FILTER_SQL, "Table `spell_scripts` has not existing spell (Id: %u) as script id", spellId);
            continue;
        }

        uint8 i = (uint8)((uint32(itr->first) >> 24) & 0x000000FF);
        //check for correct spellEffect
        if (!spellInfo->Effects[i].Effect || (spellInfo->Effects[i].Effect != SPELL_EFFECT_SCRIPT_EFFECT && spellInfo->Effects[i].Effect != SPELL_EFFECT_DUMMY))
            sLog->outError(LOG_FILTER_SQL, "Table `spell_scripts` - spell %u effect %u is not SPELL_EFFECT_SCRIPT_EFFECT or SPELL_EFFECT_DUMMY", spellId, i);
    }
}

void ObjectMgr::LoadEventScripts()
{
    LoadScripts(SCRIPTS_EVENT);

    std::set<uint32> evt_scripts;
    // Load all possible script entries from gameobjects
    GameObjectTemplateContainer const* gotc = sObjectMgr->GetGameObjectTemplates();
    for (GameObjectTemplateContainer::const_iterator itr = gotc->begin(); itr != gotc->end(); ++itr)
        if (uint32 eventId = itr->second.GetEventScriptId())
            evt_scripts.insert(eventId);

    // Load all possible script entries from spells
    for (uint32 i = 1; i < sSpellMgr->GetSpellInfoStoreSize(); ++i)
        if (SpellInfo const* spell = sSpellMgr->GetSpellInfo(i))
            for (uint8 j = 0; j < MAX_SPELL_EFFECTS; ++j)
                if (spell->Effects[j].Effect == SPELL_EFFECT_SEND_EVENT)
                    if (spell->Effects[j].MiscValue)
                        evt_scripts.insert(spell->Effects[j].MiscValue);

    for (size_t path_idx = 0; path_idx < sTaxiPathNodesByPath.size(); ++path_idx)
    {
        for (size_t node_idx = 0; node_idx < sTaxiPathNodesByPath[path_idx].size(); ++node_idx)
        {
            TaxiPathNodeEntry const& node = sTaxiPathNodesByPath[path_idx][node_idx];

            if (node.arrivalEventID)
                evt_scripts.insert(node.arrivalEventID);

            if (node.departureEventID)
                evt_scripts.insert(node.departureEventID);
        }
    }

    // Then check if all scripts are in above list of possible script entries
    for (ScriptMapMap::const_iterator itr = sEventScripts.begin(); itr != sEventScripts.end(); ++itr)
    {
        std::set<uint32>::const_iterator itr2 = evt_scripts.find(itr->first);
        if (itr2 == evt_scripts.end())
            sLog->outError(LOG_FILTER_SQL, "Table `event_scripts` has script (Id: %u) not referring to any gameobject_template type 10 data2 field, type 3 data6 field, type 13 data 2 field or any spell effect %u",
                itr->first, SPELL_EFFECT_SEND_EVENT);
    }
}

//Load WP Scripts
void ObjectMgr::LoadWaypointScripts()
{
    LoadScripts(SCRIPTS_WAYPOINT);

    std::set<uint32> actionSet;

    for (ScriptMapMap::const_iterator itr = sWaypointScripts.begin(); itr != sWaypointScripts.end(); ++itr)
        actionSet.insert(itr->first);

    PreparedStatement* stmt = WorldDatabase.GetPreparedStatement(WOLRD_SEL_WAYPOINT_DATA_ACTION);
    PreparedQueryResult result = WorldDatabase.Query(stmt);

    if (result)
    {
        do
        {
            Field* fields = result->Fetch();
            uint32 action = fields[0].GetUInt32();

            actionSet.erase(action);
        }
        while (result->NextRow());
    }

    for (std::set<uint32>::iterator itr = actionSet.begin(); itr != actionSet.end(); ++itr)
        sLog->outError(LOG_FILTER_SQL, "There is no waypoint which links to the waypoint script %u", *itr);
}

void ObjectMgr::LoadSpellScriptNames()
{
    uint32 oldMSTime = getMSTime();

    _spellScriptsStore.clear();                            // need for reload case

    QueryResult result = WorldDatabase.Query("SELECT spell_id, ScriptName FROM spell_script_names");

    if (!result)
    {
        sLog->outInfo(LOG_FILTER_SERVER_LOADING, ">> Loaded 0 spell script names. DB table `spell_script_names` is empty!");
        return;
    }

    uint32 count = 0;

    do
    {

        Field* fields = result->Fetch();

        int32 spellId          = fields[0].GetInt32();
        const char *scriptName = fields[1].GetCString();

        bool allRanks = false;
        if (spellId <= 0)
        {
            allRanks = true;
            spellId = -spellId;
        }

        SpellInfo const* spellInfo = sSpellMgr->GetSpellInfo(spellId);
        if (!spellInfo)
        {
            sLog->outError(LOG_FILTER_SQL, "Scriptname:`%s` spell (spell_id:%d) does not exist in `Spell.dbc`.", scriptName, fields[0].GetInt32());
            continue;
        }

        if (allRanks)
        {
            if (sSpellMgr->GetFirstSpellInChain(spellId) != uint32(spellId))
            {
                sLog->outError(LOG_FILTER_SQL, "Scriptname:`%s` spell (spell_id:%d) is not first rank of spell.", scriptName, fields[0].GetInt32());
                continue;
            }
            while (spellInfo)
            {
                _spellScriptsStore.insert(SpellScriptsContainer::value_type(spellInfo->Id, GetScriptId(scriptName)));
                spellInfo = sSpellMgr->GetSpellInfo(spellInfo->Id)->GetNextRankSpell();
            }
        }
        else
            _spellScriptsStore.insert(SpellScriptsContainer::value_type(spellInfo->Id, GetScriptId(scriptName)));
        ++count;
    }
    while (result->NextRow());

    sLog->outInfo(LOG_FILTER_SERVER_LOADING, ">> Loaded %u spell script names in %u ms", count, GetMSTimeDiffToNow(oldMSTime));
}

void ObjectMgr::ValidateSpellScripts()
{
    uint32 oldMSTime = getMSTime();

    if (_spellScriptsStore.empty())
    {
        sLog->outInfo(LOG_FILTER_SERVER_LOADING, ">> Validated 0 scripts.");
        return;
    }

    uint32 count = 0;

    for (SpellScriptsContainer::iterator itr = _spellScriptsStore.begin(); itr != _spellScriptsStore.end();)
    {
        SpellInfo const* spellEntry = sSpellMgr->GetSpellInfo(itr->first);
        std::vector<std::pair<SpellScriptLoader *, SpellScriptsContainer::iterator> > SpellScriptLoaders;
        sScriptMgr->CreateSpellScriptLoaders(itr->first, SpellScriptLoaders);
        itr = _spellScriptsStore.upper_bound(itr->first);

        for (std::vector<std::pair<SpellScriptLoader *, SpellScriptsContainer::iterator> >::iterator sitr = SpellScriptLoaders.begin(); sitr != SpellScriptLoaders.end(); ++sitr)
        {
            SpellScript* spellScript = sitr->first->GetSpellScript();
            AuraScript* auraScript = sitr->first->GetAuraScript();
            bool valid = true;
            if (!spellScript && !auraScript)
            {
                sLog->outError(LOG_FILTER_TSCR, "Functions GetSpellScript() and GetAuraScript() of script `%s` do not return objects - script skipped",  GetScriptName(sitr->second->second));
                valid = false;
            }
            if (spellScript)
            {
                spellScript->_Init(&sitr->first->GetName(), spellEntry->Id);
                spellScript->_Register();
                if (!spellScript->_Validate(spellEntry))
                    valid = false;
                delete spellScript;
            }
            if (auraScript)
            {
                auraScript->_Init(&sitr->first->GetName(), spellEntry->Id);
                auraScript->_Register();
                if (!auraScript->_Validate(spellEntry))
                    valid = false;
                delete auraScript;
            }
            if (!valid)
            {
                _spellScriptsStore.erase(sitr->second);
            }
        }
        ++count;
    }

    sLog->outInfo(LOG_FILTER_SERVER_LOADING, ">> Validated %u scripts in %u ms", count, GetMSTimeDiffToNow(oldMSTime));
}

void ObjectMgr::LoadPageTexts()
{
    uint32 oldMSTime = getMSTime();

    //                                                 0      1       2
    QueryResult result = WorldDatabase.Query("SELECT entry, text, next_page FROM page_text");

    if (!result)
    {
        sLog->outInfo(LOG_FILTER_SERVER_LOADING, ">> Loaded 0 page texts. DB table `page_text` is empty!");
        return;
    }

    uint32 count = 0;
    do
    {
        Field* fields = result->Fetch();

        PageText& pageText = _pageTextStore[fields[0].GetUInt32()];

        pageText.Text     = fields[1].GetString();
        pageText.NextPage = fields[2].GetUInt32();

        ++count;
    }
    while (result->NextRow());

    for (PageTextContainer::const_iterator itr = _pageTextStore.begin(); itr != _pageTextStore.end(); ++itr)
    {
        if (itr->second.NextPage)
        {
            PageTextContainer::const_iterator itr2 = _pageTextStore.find(itr->second.NextPage);
            if (itr2 == _pageTextStore.end())
                sLog->outError(LOG_FILTER_SQL, "Page text (Id: %u) has not existing next page (Id: %u)", itr->first, itr->second.NextPage);

        }
    }

    sLog->outInfo(LOG_FILTER_SERVER_LOADING, ">> Loaded %u page texts in %u ms", count, GetMSTimeDiffToNow(oldMSTime));
}

PageText const* ObjectMgr::GetPageText(uint32 pageEntry)
{
    PageTextContainer::const_iterator itr = _pageTextStore.find(pageEntry);
    if (itr != _pageTextStore.end())
        return &(itr->second);

    return NULL;
}

void ObjectMgr::LoadPageTextLocales()
{
    uint32 oldMSTime = getMSTime();

    _pageTextLocaleStore.clear();                             // need for reload case

    QueryResult result = WorldDatabase.Query("SELECT entry, text_loc1, text_loc2, text_loc3, text_loc4, text_loc5, text_loc6, text_loc7, text_loc8 FROM locales_page_text");

    if (!result)
        return;

    do
    {
        Field* fields = result->Fetch();

        uint32 entry = fields[0].GetUInt32();

        PageTextLocale& data = _pageTextLocaleStore[entry];

        for (uint8 i = 1; i < TOTAL_LOCALES; ++i)
            AddLocaleString(fields[i].GetString(), LocaleConstant(i), data.Text);
    } while (result->NextRow());

    sLog->outInfo(LOG_FILTER_SERVER_LOADING, ">> Loaded %lu PageText locale strings in %u ms", (unsigned long)_pageTextLocaleStore.size(), GetMSTimeDiffToNow(oldMSTime));
}

void ObjectMgr::LoadInstanceTemplate()
{
    uint32 oldMSTime = getMSTime();

    //                                                0     1       2        4
    QueryResult result = WorldDatabase.Query("SELECT map, parent, script, allowMount FROM instance_template");

    if (!result)
    {
        sLog->outInfo(LOG_FILTER_SERVER_LOADING, ">> Loaded 0 instance templates. DB table `page_text` is empty!");
        return;
    }

    uint32 count = 0;
    do
    {
        Field* fields = result->Fetch();

        uint16 mapID = fields[0].GetUInt16();

        if (!MapManager::IsValidMAP(mapID, true))
        {
            sLog->outError(LOG_FILTER_SQL, "ObjectMgr::LoadInstanceTemplate: bad mapid %d for template!", mapID);
            continue;
        }

        InstanceTemplate instanceTemplate;

        instanceTemplate.AllowMount = fields[3].GetBool();
        instanceTemplate.Parent     = uint32(fields[1].GetUInt16());
        instanceTemplate.ScriptId   = sObjectMgr->GetScriptId(fields[2].GetCString());

        _instanceTemplateStore[mapID] = instanceTemplate;

        ++count;
    }
    while (result->NextRow());

    sLog->outInfo(LOG_FILTER_SERVER_LOADING, ">> Loaded %u instance templates in %u ms", count, GetMSTimeDiffToNow(oldMSTime));
}

InstanceTemplate const* ObjectMgr::GetInstanceTemplate(uint32 mapID)
{
    InstanceTemplateContainer::const_iterator itr = _instanceTemplateStore.find(uint16(mapID));
    if (itr != _instanceTemplateStore.end())
        return &(itr->second);

    return NULL;
}

void ObjectMgr::LoadInstanceEncounters()
{
    uint32 oldMSTime = getMSTime();

    //                                                 0         1            2                3
    QueryResult result = WorldDatabase.Query("SELECT entry, creditType, creditEntry, lastEncounterDungeon FROM instance_encounters");
    if (!result)
    {
        sLog->outError(LOG_FILTER_SERVER_LOADING, ">> Loaded 0 instance encounters, table is empty!");

        return;
    }

    uint32 count = 0;
    std::map<uint32, DungeonEncounterEntry const*> dungeonLastBosses;
    do
    {
        Field* fields = result->Fetch();
        uint32 entry = fields[0].GetUInt32();
        uint8 creditType = fields[1].GetUInt8();
        uint32 creditEntry = fields[2].GetUInt32();
        uint32 lastEncounterDungeon = fields[3].GetUInt16();
        DungeonEncounterEntry const* dungeonEncounter = sDungeonEncounterStore.LookupEntry(entry);
        if (!dungeonEncounter)
        {
            sLog->outError(LOG_FILTER_SQL, "Table `instance_encounters` has an invalid encounter id %u, skipped!", entry);
            continue;
        }

        if (lastEncounterDungeon && !sLFGMgr->GetLFGDungeon(lastEncounterDungeon))
        {
            sLog->outError(LOG_FILTER_SQL, "Table `instance_encounters` has an encounter %u (%s) marked as final for invalid dungeon id %u, skipped!", entry, dungeonEncounter->encounterName, lastEncounterDungeon);
            continue;
        }

        std::map<uint32, DungeonEncounterEntry const*>::const_iterator itr = dungeonLastBosses.find(lastEncounterDungeon);
        if (lastEncounterDungeon)
        {
            if (itr != dungeonLastBosses.end())
            {
                sLog->outError(LOG_FILTER_SQL, "Table `instance_encounters` specified encounter %u (%s) as last encounter but %u (%s) is already marked as one, skipped!", entry, dungeonEncounter->encounterName, itr->second->id, itr->second->encounterName);
                continue;
            }

            dungeonLastBosses[lastEncounterDungeon] = dungeonEncounter;
        }

        switch (creditType)
        {
            case ENCOUNTER_CREDIT_KILL_CREATURE:
            {
                CreatureTemplate const* creatureInfo = GetCreatureTemplate(creditEntry);
                if (!creatureInfo)
                {
                    sLog->outError(LOG_FILTER_SQL, "Table `instance_encounters` has an invalid creature (entry %u) linked to the encounter %u (%s), skipped!", creditEntry, entry, dungeonEncounter->encounterName);
                    continue;
                }
                const_cast<CreatureTemplate*>(creatureInfo)->flags_extra |= CREATURE_FLAG_EXTRA_DUNGEON_BOSS;
                break;
            }
            case ENCOUNTER_CREDIT_CAST_SPELL:
                if (!sSpellMgr->GetSpellInfo(creditEntry))
                {
                    sLog->outError(LOG_FILTER_SQL, "Table `instance_encounters` has an invalid spell (entry %u) linked to the encounter %u (%s), skipped!", creditEntry, entry, dungeonEncounter->encounterName);
                    continue;
                }
                break;
            default:
                sLog->outError(LOG_FILTER_SQL, "Table `instance_encounters` has an invalid credit type (%u) for encounter %u (%s), skipped!", creditType, entry, dungeonEncounter->encounterName);
                continue;
        }

        DungeonEncounterList& encounters = _dungeonEncounterStore[MAKE_PAIR32(dungeonEncounter->mapId, dungeonEncounter->difficulty)];
        encounters.push_back(new DungeonEncounter(dungeonEncounter, EncounterCreditType(creditType), creditEntry, lastEncounterDungeon));
        ++count;
    } while (result->NextRow());

    sLog->outInfo(LOG_FILTER_SERVER_LOADING, ">> Loaded %u instance encounters in %u ms", count, GetMSTimeDiffToNow(oldMSTime));
}

GossipText const* ObjectMgr::GetGossipText(uint32 Text_ID) const
{
    GossipTextContainer::const_iterator itr = _gossipTextStore.find(Text_ID);
    if (itr != _gossipTextStore.end())
        return &itr->second;
    return NULL;
}

void ObjectMgr::LoadGossipText()
{
    uint32 oldMSTime = getMSTime();

    QueryResult result = WorldDatabase.Query("SELECT * FROM npc_text");

    int count = 0;
    if (!result)
    {
        sLog->outInfo(LOG_FILTER_SERVER_LOADING, ">> Loaded %u npc texts", count);
        return;
    }
    _gossipTextStore.rehash(result->GetRowCount());

    int cic;

    do
    {
        ++count;
        cic = 0;

        Field* fields = result->Fetch();

        uint32 Text_ID    = fields[cic++].GetUInt32();
        if (!Text_ID)
        {
            sLog->outError(LOG_FILTER_SQL, "Table `npc_text` has record wit reserved id 0, ignore.");
            continue;
        }

        GossipText& gText = _gossipTextStore[Text_ID];

        for (int i = 0; i < MAX_GOSSIP_TEXT_OPTIONS; i++)
        {
            gText.Options[i].Text_0           = fields[cic++].GetString();
            gText.Options[i].Text_1           = fields[cic++].GetString();

            gText.Options[i].Language         = fields[cic++].GetUInt8();
            gText.Options[i].Probability      = fields[cic++].GetFloat();

            for (uint8 j=0; j < MAX_GOSSIP_TEXT_EMOTES; ++j)
            {
                gText.Options[i].Emotes[j]._Delay  = fields[cic++].GetUInt16();
                gText.Options[i].Emotes[j]._Emote  = fields[cic++].GetUInt16();
            }
        }
    } while (result->NextRow());

    sLog->outInfo(LOG_FILTER_SERVER_LOADING, ">> Loaded %u npc texts in %u ms", count, GetMSTimeDiffToNow(oldMSTime));
}

void ObjectMgr::LoadNpcTextLocales()
{
    uint32 oldMSTime = getMSTime();

    _npcTextLocaleStore.clear();                              // need for reload case

    QueryResult result = WorldDatabase.Query("SELECT entry, "
        "Text0_0_loc1, Text0_1_loc1, Text1_0_loc1, Text1_1_loc1, Text2_0_loc1, Text2_1_loc1, Text3_0_loc1, Text3_1_loc1, Text4_0_loc1, Text4_1_loc1, Text5_0_loc1, Text5_1_loc1, Text6_0_loc1, Text6_1_loc1, Text7_0_loc1, Text7_1_loc1, "
        "Text0_0_loc2, Text0_1_loc2, Text1_0_loc2, Text1_1_loc2, Text2_0_loc2, Text2_1_loc2, Text3_0_loc2, Text3_1_loc1, Text4_0_loc2, Text4_1_loc2, Text5_0_loc2, Text5_1_loc2, Text6_0_loc2, Text6_1_loc2, Text7_0_loc2, Text7_1_loc2, "
        "Text0_0_loc3, Text0_1_loc3, Text1_0_loc3, Text1_1_loc3, Text2_0_loc3, Text2_1_loc3, Text3_0_loc3, Text3_1_loc1, Text4_0_loc3, Text4_1_loc3, Text5_0_loc3, Text5_1_loc3, Text6_0_loc3, Text6_1_loc3, Text7_0_loc3, Text7_1_loc3, "
        "Text0_0_loc4, Text0_1_loc4, Text1_0_loc4, Text1_1_loc4, Text2_0_loc4, Text2_1_loc4, Text3_0_loc4, Text3_1_loc1, Text4_0_loc4, Text4_1_loc4, Text5_0_loc4, Text5_1_loc4, Text6_0_loc4, Text6_1_loc4, Text7_0_loc4, Text7_1_loc4, "
        "Text0_0_loc5, Text0_1_loc5, Text1_0_loc5, Text1_1_loc5, Text2_0_loc5, Text2_1_loc5, Text3_0_loc5, Text3_1_loc1, Text4_0_loc5, Text4_1_loc5, Text5_0_loc5, Text5_1_loc5, Text6_0_loc5, Text6_1_loc5, Text7_0_loc5, Text7_1_loc5, "
        "Text0_0_loc6, Text0_1_loc6, Text1_0_loc6, Text1_1_loc6, Text2_0_loc6, Text2_1_loc6, Text3_0_loc6, Text3_1_loc1, Text4_0_loc6, Text4_1_loc6, Text5_0_loc6, Text5_1_loc6, Text6_0_loc6, Text6_1_loc6, Text7_0_loc6, Text7_1_loc6, "
        "Text0_0_loc7, Text0_1_loc7, Text1_0_loc7, Text1_1_loc7, Text2_0_loc7, Text2_1_loc7, Text3_0_loc7, Text3_1_loc1, Text4_0_loc7, Text4_1_loc7, Text5_0_loc7, Text5_1_loc7, Text6_0_loc7, Text6_1_loc7, Text7_0_loc7, Text7_1_loc7, "
        "Text0_0_loc8, Text0_1_loc8, Text1_0_loc8, Text1_1_loc8, Text2_0_loc8, Text2_1_loc8, Text3_0_loc8, Text3_1_loc1, Text4_0_loc8, Text4_1_loc8, Text5_0_loc8, Text5_1_loc8, Text6_0_loc8, Text6_1_loc8, Text7_0_loc8, Text7_1_loc8 "
        " FROM locales_npc_text");

    if (!result)
        return;

    do
    {
        Field* fields = result->Fetch();

        uint32 entry = fields[0].GetUInt32();

        NpcTextLocale& data = _npcTextLocaleStore[entry];

        for (uint8 i = 1; i < TOTAL_LOCALES; ++i)
        {
            LocaleConstant locale = (LocaleConstant) i;
            for (uint8 j = 0; j < MAX_LOCALES; ++j)
            {
                AddLocaleString(fields[1 + 8 * 2 * (i - 1) + 2 * j].GetString(), locale, data.Text_0[j]);
                AddLocaleString(fields[1 + 8 * 2 * (i - 1) + 2 * j + 1].GetString(), locale, data.Text_1[j]);
            }
        }
    } while (result->NextRow());

    sLog->outInfo(LOG_FILTER_SERVER_LOADING, ">> Loaded %lu NpcText locale strings in %u ms", (unsigned long)_npcTextLocaleStore.size(), GetMSTimeDiffToNow(oldMSTime));
}

//not very fast function but it is called only once a day, or on starting-up
void ObjectMgr::ReturnOrDeleteOldMails(bool serverUp)
{
    uint32 oldMSTime = getMSTime();

    time_t curTime = time(NULL);
    tm* lt = localtime(&curTime);
    uint64 basetime(curTime);
    sLog->outInfo(LOG_FILTER_GENERAL, "Returning mails current time: hour: %d, minute: %d, second: %d ", lt->tm_hour, lt->tm_min, lt->tm_sec);

    // Delete all old mails without item and without body immediately, if starting server
    if (!serverUp)
    {
        PreparedStatement* stmt = CharacterDatabase.GetPreparedStatement(CHAR_DEL_EMPTY_EXPIRED_MAIL);
        stmt->setUInt64(0, basetime);
        CharacterDatabase.Execute(stmt);
    }
    PreparedStatement* stmt = CharacterDatabase.GetPreparedStatement(CHAR_SEL_EXPIRED_MAIL);
    stmt->setUInt64(0, basetime);
    PreparedQueryResult result = CharacterDatabase.Query(stmt);
    if (!result)
    {
        sLog->outInfo(LOG_FILTER_SERVER_LOADING, ">> No expired mails found.");
        return;                                             // any mails need to be returned or deleted
    }

    std::map<uint32 /*messageId*/, MailItemInfoVec> itemsCache;
    stmt = CharacterDatabase.GetPreparedStatement(CHAR_SEL_EXPIRED_MAIL_ITEMS);
    stmt->setUInt32(0, (uint32)basetime);
    if (PreparedQueryResult items = CharacterDatabase.Query(stmt))
    {
        MailItemInfo item;
        do
        {
            Field* fields = items->Fetch();
            item.item_guid = fields[0].GetUInt32();
            item.item_template = fields[1].GetUInt32();
            uint32 mailId = fields[2].GetUInt32();
            itemsCache[mailId].push_back(item);
        } while (items->NextRow());
    }

    uint32 deletedCount = 0;
    uint32 returnedCount = 0;
    do
    {
        Field* fields = result->Fetch();
        Mail* m = new Mail;
        m->messageID      = fields[0].GetUInt32();
        m->messageType    = fields[1].GetUInt8();
        m->sender         = fields[2].GetUInt32();
        m->receiver       = fields[3].GetUInt32();
        bool has_items    = fields[4].GetBool();
        m->expire_time    = time_t(fields[5].GetUInt32());
        m->deliver_time   = 0;
        m->COD            = fields[6].GetUInt64();
        m->checked        = fields[7].GetUInt8();
        m->mailTemplateId = fields[8].GetInt16();

        Player* player = NULL;
        if (serverUp)
            player = ObjectAccessor::FindPlayer((uint64)m->receiver);

        if (player && player->m_mailsLoaded)
        {                                                   // this code will run very improbably (the time is between 4 and 5 am, in game is online a player, who has old mail
            // his in mailbox and he has already listed his mails)
            delete m;
            continue;
        }

        // Delete or return mail
        if (has_items)
        {
            // read items from cache
            m->items.swap(itemsCache[m->messageID]);

            // if it is mail from non-player, or if it's already return mail, it shouldn't be returned, but deleted
            if (m->messageType != MAIL_NORMAL || (m->checked & (MAIL_CHECK_MASK_COD_PAYMENT | MAIL_CHECK_MASK_RETURNED)))
            {
                // mail open and then not returned
                for (MailItemInfoVec::iterator itr2 = m->items.begin(); itr2 != m->items.end(); ++itr2)
                {
                    stmt = CharacterDatabase.GetPreparedStatement(CHAR_DEL_ITEM_INSTANCE);
                    stmt->setUInt32(0, itr2->item_guid);
                    CharacterDatabase.Execute(stmt);
                }
            }
            else
            {
                // Mail will be returned
                stmt = CharacterDatabase.GetPreparedStatement(CHAR_UPD_MAIL_RETURNED);
                stmt->setUInt32(0, m->receiver);
                stmt->setUInt32(1, m->sender);
                stmt->setUInt32(2, basetime + 30 * DAY);
                stmt->setUInt32(3, basetime);
                stmt->setUInt8 (4, uint8(MAIL_CHECK_MASK_RETURNED));
                stmt->setUInt32(5, m->messageID);
                CharacterDatabase.Execute(stmt);
                for (MailItemInfoVec::iterator itr2 = m->items.begin(); itr2 != m->items.end(); ++itr2)
                {
                    // Update receiver in mail items for its proper delivery, and in instance_item for avoid lost item at sender delete
                    stmt = CharacterDatabase.GetPreparedStatement(CHAR_UPD_MAIL_ITEM_RECEIVER);
                    stmt->setUInt32(0, m->sender);
                    stmt->setUInt32(1, itr2->item_guid);
                    CharacterDatabase.Execute(stmt);

                    stmt = CharacterDatabase.GetPreparedStatement(CHAR_UPD_ITEM_OWNER);
                    stmt->setUInt32(0, m->sender);
                    stmt->setUInt32(1, itr2->item_guid);
                    CharacterDatabase.Execute(stmt);
                }
                delete m;
                ++returnedCount;
                continue;
            }
        }

        stmt = CharacterDatabase.GetPreparedStatement(CHAR_DEL_MAIL_BY_ID);
        stmt->setUInt32(0, m->messageID);
        CharacterDatabase.Execute(stmt);
        delete m;
        ++deletedCount;
    }
    while (result->NextRow());

    sLog->outInfo(LOG_FILTER_SERVER_LOADING, ">> Processed %u expired mails: %u deleted and %u returned in %u ms", deletedCount + returnedCount, deletedCount, returnedCount, GetMSTimeDiffToNow(oldMSTime));
}

void ObjectMgr::LoadQuestAreaTriggers()
{
    uint32 oldMSTime = getMSTime();

    _questAreaTriggerStore.clear();                           // need for reload case

    QueryResult result = WorldDatabase.Query("SELECT id, quest FROM areatrigger_involvedrelation");

    if (!result)
    {
        sLog->outInfo(LOG_FILTER_SERVER_LOADING, ">> Loaded 0 quest trigger points. DB table `areatrigger_involvedrelation` is empty.");
        return;
    }

    uint32 count = 0;

    do
    {
        ++count;

        Field* fields = result->Fetch();

        uint32 trigger_ID = fields[0].GetUInt32();
        uint32 quest_ID   = fields[1].GetUInt32();

        AreaTriggerEntry const* atEntry = sAreaTriggerStore.LookupEntry(trigger_ID);
        if (!atEntry)
        {
            sLog->outError(LOG_FILTER_SQL, "Area trigger (ID:%u) does not exist in `AreaTrigger.dbc`.", trigger_ID);
            continue;
        }

        Quest const* quest = GetQuestTemplate(quest_ID);

        if (!quest)
        {
            sLog->outError(LOG_FILTER_SQL, "Table `areatrigger_involvedrelation` has record (id: %u) for not existing quest %u", trigger_ID, quest_ID);
            continue;
        }

        if (!quest->HasSpecialFlag(QUEST_SPECIAL_FLAGS_EXPLORATION_OR_EVENT))
        {
            sLog->outError(LOG_FILTER_SQL, "Table `areatrigger_involvedrelation` has record (id: %u) for not quest %u, but quest not have flag QUEST_SPECIAL_FLAGS_EXPLORATION_OR_EVENT. Trigger or quest flags must be fixed, quest modified to require objective.", trigger_ID, quest_ID);

            // this will prevent quest completing without objective
            const_cast<Quest*>(quest)->SetSpecialFlag(QUEST_SPECIAL_FLAGS_EXPLORATION_OR_EVENT);

            // continue; - quest modified to required objective and trigger can be allowed.
        }

        _questAreaTriggerStore[trigger_ID] = quest_ID;

    } while (result->NextRow());

    sLog->outInfo(LOG_FILTER_SERVER_LOADING, ">> Loaded %u quest trigger points in %u ms", count, GetMSTimeDiffToNow(oldMSTime));
}

void ObjectMgr::LoadTavernAreaTriggers()
{
    uint32 oldMSTime = getMSTime();

    _tavernAreaTriggerStore.clear();                          // need for reload case

    QueryResult result = WorldDatabase.Query("SELECT id FROM areatrigger_tavern");

    if (!result)
    {
        sLog->outInfo(LOG_FILTER_SERVER_LOADING, ">> Loaded 0 tavern triggers. DB table `areatrigger_tavern` is empty.");
        return;
    }

    uint32 count = 0;

    do
    {
        ++count;

        Field* fields = result->Fetch();

        uint32 Trigger_ID      = fields[0].GetUInt32();

        AreaTriggerEntry const* atEntry = sAreaTriggerStore.LookupEntry(Trigger_ID);
        if (!atEntry)
        {
            sLog->outError(LOG_FILTER_SQL, "Area trigger (ID:%u) does not exist in `AreaTrigger.dbc`.", Trigger_ID);
            continue;
        }

        _tavernAreaTriggerStore.insert(Trigger_ID);
    } while (result->NextRow());

    sLog->outInfo(LOG_FILTER_SERVER_LOADING, ">> Loaded %u tavern triggers in %u ms", count, GetMSTimeDiffToNow(oldMSTime));
}

void ObjectMgr::LoadAreaTriggerScripts()
{
    uint32 oldMSTime = getMSTime();

    _areaTriggerScriptStore.clear();                            // need for reload case
    QueryResult result = WorldDatabase.Query("SELECT entry, ScriptName FROM areatrigger_scripts");

    if (!result)
    {
        sLog->outInfo(LOG_FILTER_SERVER_LOADING, ">> Loaded 0 areatrigger scripts. DB table `areatrigger_scripts` is empty.");
        return;
    }

    uint32 count = 0;

    do
    {
        ++count;

        Field* fields = result->Fetch();

        uint32 Trigger_ID      = fields[0].GetUInt32();
        const char *scriptName = fields[1].GetCString();

        AreaTriggerEntry const* atEntry = sAreaTriggerStore.LookupEntry(Trigger_ID);
        if (!atEntry)
        {
            sLog->outError(LOG_FILTER_SQL, "Area trigger (ID:%u) does not exist in `AreaTrigger.dbc`.", Trigger_ID);
            continue;
        }
        _areaTriggerScriptStore[Trigger_ID] = GetScriptId(scriptName);
    } while (result->NextRow());

    sLog->outInfo(LOG_FILTER_SERVER_LOADING, ">> Loaded %u areatrigger scripts in %u ms", count, GetMSTimeDiffToNow(oldMSTime));
}

uint32 ObjectMgr::GetNearestTaxiNode(float x, float y, float z, uint32 mapid, uint32 team)
{
    bool found = false;
    float dist = 10000;
    uint32 id = 0;

    for (uint32 i = 1; i < sTaxiNodesStore.GetNumRows(); ++i)
    {
        TaxiNodesEntry const* node = sTaxiNodesStore.LookupEntry(i);

        if (!node || node->map_id != mapid || (!node->MountCreatureID[team == ALLIANCE ? 1 : 0] && node->MountCreatureID[0] != 32981)) // dk flight
            continue;

        uint8  field   = (uint8)((i - 1) / 8);
        uint32 submask = 1 << ((i-1) % 8);

        // skip not taxi network nodes
        if ((sTaxiNodesMask[field] & submask) == 0)
            continue;

        float dist2 = (node->x - x)*(node->x - x)+(node->y - y)*(node->y - y)+(node->z - z)*(node->z - z);
        if (found)
        {
            if (dist2 < dist)
            {
                dist = dist2;
                id = i;
            }
        }
        else
        {
            found = true;
            dist = dist2;
            id = i;
        }
    }

    return id;
}

void ObjectMgr::GetTaxiPath(uint32 source, uint32 destination, uint32 &path, uint32 &cost)
{
    TaxiPathSetBySource::iterator src_i = sTaxiPathSetBySource.find(source);
    if (src_i == sTaxiPathSetBySource.end())
    {
        path = 0;
        cost = 0;
        return;
    }

    TaxiPathSetForSource& pathSet = src_i->second;

    TaxiPathSetForSource::iterator dest_i = pathSet.find(destination);
    if (dest_i == pathSet.end())
    {
        path = 0;
        cost = 0;
        return;
    }

    cost = dest_i->second.price;
    path = dest_i->second.ID;
}

uint32 ObjectMgr::GetTaxiMountDisplayId(uint32 id, uint32 team, bool allowed_alt_team /* = false */)
{
    uint32 mount_id = 0;

    // select mount creature id
    TaxiNodesEntry const* node = sTaxiNodesStore.LookupEntry(id);
    if (node)
    {
        uint32 mount_entry = 0;
        if (team == ALLIANCE)
            mount_entry = node->MountCreatureID[1];
        else
            mount_entry = node->MountCreatureID[0];

        // Fix for Alliance not being able to use Acherus taxi
        // only one mount type for both sides
        if (mount_entry == 0 && allowed_alt_team)
        {
            // Simply reverse the selection. At least one team in theory should have a valid mount ID to choose.
            mount_entry = team == ALLIANCE ? node->MountCreatureID[0] : node->MountCreatureID[1];
        }

        CreatureTemplate const* mount_info = GetCreatureTemplate(mount_entry);
        if (mount_info)
        {
            mount_id = mount_info->GetRandomValidModelId();
            if (!mount_id)
            {
                sLog->outError(LOG_FILTER_SQL, "No displayid found for the taxi mount with the entry %u! Can't load it!", mount_entry);
                return 0;
            }
        }
    }

    // minfo is not actually used but the mount_id was updated
    GetCreatureModelRandomGender(&mount_id);

    return mount_id;
}

void ObjectMgr::LoadGraveyardZones()
{
    uint32 oldMSTime = getMSTime();

    GraveYardStore.clear();                                  // need for reload case

    //                                                0       1         2
    QueryResult result = WorldDatabase.Query("SELECT id, ghost_zone, faction FROM game_graveyard_zone");

    if (!result)
    {
        sLog->outInfo(LOG_FILTER_SERVER_LOADING, ">> Loaded 0 graveyard-zone links. DB table `game_graveyard_zone` is empty.");
        return;
    }

    uint32 count = 0;

    do
    {
        ++count;

        Field* fields = result->Fetch();

        uint32 safeLocId = fields[0].GetUInt32();
        uint32 zoneId = fields[1].GetUInt32();
        uint32 team   = fields[2].GetUInt16();

        WorldSafeLocsEntry const* entry = sWorldSafeLocsStore.LookupEntry(safeLocId);
        if (!entry)
        {
            sLog->outError(LOG_FILTER_SQL, "Table `game_graveyard_zone` has a record for not existing graveyard (WorldSafeLocs.dbc id) %u, skipped.", safeLocId);
            continue;
        }

        AreaTableEntry const* areaEntry = GetAreaEntryByAreaID(zoneId);
        if (!areaEntry)
        {
            sLog->outError(LOG_FILTER_SQL, "Table `game_graveyard_zone` has a record for not existing zone id (%u), skipped.", zoneId);
            continue;
        }

        if (areaEntry->zone != 0)
        {
            sLog->outError(LOG_FILTER_SQL, "Table `game_graveyard_zone` has a record for subzone id (%u) instead of zone, skipped.", zoneId);
            continue;
        }

        if (team != 0 && team != HORDE && team != ALLIANCE)
        {
            sLog->outError(LOG_FILTER_SQL, "Table `game_graveyard_zone` has a record for non player faction (%u), skipped.", team);
            continue;
        }

        if (!AddGraveYardLink(safeLocId, zoneId, team, false))
            sLog->outError(LOG_FILTER_SQL, "Table `game_graveyard_zone` has a duplicate record for Graveyard (ID: %u) and Zone (ID: %u), skipped.", safeLocId, zoneId);
    } while (result->NextRow());

    sLog->outInfo(LOG_FILTER_SERVER_LOADING, ">> Loaded %u graveyard-zone links in %u ms", count, GetMSTimeDiffToNow(oldMSTime));
}

WorldSafeLocsEntry const* ObjectMgr::GetDefaultGraveYard(uint32 team)
{
    enum DefaultGraveyard
    {
        HORDE_GRAVEYARD    = 10, // Crossroads
        ALLIANCE_GRAVEYARD = 4   // Westfall
    };

    if (team == HORDE)
        return sWorldSafeLocsStore.LookupEntry(HORDE_GRAVEYARD);
    else if (team == ALLIANCE)
        return sWorldSafeLocsStore.LookupEntry(ALLIANCE_GRAVEYARD);
    else return NULL;
}

WorldSafeLocsEntry const* ObjectMgr::GetClosestGraveYard(float x, float y, float z, uint32 MapId, uint32 team)
{
    // search for zone associated closest graveyard
    uint32 zoneId = sMapMgr->GetZoneId(MapId, x, y, z);

    if (!zoneId)
    {
        if (z > -500)
        {
            sLog->outError(LOG_FILTER_GENERAL, "ZoneId not found for map %u coords (%f, %f, %f)", MapId, x, y, z);
            return GetDefaultGraveYard(team);
        }
    }

    // Simulate std. algorithm:
    //   found some graveyard associated to (ghost_zone, ghost_map)
    //
    //   if mapId == graveyard.mapId (ghost in plain zone or city or battleground) and search graveyard at same map
    //     then check faction
    //   if mapId != graveyard.mapId (ghost in instance) and search any graveyard associated
    //     then check faction
    GraveYardContainer::const_iterator graveLow  = GraveYardStore.lower_bound(zoneId);
    GraveYardContainer::const_iterator graveUp   = GraveYardStore.upper_bound(zoneId);
    MapEntry const* map = sMapStore.LookupEntry(MapId);
    // not need to check validity of map object; MapId _MUST_ be valid here

    if (graveLow == graveUp && !map->IsBattleArena())
    {
        sLog->outError(LOG_FILTER_SQL, "Table `game_graveyard_zone` incomplete: Zone %u Team %u does not have a linked graveyard.", zoneId, team);
        return GetDefaultGraveYard(team);
    }

    // at corpse map
    bool foundNear = false;
    float distNear = 10000;
    WorldSafeLocsEntry const* entryNear = NULL;

    // at entrance map for corpse map
    bool foundEntr = false;
    float distEntr = 10000;
    WorldSafeLocsEntry const* entryEntr = NULL;

    // some where other
    WorldSafeLocsEntry const* entryFar = NULL;

    MapEntry const* mapEntry = sMapStore.LookupEntry(MapId);

    for (GraveYardContainer::const_iterator itr = graveLow; itr != graveUp; ++itr)
    {
        GraveYardData const& data = itr->second;

        WorldSafeLocsEntry const* entry = sWorldSafeLocsStore.LookupEntry(data.safeLocId);
        if (!entry)
        {
            sLog->outError(LOG_FILTER_SQL, "Table `game_graveyard_zone` has record for not existing graveyard (WorldSafeLocs.dbc id) %u, skipped.", data.safeLocId);
            continue;
        }

        // skip enemy faction graveyard
        // team == 0 case can be at call from .neargrave
        if (data.team != 0 && team != 0 && data.team != team)
            continue;

        // find now nearest graveyard at other map
        if (MapId != entry->map_id)
        {
            // if find graveyard at different map from where entrance placed (or no entrance data), use any first
            if (!mapEntry
                || mapEntry->entrance_map < 0
                || uint32(mapEntry->entrance_map) != entry->map_id
                || (mapEntry->entrance_x == 0 && mapEntry->entrance_y == 0))
            {
                // not have any corrdinates for check distance anyway
                entryFar = entry;
                continue;
            }

            // at entrance map calculate distance (2D);
            float dist2 = (entry->x - mapEntry->entrance_x)*(entry->x - mapEntry->entrance_x)
                +(entry->y - mapEntry->entrance_y)*(entry->y - mapEntry->entrance_y);
            if (foundEntr)
            {
                if (dist2 < distEntr)
                {
                    distEntr = dist2;
                    entryEntr = entry;
                }
            }
            else
            {
                foundEntr = true;
                distEntr = dist2;
                entryEntr = entry;
            }
        }
        // find now nearest graveyard at same map
        else
        {
            float dist2 = (entry->x - x)*(entry->x - x)+(entry->y - y)*(entry->y - y)+(entry->z - z)*(entry->z - z);
            if (foundNear)
            {
                if (dist2 < distNear)
                {
                    distNear = dist2;
                    entryNear = entry;
                }
            }
            else
            {
                foundNear = true;
                distNear = dist2;
                entryNear = entry;
            }
        }
    }

    if (entryNear)
        return entryNear;

    if (entryEntr)
        return entryEntr;

    return entryFar;
}

GraveYardData const* ObjectMgr::FindGraveYardData(uint32 id, uint32 zoneId)
{
    GraveYardContainer::const_iterator graveLow  = GraveYardStore.lower_bound(zoneId);
    GraveYardContainer::const_iterator graveUp   = GraveYardStore.upper_bound(zoneId);

    for (GraveYardContainer::const_iterator itr = graveLow; itr != graveUp; ++itr)
    {
        if (itr->second.safeLocId == id)
            return &itr->second;
    }

    return NULL;
}

bool ObjectMgr::AddGraveYardLink(uint32 id, uint32 zoneId, uint32 team, bool persist /*= true*/)
{
    if (FindGraveYardData(id, zoneId))
        return false;

    // add link to loaded data
    GraveYardData data;
    data.safeLocId = id;
    data.team = team;

    GraveYardStore.insert(GraveYardContainer::value_type(zoneId, data));

    // add link to DB
    if (persist)
    {
        PreparedStatement* stmt = WorldDatabase.GetPreparedStatement(WORLD_INS_GRAVEYARD_ZONE);

        stmt->setUInt32(0, id);
        stmt->setUInt32(1, zoneId);
        stmt->setUInt16(2, uint16(team));

        WorldDatabase.Execute(stmt);
    }

    return true;
}

void ObjectMgr::RemoveGraveYardLink(uint32 id, uint32 zoneId, uint32 team, bool persist /*= false*/)
{
    GraveYardContainer::iterator graveLow  = GraveYardStore.lower_bound(zoneId);
    GraveYardContainer::iterator graveUp   = GraveYardStore.upper_bound(zoneId);
    if (graveLow == graveUp)
    {
        //sLog->outError(LOG_FILTER_SQL, "Table `game_graveyard_zone` incomplete: Zone %u Team %u does not have a linked graveyard.", zoneId, team);
        return;
    }

    bool found = false;

    GraveYardContainer::iterator itr;

    for (itr = graveLow; itr != graveUp; ++itr)
    {
        GraveYardData & data = itr->second;

        // skip not matching safezone id
        if (data.safeLocId != id)
            continue;

        // skip enemy faction graveyard at same map (normal area, city, or battleground)
        // team == 0 case can be at call from .neargrave
        if (data.team != 0 && team != 0 && data.team != team)
            continue;

        found = true;
        break;
    }

    // no match, return
    if (!found)
        return;

    // remove from links
    GraveYardStore.erase(itr);

    // remove link from DB
    if (persist)
    {
        PreparedStatement* stmt = WorldDatabase.GetPreparedStatement(WORLD_DEL_GRAVEYARD_ZONE);

        stmt->setUInt32(0, id);
        stmt->setUInt32(1, zoneId);
        stmt->setUInt16(2, uint16(team));

        WorldDatabase.Execute(stmt);
    }
}

void ObjectMgr::LoadAreaTriggerTeleports()
{
    uint32 oldMSTime = getMSTime();

    _areaTriggerStore.clear();                                  // need for reload case

    //                                                        0            1                  2                  3                  4                   5
    QueryResult result = WorldDatabase.Query("SELECT id,  target_map, target_position_x, target_position_y, target_position_z, target_orientation FROM areatrigger_teleport");
    if (!result)
    {
        sLog->outInfo(LOG_FILTER_SERVER_LOADING, ">> Loaded 0 area trigger teleport definitions. DB table `areatrigger_teleport` is empty.");
        return;
    }

    uint32 count = 0;

    do
    {
        Field* fields = result->Fetch();

        ++count;

        uint32 Trigger_ID = fields[0].GetUInt32();

        AreaTrigger at;

        at.target_mapId             = fields[1].GetUInt16();
        at.target_X                 = fields[2].GetFloat();
        at.target_Y                 = fields[3].GetFloat();
        at.target_Z                 = fields[4].GetFloat();
        at.target_Orientation       = fields[5].GetFloat();

        AreaTriggerEntry const* atEntry = sAreaTriggerStore.LookupEntry(Trigger_ID);
        if (!atEntry)
        {
            sLog->outError(LOG_FILTER_SQL, "Area trigger (ID:%u) does not exist in `AreaTrigger.dbc`.", Trigger_ID);
            continue;
        }

        MapEntry const* mapEntry = sMapStore.LookupEntry(at.target_mapId);
        if (!mapEntry)
        {
            sLog->outError(LOG_FILTER_SQL, "Area trigger (ID:%u) target map (ID: %u) does not exist in `Map.dbc`.", Trigger_ID, at.target_mapId);
            continue;
        }

        if (at.target_X == 0 && at.target_Y == 0 && at.target_Z == 0)
        {
            sLog->outError(LOG_FILTER_SQL, "Area trigger (ID:%u) target coordinates not provided.", Trigger_ID);
            continue;
        }

        _areaTriggerStore[Trigger_ID] = at;

    } while (result->NextRow());

    sLog->outInfo(LOG_FILTER_SERVER_LOADING, ">> Loaded %u area trigger teleport definitions in %u ms", count, GetMSTimeDiffToNow(oldMSTime));
}

void ObjectMgr::LoadAccessRequirements()
{
    uint32 oldMSTime = getMSTime();

    _accessRequirementStore.clear();                                  // need for reload case

    //                                               0      1           2          3          4     5      6             7             8                      9
    QueryResult result = WorldDatabase.Query("SELECT mapid, difficulty, level_min, level_max, item, item2, quest_done_A, quest_done_H, completed_achievement, quest_failed_text FROM access_requirement");
    if (!result)
    {
        sLog->outInfo(LOG_FILTER_SERVER_LOADING, ">> Loaded 0 access requirement definitions. DB table `access_requirement` is empty.");
        return;
    }

    uint32 count = 0;

    do
    {
        Field* fields = result->Fetch();

        ++count;

        uint32 mapid = fields[0].GetUInt32();
        uint8 difficulty = fields[1].GetUInt8();
        uint32 requirement_ID = MAKE_PAIR32(mapid, difficulty);

        AccessRequirement ar;

        ar.levelMin                 = fields[2].GetUInt8();
        ar.levelMax                 = fields[3].GetUInt8();
        ar.item                     = fields[4].GetUInt32();
        ar.item2                    = fields[5].GetUInt32();
        ar.quest_A                  = fields[6].GetUInt32();
        ar.quest_H                  = fields[7].GetUInt32();
        ar.achievement              = fields[8].GetUInt32();
        ar.questFailedText          = fields[9].GetString();

        if (ar.item)
        {
            ItemTemplate const* pProto = GetItemTemplate(ar.item);
            if (!pProto)
            {
                sLog->outError(LOG_FILTER_GENERAL, "Key item %u does not exist for map %u difficulty %u, removing key requirement.", ar.item, mapid, difficulty);
                ar.item = 0;
            }
        }

        if (ar.item2)
        {
            ItemTemplate const* pProto = GetItemTemplate(ar.item2);
            if (!pProto)
            {
                sLog->outError(LOG_FILTER_GENERAL, "Second item %u does not exist for map %u difficulty %u, removing key requirement.", ar.item2, mapid, difficulty);
                ar.item2 = 0;
            }
        }

        if (ar.quest_A)
        {
            if (!GetQuestTemplate(ar.quest_A))
            {
                sLog->outError(LOG_FILTER_SQL, "Required Alliance Quest %u not exist for map %u difficulty %u, remove quest done requirement.", ar.quest_A, mapid, difficulty);
                ar.quest_A = 0;
            }
        }

        if (ar.quest_H)
        {
            if (!GetQuestTemplate(ar.quest_H))
            {
                sLog->outError(LOG_FILTER_SQL, "Required Horde Quest %u not exist for map %u difficulty %u, remove quest done requirement.", ar.quest_H, mapid, difficulty);
                ar.quest_H = 0;
            }
        }

        if (ar.achievement)
        {
            if (!sAchievementMgr->GetAchievement(ar.achievement))
            {
                sLog->outError(LOG_FILTER_SQL, "Required Achievement %u not exist for map %u difficulty %u, remove quest done requirement.", ar.achievement, mapid, difficulty);
                ar.achievement = 0;
            }
        }

        _accessRequirementStore[requirement_ID] = ar;
    } while (result->NextRow());

    sLog->outInfo(LOG_FILTER_SERVER_LOADING, ">> Loaded %u access requirement definitions in %u ms", count, GetMSTimeDiffToNow(oldMSTime));
}

/*
 * Searches for the areatrigger which teleports players out of the given map with instance_template.parent field support
 */
AreaTrigger const* ObjectMgr::GetGoBackTrigger(uint32 Map) const
{
    bool useParentDbValue = false;
    uint32 parentId = 0;
    const MapEntry* mapEntry = sMapStore.LookupEntry(Map);
    if (!mapEntry || mapEntry->entrance_map < 0)
        return NULL;

    if (mapEntry->IsDungeon())
    {
        const InstanceTemplate* iTemplate = sObjectMgr->GetInstanceTemplate(Map);

        if (!iTemplate)
            return NULL;

        parentId = iTemplate->Parent;
        useParentDbValue = true;
    }

    uint32 entrance_map = uint32(mapEntry->entrance_map);
    for (AreaTriggerContainer::const_iterator itr = _areaTriggerStore.begin(); itr != _areaTriggerStore.end(); ++itr)
        if ((!useParentDbValue && itr->second.target_mapId == entrance_map) || (useParentDbValue && itr->second.target_mapId == parentId))
        {
            AreaTriggerEntry const* atEntry = sAreaTriggerStore.LookupEntry(itr->first);
            if (atEntry && atEntry->mapid == Map)
                return &itr->second;
        }
    return NULL;
}

/**
 * Searches for the areatrigger which teleports players to the given map
 */
AreaTrigger const* ObjectMgr::GetMapEntranceTrigger(uint32 Map) const
{
    for (AreaTriggerContainer::const_iterator itr = _areaTriggerStore.begin(); itr != _areaTriggerStore.end(); ++itr)
    {
        if (itr->second.target_mapId == Map)
        {
            AreaTriggerEntry const* atEntry = sAreaTriggerStore.LookupEntry(itr->first);
            if (atEntry)
                return &itr->second;
        }
    }
    return NULL;
}

void ObjectMgr::SetHighestGuids()
{
    QueryResult result = CharacterDatabase.Query("SELECT MAX(guid) FROM characters");
    if (result)
        _hiCharGuid = (*result)[0].GetUInt32()+1;

    result = WorldDatabase.Query("SELECT MAX(guid) FROM creature");
    if (result)
        _hiCreatureGuid = (*result)[0].GetUInt32()+1;

    result = CharacterDatabase.Query("SELECT MAX(guid) FROM item_instance");
    if (result)
        _hiItemGuid = (*result)[0].GetUInt32()+1;

    // Cleanup other tables from not existed guids ( >= _hiItemGuid)
    CharacterDatabase.PExecute("DELETE FROM character_inventory WHERE item >= '%u'", _hiItemGuid);      // One-time query
    CharacterDatabase.PExecute("DELETE FROM mail_items WHERE item_guid >= '%u'", _hiItemGuid);          // One-time query
    CharacterDatabase.PExecute("DELETE FROM auctionhouse WHERE itemguid >= '%u'", _hiItemGuid);         // One-time query
    CharacterDatabase.PExecute("DELETE FROM guild_bank_item WHERE item_guid >= '%u'", _hiItemGuid);     // One-time query

    result = WorldDatabase.Query("SELECT MAX(guid) FROM gameobject");
    if (result)
        _hiGoGuid = (*result)[0].GetUInt32()+1;

    result = WorldDatabase.Query("SELECT MAX(guid) FROM transports");
    if (result)
        _hiMoTransGuid = (*result)[0].GetUInt32()+1;

    result = CharacterDatabase.Query("SELECT MAX(id) FROM auctionhouse");
    if (result)
        _auctionId = (*result)[0].GetUInt32()+1;

    result = CharacterDatabase.Query("SELECT MAX(id) FROM mail");
    if (result)
        _mailId = (*result)[0].GetUInt32()+1;

    result = CharacterDatabase.Query("SELECT MAX(corpseGuid) FROM corpse");
    if (result)
        _hiCorpseGuid = (*result)[0].GetUInt32()+1;

    result = CharacterDatabase.Query("SELECT MAX(arenateamid) FROM arena_team");
    if (result)
        sArenaTeamMgr->SetNextArenaTeamId((*result)[0].GetUInt32()+1);

    result = CharacterDatabase.Query("SELECT MAX(setguid) FROM character_equipmentsets");
    if (result)
        _equipmentSetGuid = (*result)[0].GetUInt64()+1;

    result = CharacterDatabase.Query("SELECT MAX(guildId) FROM guild");
    if (result)
        sGuildMgr->SetNextGuildId((*result)[0].GetUInt32()+1);

    result = CharacterDatabase.Query("SELECT MAX(guid) FROM groups");
    if (result)
        sGroupMgr->SetGroupDbStoreSize((*result)[0].GetUInt32()+1);

    result = CharacterDatabase.Query("SELECT MAX(itemId) from character_void_storage");
    if (result)
        _voidItemId = (*result)[0].GetUInt64()+1;
}

uint32 ObjectMgr::GenerateAuctionID()
{
    if (_auctionId >= 0xFFFFFFFE)
    {
        sLog->outError(LOG_FILTER_GENERAL, "Auctions ids overflow!! Can't continue, shutting down server. ");
        World::StopNow(ERROR_EXIT_CODE);
    }
    return _auctionId++;
}

uint64 ObjectMgr::GenerateEquipmentSetGuid()
{
    if (_equipmentSetGuid >= uint64(0xFFFFFFFFFFFFFFFELL))
    {
        sLog->outError(LOG_FILTER_GENERAL, "EquipmentSet guid overflow!! Can't continue, shutting down server. ");
        World::StopNow(ERROR_EXIT_CODE);
    }
    return _equipmentSetGuid++;
}

uint32 ObjectMgr::GenerateMailID()
{
    if (_mailId >= 0xFFFFFFFE)
    {
        sLog->outError(LOG_FILTER_GENERAL, "Mail ids overflow!! Can't continue, shutting down server. ");
        World::StopNow(ERROR_EXIT_CODE);
    }
    return _mailId++;
}

uint32 ObjectMgr::GenerateLowGuid(HighGuid guidhigh)
{
    switch (guidhigh)
    {
        case HIGHGUID_ITEM:
        {
            ASSERT(_hiItemGuid < 0xFFFFFFFE && "Item guid overflow!");
            return _hiItemGuid++;
        }
        case HIGHGUID_UNIT:
        {
            ASSERT(_hiCreatureGuid < 0x00FFFFFE && "Creature guid overflow!");
            return _hiCreatureGuid++;
        }
        case HIGHGUID_PET:
        {
            ASSERT(_hiPetGuid < 0x00FFFFFE && "Pet guid overflow!");
            return _hiPetGuid++;
        }
        case HIGHGUID_VEHICLE:
        {
            ASSERT(_hiVehicleGuid < 0x00FFFFFF && "Vehicle guid overflow!");
            return _hiVehicleGuid++;
        }
        case HIGHGUID_PLAYER:
        {
            ASSERT(_hiCharGuid < 0xFFFFFFFE && "Player guid overflow!");
            return _hiCharGuid++;
        }
        case HIGHGUID_GAMEOBJECT:
        {
            ASSERT(_hiGoGuid < 0x00FFFFFE && "Gameobject guid overflow!");
            return _hiGoGuid++;
        }
        case HIGHGUID_CORPSE:
        {
            ASSERT(_hiCorpseGuid < 0xFFFFFFFE && "Corpse guid overflow!");
            return _hiCorpseGuid++;
        }
        case HIGHGUID_DYNAMICOBJECT:
        {
            ASSERT(_hiDoGuid < 0xFFFFFFFE && "DynamicObject guid overflow!");
            return _hiDoGuid++;
        }
        case HIGHGUID_MO_TRANSPORT:
        {
            ASSERT(_hiMoTransGuid < 0xFFFFFFFE && "MO Transport guid overflow!");
            return _hiMoTransGuid++;
        }
        default:
            ASSERT(false && "ObjectMgr::GenerateLowGuid - Unknown HIGHGUID type");
            return 0;
    }
}

void ObjectMgr::LoadGameObjectLocales()
{
    uint32 oldMSTime = getMSTime();

    _gameObjectLocaleStore.clear();                           // need for reload case

    QueryResult result = WorldDatabase.Query("SELECT entry, "
        "name_loc1, name_loc2, name_loc3, name_loc4, name_loc5, name_loc6, name_loc7, name_loc8, "
        "castbarcaption_loc1, castbarcaption_loc2, castbarcaption_loc3, castbarcaption_loc4, "
        "castbarcaption_loc5, castbarcaption_loc6, castbarcaption_loc7, castbarcaption_loc8 FROM locales_gameobject");

    if (!result)
        return;

    do
    {
        Field* fields = result->Fetch();

        uint32 entry = fields[0].GetUInt32();

        GameObjectLocale& data = _gameObjectLocaleStore[entry];

        for (uint8 i = 1; i < TOTAL_LOCALES; ++i)
            AddLocaleString(fields[i].GetString(), LocaleConstant(i), data.Name);

        for (uint8 i = 1; i < TOTAL_LOCALES; ++i)
            AddLocaleString(fields[i + (TOTAL_LOCALES - 1)].GetString(), LocaleConstant(i), data.CastBarCaption);
    } while (result->NextRow());

    sLog->outInfo(LOG_FILTER_SERVER_LOADING, ">> Loaded %lu gameobject locale strings in %u ms", (unsigned long)_gameObjectLocaleStore.size(), GetMSTimeDiffToNow(oldMSTime));
}

inline void CheckGOLockId(GameObjectTemplate const* goInfo, uint32 dataN, uint32 N)
{
    if (sLockStore.LookupEntry(dataN))
        return;

    sLog->outError(LOG_FILTER_SQL, "Gameobject (Entry: %u GoType: %u) have data%d=%u but lock (Id: %u) not found.",
        goInfo->entry, goInfo->type, N, goInfo->door.lockId, goInfo->door.lockId);
}

inline void CheckGOLinkedTrapId(GameObjectTemplate const* goInfo, uint32 dataN, uint32 N)
{
    if (GameObjectTemplate const* trapInfo = sObjectMgr->GetGameObjectTemplate(dataN))
    {
        if (trapInfo->type != GAMEOBJECT_TYPE_TRAP)
            sLog->outError(LOG_FILTER_SQL, "Gameobject (Entry: %u GoType: %u) have data%d=%u but GO (Entry %u) have not GAMEOBJECT_TYPE_TRAP (%u) type.",
            goInfo->entry, goInfo->type, N, dataN, dataN, GAMEOBJECT_TYPE_TRAP);
    }
}

inline void CheckGOSpellId(GameObjectTemplate const* goInfo, uint32 dataN, uint32 N)
{
    if (sSpellMgr->GetSpellInfo(dataN))
        return;

    sLog->outError(LOG_FILTER_SQL, "Gameobject (Entry: %u GoType: %u) have data%d=%u but Spell (Entry %u) not exist.",
        goInfo->entry, goInfo->type, N, dataN, dataN);
}

inline void CheckAndFixGOChairHeightId(GameObjectTemplate const* goInfo, uint32 const& dataN, uint32 N)
{
    if (dataN <= (UNIT_STAND_STATE_SIT_HIGH_CHAIR-UNIT_STAND_STATE_SIT_LOW_CHAIR))
        return;

    sLog->outError(LOG_FILTER_SQL, "Gameobject (Entry: %u GoType: %u) have data%d=%u but correct chair height in range 0..%i.",
        goInfo->entry, goInfo->type, N, dataN, UNIT_STAND_STATE_SIT_HIGH_CHAIR-UNIT_STAND_STATE_SIT_LOW_CHAIR);

    // prevent client and server unexpected work
    const_cast<uint32&>(dataN) = 0;
}

inline void CheckGONoDamageImmuneId(GameObjectTemplate* goTemplate, uint32 dataN, uint32 N)
{
    // 0/1 correct values
    if (dataN <= 1)
        return;

    sLog->outError(LOG_FILTER_SQL, "Gameobject (Entry: %u GoType: %u) have data%d=%u but expected boolean (0/1) noDamageImmune field value.", goTemplate->entry, goTemplate->type, N, dataN);
}

inline void CheckGOConsumable(GameObjectTemplate const* goInfo, uint32 dataN, uint32 N)
{
    // 0/1 correct values
    if (dataN <= 1)
        return;

    sLog->outError(LOG_FILTER_SQL, "Gameobject (Entry: %u GoType: %u) have data%d=%u but expected boolean (0/1) consumable field value.",
        goInfo->entry, goInfo->type, N, dataN);
}

void ObjectMgr::LoadGameObjectTemplate()
{
    uint32 oldMSTime = getMSTime();

    //                                                 0      1      2        3       4             5          6      7       8     9        10         11          12
    QueryResult result = WorldDatabase.Query("SELECT entry, type, displayId, name, IconName, castBarCaption, unk1, faction, flags, size, questItem1, questItem2, questItem3, "
    //                                            13          14          15       16     17     18     19     20     21     22     23     24     25      26      27      28
                                             "questItem4, questItem5, questItem6, data0, data1, data2, data3, data4, data5, data6, data7, data8, data9, data10, data11, data12, "
    //                                          29      30      31      32      33      34      35      36      37      38      39      40      41      42      43      44
                                             "data13, data14, data15, data16, data17, data18, data19, data20, data21, data22, data23, data24, data25, data26, data27, data28, "
    //                                          45      46      47       48       49        50
                                             "data29, data30, data31, unkInt32, AIName, ScriptName "
                                             "FROM gameobject_template");

    if (!result)
    {
        sLog->outInfo(LOG_FILTER_SERVER_LOADING, ">> Loaded 0 gameobject definitions. DB table `gameobject_template` is empty.");
        return;
    }

    _gameObjectTemplateStore.rehash(result->GetRowCount());
    uint32 count = 0;
    do
    {
        Field* fields = result->Fetch();

        uint32 entry = fields[0].GetUInt32();

        GameObjectTemplate& got = _gameObjectTemplateStore[entry];

        got.entry          = entry;
        got.type           = uint32(fields[1].GetUInt8());
        got.displayId      = fields[2].GetUInt32();
        got.name           = fields[3].GetString();
        got.IconName       = fields[4].GetString();
        got.castBarCaption = fields[5].GetString();
        got.unk1           = fields[6].GetString();
        got.faction        = uint32(fields[7].GetUInt16());
        got.flags          = fields[8].GetUInt32();
        got.size           = fields[9].GetFloat();

        for (uint8 i = 0; i < MAX_GAMEOBJECT_QUEST_ITEMS; ++i)
            got.questItems[i] = fields[10 + i].GetUInt32();

        for (uint8 i = 0; i < MAX_GAMEOBJECT_DATA; ++i)
            got.raw.data[i] = fields[16 + i].GetUInt32();

        got.unkInt32 = fields[48].GetInt32();
        got.AIName = fields[49].GetString();
        got.ScriptId = GetScriptId(fields[50].GetCString());

        // Checks

        switch (got.type)
        {
            case GAMEOBJECT_TYPE_DOOR:                      //0
            {
                if (got.door.lockId)
                    CheckGOLockId(&got, got.door.lockId, 1);
                CheckGONoDamageImmuneId(&got, got.door.noDamageImmune, 3);
                break;
            }
            case GAMEOBJECT_TYPE_BUTTON:                    //1
            {
                if (got.button.lockId)
                    CheckGOLockId(&got, got.button.lockId, 1);
                CheckGONoDamageImmuneId(&got, got.button.noDamageImmune, 4);
                break;
            }
            case GAMEOBJECT_TYPE_QUESTGIVER:                //2
            {
                if (got.questgiver.lockId)
                    CheckGOLockId(&got, got.questgiver.lockId, 0);
                CheckGONoDamageImmuneId(&got, got.questgiver.noDamageImmune, 5);
                break;
            }
            case GAMEOBJECT_TYPE_CHEST:                     //3
            {
                if (got.chest.lockId)
                    CheckGOLockId(&got, got.chest.lockId, 0);

                CheckGOConsumable(&got, got.chest.consumable, 3);

                if (got.chest.linkedTrapId)              // linked trap
                    CheckGOLinkedTrapId(&got, got.chest.linkedTrapId, 7);
                break;
            }
            case GAMEOBJECT_TYPE_TRAP:                      //6
            {
                if (got.trap.lockId)
                    CheckGOLockId(&got, got.trap.lockId, 0);
                break;
            }
            case GAMEOBJECT_TYPE_CHAIR:                     //7
                CheckAndFixGOChairHeightId(&got, got.chair.height, 1);
                break;
            case GAMEOBJECT_TYPE_SPELL_FOCUS:               //8
            {
                if (got.spellFocus.focusId)
                {
                    if (!sSpellFocusObjectStore.LookupEntry(got.spellFocus.focusId))
                        sLog->outError(LOG_FILTER_SQL, "GameObject (Entry: %u GoType: %u) have data0=%u but SpellFocus (Id: %u) not exist.",
                        entry, got.type, got.spellFocus.focusId, got.spellFocus.focusId);
                }

                if (got.spellFocus.linkedTrapId)        // linked trap
                    CheckGOLinkedTrapId(&got, got.spellFocus.linkedTrapId, 2);
                break;
            }
            case GAMEOBJECT_TYPE_GOOBER:                    //10
            {
                if (got.goober.lockId)
                    CheckGOLockId(&got, got.goober.lockId, 0);

                CheckGOConsumable(&got, got.goober.consumable, 3);

                if (got.goober.pageId)                  // pageId
                {
                    if (!GetPageText(got.goober.pageId))
                        sLog->outError(LOG_FILTER_SQL, "GameObject (Entry: %u GoType: %u) have data7=%u but PageText (Entry %u) not exist.",
                        entry, got.type, got.goober.pageId, got.goober.pageId);
                }
                CheckGONoDamageImmuneId(&got, got.goober.noDamageImmune, 11);
                if (got.goober.linkedTrapId)            // linked trap
                    CheckGOLinkedTrapId(&got, got.goober.linkedTrapId, 12);
                break;
            }
            case GAMEOBJECT_TYPE_AREADAMAGE:                //12
            {
                if (got.areadamage.lockId)
                    CheckGOLockId(&got, got.areadamage.lockId, 0);
                break;
            }
            case GAMEOBJECT_TYPE_CAMERA:                    //13
            {
                if (got.camera.lockId)
                    CheckGOLockId(&got, got.camera.lockId, 0);
                break;
            }
            case GAMEOBJECT_TYPE_MO_TRANSPORT:              //15
            {
                if (got.moTransport.taxiPathId)
                {
                    if (got.moTransport.taxiPathId >= sTaxiPathNodesByPath.size() || sTaxiPathNodesByPath[got.moTransport.taxiPathId].empty())
                        sLog->outError(LOG_FILTER_SQL, "GameObject (Entry: %u GoType: %u) have data0=%u but TaxiPath (Id: %u) not exist.",
                        entry, got.type, got.moTransport.taxiPathId, got.moTransport.taxiPathId);
                }
                break;
            }
            case GAMEOBJECT_TYPE_SUMMONING_RITUAL:          //18
                break;
            case GAMEOBJECT_TYPE_SPELLCASTER:               //22
            {
                // always must have spell
                CheckGOSpellId(&got, got.spellcaster.spellId, 0);
                break;
            }
            case GAMEOBJECT_TYPE_FLAGSTAND:                 //24
            {
                if (got.flagstand.lockId)
                    CheckGOLockId(&got, got.flagstand.lockId, 0);
                CheckGONoDamageImmuneId(&got, got.flagstand.noDamageImmune, 5);
                break;
            }
            case GAMEOBJECT_TYPE_FISHINGHOLE:               //25
            {
                if (got.fishinghole.lockId)
                    CheckGOLockId(&got, got.fishinghole.lockId, 4);
                break;
            }
            case GAMEOBJECT_TYPE_FLAGDROP:                  //26
            {
                if (got.flagdrop.lockId)
                    CheckGOLockId(&got, got.flagdrop.lockId, 0);
                CheckGONoDamageImmuneId(&got, got.flagdrop.noDamageImmune, 3);
                break;
            }
            case GAMEOBJECT_TYPE_BARBER_CHAIR:              //32
                CheckAndFixGOChairHeightId(&got, got.barberChair.chairheight, 0);
                break;
        }

       ++count;
    }
    while (result->NextRow());

    sLog->outInfo(LOG_FILTER_SERVER_LOADING, ">> Loaded %u game object templates in %u ms", count, GetMSTimeDiffToNow(oldMSTime));
}

void ObjectMgr::LoadExplorationBaseXP()
{
    uint32 oldMSTime = getMSTime();

    QueryResult result = WorldDatabase.Query("SELECT level, basexp FROM exploration_basexp");

    if (!result)
    {
        sLog->outError(LOG_FILTER_SERVER_LOADING, ">> Loaded 0 BaseXP definitions. DB table `exploration_basexp` is empty.");

        return;
    }

    uint32 count = 0;

    do
    {
        Field* fields = result->Fetch();
        uint8 level  = fields[0].GetUInt8();
        uint32 basexp = fields[1].GetInt32();
        _baseXPTable[level] = basexp;
        ++count;
    }
    while (result->NextRow());

    sLog->outInfo(LOG_FILTER_SERVER_LOADING, ">> Loaded %u BaseXP definitions in %u ms", count, GetMSTimeDiffToNow(oldMSTime));
}

uint32 ObjectMgr::GetBaseXP(uint8 level)
{
    return _baseXPTable[level] ? _baseXPTable[level] : 0;
}

uint32 ObjectMgr::GetXPForLevel(uint8 level) const
{
    if (level < _playerXPperLevel.size())
        return _playerXPperLevel[level];
    return 0;
}

void ObjectMgr::LoadPetNames()
{
    uint32 oldMSTime = getMSTime();
    //                                                0     1      2
    QueryResult result = WorldDatabase.Query("SELECT word, entry, half FROM pet_name_generation");

    if (!result)
    {
        sLog->outInfo(LOG_FILTER_SERVER_LOADING, ">> Loaded 0 pet name parts. DB table `pet_name_generation` is empty!");
        return;
    }

    uint32 count = 0;

    do
    {
        Field* fields = result->Fetch();
        std::string word = fields[0].GetString();
        uint32 entry     = fields[1].GetUInt32();
        bool   half      = fields[2].GetBool();
        if (half)
            _petHalfName1[entry].push_back(word);
        else
            _petHalfName0[entry].push_back(word);
        ++count;
    }
    while (result->NextRow());

    sLog->outInfo(LOG_FILTER_SERVER_LOADING, ">> Loaded %u pet name parts in %u ms", count, GetMSTimeDiffToNow(oldMSTime));
}

void ObjectMgr::LoadPetNumber()
{
    uint32 oldMSTime = getMSTime();

    QueryResult result = CharacterDatabase.Query("SELECT MAX(id) FROM character_pet");
    if (result)
    {
        Field* fields = result->Fetch();
        _hiPetNumber = fields[0].GetUInt32()+1;
    }

    sLog->outInfo(LOG_FILTER_SERVER_LOADING, ">> Loaded the max pet number: %d in %u ms", _hiPetNumber-1, GetMSTimeDiffToNow(oldMSTime));
}

std::string ObjectMgr::GeneratePetName(uint32 entry)
{
    StringVector & list0 = _petHalfName0[entry];
    StringVector & list1 = _petHalfName1[entry];

    if (list0.empty() || list1.empty())
    {
        CreatureTemplate const* cinfo = GetCreatureTemplate(entry);
        const char* petname = GetPetName(cinfo->family, sWorld->GetDefaultDbcLocale());
        if (!petname)
            return cinfo->Name;

        return std::string(petname);
    }

    return *(list0.begin()+urand(0, list0.size()-1)) + *(list1.begin()+urand(0, list1.size()-1));
}

uint32 ObjectMgr::GeneratePetNumber()
{
    return ++_hiPetNumber;
}

uint64 ObjectMgr::GenerateVoidStorageItemId()
{
    return ++_voidItemId;
}

void ObjectMgr::LoadCorpses()
{
    //        0     1     2     3            4      5          6          7       8       9      10        11    12          13          14          15         16
    // SELECT posX, posY, posZ, orientation, mapId, displayId, itemCache, bytes1, bytes2, flags, dynFlags, time, corpseType, instanceId, phaseMask, corpseGuid, guid FROM corpse WHERE corpseType <> 0

    uint32 oldMSTime = getMSTime();

    PreparedQueryResult result = CharacterDatabase.Query(CharacterDatabase.GetPreparedStatement(CHAR_SEL_CORPSES));
    if (!result)
    {
        sLog->outInfo(LOG_FILTER_SERVER_LOADING, ">> Loaded 0 corpses. DB table `corpse` is empty.");
        return;
    }

    uint32 count = 0;
    do
    {
        Field* fields = result->Fetch();
        uint32 guid = fields[16].GetUInt32();
        CorpseType type = CorpseType(fields[12].GetUInt8());
        if (type >= MAX_CORPSE_TYPE)
        {
            sLog->outError(LOG_FILTER_GENERAL, "Corpse (guid: %u) have wrong corpse type (%u), not loading.", guid, type);
            continue;
        }

        Corpse* corpse = new Corpse(type);
        if (!corpse->LoadCorpseFromDB(guid, fields))
        {
            delete corpse;
            continue;
        }

        sObjectAccessor->AddCorpse(corpse);
        ++count;
    }
    while (result->NextRow());

    sLog->outInfo(LOG_FILTER_SERVER_LOADING, ">> Loaded %u corpses in %u ms", count, GetMSTimeDiffToNow(oldMSTime));
}

void ObjectMgr::LoadReputationRewardRate()
{
    uint32 oldMSTime = getMSTime();

    _repRewardRateStore.clear();                             // for reload case

    uint32 count = 0; //                                0          1            2             3
    QueryResult result = WorldDatabase.Query("SELECT faction, quest_rate, creature_rate, spell_rate FROM reputation_reward_rate");

    if (!result)
    {
        sLog->outError(LOG_FILTER_SQL, ">> Loaded `reputation_reward_rate`, table is empty!");

        return;
    }

    do
    {
        Field* fields = result->Fetch();

        uint32 factionId        = fields[0].GetUInt32();

        RepRewardRate repRate;

        repRate.quest_rate      = fields[1].GetFloat();
        repRate.creature_rate   = fields[2].GetFloat();
        repRate.spell_rate      = fields[3].GetFloat();

        FactionEntry const* factionEntry = sFactionStore.LookupEntry(factionId);
        if (!factionEntry)
        {
            sLog->outError(LOG_FILTER_SQL, "Faction (faction.dbc) %u does not exist but is used in `reputation_reward_rate`", factionId);
            continue;
        }

        if (repRate.quest_rate < 0.0f)
        {
            sLog->outError(LOG_FILTER_SQL, "Table reputation_reward_rate has quest_rate with invalid rate %f, skipping data for faction %u", repRate.quest_rate, factionId);
            continue;
        }

        if (repRate.creature_rate < 0.0f)
        {
            sLog->outError(LOG_FILTER_SQL, "Table reputation_reward_rate has creature_rate with invalid rate %f, skipping data for faction %u", repRate.creature_rate, factionId);
            continue;
        }

        if (repRate.spell_rate < 0.0f)
        {
            sLog->outError(LOG_FILTER_SQL, "Table reputation_reward_rate has spell_rate with invalid rate %f, skipping data for faction %u", repRate.spell_rate, factionId);
            continue;
        }

        _repRewardRateStore[factionId] = repRate;

        ++count;
    }
    while (result->NextRow());

    sLog->outInfo(LOG_FILTER_SERVER_LOADING, ">> Loaded %u reputation_reward_rate in %u ms", count, GetMSTimeDiffToNow(oldMSTime));
}

void ObjectMgr::LoadReputationOnKill()
{
    uint32 oldMSTime = getMSTime();

    // For reload case
    _repOnKillStore.clear();

    uint32 count = 0;

    //                                                0            1                     2
    QueryResult result = WorldDatabase.Query("SELECT creature_id, RewOnKillRepFaction1, RewOnKillRepFaction2, "
    //   3             4             5                   6             7             8                   9
        "IsTeamAward1, MaxStanding1, RewOnKillRepValue1, IsTeamAward2, MaxStanding2, RewOnKillRepValue2, TeamDependent "
        "FROM creature_onkill_reputation");

    if (!result)
    {
        sLog->outError(LOG_FILTER_SERVER_LOADING, ">> Loaded 0 creature award reputation definitions. DB table `creature_onkill_reputation` is empty.");

        return;
    }

    do
    {
        Field* fields = result->Fetch();

        uint32 creature_id = fields[0].GetUInt32();

        ReputationOnKillEntry repOnKill;
        repOnKill.RepFaction1          = fields[1].GetInt16();
        repOnKill.RepFaction2          = fields[2].GetInt16();
        repOnKill.IsTeamAward1        = fields[3].GetBool();
        repOnKill.ReputationMaxCap1  = fields[4].GetUInt8();
        repOnKill.RepValue1            = fields[5].GetInt32();
        repOnKill.IsTeamAward2        = fields[6].GetBool();
        repOnKill.ReputationMaxCap2  = fields[7].GetUInt8();
        repOnKill.RepValue2            = fields[8].GetInt32();
        repOnKill.TeamDependent       = fields[9].GetUInt8();

        if (!GetCreatureTemplate(creature_id))
        {
            sLog->outError(LOG_FILTER_SQL, "Table `creature_onkill_reputation` have data for not existed creature entry (%u), skipped", creature_id);
            continue;
        }

        if (repOnKill.RepFaction1)
        {
            FactionEntry const* factionEntry1 = sFactionStore.LookupEntry(repOnKill.RepFaction1);
            if (!factionEntry1)
            {
                sLog->outError(LOG_FILTER_SQL, "Faction (faction.dbc) %u does not exist but is used in `creature_onkill_reputation`", repOnKill.RepFaction1);
                continue;
            }
        }

        if (repOnKill.RepFaction2)
        {
            FactionEntry const* factionEntry2 = sFactionStore.LookupEntry(repOnKill.RepFaction2);
            if (!factionEntry2)
            {
                sLog->outError(LOG_FILTER_SQL, "Faction (faction.dbc) %u does not exist but is used in `creature_onkill_reputation`", repOnKill.RepFaction2);
                continue;
            }
        }

        _repOnKillStore[creature_id] = repOnKill;

        ++count;
    } while (result->NextRow());

    sLog->outInfo(LOG_FILTER_SERVER_LOADING, ">> Loaded %u creature award reputation definitions in %u ms", count, GetMSTimeDiffToNow(oldMSTime));
}

void ObjectMgr::LoadReputationSpilloverTemplate()
{
    uint32 oldMSTime = getMSTime();

    _repSpilloverTemplateStore.clear();                      // for reload case

    uint32 count = 0; //                                0         1        2       3        4       5       6         7        8      9        10       11     12        13       14     15
    QueryResult result = WorldDatabase.Query("SELECT faction, faction1, rate_1, rank_1, faction2, rate_2, rank_2, faction3, rate_3, rank_3, faction4, rate_4, rank_4, faction5, rate_5, rank_5 FROM reputation_spillover_template");

    if (!result)
    {
        sLog->outInfo(LOG_FILTER_SERVER_LOADING, ">> Loaded `reputation_spillover_template`, table is empty.");
        return;
    }

    do
    {
        Field* fields = result->Fetch();

        uint32 factionId                = fields[0].GetUInt16();

        RepSpilloverTemplate repTemplate;

        repTemplate.faction[0]          = fields[1].GetUInt16();
        repTemplate.faction_rate[0]     = fields[2].GetFloat();
        repTemplate.faction_rank[0]     = fields[3].GetUInt8();
        repTemplate.faction[1]          = fields[4].GetUInt16();
        repTemplate.faction_rate[1]     = fields[5].GetFloat();
        repTemplate.faction_rank[1]     = fields[6].GetUInt8();
        repTemplate.faction[2]          = fields[7].GetUInt16();
        repTemplate.faction_rate[2]     = fields[8].GetFloat();
        repTemplate.faction_rank[2]     = fields[9].GetUInt8();
        repTemplate.faction[3]          = fields[10].GetUInt16();
        repTemplate.faction_rate[3]     = fields[11].GetFloat();
        repTemplate.faction_rank[3]     = fields[12].GetUInt8();
        repTemplate.faction[4]          = fields[13].GetUInt16();
        repTemplate.faction_rate[4]     = fields[14].GetFloat();
        repTemplate.faction_rank[4]     = fields[15].GetUInt8();

        FactionEntry const* factionEntry = sFactionStore.LookupEntry(factionId);

        if (!factionEntry)
        {
            sLog->outError(LOG_FILTER_SQL, "Faction (faction.dbc) %u does not exist but is used in `reputation_spillover_template`", factionId);
            continue;
        }

        if (factionEntry->team == 0)
        {
            sLog->outError(LOG_FILTER_SQL, "Faction (faction.dbc) %u in `reputation_spillover_template` does not belong to any team, skipping", factionId);
            continue;
        }

        for (uint32 i = 0; i < MAX_SPILLOVER_FACTIONS; ++i)
        {
            if (repTemplate.faction[i])
            {
                FactionEntry const* factionSpillover = sFactionStore.LookupEntry(repTemplate.faction[i]);

                if (!factionSpillover)
                {
                    sLog->outError(LOG_FILTER_SQL, "Spillover faction (faction.dbc) %u does not exist but is used in `reputation_spillover_template` for faction %u, skipping", repTemplate.faction[i], factionId);
                    continue;
                }

                if (factionSpillover->reputationListID < 0)
                {
                    sLog->outError(LOG_FILTER_SQL, "Spillover faction (faction.dbc) %u for faction %u in `reputation_spillover_template` can not be listed for client, and then useless, skipping", repTemplate.faction[i], factionId);
                    continue;
                }

                if (repTemplate.faction_rank[i] >= MAX_REPUTATION_RANK)
                {
                    sLog->outError(LOG_FILTER_SQL, "Rank %u used in `reputation_spillover_template` for spillover faction %u is not valid, skipping", repTemplate.faction_rank[i], repTemplate.faction[i]);
                    continue;
                }
            }
        }

        FactionEntry const* factionEntry0 = sFactionStore.LookupEntry(repTemplate.faction[0]);
        if (repTemplate.faction[0] && !factionEntry0)
        {
            sLog->outError(LOG_FILTER_SQL, "Faction (faction.dbc) %u does not exist but is used in `reputation_spillover_template`", repTemplate.faction[0]);
            continue;
        }
        FactionEntry const* factionEntry1 = sFactionStore.LookupEntry(repTemplate.faction[1]);
        if (repTemplate.faction[1] && !factionEntry1)
        {
            sLog->outError(LOG_FILTER_SQL, "Faction (faction.dbc) %u does not exist but is used in `reputation_spillover_template`", repTemplate.faction[1]);
            continue;
        }
        FactionEntry const* factionEntry2 = sFactionStore.LookupEntry(repTemplate.faction[2]);
        if (repTemplate.faction[2] && !factionEntry2)
        {
            sLog->outError(LOG_FILTER_SQL, "Faction (faction.dbc) %u does not exist but is used in `reputation_spillover_template`", repTemplate.faction[2]);
            continue;
        }
        FactionEntry const* factionEntry3 = sFactionStore.LookupEntry(repTemplate.faction[3]);
        if (repTemplate.faction[3] && !factionEntry3)
        {
            sLog->outError(LOG_FILTER_SQL, "Faction (faction.dbc) %u does not exist but is used in `reputation_spillover_template`", repTemplate.faction[3]);
            continue;
        }
        FactionEntry const* factionEntry4 = sFactionStore.LookupEntry(repTemplate.faction[4]);
        if (repTemplate.faction[4] && !factionEntry4)
        {
            sLog->outError(LOG_FILTER_SQL, "Faction (faction.dbc) %u does not exist but is used in `reputation_spillover_template`", repTemplate.faction[4]);
            continue;
        }

        _repSpilloverTemplateStore[factionId] = repTemplate;

        ++count;
    }
    while (result->NextRow());

    sLog->outInfo(LOG_FILTER_SERVER_LOADING, ">> Loaded %u reputation_spillover_template in %u ms", count, GetMSTimeDiffToNow(oldMSTime));
}

void ObjectMgr::LoadPointsOfInterest()
{
    uint32 oldMSTime = getMSTime();

    _pointsOfInterestStore.clear();                              // need for reload case

    uint32 count = 0;

    //                                                  0   1  2   3      4     5       6
    QueryResult result = WorldDatabase.Query("SELECT entry, x, y, icon, flags, data, icon_name FROM points_of_interest");

    if (!result)
    {
        sLog->outError(LOG_FILTER_SERVER_LOADING, ">> Loaded 0 Points of Interest definitions. DB table `points_of_interest` is empty.");

        return;
    }

    do
    {
        Field* fields = result->Fetch();

        uint32 point_id = fields[0].GetUInt32();

        PointOfInterest POI;
        POI.x = fields[1].GetFloat();
        POI.y = fields[2].GetFloat();
        POI.icon = fields[3].GetUInt32();
        POI.flags = fields[4].GetUInt32();
        POI.data = fields[5].GetUInt32();
        POI.icon_name = fields[6].GetString();

        if (!Trinity::IsValidMapCoord(POI.x, POI.y))
        {
            sLog->outError(LOG_FILTER_SQL, "Table `points_of_interest` (Entry: %u) have invalid coordinates (X: %f Y: %f), ignored.", point_id, POI.x, POI.y);
            continue;
        }

        _pointsOfInterestStore[point_id] = POI;

        ++count;
    } while (result->NextRow());

    sLog->outInfo(LOG_FILTER_SERVER_LOADING, ">> Loaded %u Points of Interest definitions in %u ms", count, GetMSTimeDiffToNow(oldMSTime));
}

void ObjectMgr::LoadQuestPOI()
{
    uint32 oldMSTime = getMSTime();

    _questPOIStore.clear();                              // need for reload case

    uint32 count = 0;

    //                                               0        1   2         3      4               5        6     7
    QueryResult result = WorldDatabase.Query("SELECT questId, id, objIndex, mapid, WorldMapAreaId, FloorId, unk3, unk4 FROM quest_poi order by questId");

    if (!result)
    {
        sLog->outError(LOG_FILTER_SERVER_LOADING, ">> Loaded 0 quest POI definitions. DB table `quest_poi` is empty.");

        return;
    }

    //                                                0       1   2  3
    QueryResult points = WorldDatabase.Query("SELECT questId, id, x, y FROM quest_poi_points ORDER BY questId DESC, idx");

    std::vector<std::vector<std::vector<QuestPOIPoint> > > POIs;

    if (points)
    {
        // The first result should have the highest questId
        Field* fields = points->Fetch();
        uint32 questIdMax = fields[0].GetUInt32();
        POIs.resize(questIdMax + 1);

        do
        {
            fields = points->Fetch();

            uint32 questId            = fields[0].GetUInt32();
            uint32 id                 = fields[1].GetUInt32();
            int32  x                  = fields[2].GetInt32();
            int32  y                  = fields[3].GetInt32();

            if (POIs[questId].size() <= id + 1)
                POIs[questId].resize(id + 10);

            QuestPOIPoint point(x, y);
            POIs[questId][id].push_back(point);
        } while (points->NextRow());
    }

    do
    {
        Field* fields = result->Fetch();

        uint32 questId            = fields[0].GetUInt32();
        uint32 id                 = fields[1].GetUInt32();
        int32 objIndex            = fields[2].GetInt32();
        uint32 mapId              = fields[3].GetUInt32();
        uint32 WorldMapAreaId     = fields[4].GetUInt32();
        uint32 FloorId            = fields[5].GetUInt32();
        uint32 unk3               = fields[6].GetUInt32();
        uint32 unk4               = fields[7].GetUInt32();

        QuestPOI POI(id, objIndex, mapId, WorldMapAreaId, FloorId, unk3, unk4);
        POI.points = POIs[questId][id];

        _questPOIStore[questId].push_back(POI);

        ++count;
    } while (result->NextRow());

    sLog->outInfo(LOG_FILTER_SERVER_LOADING, ">> Loaded %u quest POI definitions in %u ms", count, GetMSTimeDiffToNow(oldMSTime));
}

void ObjectMgr::LoadNPCSpellClickSpells()
{
    uint32 oldMSTime = getMSTime();

    _spellClickInfoStore.clear();
    //                                                0          1         2            3
    QueryResult result = WorldDatabase.Query("SELECT npc_entry, spell_id, cast_flags, user_type FROM npc_spellclick_spells");

    if (!result)
    {
        sLog->outError(LOG_FILTER_SERVER_LOADING, ">> Loaded 0 spellclick spells. DB table `npc_spellclick_spells` is empty.");

        return;
    }

    uint32 count = 0;

    do
    {
        Field* fields = result->Fetch();

        uint32 npc_entry = fields[0].GetUInt32();
        CreatureTemplate const* cInfo = GetCreatureTemplate(npc_entry);
        if (!cInfo)
        {
            sLog->outError(LOG_FILTER_SQL, "Table npc_spellclick_spells references unknown creature_template %u. Skipping entry.", npc_entry);
            continue;
        }

        uint32 spellid = fields[1].GetUInt32();
        SpellInfo const* spellinfo = sSpellMgr->GetSpellInfo(spellid);
        if (!spellinfo)
        {
            sLog->outError(LOG_FILTER_SQL, "Table npc_spellclick_spells references unknown spellid %u. Skipping entry.", spellid);
            continue;
        }

        uint8 userType = fields[3].GetUInt16();
        if (userType >= SPELL_CLICK_USER_MAX)
            sLog->outError(LOG_FILTER_SQL, "Table npc_spellclick_spells references unknown user type %u. Skipping entry.", uint32(userType));

        uint8 castFlags = fields[2].GetUInt8();
        SpellClickInfo info;
        info.spellId = spellid;
        info.castFlags = castFlags;
        info.userType = SpellClickUserTypes(userType);
        _spellClickInfoStore.insert(SpellClickInfoContainer::value_type(npc_entry, info));

        ++count;
    }
    while (result->NextRow());

    // all spellclick data loaded, now we check if there are creatures with NPC_FLAG_SPELLCLICK but with no data
    // NOTE: It *CAN* be the other way around: no spellclick flag but with spellclick data, in case of creature-only vehicle accessories
    CreatureTemplateContainer const* ctc = sObjectMgr->GetCreatureTemplates();
    for (CreatureTemplateContainer::const_iterator itr = ctc->begin(); itr != ctc->end(); ++itr)
    {
        if ((itr->second.npcflag & UNIT_NPC_FLAG_SPELLCLICK) && _spellClickInfoStore.find(itr->second.Entry) == _spellClickInfoStore.end())
        {
            sLog->outError(LOG_FILTER_SQL, "npc_spellclick_spells: Creature template %u has UNIT_NPC_FLAG_SPELLCLICK but no data in spellclick table! Removing flag", itr->second.Entry);
            const_cast<CreatureTemplate*>(&itr->second)->npcflag &= ~UNIT_NPC_FLAG_SPELLCLICK;
        }
    }

    sLog->outInfo(LOG_FILTER_SERVER_LOADING, ">> Loaded %u spellclick definitions in %u ms", count, GetMSTimeDiffToNow(oldMSTime));
}

void ObjectMgr::DeleteCreatureData(uint32 guid)
{
    // remove mapid*cellid -> guid_set map
    CreatureData const* data = GetCreatureData(guid);
    if (data)
        RemoveCreatureFromGrid(guid, data);

    _creatureDataStore.erase(guid);
}

void ObjectMgr::DeleteGOData(uint32 guid)
{
    // remove mapid*cellid -> guid_set map
    GameObjectData const* data = GetGOData(guid);
    if (data)
        RemoveGameobjectFromGrid(guid, data);

    _gameObjectDataStore.erase(guid);
}

void ObjectMgr::AddCorpseCellData(uint32 mapid, uint32 cellid, uint32 player_guid, uint32 instance)
{
    // corpses are always added to spawn mode 0 and they are spawned by their instance id
    CellObjectGuids& cell_guids = _mapObjectGuidsStore[MAKE_PAIR32(mapid, 0)][cellid];
    cell_guids.corpses[player_guid] = instance;
}

void ObjectMgr::DeleteCorpseCellData(uint32 mapid, uint32 cellid, uint32 player_guid)
{
    // corpses are always added to spawn mode 0 and they are spawned by their instance id
    CellObjectGuids& cell_guids = _mapObjectGuidsStore[MAKE_PAIR32(mapid, 0)][cellid];
    cell_guids.corpses.erase(player_guid);
}

void ObjectMgr::LoadQuestRelationsHelper(QuestRelations& map, std::string const& table, bool starter, bool go)
{
    uint32 oldMSTime = getMSTime();

    map.clear();                                            // need for reload case

    uint32 count = 0;

    QueryResult result = WorldDatabase.PQuery("SELECT id, quest, pool_entry FROM %s qr LEFT JOIN pool_quest pq ON qr.quest = pq.entry", table.c_str());

    if (!result)
    {
<<<<<<< HEAD
        sLog->outError(LOG_FILTER_SERVER_LOADING, ">> Loaded 0 quest relations from `%s`, table is empty.", table.c_str());

=======
        sLog->outError(LOG_FILTER_SQL, ">> Loaded 0 quest relations from `%s`, table is empty.", table.c_str());
>>>>>>> cd8e9dfb
        return;
    }

    PooledQuestRelation* poolRelationMap = go ? &sPoolMgr->mQuestGORelation : &sPoolMgr->mQuestCreatureRelation;
    if (starter)
        poolRelationMap->clear();

    do
    {
        uint32 id     = result->Fetch()[0].GetUInt32();
        uint32 quest  = result->Fetch()[1].GetUInt32();
        uint32 poolId = result->Fetch()[2].GetUInt32();

        if (_questTemplates.find(quest) == _questTemplates.end())
        {
            sLog->outError(LOG_FILTER_SQL, "Table `%s`: Quest %u listed for entry %u does not exist.", table.c_str(), quest, id);
            continue;
        }

        if (!poolId || !starter)
            map.insert(QuestRelations::value_type(id, quest));
        else if (starter)
            poolRelationMap->insert(PooledQuestRelation::value_type(quest, id));

        ++count;
    } while (result->NextRow());

    sLog->outInfo(LOG_FILTER_SERVER_LOADING, ">> Loaded %u quest relations from %s in %u ms", count, table.c_str(), GetMSTimeDiffToNow(oldMSTime));
}

void ObjectMgr::LoadGameobjectQuestRelations()
{
    LoadQuestRelationsHelper(_goQuestRelations, "gameobject_questrelation", true, true);

    for (QuestRelations::iterator itr = _goQuestRelations.begin(); itr != _goQuestRelations.end(); ++itr)
    {
        GameObjectTemplate const* goInfo = GetGameObjectTemplate(itr->first);
        if (!goInfo)
            sLog->outError(LOG_FILTER_SQL, "Table `gameobject_questrelation` have data for not existed gameobject entry (%u) and existed quest %u", itr->first, itr->second);
        else if (goInfo->type != GAMEOBJECT_TYPE_QUESTGIVER)
            sLog->outError(LOG_FILTER_SQL, "Table `gameobject_questrelation` have data gameobject entry (%u) for quest %u, but GO is not GAMEOBJECT_TYPE_QUESTGIVER", itr->first, itr->second);
    }
}

void ObjectMgr::LoadGameobjectInvolvedRelations()
{
    LoadQuestRelationsHelper(_goQuestInvolvedRelations, "gameobject_involvedrelation", false, true);

    for (QuestRelations::iterator itr = _goQuestInvolvedRelations.begin(); itr != _goQuestInvolvedRelations.end(); ++itr)
    {
        GameObjectTemplate const* goInfo = GetGameObjectTemplate(itr->first);
        if (!goInfo)
            sLog->outError(LOG_FILTER_SQL, "Table `gameobject_involvedrelation` have data for not existed gameobject entry (%u) and existed quest %u", itr->first, itr->second);
        else if (goInfo->type != GAMEOBJECT_TYPE_QUESTGIVER)
            sLog->outError(LOG_FILTER_SQL, "Table `gameobject_involvedrelation` have data gameobject entry (%u) for quest %u, but GO is not GAMEOBJECT_TYPE_QUESTGIVER", itr->first, itr->second);
    }
}

void ObjectMgr::LoadCreatureQuestRelations()
{
    LoadQuestRelationsHelper(_creatureQuestRelations, "creature_questrelation", true, false);

    for (QuestRelations::iterator itr = _creatureQuestRelations.begin(); itr != _creatureQuestRelations.end(); ++itr)
    {
        CreatureTemplate const* cInfo = GetCreatureTemplate(itr->first);
        if (!cInfo)
            sLog->outError(LOG_FILTER_SQL, "Table `creature_questrelation` have data for not existed creature entry (%u) and existed quest %u", itr->first, itr->second);
        else if (!(cInfo->npcflag & UNIT_NPC_FLAG_QUESTGIVER))
            sLog->outError(LOG_FILTER_SQL, "Table `creature_questrelation` has creature entry (%u) for quest %u, but npcflag does not include UNIT_NPC_FLAG_QUESTGIVER", itr->first, itr->second);
    }
}

void ObjectMgr::LoadCreatureInvolvedRelations()
{
    LoadQuestRelationsHelper(_creatureQuestInvolvedRelations, "creature_involvedrelation", false, false);

    for (QuestRelations::iterator itr = _creatureQuestInvolvedRelations.begin(); itr != _creatureQuestInvolvedRelations.end(); ++itr)
    {
        CreatureTemplate const* cInfo = GetCreatureTemplate(itr->first);
        if (!cInfo)
            sLog->outError(LOG_FILTER_SQL, "Table `creature_involvedrelation` have data for not existed creature entry (%u) and existed quest %u", itr->first, itr->second);
        else if (!(cInfo->npcflag & UNIT_NPC_FLAG_QUESTGIVER))
            sLog->outError(LOG_FILTER_SQL, "Table `creature_involvedrelation` has creature entry (%u) for quest %u, but npcflag does not include UNIT_NPC_FLAG_QUESTGIVER", itr->first, itr->second);
    }
}

void ObjectMgr::LoadReservedPlayersNames()
{
    uint32 oldMSTime = getMSTime();

    _reservedNamesStore.clear();                                // need for reload case

    QueryResult result = CharacterDatabase.Query("SELECT name FROM reserved_name");

    if (!result)
    {
        sLog->outInfo(LOG_FILTER_SERVER_LOADING, ">> Loaded 0 reserved player names. DB table `reserved_name` is empty!");
        return;
    }

    uint32 count = 0;

    Field* fields;
    do
    {
        fields = result->Fetch();
        std::string name= fields[0].GetString();

        std::wstring wstr;
        if (!Utf8toWStr (name, wstr))
        {
            sLog->outError(LOG_FILTER_GENERAL, "Table `reserved_name` have invalid name: %s", name.c_str());
            continue;
        }

        wstrToLower(wstr);

        _reservedNamesStore.insert(wstr);
        ++count;
    }
    while (result->NextRow());

    sLog->outInfo(LOG_FILTER_SERVER_LOADING, ">> Loaded %u reserved player names in %u ms", count, GetMSTimeDiffToNow(oldMSTime));
}

bool ObjectMgr::IsReservedName(const std::string& name) const
{
    std::wstring wstr;
    if (!Utf8toWStr (name, wstr))
        return false;

    wstrToLower(wstr);

    return _reservedNamesStore.find(wstr) != _reservedNamesStore.end();
}

enum LanguageType
{
    LT_BASIC_LATIN    = 0x0000,
    LT_EXTENDEN_LATIN = 0x0001,
    LT_CYRILLIC       = 0x0002,
    LT_EAST_ASIA      = 0x0004,
    LT_ANY            = 0xFFFF
};

static LanguageType GetRealmLanguageType(bool create)
{
    switch (sWorld->getIntConfig(CONFIG_REALM_ZONE))
    {
        case REALM_ZONE_UNKNOWN:                            // any language
        case REALM_ZONE_DEVELOPMENT:
        case REALM_ZONE_TEST_SERVER:
        case REALM_ZONE_QA_SERVER:
            return LT_ANY;
        case REALM_ZONE_UNITED_STATES:                      // extended-Latin
        case REALM_ZONE_OCEANIC:
        case REALM_ZONE_LATIN_AMERICA:
        case REALM_ZONE_ENGLISH:
        case REALM_ZONE_GERMAN:
        case REALM_ZONE_FRENCH:
        case REALM_ZONE_SPANISH:
            return LT_EXTENDEN_LATIN;
        case REALM_ZONE_KOREA:                              // East-Asian
        case REALM_ZONE_TAIWAN:
        case REALM_ZONE_CHINA:
            return LT_EAST_ASIA;
        case REALM_ZONE_RUSSIAN:                            // Cyrillic
            return LT_CYRILLIC;
        default:
            return create ? LT_BASIC_LATIN : LT_ANY;        // basic-Latin at create, any at login
    }
}

bool isValidString(std::wstring wstr, uint32 strictMask, bool numericOrSpace, bool create = false)
{
    if (strictMask == 0)                                       // any language, ignore realm
    {
        if (isExtendedLatinString(wstr, numericOrSpace))
            return true;
        if (isCyrillicString(wstr, numericOrSpace))
            return true;
        if (isEastAsianString(wstr, numericOrSpace))
            return true;
        return false;
    }

    if (strictMask & 0x2)                                    // realm zone specific
    {
        LanguageType lt = GetRealmLanguageType(create);
        if (lt & LT_EXTENDEN_LATIN)
            if (isExtendedLatinString(wstr, numericOrSpace))
                return true;
        if (lt & LT_CYRILLIC)
            if (isCyrillicString(wstr, numericOrSpace))
                return true;
        if (lt & LT_EAST_ASIA)
            if (isEastAsianString(wstr, numericOrSpace))
                return true;
    }

    if (strictMask & 0x1)                                    // basic Latin
    {
        if (isBasicLatinString(wstr, numericOrSpace))
            return true;
    }

    return false;
}

uint8 ObjectMgr::CheckPlayerName(const std::string& name, bool create)
{
    std::wstring wname;
    if (!Utf8toWStr(name, wname))
        return CHAR_NAME_INVALID_CHARACTER;

    if (wname.size() > MAX_PLAYER_NAME)
        return CHAR_NAME_TOO_LONG;

    uint32 minName = sWorld->getIntConfig(CONFIG_MIN_PLAYER_NAME);
    if (wname.size() < minName)
        return CHAR_NAME_TOO_SHORT;

    uint32 strictMask = sWorld->getIntConfig(CONFIG_STRICT_PLAYER_NAMES);
    if (!isValidString(wname, strictMask, false, create))
        return CHAR_NAME_MIXED_LANGUAGES;

    wstrToLower(wname);
    for (size_t i = 2; i < wname.size(); ++i)
        if (wname[i] == wname[i-1] && wname[i] == wname[i-2])
            return CHAR_NAME_THREE_CONSECUTIVE;

    return CHAR_NAME_SUCCESS;
}

bool ObjectMgr::IsValidCharterName(const std::string& name)
{
    std::wstring wname;
    if (!Utf8toWStr(name, wname))
        return false;

    if (wname.size() > MAX_CHARTER_NAME)
        return false;

    uint32 minName = sWorld->getIntConfig(CONFIG_MIN_CHARTER_NAME);
    if (wname.size() < minName)
        return false;

    uint32 strictMask = sWorld->getIntConfig(CONFIG_STRICT_CHARTER_NAMES);

    return isValidString(wname, strictMask, true);
}

PetNameInvalidReason ObjectMgr::CheckPetName(const std::string& name)
{
    std::wstring wname;
    if (!Utf8toWStr(name, wname))
        return PET_NAME_INVALID;

    if (wname.size() > MAX_PET_NAME)
        return PET_NAME_TOO_LONG;

    uint32 minName = sWorld->getIntConfig(CONFIG_MIN_PET_NAME);
    if (wname.size() < minName)
        return PET_NAME_TOO_SHORT;

    uint32 strictMask = sWorld->getIntConfig(CONFIG_STRICT_PET_NAMES);
    if (!isValidString(wname, strictMask, false))
        return PET_NAME_MIXED_LANGUAGES;

    return PET_NAME_SUCCESS;
}

void ObjectMgr::LoadGameObjectForQuests()
{
    uint32 oldMSTime = getMSTime();

    _gameObjectForQuestStore.clear();                         // need for reload case

    if (sObjectMgr->GetGameObjectTemplates()->empty())
    {
        sLog->outInfo(LOG_FILTER_SERVER_LOADING, ">> Loaded 0 GameObjects for quests");
        return;
    }

    uint32 count = 0;

    // collect GO entries for GO that must activated
    GameObjectTemplateContainer const* gotc = sObjectMgr->GetGameObjectTemplates();
    for (GameObjectTemplateContainer::const_iterator itr = gotc->begin(); itr != gotc->end(); ++itr)
    {
        switch (itr->second.type)
        {
            // scan GO chest with loot including quest items
            case GAMEOBJECT_TYPE_CHEST:
            {
                uint32 loot_id = (itr->second.GetLootId());

                // find quest loot for GO
                if (itr->second.chest.questId || LootTemplates_Gameobject.HaveQuestLootFor(loot_id))
                {
                    _gameObjectForQuestStore.insert(itr->second.entry);
                    ++count;
                }
                break;
            }
            case GAMEOBJECT_TYPE_GENERIC:
            {
                if (itr->second._generic.questID > 0)            //quests objects
                {
                    _gameObjectForQuestStore.insert(itr->second.entry);
                    count++;
                }
                break;
            }
            case GAMEOBJECT_TYPE_GOOBER:
            {
                if (itr->second.goober.questId > 0)              //quests objects
                {
                    _gameObjectForQuestStore.insert(itr->second.entry);
                    count++;
                }
                break;
            }
            default:
                break;
        }
    }

    sLog->outInfo(LOG_FILTER_SERVER_LOADING, ">> Loaded %u GameObjects for quests in %u ms", count, GetMSTimeDiffToNow(oldMSTime));
}

bool ObjectMgr::LoadTrinityStrings(const char* table, int32 min_value, int32 max_value)
{
    uint32 oldMSTime = getMSTime();

    int32 start_value = min_value;
    int32 end_value   = max_value;
    // some string can have negative indexes range
    if (start_value < 0)
    {
        if (end_value >= start_value)
        {
            sLog->outError(LOG_FILTER_SQL, "Table '%s' attempt loaded with invalid range (%d - %d), strings not loaded.", table, min_value, max_value);
            return false;
        }

        // real range (max+1, min+1) exaple: (-10, -1000) -> -999...-10+1
        std::swap(start_value, end_value);
        ++start_value;
        ++end_value;
    }
    else
    {
        if (start_value >= end_value)
        {
            sLog->outError(LOG_FILTER_SQL, "Table '%s' attempt loaded with invalid range (%d - %d), strings not loaded.", table, min_value, max_value);
            return false;
        }
    }

    // cleanup affected map part for reloading case
    for (TrinityStringLocaleContainer::iterator itr = _trinityStringLocaleStore.begin(); itr != _trinityStringLocaleStore.end();)
    {
        if (itr->first >= start_value && itr->first < end_value)
            _trinityStringLocaleStore.erase(itr++);
        else
            ++itr;
    }

    QueryResult result = WorldDatabase.PQuery("SELECT entry, content_default, content_loc1, content_loc2, content_loc3, content_loc4, content_loc5, content_loc6, content_loc7, content_loc8 FROM %s", table);

    if (!result)
    {
        if (min_value == MIN_TRINITY_STRING_ID)              // error only in case internal strings
            sLog->outError(LOG_FILTER_SERVER_LOADING, ">>  Loaded 0 trinity strings. DB table `%s` is empty. Cannot continue.", table);
        else
            sLog->outInfo(LOG_FILTER_SERVER_LOADING, ">> Loaded 0 string templates. DB table `%s` is empty.", table);

        return false;
    }

    uint32 count = 0;

    do
    {
        Field* fields = result->Fetch();

        int32 entry = fields[0].GetInt32();

        if (entry == 0)
        {
            sLog->outError(LOG_FILTER_SQL, "Table `%s` contain reserved entry 0, ignored.", table);
            continue;
        }
        else if (entry < start_value || entry >= end_value)
        {
            sLog->outError(LOG_FILTER_SQL, "Table `%s` contain entry %i out of allowed range (%d - %d), ignored.", table, entry, min_value, max_value);
            continue;
        }

        TrinityStringLocale& data = _trinityStringLocaleStore[entry];

        if (!data.Content.empty())
        {
            sLog->outError(LOG_FILTER_SQL, "Table `%s` contain data for already loaded entry  %i (from another table?), ignored.", table, entry);
            continue;
        }

        data.Content.resize(1);
        ++count;

        for (uint8 i = 0; i < TOTAL_LOCALES; ++i)
            AddLocaleString(fields[i + 1].GetString(), LocaleConstant(i), data.Content);
    } while (result->NextRow());

    if (min_value == MIN_TRINITY_STRING_ID)
        sLog->outInfo(LOG_FILTER_SERVER_LOADING, ">> Loaded %u Trinity strings from table %s in %u ms", count, table, GetMSTimeDiffToNow(oldMSTime));
    else
        sLog->outInfo(LOG_FILTER_SERVER_LOADING, ">> Loaded %u string templates from %s in %u ms", count, table, GetMSTimeDiffToNow(oldMSTime));

    return true;
}

const char *ObjectMgr::GetTrinityString(int32 entry, LocaleConstant locale_idx) const
{
    if (TrinityStringLocale const* msl = GetTrinityStringLocale(entry))
    {
        if (msl->Content.size() > size_t(locale_idx) && !msl->Content[locale_idx].empty())
            return msl->Content[locale_idx].c_str();

        return msl->Content[DEFAULT_LOCALE].c_str();
    }

    if (entry > 0)
        sLog->outError(LOG_FILTER_SQL, "Entry %i not found in `trinity_string` table.", entry);
    else
        sLog->outError(LOG_FILTER_SQL, "Trinity string entry %i not found in DB.", entry);
    return "<error>";
}

void ObjectMgr::LoadFishingBaseSkillLevel()
{
    uint32 oldMSTime = getMSTime();

    _fishingBaseForAreaStore.clear();                            // for reload case

    QueryResult result = WorldDatabase.Query("SELECT entry, skill FROM skill_fishing_base_level");

    if (!result)
    {
        sLog->outError(LOG_FILTER_SERVER_LOADING, ">> Loaded 0 areas for fishing base skill level. DB table `skill_fishing_base_level` is empty.");

        return;
    }

    uint32 count = 0;

    do
    {
        Field* fields = result->Fetch();
        uint32 entry  = fields[0].GetUInt32();
        int32 skill   = fields[1].GetInt16();

        AreaTableEntry const* fArea = GetAreaEntryByAreaID(entry);
        if (!fArea)
        {
            sLog->outError(LOG_FILTER_SQL, "AreaId %u defined in `skill_fishing_base_level` does not exist", entry);
            continue;
        }

        _fishingBaseForAreaStore[entry] = skill;
        ++count;
    }
    while (result->NextRow());

    sLog->outInfo(LOG_FILTER_SERVER_LOADING, ">> Loaded %u areas for fishing base skill level in %u ms", count, GetMSTimeDiffToNow(oldMSTime));
}

bool ObjectMgr::CheckDeclinedNames(std::wstring w_ownname, DeclinedName const& names)
{
    // get main part of the name
    std::wstring mainpart = GetMainPartOfName(w_ownname, 0);
    // prepare flags
    bool x = true;
    bool y = true;

    // check declined names
    for (uint8 i = 0; i < MAX_DECLINED_NAME_CASES; ++i)
    {
        std::wstring wname;
        if (!Utf8toWStr(names.name[i], wname))
            return false;

        if (mainpart != GetMainPartOfName(wname, i+1))
            x = false;

        if (w_ownname != wname)
            y = false;
    }
    return (x || y);
}

uint32 ObjectMgr::GetAreaTriggerScriptId(uint32 trigger_id)
{
    AreaTriggerScriptContainer::const_iterator i = _areaTriggerScriptStore.find(trigger_id);
    if (i!= _areaTriggerScriptStore.end())
        return i->second;
    return 0;
}

SpellScriptsBounds ObjectMgr::GetSpellScriptsBounds(uint32 spell_id)
{
    return SpellScriptsBounds(_spellScriptsStore.lower_bound(spell_id), _spellScriptsStore.upper_bound(spell_id));
}

// this allows calculating base reputations to offline players, just by race and class
int32 ObjectMgr::GetBaseReputationOff(FactionEntry const* factionEntry, uint8 race, uint8 playerClass)
{
    if (!factionEntry)
        return 0;

    uint32 raceMask = (1 << (race - 1));
    uint32 classMask = (1 << (playerClass-1));

    for (int i = 0; i < 4; i++)
    {
        if ((!factionEntry->BaseRepClassMask[i] ||
            factionEntry->BaseRepClassMask[i] & classMask) &&
            (!factionEntry->BaseRepRaceMask[i] ||
            factionEntry->BaseRepRaceMask[i] & raceMask))
            return factionEntry->BaseRepValue[i];
    }

    return 0;
}

SkillRangeType GetSkillRangeType(SkillLineEntry const* pSkill, bool racial)
{
    switch (pSkill->categoryId)
    {
        case SKILL_CATEGORY_LANGUAGES:
            return SKILL_RANGE_LANGUAGE;
        case SKILL_CATEGORY_WEAPON:
            return SKILL_RANGE_LEVEL;
        case SKILL_CATEGORY_ARMOR:
        case SKILL_CATEGORY_CLASS:
            if (pSkill->id != SKILL_LOCKPICKING)
                return SKILL_RANGE_MONO;
            else
                return SKILL_RANGE_LEVEL;
        case SKILL_CATEGORY_SECONDARY:
        case SKILL_CATEGORY_PROFESSION:
            // not set skills for professions and racial abilities
            if (IsProfessionSkill(pSkill->id))
                return SKILL_RANGE_RANK;
            else if (racial)
                return SKILL_RANGE_NONE;
            else
                return SKILL_RANGE_MONO;
        default:
        case SKILL_CATEGORY_ATTRIBUTES:                     //not found in dbc
        case SKILL_CATEGORY_GENERIC:                        //only GENERIC(DND)
            return SKILL_RANGE_NONE;
    }
}

void ObjectMgr::LoadGameTele()
{
    uint32 oldMSTime = getMSTime();

    _gameTeleStore.clear();                                  // for reload case

    //                                                0       1           2           3           4        5     6
    QueryResult result = WorldDatabase.Query("SELECT id, position_x, position_y, position_z, orientation, map, name FROM game_tele");

    if (!result)
    {
        sLog->outError(LOG_FILTER_SERVER_LOADING, ">>  Loaded 0 GameTeleports. DB table `game_tele` is empty!");

        return;
    }

    uint32 count = 0;

    do
    {
        Field* fields = result->Fetch();

        uint32 id         = fields[0].GetUInt32();

        GameTele gt;

        gt.position_x     = fields[1].GetFloat();
        gt.position_y     = fields[2].GetFloat();
        gt.position_z     = fields[3].GetFloat();
        gt.orientation    = fields[4].GetFloat();
        gt.mapId          = fields[5].GetUInt16();
        gt.name           = fields[6].GetString();

        if (!MapManager::IsValidMapCoord(gt.mapId, gt.position_x, gt.position_y, gt.position_z, gt.orientation))
        {
            sLog->outError(LOG_FILTER_SQL, "Wrong position for id %u (name: %s) in `game_tele` table, ignoring.", id, gt.name.c_str());
            continue;
        }

        if (!Utf8toWStr(gt.name, gt.wnameLow))
        {
            sLog->outError(LOG_FILTER_SQL, "Wrong UTF8 name for id %u in `game_tele` table, ignoring.", id);
            continue;
        }

        wstrToLower(gt.wnameLow);

        _gameTeleStore[id] = gt;

        ++count;
    }
    while (result->NextRow());

    sLog->outInfo(LOG_FILTER_SERVER_LOADING, ">> Loaded %u GameTeleports in %u ms", count, GetMSTimeDiffToNow(oldMSTime));
}

GameTele const* ObjectMgr::GetGameTele(const std::string& name) const
{
    // explicit name case
    std::wstring wname;
    if (!Utf8toWStr(name, wname))
        return NULL;

    // converting string that we try to find to lower case
    wstrToLower(wname);

    // Alternative first GameTele what contains wnameLow as substring in case no GameTele location found
    const GameTele* alt = NULL;
    for (GameTeleContainer::const_iterator itr = _gameTeleStore.begin(); itr != _gameTeleStore.end(); ++itr)
    {
        if (itr->second.wnameLow == wname)
            return &itr->second;
        else if (alt == NULL && itr->second.wnameLow.find(wname) != std::wstring::npos)
            alt = &itr->second;
    }

    return alt;
}

bool ObjectMgr::AddGameTele(GameTele& tele)
{
    // find max id
    uint32 new_id = 0;
    for (GameTeleContainer::const_iterator itr = _gameTeleStore.begin(); itr != _gameTeleStore.end(); ++itr)
        if (itr->first > new_id)
            new_id = itr->first;

    // use next
    ++new_id;

    if (!Utf8toWStr(tele.name, tele.wnameLow))
        return false;

    wstrToLower(tele.wnameLow);

    _gameTeleStore[new_id] = tele;

    PreparedStatement* stmt = WorldDatabase.GetPreparedStatement(WORLD_INS_GAME_TELE);

    stmt->setUInt32(0, new_id);
    stmt->setFloat(1, tele.position_x);
    stmt->setFloat(2, tele.position_y);
    stmt->setFloat(3, tele.position_z);
    stmt->setFloat(4, tele.orientation);
    stmt->setUInt16(5, uint16(tele.mapId));
    stmt->setString(6, tele.name);

    WorldDatabase.Execute(stmt);

    return true;
}

bool ObjectMgr::DeleteGameTele(const std::string& name)
{
    // explicit name case
    std::wstring wname;
    if (!Utf8toWStr(name, wname))
        return false;

    // converting string that we try to find to lower case
    wstrToLower(wname);

    for (GameTeleContainer::iterator itr = _gameTeleStore.begin(); itr != _gameTeleStore.end(); ++itr)
    {
        if (itr->second.wnameLow == wname)
        {
            PreparedStatement* stmt = WorldDatabase.GetPreparedStatement(WORLD_DEL_GAME_TELE);

            stmt->setString(0, itr->second.name);

            WorldDatabase.Execute(stmt);

            _gameTeleStore.erase(itr);
            return true;
        }
    }

    return false;
}

void ObjectMgr::LoadMailLevelRewards()
{
    uint32 oldMSTime = getMSTime();

    _mailLevelRewardStore.clear();                           // for reload case

    //                                                 0        1             2            3
    QueryResult result = WorldDatabase.Query("SELECT level, raceMask, mailTemplateId, senderEntry FROM mail_level_reward");

    if (!result)
    {
        sLog->outError(LOG_FILTER_SERVER_LOADING, ">>  Loaded 0 level dependent mail rewards. DB table `mail_level_reward` is empty.");

        return;
    }

    uint32 count = 0;

    do
    {
        Field* fields = result->Fetch();

        uint8 level           = fields[0].GetUInt8();
        uint32 raceMask       = fields[1].GetUInt32();
        uint32 mailTemplateId = fields[2].GetUInt32();
        uint32 senderEntry    = fields[3].GetUInt32();

        if (level > MAX_LEVEL)
        {
            sLog->outError(LOG_FILTER_SQL, "Table `mail_level_reward` have data for level %u that more supported by client (%u), ignoring.", level, MAX_LEVEL);
            continue;
        }

        if (!(raceMask & RACEMASK_ALL_PLAYABLE))
        {
            sLog->outError(LOG_FILTER_SQL, "Table `mail_level_reward` have raceMask (%u) for level %u that not include any player races, ignoring.", raceMask, level);
            continue;
        }

        if (!sMailTemplateStore.LookupEntry(mailTemplateId))
        {
            sLog->outError(LOG_FILTER_SQL, "Table `mail_level_reward` have invalid mailTemplateId (%u) for level %u that invalid not include any player races, ignoring.", mailTemplateId, level);
            continue;
        }

        if (!GetCreatureTemplate(senderEntry))
        {
            sLog->outError(LOG_FILTER_SQL, "Table `mail_level_reward` have not existed sender creature entry (%u) for level %u that invalid not include any player races, ignoring.", senderEntry, level);
            continue;
        }

        _mailLevelRewardStore[level].push_back(MailLevelReward(raceMask, mailTemplateId, senderEntry));

        ++count;
    }
    while (result->NextRow());

    sLog->outInfo(LOG_FILTER_SERVER_LOADING, ">> Loaded %u level dependent mail rewards in %u ms", count, GetMSTimeDiffToNow(oldMSTime));
}

void ObjectMgr::AddSpellToTrainer(uint32 entry, uint32 spell, uint32 spellCost, uint32 reqSkill, uint32 reqSkillValue, uint32 reqLevel)
{
    if (entry >= TRINITY_TRAINER_START_REF)
        return;

    CreatureTemplate const* cInfo = GetCreatureTemplate(entry);
    if (!cInfo)
    {
        sLog->outError(LOG_FILTER_SQL, "Table `npc_trainer` contains an entry for a non-existing creature template (Entry: %u), ignoring", entry);
        return;
    }

    if (!(cInfo->npcflag & UNIT_NPC_FLAG_TRAINER))
    {
        sLog->outError(LOG_FILTER_SQL, "Table `npc_trainer` contains an entry for a creature template (Entry: %u) without trainer flag, ignoring", entry);
        return;
    }

    SpellInfo const* spellinfo = sSpellMgr->GetSpellInfo(spell);
    if (!spellinfo)
    {
        sLog->outError(LOG_FILTER_SQL, "Table `npc_trainer` contains an entry (Entry: %u) for a non-existing spell (Spell: %u), ignoring", entry, spell);
        return;
    }

    if (!SpellMgr::IsSpellValid(spellinfo))
    {
        sLog->outError(LOG_FILTER_SQL, "Table `npc_trainer` contains an entry (Entry: %u) for a broken spell (Spell: %u), ignoring", entry, spell);
        return;
    }

    if (GetTalentSpellCost(spell))
    {
        sLog->outError(LOG_FILTER_SQL, "Table `npc_trainer` contains an entry (Entry: %u) for a non-existing spell (Spell: %u) which is a talent, ignoring", entry, spell);
        return;
    }

    TrainerSpellData& data = _cacheTrainerSpellStore[entry];

    TrainerSpell& trainerSpell = data.spellList[spell];
    trainerSpell.spell         = spell;
    trainerSpell.spellCost     = spellCost;
    trainerSpell.reqSkill      = reqSkill;
    trainerSpell.reqSkillValue = reqSkillValue;
    trainerSpell.reqLevel      = reqLevel;

    if (!trainerSpell.reqLevel)
        trainerSpell.reqLevel = spellinfo->SpellLevel;

    // calculate learned spell for profession case when stored cast-spell
    trainerSpell.learnedSpell[0] = spell;
    for (uint8 i = 0; i < MAX_SPELL_EFFECTS; ++i)
    {
        if (spellinfo->Effects[i].Effect != SPELL_EFFECT_LEARN_SPELL)
            continue;
        if (trainerSpell.learnedSpell[0] == spell)
            trainerSpell.learnedSpell[0] = 0;
        // player must be able to cast spell on himself
        if (spellinfo->Effects[i].TargetA.GetTarget() != 0 && spellinfo->Effects[i].TargetA.GetTarget() != TARGET_UNIT_TARGET_ALLY
            && spellinfo->Effects[i].TargetA.GetTarget() != TARGET_UNIT_TARGET_ANY && spellinfo->Effects[i].TargetA.GetTarget() != TARGET_UNIT_CASTER)
        {
            sLog->outError(LOG_FILTER_SQL, "Table `npc_trainer` has spell %u for trainer entry %u with learn effect which has incorrect target type, ignoring learn effect!", spell, entry);
            continue;
        }

        trainerSpell.learnedSpell[i] = spellinfo->Effects[i].TriggerSpell;

        if (trainerSpell.learnedSpell[i])
        {
            SpellInfo const* learnedSpellInfo = sSpellMgr->GetSpellInfo(trainerSpell.learnedSpell[i]);
            if (learnedSpellInfo && learnedSpellInfo->IsProfession())
                data.trainerType = 2;
        }
    }

    return;
}

void ObjectMgr::LoadTrainerSpell()
{
    uint32 oldMSTime = getMSTime();

    // For reload case
    _cacheTrainerSpellStore.clear();

    QueryResult result = WorldDatabase.Query("SELECT b.entry, a.spell, a.spellcost, a.reqskill, a.reqskillvalue, a.reqlevel FROM npc_trainer AS a "
                                             "INNER JOIN npc_trainer AS b ON a.entry = -(b.spell) "
                                             "UNION SELECT * FROM npc_trainer WHERE spell > 0");

    if (!result)
    {
        sLog->outError(LOG_FILTER_SERVER_LOADING, ">>  Loaded 0 Trainers. DB table `npc_trainer` is empty!");

        return;
    }

    uint32 count = 0;

    do
    {
        Field* fields = result->Fetch();

        uint32 entry         = fields[0].GetUInt32();
        uint32 spell         = fields[1].GetUInt32();
        uint32 spellCost     = fields[2].GetUInt32();
        uint32 reqSkill      = fields[3].GetUInt16();
        uint32 reqSkillValue = fields[4].GetUInt16();
        uint32 reqLevel      = fields[5].GetUInt8();

        AddSpellToTrainer(entry, spell, spellCost, reqSkill, reqSkillValue, reqLevel);

        ++count;
    }
    while (result->NextRow());

    sLog->outInfo(LOG_FILTER_SERVER_LOADING, ">> Loaded %d Trainers in %u ms", count, GetMSTimeDiffToNow(oldMSTime));
}

int ObjectMgr::LoadReferenceVendor(int32 vendor, int32 item, uint8 type, std::set<uint32> *skip_vendors)
{
    // find all items from the reference vendor
    PreparedStatement* stmt = WorldDatabase.GetPreparedStatement(WORLD_SEL_NPC_VENDOR_REF);
    stmt->setUInt32(0, uint32(item));
    stmt->setUInt8(1, type);
    PreparedQueryResult result = WorldDatabase.Query(stmt);

    if (!result)
        return 0;

    uint32 count = 0;
    do
    {
        Field* fields = result->Fetch();

        int32 item_id = fields[0].GetInt32();

        // if item is a negative, its a reference
        if (item_id < 0)
            count += LoadReferenceVendor(vendor, -item_id, type, skip_vendors);
        else
        {
            int32  maxcount     = fields[1].GetUInt32();
            uint32 incrtime     = fields[2].GetUInt32();
            uint32 ExtendedCost = fields[3].GetUInt32();
            uint8  type         = fields[4].GetUInt8();

            if (!IsVendorItemValid(vendor, item_id, maxcount, incrtime, ExtendedCost, type, NULL, skip_vendors))
                continue;

            VendorItemData& vList = _cacheVendorItemStore[vendor];

            vList.AddItem(item_id, maxcount, incrtime, ExtendedCost, type);
            ++count;
        }
    } while (result->NextRow());

    return count;
}

void ObjectMgr::LoadVendors()
{
    uint32 oldMSTime = getMSTime();

    // For reload case
    for (CacheVendorItemContainer::iterator itr = _cacheVendorItemStore.begin(); itr != _cacheVendorItemStore.end(); ++itr)
        itr->second.Clear();
    _cacheVendorItemStore.clear();

    std::set<uint32> skip_vendors;

    QueryResult result = WorldDatabase.Query("SELECT entry, item, maxcount, incrtime, ExtendedCost, type FROM npc_vendor ORDER BY entry, slot ASC");
    if (!result)
    {

        sLog->outError(LOG_FILTER_SERVER_LOADING, ">>  Loaded 0 Vendors. DB table `npc_vendor` is empty!");
        return;
    }

    uint32 count = 0;

    do
    {
        Field* fields = result->Fetch();

        uint32 entry        = fields[0].GetUInt32();
        int32 item_id      = fields[1].GetInt32();

        // if item is a negative, its a reference
        if (item_id < 0)
            count += LoadReferenceVendor(entry, -item_id, 0, &skip_vendors);
        else
        {
            uint32 maxcount     = fields[2].GetUInt32();
            uint32 incrtime     = fields[3].GetUInt32();
            uint32 ExtendedCost = fields[4].GetUInt32();
            uint8  type         = fields[5].GetUInt8();

            if (!IsVendorItemValid(entry, item_id, maxcount, incrtime, ExtendedCost, type, NULL, &skip_vendors))
                continue;

            VendorItemData& vList = _cacheVendorItemStore[entry];

            vList.AddItem(item_id, maxcount, incrtime, ExtendedCost, type);
            ++count;
        }
    }
    while (result->NextRow());

    sLog->outInfo(LOG_FILTER_SERVER_LOADING, ">> Loaded %d Vendors in %u ms", count, GetMSTimeDiffToNow(oldMSTime));
}

void ObjectMgr::LoadGossipMenu()
{
    uint32 oldMSTime = getMSTime();

    _gossipMenusStore.clear();

    QueryResult result = WorldDatabase.Query("SELECT entry, text_id FROM gossip_menu");

    if (!result)
    {
        sLog->outError(LOG_FILTER_SERVER_LOADING, ">> Loaded 0  gossip_menu entries. DB table `gossip_menu` is empty!");

        return;
    }

    uint32 count = 0;

    do
    {
        Field* fields = result->Fetch();

        GossipMenus gMenu;

        gMenu.entry             = fields[0].GetUInt16();
        gMenu.text_id           = fields[1].GetUInt32();

        if (!GetGossipText(gMenu.text_id))
        {
            sLog->outError(LOG_FILTER_SQL, "Table gossip_menu entry %u are using non-existing text_id %u", gMenu.entry, gMenu.text_id);
            continue;
        }

        _gossipMenusStore.insert(GossipMenusContainer::value_type(gMenu.entry, gMenu));

        ++count;
    }
    while (result->NextRow());

    sLog->outInfo(LOG_FILTER_SERVER_LOADING, ">> Loaded %u gossip_menu entries in %u ms", count, GetMSTimeDiffToNow(oldMSTime));
}

void ObjectMgr::LoadGossipMenuItems()
{
    uint32 oldMSTime = getMSTime();

    _gossipMenuItemsStore.clear();

    QueryResult result = WorldDatabase.Query(
        //          0              1            2           3              4
        "SELECT menu_id, id, option_icon, option_text, option_id, npc_option_npcflag, "
        //       5              6           7          8         9
        "action_menu_id, action_poi_id, box_coded, box_money, box_text "
        "FROM gossip_menu_option ORDER BY menu_id, id");

    if (!result)
    {
        sLog->outError(LOG_FILTER_SERVER_LOADING, ">> Loaded 0 gossip_menu_option entries. DB table `gossip_menu_option` is empty!");

        return;
    }

    uint32 count = 0;

    do
    {
        Field* fields = result->Fetch();

        GossipMenuItems gMenuItem;

        gMenuItem.MenuId                = fields[0].GetUInt16();
        gMenuItem.OptionIndex           = fields[1].GetUInt16();
        gMenuItem.OptionIcon            = fields[2].GetUInt32();
        gMenuItem.OptionText            = fields[3].GetString();
        gMenuItem.OptionType            = fields[4].GetUInt8();
        gMenuItem.OptionNpcflag         = fields[5].GetUInt32();
        gMenuItem.ActionMenuId          = fields[6].GetUInt32();
        gMenuItem.ActionPoiId           = fields[7].GetUInt32();
        gMenuItem.BoxCoded              = fields[8].GetBool();
        gMenuItem.BoxMoney              = fields[9].GetUInt32();
        gMenuItem.BoxText               = fields[10].GetString();

        if (gMenuItem.OptionIcon >= GOSSIP_ICON_MAX)
        {
            sLog->outError(LOG_FILTER_SQL, "Table gossip_menu_option for menu %u, id %u has unknown icon id %u. Replacing with GOSSIP_ICON_CHAT", gMenuItem.MenuId, gMenuItem.OptionIndex, gMenuItem.OptionIcon);
            gMenuItem.OptionIcon = GOSSIP_ICON_CHAT;
        }

        if (gMenuItem.OptionType >= GOSSIP_OPTION_MAX)
            sLog->outError(LOG_FILTER_SQL, "Table gossip_menu_option for menu %u, id %u has unknown option id %u. Option will not be used", gMenuItem.MenuId, gMenuItem.OptionIndex, gMenuItem.OptionType);

        if (gMenuItem.ActionPoiId && !GetPointOfInterest(gMenuItem.ActionPoiId))
        {
            sLog->outError(LOG_FILTER_SQL, "Table gossip_menu_option for menu %u, id %u use non-existing action_poi_id %u, ignoring", gMenuItem.MenuId, gMenuItem.OptionIndex, gMenuItem.ActionPoiId);
            gMenuItem.ActionPoiId = 0;
        }

        _gossipMenuItemsStore.insert(GossipMenuItemsContainer::value_type(gMenuItem.MenuId, gMenuItem));
        ++count;
    }
    while (result->NextRow());

    sLog->outInfo(LOG_FILTER_SERVER_LOADING, ">> Loaded %u gossip_menu_option entries in %u ms", count, GetMSTimeDiffToNow(oldMSTime));
}

void ObjectMgr::AddVendorItem(uint32 entry, uint32 item, int32 maxcount, uint32 incrtime, uint32 extendedCost, uint8 type, bool persist /*= true*/)
{
    VendorItemData& vList = _cacheVendorItemStore[entry];
    vList.AddItem(item, maxcount, incrtime, extendedCost, type);

    if (persist)
    {
        PreparedStatement* stmt = WorldDatabase.GetPreparedStatement(WORLD_INS_NPC_VENDOR);

        stmt->setUInt32(0, entry);
        stmt->setUInt32(1, item);
        stmt->setUInt8(2, maxcount);
        stmt->setUInt32(3, incrtime);
        stmt->setUInt32(4, extendedCost);
        stmt->setUInt8(5, type);

        WorldDatabase.Execute(stmt);
    }
}

bool ObjectMgr::RemoveVendorItem(uint32 entry, uint32 item, uint8 type, bool persist /*= true*/)
{
    CacheVendorItemContainer::iterator  iter = _cacheVendorItemStore.find(entry);
    if (iter == _cacheVendorItemStore.end())
        return false;

    if (!iter->second.RemoveItem(item, type))
        return false;

    if (persist)
    {
        PreparedStatement* stmt = WorldDatabase.GetPreparedStatement(WORLD_DEL_NPC_VENDOR);

        stmt->setUInt32(0, entry);
        stmt->setUInt32(1, item);
        stmt->setUInt8(2, type);

        WorldDatabase.Execute(stmt);
    }

    return true;
}

bool ObjectMgr::IsVendorItemValid(uint32 vendor_entry, uint32 id, int32 maxcount, uint32 incrtime, uint32 ExtendedCost, uint8 type, Player* player, std::set<uint32>* skip_vendors, uint32 ORnpcflag) const
{
    CreatureTemplate const* cInfo = sObjectMgr->GetCreatureTemplate(vendor_entry);
    if (!cInfo)
    {
        if (player)
            ChatHandler(player).SendSysMessage(LANG_COMMAND_VENDORSELECTION);
        else
            sLog->outError(LOG_FILTER_SQL, "Table `(game_event_)npc_vendor` have data for not existed creature template (Entry: %u), ignore", vendor_entry);
        return false;
    }

    if (!((cInfo->npcflag | ORnpcflag) & UNIT_NPC_FLAG_VENDOR))
    {
        if (!skip_vendors || skip_vendors->count(vendor_entry) == 0)
        {
            if (player)
                ChatHandler(player).SendSysMessage(LANG_COMMAND_VENDORSELECTION);
            else
                sLog->outError(LOG_FILTER_SQL, "Table `(game_event_)npc_vendor` have data for not creature template (Entry: %u) without vendor flag, ignore", vendor_entry);

            if (skip_vendors)
                skip_vendors->insert(vendor_entry);
        }
        return false;
    }

    if ((type == ITEM_VENDOR_TYPE_ITEM && !sObjectMgr->GetItemTemplate(id)) ||
        (type == ITEM_VENDOR_TYPE_CURRENCY && !sCurrencyTypesStore.LookupEntry(id)))
    {
        if (player)
            ChatHandler(player).PSendSysMessage(LANG_ITEM_NOT_FOUND, id, type);
        else
            sLog->outError(LOG_FILTER_SQL, "Table `(game_event_)npc_vendor` for Vendor (Entry: %u) have in item list non-existed item (%u, type %u), ignore", vendor_entry, id, type);
        return false;
    }

    if (ExtendedCost && !sItemExtendedCostStore.LookupEntry(ExtendedCost))
    {
        if (player)
            ChatHandler(player).PSendSysMessage(LANG_EXTENDED_COST_NOT_EXIST, ExtendedCost);
        else
            sLog->outError(LOG_FILTER_SQL, "Table `(game_event_)npc_vendor` have Item (Entry: %u) with wrong ExtendedCost (%u) for vendor (%u), ignore", id, ExtendedCost, vendor_entry);
        return false;
    }

    if (type == ITEM_VENDOR_TYPE_ITEM) // not applicable to currencies
    {
        if (maxcount > 0 && incrtime == 0)
        {
            if (player)
                ChatHandler(player).PSendSysMessage("MaxCount != 0 (%u) but IncrTime == 0", maxcount);
            else
                sLog->outError(LOG_FILTER_SQL, "Table `(game_event_)npc_vendor` has `maxcount` (%u) for item %u of vendor (Entry: %u) but `incrtime`=0, ignore", maxcount, id, vendor_entry);
            return false;
        }
        else if (maxcount == 0 && incrtime > 0)
        {
            if (player)
                ChatHandler(player).PSendSysMessage("MaxCount == 0 but IncrTime<>= 0");
            else
                sLog->outError(LOG_FILTER_SQL, "Table `(game_event_)npc_vendor` has `maxcount`=0 for item %u of vendor (Entry: %u) but `incrtime`<>0, ignore", id, vendor_entry);
            return false;
        }
    }

    VendorItemData const* vItems = GetNpcVendorItemList(vendor_entry);
    if (!vItems)
        return true;                                        // later checks for non-empty lists

    if (vItems->FindItemCostPair(id, ExtendedCost, type))
    {
        if (player)
            ChatHandler(player).PSendSysMessage(LANG_ITEM_ALREADY_IN_LIST, id, ExtendedCost, type);
        else
            sLog->outError(LOG_FILTER_SQL, "Table `npc_vendor` has duplicate items %u (with extended cost %u, type %u) for vendor (Entry: %u), ignoring", id, ExtendedCost, type, vendor_entry);
        return false;
    }

    if (vItems->GetItemCount() >= MAX_VENDOR_ITEMS) // FIXME: GetItemCount range 0...255 MAX_VENDOR_ITEMS = 300
    {
        if (player)
            ChatHandler(player).SendSysMessage(LANG_COMMAND_ADDVENDORITEMITEMS);
        else
            sLog->outError(LOG_FILTER_SQL, "Table `npc_vendor` has too many items (%u >= %i) for vendor (Entry: %u), ignore", vItems->GetItemCount(), MAX_VENDOR_ITEMS, vendor_entry);
        return false;
    }

    return true;
}

void ObjectMgr::LoadScriptNames()
{
    uint32 oldMSTime = getMSTime();

    _scriptNamesStore.push_back("");
    QueryResult result = WorldDatabase.Query(
      "SELECT DISTINCT(ScriptName) FROM achievement_criteria_data WHERE ScriptName <> '' AND type = 11 "
      "UNION "
      "SELECT DISTINCT(ScriptName) FROM battleground_template WHERE ScriptName <> '' "
      "UNION "
      "SELECT DISTINCT(ScriptName) FROM creature_template WHERE ScriptName <> '' "
      "UNION "
      "SELECT DISTINCT(ScriptName) FROM gameobject_template WHERE ScriptName <> '' "
      "UNION "
      "SELECT DISTINCT(ScriptName) FROM item_script_names WHERE ScriptName <> '' "
      "UNION "
      "SELECT DISTINCT(ScriptName) FROM areatrigger_scripts WHERE ScriptName <> '' "
      "UNION "
      "SELECT DISTINCT(ScriptName) FROM spell_script_names WHERE ScriptName <> '' "
      "UNION "
      "SELECT DISTINCT(ScriptName) FROM transports WHERE ScriptName <> '' "
      "UNION "
      "SELECT DISTINCT(ScriptName) FROM game_weather WHERE ScriptName <> '' "
      "UNION "
      "SELECT DISTINCT(ScriptName) FROM conditions WHERE ScriptName <> '' "
      "UNION "
      "SELECT DISTINCT(ScriptName) FROM outdoorpvp_template WHERE ScriptName <> '' "
      "UNION "
      "SELECT DISTINCT(script) FROM instance_template WHERE script <> ''");

    if (!result)
    {

        sLog->outError(LOG_FILTER_SQL, ">> Loaded empty set of Script Names!");
        return;
    }

    uint32 count = 1;

    do
    {
        _scriptNamesStore.push_back((*result)[0].GetString());
        ++count;
    }
    while (result->NextRow());

    std::sort(_scriptNamesStore.begin(), _scriptNamesStore.end());
    sLog->outInfo(LOG_FILTER_SERVER_LOADING, ">> Loaded %d Script Names in %u ms", count, GetMSTimeDiffToNow(oldMSTime));
}

uint32 ObjectMgr::GetScriptId(const char *name)
{
    // use binary search to find the script name in the sorted vector
    // assume "" is the first element
    if (!name)
        return 0;

    ScriptNameContainer::const_iterator itr = std::lower_bound(_scriptNamesStore.begin(), _scriptNamesStore.end(), name);
    if (itr == _scriptNamesStore.end() || *itr != name)
        return 0;

    return uint32(itr - _scriptNamesStore.begin());
}

void ObjectMgr::CheckScripts(ScriptsType type, std::set<int32>& ids)
{
    ScriptMapMap* scripts = GetScriptsMapByType(type);
    if (!scripts)
        return;

    for (ScriptMapMap::const_iterator itrMM = scripts->begin(); itrMM != scripts->end(); ++itrMM)
    {
        for (ScriptMap::const_iterator itrM = itrMM->second.begin(); itrM != itrMM->second.end(); ++itrM)
        {
            switch (itrM->second.command)
            {
                case SCRIPT_COMMAND_TALK:
                {
                    if (!GetTrinityStringLocale (itrM->second.Talk.TextID))
                        sLog->outError(LOG_FILTER_SQL, "Table `%s` references invalid text id %u from `db_script_string`, script id: %u.", GetScriptsTableNameByType(type).c_str(), itrM->second.Talk.TextID, itrMM->first);

                    if (ids.find(itrM->second.Talk.TextID) != ids.end())
                        ids.erase(itrM->second.Talk.TextID);
                }
                default:
                    break;
            }
        }
    }
}

void ObjectMgr::LoadDbScriptStrings()
{
    LoadTrinityStrings("db_script_string", MIN_DB_SCRIPT_STRING_ID, MAX_DB_SCRIPT_STRING_ID);

    std::set<int32> ids;

    for (int32 i = MIN_DB_SCRIPT_STRING_ID; i < MAX_DB_SCRIPT_STRING_ID; ++i)
        if (GetTrinityStringLocale(i))
            ids.insert(i);

    for (int type = SCRIPTS_FIRST; type < SCRIPTS_LAST; ++type)
        CheckScripts(ScriptsType(type), ids);

    for (std::set<int32>::const_iterator itr = ids.begin(); itr != ids.end(); ++itr)
        sLog->outError(LOG_FILTER_SQL, "Table `db_script_string` has unused string id  %u", *itr);
}

bool LoadTrinityStrings(const char* table, int32 start_value, int32 end_value)
{
    // MAX_DB_SCRIPT_STRING_ID is max allowed negative value for scripts (scrpts can use only more deep negative values
    // start/end reversed for negative values
    if (start_value > MAX_DB_SCRIPT_STRING_ID || end_value >= start_value)
    {
        sLog->outError(LOG_FILTER_SQL, "Table '%s' load attempted with range (%d - %d) reserved by Trinity, strings not loaded.", table, start_value, end_value+1);
        return false;
    }

    return sObjectMgr->LoadTrinityStrings(table, start_value, end_value);
}

CreatureBaseStats const* ObjectMgr::GetCreatureBaseStats(uint8 level, uint8 unitClass)
{
    CreatureBaseStatsContainer::const_iterator it = _creatureBaseStatsStore.find(MAKE_PAIR16(level, unitClass));

    if (it != _creatureBaseStatsStore.end())
        return &(it->second);

    struct DefaultCreatureBaseStats : public CreatureBaseStats
    {
        DefaultCreatureBaseStats()
        {
            BaseArmor = 1;
            for (uint8 j = 0; j < MAX_CREATURE_BASE_HP; ++j)
                BaseHealth[j] = 1;
            BaseMana = 0;
        }
    };
    static const DefaultCreatureBaseStats def_stats;
    return &def_stats;
}

void ObjectMgr::LoadCreatureClassLevelStats()
{
    uint32 oldMSTime = getMSTime();

    QueryResult result = WorldDatabase.Query("SELECT level, class, basehp0, basehp1, basehp2, basehp3, basemana, basearmor FROM creature_classlevelstats");

    if (!result)
    {
        sLog->outInfo(LOG_FILTER_SERVER_LOADING, ">> Loaded 0 creature base stats. DB table `creature_classlevelstats` is empty.");
        return;
    }

    uint32 count = 0;
    do
    {
        Field* fields = result->Fetch();

        uint8 Level = fields[0].GetInt8();
        uint8 Class = fields[1].GetInt8();

        CreatureBaseStats stats;

        for (uint8 i = 0; i < MAX_CREATURE_BASE_HP; ++i)
            stats.BaseHealth[i] = fields[i + 2].GetUInt32();

        stats.BaseMana = fields[5].GetUInt32();
        stats.BaseArmor = fields[6].GetUInt32();

        if (!Class || ((1 << (Class - 1)) & CLASSMASK_ALL_CREATURES) == 0)
            sLog->outError(LOG_FILTER_SQL, "Creature base stats for level %u has invalid class %u", Level, Class);

        for (uint8 i = 0; i < MAX_CREATURE_BASE_HP; ++i)
        {
            if (stats.BaseHealth[i] < 1)
            {
                sLog->outError(LOG_FILTER_SQL, "Creature base stats for class %u, level %u has invalid zero base HP[%u] - set to 1", Class, Level, i);
                stats.BaseHealth[i] = 1;
            }
        }

        _creatureBaseStatsStore[MAKE_PAIR16(Level, Class)] = stats;

        ++count;
    }
    while (result->NextRow());

    CreatureTemplateContainer const* ctc = sObjectMgr->GetCreatureTemplates();
    for (CreatureTemplateContainer::const_iterator itr = ctc->begin(); itr != ctc->end(); ++itr)
    {
        for (uint16 lvl = itr->second.minlevel; lvl <= itr->second.maxlevel; ++lvl)
        {
            if (_creatureBaseStatsStore.find(MAKE_PAIR16(lvl, itr->second.unit_class)) == _creatureBaseStatsStore.end())
                sLog->outError(LOG_FILTER_SQL, "Missing base stats for creature class %u level %u", itr->second.unit_class, lvl);
        }
    }

    sLog->outInfo(LOG_FILTER_SERVER_LOADING, ">> Loaded %u creature base stats in %u ms", count, GetMSTimeDiffToNow(oldMSTime));
}

void ObjectMgr::LoadFactionChangeAchievements()
{
    uint32 oldMSTime = getMSTime();

    QueryResult result = WorldDatabase.Query("SELECT alliance_id, horde_id FROM player_factionchange_achievement");

    if (!result)
    {
        sLog->outError(LOG_FILTER_SERVER_LOADING, ">> Loaded 0 faction change achievement pairs. DB table `player_factionchange_achievement` is empty.");

        return;
    }

    uint32 count = 0;

    do
    {
        Field* fields = result->Fetch();

        uint32 alliance = fields[0].GetUInt32();
        uint32 horde = fields[1].GetUInt32();

        if (!sAchievementMgr->GetAchievement(alliance))
            sLog->outError(LOG_FILTER_SQL, "Achievement %u referenced in `player_factionchange_achievement` does not exist, pair skipped!", alliance);
        else if (!sAchievementMgr->GetAchievement(horde))
            sLog->outError(LOG_FILTER_SQL, "Achievement %u referenced in `player_factionchange_achievement` does not exist, pair skipped!", horde);
        else
            FactionChange_Achievements[alliance] = horde;

        ++count;
    }
    while (result->NextRow());

    sLog->outInfo(LOG_FILTER_SERVER_LOADING, ">> Loaded %u faction change achievement pairs in %u ms", count, GetMSTimeDiffToNow(oldMSTime));
}

void ObjectMgr::LoadFactionChangeItems()
{
    uint32 oldMSTime = getMSTime();

    QueryResult result = WorldDatabase.Query("SELECT alliance_id, horde_id FROM player_factionchange_items");

    if (!result)
    {
        sLog->outInfo(LOG_FILTER_SERVER_LOADING, ">> Loaded 0 faction change item pairs. DB table `player_factionchange_items` is empty.");
        return;
    }

    uint32 count = 0;

    do
    {
        Field* fields = result->Fetch();

        uint32 alliance = fields[0].GetUInt32();
        uint32 horde = fields[1].GetUInt32();

        if (!GetItemTemplate(alliance))
            sLog->outError(LOG_FILTER_SQL, "Item %u referenced in `player_factionchange_items` does not exist, pair skipped!", alliance);
        else if (!GetItemTemplate(horde))
            sLog->outError(LOG_FILTER_SQL, "Item %u referenced in `player_factionchange_items` does not exist, pair skipped!", horde);
        else
            FactionChange_Items[alliance] = horde;

        ++count;
    }
    while (result->NextRow());

    sLog->outInfo(LOG_FILTER_SERVER_LOADING, ">> Loaded %u faction change item pairs in %u ms", count, GetMSTimeDiffToNow(oldMSTime));
}

void ObjectMgr::LoadFactionChangeSpells()
{
    uint32 oldMSTime = getMSTime();

    QueryResult result = WorldDatabase.Query("SELECT alliance_id, horde_id FROM player_factionchange_spells");

    if (!result)
    {
        sLog->outError(LOG_FILTER_SERVER_LOADING, ">> Loaded 0 faction change spell pairs. DB table `player_factionchange_spells` is empty.");

        return;
    }

    uint32 count = 0;

    do
    {
        Field* fields = result->Fetch();

        uint32 alliance = fields[0].GetUInt32();
        uint32 horde = fields[1].GetUInt32();

        if (!sSpellMgr->GetSpellInfo(alliance))
            sLog->outError(LOG_FILTER_SQL, "Spell %u referenced in `player_factionchange_spells` does not exist, pair skipped!", alliance);
        else if (!sSpellMgr->GetSpellInfo(horde))
            sLog->outError(LOG_FILTER_SQL, "Spell %u referenced in `player_factionchange_spells` does not exist, pair skipped!", horde);
        else
            FactionChange_Spells[alliance] = horde;

        ++count;
    }
    while (result->NextRow());

    sLog->outInfo(LOG_FILTER_SERVER_LOADING, ">> Loaded %u faction change spell pairs in %u ms", count, GetMSTimeDiffToNow(oldMSTime));
}

void ObjectMgr::LoadFactionChangeReputations()
{
    uint32 oldMSTime = getMSTime();

    QueryResult result = WorldDatabase.Query("SELECT alliance_id, horde_id FROM player_factionchange_reputations");

    if (!result)
    {
        sLog->outInfo(LOG_FILTER_SERVER_LOADING, ">> Loaded 0 faction change reputation pairs. DB table `player_factionchange_reputations` is empty.");
        return;
    }

    uint32 count = 0;

    do
    {
        Field* fields = result->Fetch();

        uint32 alliance = fields[0].GetUInt32();
        uint32 horde = fields[1].GetUInt32();

        if (!sFactionStore.LookupEntry(alliance))
            sLog->outError(LOG_FILTER_SQL, "Reputation %u referenced in `player_factionchange_reputations` does not exist, pair skipped!", alliance);
        else if (!sFactionStore.LookupEntry(horde))
            sLog->outError(LOG_FILTER_SQL, "Reputation %u referenced in `player_factionchange_reputations` does not exist, pair skipped!", horde);
        else
            FactionChange_Reputation[alliance] = horde;

        ++count;
    }
    while (result->NextRow());

    sLog->outInfo(LOG_FILTER_SERVER_LOADING, ">> Loaded %u faction change reputation pairs in %u ms", count, GetMSTimeDiffToNow(oldMSTime));
}

void ObjectMgr::LoadHotfixData()
{
    uint32 oldMSTime = getMSTime();

    QueryResult result = WorldDatabase.Query("SELECT entry, type, UNIX_TIMESTAMP(hotfixDate) FROM hotfix_data");

    if (!result)
    {
        sLog->outInfo(LOG_FILTER_SERVER_LOADING, ">> Loaded 0 hotfix info entries. DB table `hotfix_data` is empty.");
        return;
    }

    uint32 count = 0;

    _hotfixData.reserve(result->GetRowCount());

    do
    {
        Field* fields = result->Fetch();

        HotfixInfo info;
        info.Entry = fields[0].GetUInt32();
        info.Type = fields[1].GetUInt32();
        info.Timestamp = fields[2].GetUInt64();
        _hotfixData.push_back(info);
        ++count;
    }
    while (result->NextRow());

    sLog->outInfo(LOG_FILTER_SERVER_LOADING, ">> Loaded %u hotfix info entries in %u ms", count, GetMSTimeDiffToNow(oldMSTime));
}

void ObjectMgr::LoadFactionChangeTitles()
{
    uint32 oldMSTime = getMSTime();

    QueryResult result = WorldDatabase.Query("SELECT alliance_id, horde_id FROM player_factionchange_titles");

    if (!result)
    {
        sLog->outInfo(LOG_FILTER_SERVER_LOADING, ">> Loaded 0 faction change title pairs. DB table `player_factionchange_title` is empty.");
        return;
    }

    uint32 count = 0;
    
    do
    {
        Field* fields = result->Fetch();

        uint32 alliance = fields[0].GetUInt32();
        uint32 horde = fields[1].GetUInt32();

        if (!sCharTitlesStore.LookupEntry(alliance))
            sLog->outError(LOG_FILTER_SQL, "Title %u referenced in `player_factionchange_title` does not exist, pair skipped!", alliance);
        else if (!sCharTitlesStore.LookupEntry(horde))
            sLog->outError(LOG_FILTER_SQL, "Title %u referenced in `player_factionchange_title` does not exist, pair skipped!", horde);
        else
            FactionChange_Titles[alliance] = horde;
        
        ++count;
    }
    while (result->NextRow());

    sLog->outInfo(LOG_FILTER_SERVER_LOADING, ">> Loaded %u faction change title pairs in %u ms", count, GetMSTimeDiffToNow(oldMSTime));
}

void ObjectMgr::LoadPhaseDefinitions()
{
    _PhaseDefinitionStore.clear();

    uint32 oldMSTime = getMSTime();

    //                                                 0       1       2         3            4           5
    QueryResult result = WorldDatabase.Query("SELECT zoneId, entry, phasemask, phaseId, terrainswapmap, flags FROM `phase_definitions` ORDER BY `entry` ASC");

    if (!result)
    {
        sLog->outInfo(LOG_FILTER_SERVER_LOADING, ">> Loaded 0 phasing definitions. DB table `phase_definitions` is empty.");
        return;
    }

    uint32 count = 0;

    do
    {
        Field *fields = result->Fetch();

        PhaseDefinition PhaseDefinition;

        PhaseDefinition.zoneId                = fields[0].GetUInt32();
        PhaseDefinition.entry                 = fields[1].GetUInt32();
        PhaseDefinition.phasemask             = fields[2].GetUInt32();
        PhaseDefinition.phaseId               = fields[3].GetUInt32();
        PhaseDefinition.terrainswapmap        = fields[4].GetUInt32();
        PhaseDefinition.flags                 = fields[5].GetUInt32();

        // Checks
        if ((PhaseDefinition.flags & PHASE_FLAG_OVERWRITE_EXISTING) && (PhaseDefinition.flags & PHASE_FLAG_NEGATE_PHASE))
        {
            sLog->outError(LOG_FILTER_SQL, "Flags defined in phase_definitions in zoneId %d and entry %u does contain PHASE_FLAG_OVERWRITE_EXISTING and PHASE_FLAG_NEGATE_PHASE. Setting flags to PHASE_FLAG_OVERWRITE_EXISTING", PhaseDefinition.zoneId, PhaseDefinition.entry);
            PhaseDefinition.flags &= ~PHASE_FLAG_NEGATE_PHASE;
        }

        _PhaseDefinitionStore[PhaseDefinition.zoneId].push_back(PhaseDefinition);

        ++count;
    }
    while (result->NextRow());

    sLog->outInfo(LOG_FILTER_SERVER_LOADING, ">> Loaded %u phasing definitions in %u ms.", count, GetMSTimeDiffToNow(oldMSTime));
}

void ObjectMgr::LoadSpellPhaseInfo()
{
    _SpellPhaseStore.clear();

    uint32 oldMSTime = getMSTime();

    //                                               0       1            2
    QueryResult result = WorldDatabase.Query("SELECT id, phasemask, terrainswapmap FROM `spell_phase`");

    if (!result)
    {
        sLog->outInfo(LOG_FILTER_SERVER_LOADING, ">> Loaded 0 spell dbc infos. DB table `spell_phase` is empty.");
        return;
    }

    uint32 count = 0;
    do
    {
        Field *fields = result->Fetch();

        SpellPhaseInfo spellPhaseInfo;
        spellPhaseInfo.spellId                = fields[0].GetUInt32();

        SpellInfo const* spell = sSpellMgr->GetSpellInfo(spellPhaseInfo.spellId);
        if (!spell)
        {
            sLog->outError(LOG_FILTER_SQL, "Spell %u defined in `spell_phase` does not exists, skipped.", spellPhaseInfo.spellId);
            continue;
        }

        if (!spell->HasAura(SPELL_AURA_PHASE))
        {
            sLog->outError(LOG_FILTER_SQL, "Spell %u defined in `spell_phase` does not have aura effect type SPELL_AURA_PHASE, useless value.", spellPhaseInfo.spellId);
            continue;
        }

        spellPhaseInfo.phasemask              = fields[1].GetUInt32();
        spellPhaseInfo.terrainswapmap         = fields[2].GetUInt32();

        _SpellPhaseStore[spellPhaseInfo.spellId] = spellPhaseInfo;

        ++count;
    }
    while (result->NextRow());
    sLog->outInfo(LOG_FILTER_SERVER_LOADING, ">> Loaded %u spell dbc infos in %u ms.", count, GetMSTimeDiffToNow(oldMSTime));
}

GameObjectTemplate const* ObjectMgr::GetGameObjectTemplate(uint32 entry)
{
    GameObjectTemplateContainer::const_iterator itr = _gameObjectTemplateStore.find(entry);
    if (itr != _gameObjectTemplateStore.end())
        return &(itr->second);

    return NULL;
}

CreatureTemplate const* ObjectMgr::GetCreatureTemplate(uint32 entry)
{
    CreatureTemplateContainer::const_iterator itr = _creatureTemplateStore.find(entry);
    if (itr != _creatureTemplateStore.end())
        return &(itr->second);

    return NULL;
}

VehicleAccessoryList const* ObjectMgr::GetVehicleAccessoryList(Vehicle* veh) const
{
    if (Creature* cre = veh->GetBase()->ToCreature())
    {
        // Give preference to GUID-based accessories
        VehicleAccessoryContainer::const_iterator itr = _vehicleAccessoryStore.find(cre->GetDBTableGUIDLow());
        if (itr != _vehicleAccessoryStore.end())
            return &itr->second;
    }

    // Otherwise return entry-based
    VehicleAccessoryContainer::const_iterator itr = _vehicleTemplateAccessoryStore.find(veh->GetCreatureEntry());
    if (itr != _vehicleTemplateAccessoryStore.end())
        return &itr->second;
    return NULL;
}<|MERGE_RESOLUTION|>--- conflicted
+++ resolved
@@ -7048,12 +7048,7 @@
 
     if (!result)
     {
-<<<<<<< HEAD
         sLog->outError(LOG_FILTER_SERVER_LOADING, ">> Loaded 0 quest relations from `%s`, table is empty.", table.c_str());
-
-=======
-        sLog->outError(LOG_FILTER_SQL, ">> Loaded 0 quest relations from `%s`, table is empty.", table.c_str());
->>>>>>> cd8e9dfb
         return;
     }
 
