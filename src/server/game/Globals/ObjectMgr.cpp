--- conflicted
+++ resolved
@@ -3917,11 +3917,7 @@
             {
                 // In fact SpeakTo and Kill are quite same: either you can speak to mob:SpeakTo or you can't:Kill/Cast
 
-<<<<<<< HEAD
-                qinfo->SetSpecialFlag(QUEST_SPECIAL_FLAGS_KILL_OR_CAST | QUEST_SPECIAL_FLAGS_SPEAKTO);
-=======
-                qinfo->SetFlag(QUEST_TRINITY_FLAGS_KILL | QUEST_TRINITY_FLAGS_CAST | QUEST_TRINITY_FLAGS_SPEAKTO);
->>>>>>> 87e105c8
+                qinfo->SetSpecialFlag(QUEST_SPECIAL_FLAGS_KILL | QUEST_SPECIAL_FLAGS_SPEAKTO);
 
                 if (!qinfo->RequiredNpcOrGoCount[j])
                 {
