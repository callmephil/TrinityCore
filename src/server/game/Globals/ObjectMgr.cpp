--- conflicted
+++ resolved
@@ -1941,7 +1941,7 @@
 
         data.phaseMask      = fields[15].GetUInt32();
         int16 gameEvent     = fields[16].GetInt8();
-        uint32 PoolId        = fields[17].GetUInt32();
+        uint32 PoolId       = fields[17].GetUInt32();
 
         if (data.rotation2 < -1.0f || data.rotation2 > 1.0f)
         {
@@ -2156,7 +2156,6 @@
 
     switch (inventoryType)
     {
-<<<<<<< HEAD
         case INVTYPE_AMMO:
             store = &sItemDamageAmmoStore;
             break;
@@ -2170,158 +2169,6 @@
         case INVTYPE_THROWN:
         case INVTYPE_RANGEDRIGHT:
             switch (itemSubClass)
-=======
-        Field* fields = result->Fetch();
-
-        uint32 entry = fields[0].GetUInt32();
-
-        ItemTemplate& itemTemplate = _itemTemplateStore[entry];
-
-        itemTemplate.ItemId                    = entry;
-        itemTemplate.Class                     = uint32(fields[1].GetUInt8());
-        itemTemplate.SubClass                  = uint32(fields[2].GetUInt8());
-        itemTemplate.SoundOverrideSubclass     = int32(fields[3].GetInt8());
-        itemTemplate.Name1                     = fields[4].GetString();
-        itemTemplate.DisplayInfoID             = fields[5].GetUInt32();
-        itemTemplate.Quality                   = uint32(fields[6].GetUInt8());
-        itemTemplate.Flags                     = fields[7].GetUInt32();
-        itemTemplate.Flags2                    = fields[8].GetUInt32();
-        itemTemplate.BuyCount                  = uint32(fields[9].GetUInt8());
-        itemTemplate.BuyPrice                  = int32(fields[10].GetInt64());
-        itemTemplate.SellPrice                 = fields[11].GetUInt32();
-        itemTemplate.InventoryType             = uint32(fields[12].GetUInt8());
-        itemTemplate.AllowableClass            = fields[13].GetInt32();
-        itemTemplate.AllowableRace             = fields[14].GetInt32();
-        itemTemplate.ItemLevel                 = uint32(fields[15].GetUInt16());
-        itemTemplate.RequiredLevel             = uint32(fields[16].GetUInt8());
-        itemTemplate.RequiredSkill             = uint32(fields[17].GetUInt16());
-        itemTemplate.RequiredSkillRank         = uint32(fields[18].GetUInt16());
-        itemTemplate.RequiredSpell             = fields[19].GetUInt32();
-        itemTemplate.RequiredHonorRank         = fields[20].GetUInt32();
-        itemTemplate.RequiredCityRank          = fields[21].GetUInt32();
-        itemTemplate.RequiredReputationFaction = uint32(fields[22].GetUInt16());
-        itemTemplate.RequiredReputationRank    = uint32(fields[23].GetUInt16());
-        itemTemplate.MaxCount                  = fields[24].GetInt32();
-        itemTemplate.Stackable                 = fields[25].GetInt32();
-        itemTemplate.ContainerSlots            = uint32(fields[26].GetUInt8());
-        itemTemplate.StatsCount                = uint32(fields[27].GetUInt8());
-
-        for (uint8 i = 0; i < itemTemplate.StatsCount; ++i)
-        {
-            itemTemplate.ItemStat[i].ItemStatType  = uint32(fields[28 + i*2].GetUInt8());
-            itemTemplate.ItemStat[i].ItemStatValue = int32(fields[29 + i*2].GetInt16());
-        }
-
-        itemTemplate.ScalingStatDistribution = uint32(fields[48].GetUInt16());
-        itemTemplate.ScalingStatValue        = fields[49].GetInt32();
-
-        for (uint8 i = 0; i < MAX_ITEM_PROTO_DAMAGES; ++i)
-        {
-            itemTemplate.Damage[i].DamageMin  = fields[50 + i*3].GetFloat();
-            itemTemplate.Damage[i].DamageMax  = fields[51 + i*3].GetFloat();
-            itemTemplate.Damage[i].DamageType = uint32(fields[52 + i*3].GetUInt8());
-        }
-
-        itemTemplate.Armor          = uint32(fields[56].GetUInt16());
-        itemTemplate.HolyRes        = uint32(fields[57].GetUInt8());
-        itemTemplate.FireRes        = uint32(fields[58].GetUInt8());
-        itemTemplate.NatureRes      = uint32(fields[59].GetUInt8());
-        itemTemplate.FrostRes       = uint32(fields[60].GetUInt8());
-        itemTemplate.ShadowRes      = uint32(fields[61].GetUInt8());
-        itemTemplate.ArcaneRes      = uint32(fields[62].GetUInt8());
-        itemTemplate.Delay          = uint32(fields[63].GetUInt16());
-        itemTemplate.AmmoType       = uint32(fields[64].GetUInt8());
-        itemTemplate.RangedModRange = fields[65].GetFloat();
-
-        for (uint8 i = 0; i < MAX_ITEM_PROTO_SPELLS; ++i)
-        {
-            itemTemplate.Spells[i].SpellId               = fields[66 + i*7  ].GetInt32();
-            itemTemplate.Spells[i].SpellTrigger          = uint32(fields[67 + i*7].GetUInt8());
-            itemTemplate.Spells[i].SpellCharges          = int32(fields[68 + i*7].GetInt16());
-            itemTemplate.Spells[i].SpellPPMRate          = fields[69 + i*7].GetFloat();
-            itemTemplate.Spells[i].SpellCooldown         = fields[70 + i*7].GetInt32();
-            itemTemplate.Spells[i].SpellCategory         = uint32(fields[71 + i*7].GetUInt16());
-            itemTemplate.Spells[i].SpellCategoryCooldown = fields[72 + i*7].GetInt32();
-        }
-
-        itemTemplate.Bonding        = uint32(fields[101].GetUInt8());
-        itemTemplate.Description    = fields[102].GetString();
-        itemTemplate.PageText       = fields[103].GetUInt32();
-        itemTemplate.LanguageID     = uint32(fields[104].GetUInt8());
-        itemTemplate.PageMaterial   = uint32(fields[105].GetUInt8());
-        itemTemplate.StartQuest     = fields[106].GetUInt32();
-        itemTemplate.LockID         = fields[107].GetUInt32();
-        itemTemplate.Material       = int32(fields[108].GetInt8());
-        itemTemplate.Sheath         = uint32(fields[109].GetUInt8());
-        itemTemplate.RandomProperty = fields[110].GetUInt32();
-        itemTemplate.RandomSuffix   = fields[111].GetInt32();
-        itemTemplate.Block          = fields[112].GetUInt32();
-        itemTemplate.ItemSet        = fields[113].GetUInt32();
-        itemTemplate.MaxDurability  = uint32(fields[114].GetUInt16());
-        itemTemplate.Area           = fields[115].GetUInt32();
-        itemTemplate.Map            = uint32(fields[116].GetUInt16());
-        itemTemplate.BagFamily      = fields[117].GetUInt32();
-        itemTemplate.TotemCategory  = fields[118].GetUInt32();
-
-        for (uint8 i = 0; i < MAX_ITEM_PROTO_SOCKETS; ++i)
-        {
-            itemTemplate.Socket[i].Color   = uint32(fields[119 + i*2].GetUInt8());
-            itemTemplate.Socket[i].Content = fields[120 + i*2].GetUInt32();
-        }
-
-        itemTemplate.socketBonus             = fields[125].GetUInt32();
-        itemTemplate.GemProperties           = fields[126].GetUInt32();
-        itemTemplate.RequiredDisenchantSkill = uint32(fields[127].GetInt16());
-        itemTemplate.ArmorDamageModifier     = fields[128].GetFloat();
-        itemTemplate.Duration                = fields[129].GetUInt32();
-        itemTemplate.ItemLimitCategory       = uint32(fields[130].GetInt16());
-        itemTemplate.HolidayId               = fields[131].GetUInt32();
-        itemTemplate.ScriptId                = sObjectMgr->GetScriptId(fields[132].GetCString());
-        itemTemplate.DisenchantID            = fields[133].GetUInt32();
-        itemTemplate.FoodType                = uint32(fields[134].GetUInt8());
-        itemTemplate.MinMoneyLoot            = fields[135].GetUInt32();
-        itemTemplate.MaxMoneyLoot            = fields[136].GetUInt32();
-        itemTemplate.FlagsCu                 = fields[137].GetUInt32();
-
-        // Checks
-
-        ItemEntry const* dbcitem = sItemStore.LookupEntry(entry);
-
-        if (dbcitem)
-        {
-            if (itemTemplate.Class != dbcitem->Class)
-            {
-                TC_LOG_ERROR(LOG_FILTER_SQL, "Item (Entry: %u) does not have a correct class %u, must be %u .", entry, itemTemplate.Class, dbcitem->Class);
-                if (enforceDBCAttributes)
-                    itemTemplate.Class = dbcitem->Class;
-            }
-
-            if (itemTemplate.SoundOverrideSubclass != dbcitem->SoundOverrideSubclass)
-            {
-                TC_LOG_ERROR(LOG_FILTER_SQL, "Item (Entry: %u) does not have a correct SoundOverrideSubclass (%i), must be %i .", entry, itemTemplate.SoundOverrideSubclass, dbcitem->SoundOverrideSubclass);
-                if (enforceDBCAttributes)
-                    itemTemplate.SoundOverrideSubclass = dbcitem->SoundOverrideSubclass;
-            }
-            if (itemTemplate.Material != dbcitem->Material)
-            {
-                TC_LOG_ERROR(LOG_FILTER_SQL, "Item (Entry: %u) does not have a correct material (%i), must be %i .", entry, itemTemplate.Material, dbcitem->Material);
-                if (enforceDBCAttributes)
-                    itemTemplate.Material = dbcitem->Material;
-            }
-            if (itemTemplate.InventoryType != dbcitem->InventoryType)
-            {
-                TC_LOG_ERROR(LOG_FILTER_SQL, "Item (Entry: %u) does not have a correct inventory type (%u), must be %u .", entry, itemTemplate.InventoryType, dbcitem->InventoryType);
-                if (enforceDBCAttributes)
-                    itemTemplate.InventoryType = dbcitem->InventoryType;
-            }
-            if (itemTemplate.DisplayInfoID != dbcitem->DisplayId)
-            {
-                TC_LOG_ERROR(LOG_FILTER_SQL, "Item (Entry: %u) does not have a correct display id (%u), must be %u .", entry, itemTemplate.DisplayInfoID, dbcitem->DisplayId);
-                if (enforceDBCAttributes)
-                    itemTemplate.DisplayInfoID = dbcitem->DisplayId;
-            }
-            if (itemTemplate.Sheath != dbcitem->Sheath)
->>>>>>> 1ac4f0a9
             {
                 case ITEM_SUBCLASS_WEAPON_WAND:
                     store = &sItemDamageWandStore;
@@ -2695,7 +2542,7 @@
             itemTemplate.Name1                     = fields[4].GetString();
             itemTemplate.DisplayInfoID             = fields[5].GetUInt32();
             itemTemplate.Quality                   = uint32(fields[6].GetUInt8());
-            itemTemplate.Flags                     = uint32(fields[7].GetUInt32());
+            itemTemplate.Flags                     = fields[7].GetUInt32();
             itemTemplate.Flags2                    = fields[8].GetUInt32();
             itemTemplate.Unk430_1                  = fields[9].GetFloat();
             itemTemplate.Unk430_2                  = fields[10].GetFloat();
