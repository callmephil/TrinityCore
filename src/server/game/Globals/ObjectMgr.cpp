--- conflicted
+++ resolved
@@ -591,13 +591,8 @@
                 continue;
             }
 
-<<<<<<< HEAD
             if (AdditionalSpellInfo->HasAura(DIFFICULTY_NONE, SPELL_AURA_CONTROL_VEHICLE))
                 TC_LOG_ERROR("sql.sql", "Creature (Entry: %u) has SPELL_AURA_CONTROL_VEHICLE aura %u defined in `auras` field in `creature_template_addon`.", entry, uint32(atol(*itr)));
-=======
-            if (AdditionalSpellInfo->HasAura(SPELL_AURA_CONTROL_VEHICLE))
-                TC_LOG_ERROR("sql.sql", "Creature (Entry: %u) has SPELL_AURA_CONTROL_VEHICLE aura %lu defined in `auras` field in `creature_template_addon`.", entry, atoul(*itr));
->>>>>>> 96f9451b
 
             creatureAddon.auras[i++] = atoul(*itr);
         }
@@ -1044,13 +1039,9 @@
                 continue;
             }
 
-<<<<<<< HEAD
             if (AdditionalSpellInfo->HasAura(DIFFICULTY_NONE, SPELL_AURA_CONTROL_VEHICLE))
-                TC_LOG_ERROR("sql.sql", "Creature (GUID: " UI64FMTD ") has SPELL_AURA_CONTROL_VEHICLE aura %u defined in `auras` field in `creature_addon`.", guid, uint32(atol(*itr)));
-=======
-            if (AdditionalSpellInfo->HasAura(SPELL_AURA_CONTROL_VEHICLE))
-                TC_LOG_ERROR("sql.sql", "Creature (GUID: " UI64FMTD ") has SPELL_AURA_CONTROL_VEHICLE aura %lu defined in `auras` field in `creature_addon`.", guid, atoul(*itr));
->>>>>>> 96f9451b
+                TC_LOG_ERROR("sql.sql", "Creature (GUID: " UI64FMTD ") has SPELL_AURA_CONTROL_VEHICLE aura %lu defined in `auras` field in `creature_addon`.", guid, uint32(atol(*itr)));
+
 
             creatureAddon.auras[i++] = atoul(*itr);
         }
