/*
 * Copyright (C) 2008-2014 TrinityCore <http://www.trinitycore.org/>
 * Copyright (C) 2005-2009 MaNGOS <http://getmangos.com/>
 *
 * This program is free software; you can redistribute it and/or modify it
 * under the terms of the GNU General Public License as published by the
 * Free Software Foundation; either version 2 of the License, or (at your
 * option) any later version.
 *
 * This program is distributed in the hope that it will be useful, but WITHOUT
 * ANY WARRANTY; without even the implied warranty of MERCHANTABILITY or
 * FITNESS FOR A PARTICULAR PURPOSE. See the GNU General Public License for
 * more details.
 *
 * You should have received a copy of the GNU General Public License along
 * with this program. If not, see <http://www.gnu.org/licenses/>.
 */

#include "Map.h"
#include "Battleground.h"
#include "MMapFactory.h"
#include "CellImpl.h"
#include "DynamicTree.h"
#include "GridNotifiers.h"
#include "GridNotifiersImpl.h"
#include "GridStates.h"
#include "Group.h"
#include "InstanceScript.h"
#include "MapInstanced.h"
#include "MapManager.h"
#include "ObjectAccessor.h"
#include "ObjectMgr.h"
#include "Pet.h"
#include "ScriptMgr.h"
#include "Transport.h"
#include "Vehicle.h"
#include "VMapFactory.h"

u_map_magic MapMagic        = { {'M','A','P','S'} };
u_map_magic MapVersionMagic = { {'v','1','.','3'} };
u_map_magic MapAreaMagic    = { {'A','R','E','A'} };
u_map_magic MapHeightMagic  = { {'M','H','G','T'} };
u_map_magic MapLiquidMagic  = { {'M','L','I','Q'} };

#define DEFAULT_GRID_EXPIRY     300
#define MAX_GRID_LOAD_TIME      50
#define MAX_CREATURE_ATTACK_RADIUS  (45.0f * sWorld->getRate(RATE_CREATURE_AGGRO))

GridState* si_GridStates[MAX_GRID_STATE];

Map::~Map()
{
    sScriptMgr->OnDestroyMap(this);

    UnloadAll();

    while (!i_worldObjects.empty())
    {
        WorldObject* obj = *i_worldObjects.begin();
        ASSERT(obj->IsWorldObject());
        //ASSERT(obj->GetTypeId() == TYPEID_CORPSE);
        obj->RemoveFromWorld();
        obj->ResetMap();
    }

    if (!m_scriptSchedule.empty())
        sScriptMgr->DecreaseScheduledScriptCount(m_scriptSchedule.size());

    MMAP::MMapFactory::createOrGetMMapManager()->unloadMapInstance(GetId(), i_InstanceId);
}

bool Map::ExistMap(uint32 mapid, int gx, int gy)
{
    int len = sWorld->GetDataPath().length() + strlen("maps/%03u%02u%02u.map") + 1;
    char* fileName = new char[len];
    snprintf(fileName, len, (char *)(sWorld->GetDataPath() + "maps/%03u%02u%02u.map").c_str(), mapid, gx, gy);

    bool ret = false;
    FILE* pf = fopen(fileName, "rb");

    if (!pf)
        TC_LOG_ERROR("maps", "Map file '%s': does not exist!", fileName);
    else
    {
        map_fileheader header;
        if (fread(&header, sizeof(header), 1, pf) == 1)
        {
            if (header.mapMagic.asUInt != MapMagic.asUInt || header.versionMagic.asUInt != MapVersionMagic.asUInt)
                TC_LOG_ERROR("maps", "Map file '%s' is from an incompatible map version (%.*s %.*s), %.*s %.*s is expected. Please recreate using the mapextractor.",
                    fileName, 4, header.mapMagic.asChar, 4, header.versionMagic.asChar, 4, MapMagic.asChar, 4, MapVersionMagic.asChar);
            else
                ret = true;
        }
        fclose(pf);
    }

    delete[] fileName;
    return ret;
}

bool Map::ExistVMap(uint32 mapid, int gx, int gy)
{
    if (VMAP::IVMapManager* vmgr = VMAP::VMapFactory::createOrGetVMapManager())
    {
        if (vmgr->isMapLoadingEnabled())
        {
            bool exists = vmgr->existsMap((sWorld->GetDataPath()+ "vmaps").c_str(),  mapid, gx, gy);
            if (!exists)
            {
                std::string name = vmgr->getDirFileName(mapid, gx, gy);
                TC_LOG_ERROR("maps", "VMap file '%s' is missing or points to wrong version of vmap file. Redo vmaps with latest version of vmap_assembler.exe.", (sWorld->GetDataPath()+"vmaps/"+name).c_str());
                return false;
            }
        }
    }

    return true;
}

void Map::LoadMMap(int gx, int gy)
{
    bool mmapLoadResult = MMAP::MMapFactory::createOrGetMMapManager()->loadMap((sWorld->GetDataPath() + "mmaps").c_str(), GetId(), gx, gy);

    if (mmapLoadResult)
        TC_LOG_INFO("maps", "MMAP loaded name:%s, id:%d, x:%d, y:%d (mmap rep.: x:%d, y:%d)", GetMapName(), GetId(), gx, gy, gx, gy);
    else
        TC_LOG_INFO("maps", "Could not load MMAP name:%s, id:%d, x:%d, y:%d (mmap rep.: x:%d, y:%d)", GetMapName(), GetId(), gx, gy, gx, gy);
}

void Map::LoadVMap(int gx, int gy)
{
                                                            // x and y are swapped !!
    int vmapLoadResult = VMAP::VMapFactory::createOrGetVMapManager()->loadMap((sWorld->GetDataPath()+ "vmaps").c_str(),  GetId(), gx, gy);
    switch (vmapLoadResult)
    {
        case VMAP::VMAP_LOAD_RESULT_OK:
            TC_LOG_INFO("maps", "VMAP loaded name:%s, id:%d, x:%d, y:%d (vmap rep.: x:%d, y:%d)", GetMapName(), GetId(), gx, gy, gx, gy);
            break;
        case VMAP::VMAP_LOAD_RESULT_ERROR:
            TC_LOG_INFO("maps", "Could not load VMAP name:%s, id:%d, x:%d, y:%d (vmap rep.: x:%d, y:%d)", GetMapName(), GetId(), gx, gy, gx, gy);
            break;
        case VMAP::VMAP_LOAD_RESULT_IGNORED:
            TC_LOG_DEBUG("maps", "Ignored VMAP name:%s, id:%d, x:%d, y:%d (vmap rep.: x:%d, y:%d)", GetMapName(), GetId(), gx, gy, gx, gy);
            break;
    }
}

void Map::LoadMap(int gx, int gy, bool reload)
{
    if (i_InstanceId != 0)
    {
        if (GridMaps[gx][gy])
            return;

        // load grid map for base map
        if (!m_parentMap->GridMaps[gx][gy])
            m_parentMap->EnsureGridCreated_i(GridCoord(63-gx, 63-gy));

        ((MapInstanced*)(m_parentMap))->AddGridMapReference(GridCoord(gx, gy));
        GridMaps[gx][gy] = m_parentMap->GridMaps[gx][gy];
        return;
    }

    if (GridMaps[gx][gy] && !reload)
        return;

    //map already load, delete it before reloading (Is it necessary? Do we really need the ability the reload maps during runtime?)
    if (GridMaps[gx][gy])
    {
        TC_LOG_INFO("maps", "Unloading previously loaded map %u before reloading.", GetId());
        sScriptMgr->OnUnloadGridMap(this, GridMaps[gx][gy], gx, gy);

        delete (GridMaps[gx][gy]);
        GridMaps[gx][gy]=NULL;
    }

    // map file name
    char* tmp = NULL;
    int len = sWorld->GetDataPath().length() + strlen("maps/%03u%02u%02u.map") + 1;
    tmp = new char[len];
    snprintf(tmp, len, (char *)(sWorld->GetDataPath() + "maps/%03u%02u%02u.map").c_str(), GetId(), gx, gy);
    TC_LOG_INFO("maps", "Loading map %s", tmp);
    // loading data
    GridMaps[gx][gy] = new GridMap();
    if (!GridMaps[gx][gy]->loadData(tmp))
        TC_LOG_ERROR("maps", "Error loading map file: \n %s\n", tmp);
    delete[] tmp;

    sScriptMgr->OnLoadGridMap(this, GridMaps[gx][gy], gx, gy);
}

void Map::LoadMapAndVMap(int gx, int gy)
{
    LoadMap(gx, gy);
   // Only load the data for the base map
    if (i_InstanceId == 0)
    {
        LoadVMap(gx, gy);
        LoadMMap(gx, gy);
    }
}

void Map::InitStateMachine()
{
    si_GridStates[GRID_STATE_INVALID] = new InvalidState;
    si_GridStates[GRID_STATE_ACTIVE] = new ActiveState;
    si_GridStates[GRID_STATE_IDLE] = new IdleState;
    si_GridStates[GRID_STATE_REMOVAL] = new RemovalState;
}

void Map::DeleteStateMachine()
{
    delete si_GridStates[GRID_STATE_INVALID];
    delete si_GridStates[GRID_STATE_ACTIVE];
    delete si_GridStates[GRID_STATE_IDLE];
    delete si_GridStates[GRID_STATE_REMOVAL];
}

Map::Map(uint32 id, time_t expiry, uint32 InstanceId, uint8 SpawnMode, Map* _parent):
_creatureToMoveLock(false), _gameObjectsToMoveLock(false), _dynamicObjectsToMoveLock(false),
i_mapEntry(sMapStore.LookupEntry(id)), i_spawnMode(SpawnMode), i_InstanceId(InstanceId),
m_unloadTimer(0), m_VisibleDistance(DEFAULT_VISIBILITY_DISTANCE),
m_VisibilityNotifyPeriod(DEFAULT_VISIBILITY_NOTIFY_PERIOD),
m_activeNonPlayersIter(m_activeNonPlayers.end()), _transportsUpdateIter(_transports.end()),
i_gridExpiry(expiry),
i_scriptLock(false), _defaultLight(GetDefaultMapLight(id))
{
    m_parentMap = (_parent ? _parent : this);
    for (unsigned int idx=0; idx < MAX_NUMBER_OF_GRIDS; ++idx)
    {
        for (unsigned int j=0; j < MAX_NUMBER_OF_GRIDS; ++j)
        {
            //z code
            GridMaps[idx][j] =NULL;
            setNGrid(NULL, idx, j);
        }
    }

    //lets initialize visibility distance for map
    Map::InitVisibilityDistance();

    sScriptMgr->OnCreateMap(this);
}

void Map::InitVisibilityDistance()
{
    //init visibility for continents
    m_VisibleDistance = World::GetMaxVisibleDistanceOnContinents();
    m_VisibilityNotifyPeriod = World::GetVisibilityNotifyPeriodOnContinents();
}

// Template specialization of utility methods
template<class T>
void Map::AddToGrid(T* obj, Cell const& cell)
{
    NGridType* grid = getNGrid(cell.GridX(), cell.GridY());
    if (obj->IsWorldObject())
        grid->GetGridType(cell.CellX(), cell.CellY()).template AddWorldObject<T>(obj);
    else
        grid->GetGridType(cell.CellX(), cell.CellY()).template AddGridObject<T>(obj);
}

template<>
void Map::AddToGrid(Creature* obj, Cell const& cell)
{
    NGridType* grid = getNGrid(cell.GridX(), cell.GridY());
    if (obj->IsWorldObject())
        grid->GetGridType(cell.CellX(), cell.CellY()).AddWorldObject(obj);
    else
        grid->GetGridType(cell.CellX(), cell.CellY()).AddGridObject(obj);

    obj->SetCurrentCell(cell);
}

template<>
void Map::AddToGrid(GameObject* obj, Cell const& cell)
{
    NGridType* grid = getNGrid(cell.GridX(), cell.GridY());
    grid->GetGridType(cell.CellX(), cell.CellY()).AddGridObject(obj);

    obj->SetCurrentCell(cell);
}

template<>
void Map::AddToGrid(DynamicObject* obj, Cell const& cell)
{
    NGridType* grid = getNGrid(cell.GridX(), cell.GridY());
    grid->GetGridType(cell.CellX(), cell.CellY()).AddGridObject(obj);

    obj->SetCurrentCell(cell);
}

template<class T>
void Map::SwitchGridContainers(T* /*obj*/, bool /*on*/) { }

template<>
void Map::SwitchGridContainers(Creature* obj, bool on)
{
    ASSERT(!obj->IsPermanentWorldObject());
    CellCoord p = Trinity::ComputeCellCoord(obj->GetPositionX(), obj->GetPositionY());
    if (!p.IsCoordValid())
    {
        TC_LOG_ERROR("maps", "Map::SwitchGridContainers: Object " UI64FMTD " has invalid coordinates X:%f Y:%f grid cell [%u:%u]", obj->GetGUID(), obj->GetPositionX(), obj->GetPositionY(), p.x_coord, p.y_coord);
        return;
    }

    Cell cell(p);
    if (!IsGridLoaded(GridCoord(cell.data.Part.grid_x, cell.data.Part.grid_y)))
        return;

    TC_LOG_DEBUG("maps", "Switch object " UI64FMTD " from grid[%u, %u] %u", obj->GetGUID(), cell.data.Part.grid_x, cell.data.Part.grid_y, on);
    NGridType *ngrid = getNGrid(cell.GridX(), cell.GridY());
    ASSERT(ngrid != NULL);

    GridType &grid = ngrid->GetGridType(cell.CellX(), cell.CellY());

    obj->RemoveFromGrid(); //This step is not really necessary but we want to do ASSERT in remove/add

    if (on)
    {
        grid.AddWorldObject(obj);
        AddWorldObject(obj);
    }
    else
    {
        grid.AddGridObject(obj);
        RemoveWorldObject(obj);
    }

    obj->m_isTempWorldObject = on;
}

template<>
void Map::SwitchGridContainers(GameObject* obj, bool on)
{
    ASSERT(!obj->IsPermanentWorldObject());
    CellCoord p = Trinity::ComputeCellCoord(obj->GetPositionX(), obj->GetPositionY());
    if (!p.IsCoordValid())
    {
        TC_LOG_ERROR("maps", "Map::SwitchGridContainers: Object " UI64FMTD " has invalid coordinates X:%f Y:%f grid cell [%u:%u]", obj->GetGUID(), obj->GetPositionX(), obj->GetPositionY(), p.x_coord, p.y_coord);
        return;
    }

    Cell cell(p);
    if (!IsGridLoaded(GridCoord(cell.data.Part.grid_x, cell.data.Part.grid_y)))
        return;

    TC_LOG_DEBUG("maps", "Switch object " UI64FMTD " from grid[%u, %u] %u", obj->GetGUID(), cell.data.Part.grid_x, cell.data.Part.grid_y, on);
    NGridType *ngrid = getNGrid(cell.GridX(), cell.GridY());
    ASSERT(ngrid != NULL);

    GridType &grid = ngrid->GetGridType(cell.CellX(), cell.CellY());

    obj->RemoveFromGrid(); //This step is not really necessary but we want to do ASSERT in remove/add

    if (on)
    {
        grid.AddWorldObject(obj);
        AddWorldObject(obj);
    }
    else
    {
        grid.AddGridObject(obj);
        RemoveWorldObject(obj);
    }
}

template<class T>
void Map::DeleteFromWorld(T* obj)
{
    // Note: In case resurrectable corpse and pet its removed from global lists in own destructor
    delete obj;
}

template<>
void Map::DeleteFromWorld(Player* player)
{
    sObjectAccessor->RemoveObject(player);
    sObjectAccessor->RemoveUpdateObject(player); /// @todo I do not know why we need this, it should be removed in ~Object anyway
    delete player;
}

void Map::EnsureGridCreated(const GridCoord &p)
{
    TRINITY_GUARD(ACE_Thread_Mutex, GridLock);
    EnsureGridCreated_i(p);
}

//Create NGrid so the object can be added to it
//But object data is not loaded here
void Map::EnsureGridCreated_i(const GridCoord &p)
{
    if (!getNGrid(p.x_coord, p.y_coord))
    {
        TC_LOG_DEBUG("maps", "Creating grid[%u, %u] for map %u instance %u", p.x_coord, p.y_coord, GetId(), i_InstanceId);

        setNGrid(new NGridType(p.x_coord*MAX_NUMBER_OF_GRIDS + p.y_coord, p.x_coord, p.y_coord, i_gridExpiry, sWorld->getBoolConfig(CONFIG_GRID_UNLOAD)),
            p.x_coord, p.y_coord);

        // build a linkage between this map and NGridType
        buildNGridLinkage(getNGrid(p.x_coord, p.y_coord));

        getNGrid(p.x_coord, p.y_coord)->SetGridState(GRID_STATE_IDLE);

        //z coord
        int gx = (MAX_NUMBER_OF_GRIDS - 1) - p.x_coord;
        int gy = (MAX_NUMBER_OF_GRIDS - 1) - p.y_coord;

        if (!GridMaps[gx][gy])
            LoadMapAndVMap(gx, gy);
    }
}

//Load NGrid and make it active
void Map::EnsureGridLoadedForActiveObject(const Cell &cell, WorldObject* object)
{
    EnsureGridLoaded(cell);
    NGridType *grid = getNGrid(cell.GridX(), cell.GridY());
    ASSERT(grid != NULL);

    // refresh grid state & timer
    if (grid->GetGridState() != GRID_STATE_ACTIVE)
    {
        TC_LOG_DEBUG("maps", "Active object " UI64FMTD " triggers loading of grid [%u, %u] on map %u", object->GetGUID(), cell.GridX(), cell.GridY(), GetId());
        ResetGridExpiry(*grid, 0.1f);
        grid->SetGridState(GRID_STATE_ACTIVE);
    }
}

//Create NGrid and load the object data in it
bool Map::EnsureGridLoaded(const Cell &cell)
{
    EnsureGridCreated(GridCoord(cell.GridX(), cell.GridY()));
    NGridType *grid = getNGrid(cell.GridX(), cell.GridY());

    ASSERT(grid != NULL);
    if (!isGridObjectDataLoaded(cell.GridX(), cell.GridY()))
    {
        TC_LOG_DEBUG("maps", "Loading grid[%u, %u] for map %u instance %u", cell.GridX(), cell.GridY(), GetId(), i_InstanceId);

        setGridObjectDataLoaded(true, cell.GridX(), cell.GridY());

        ObjectGridLoader loader(*grid, this, cell);
        loader.LoadN();

        // Add resurrectable corpses to world object list in grid
        sObjectAccessor->AddCorpsesToGrid(GridCoord(cell.GridX(), cell.GridY()), grid->GetGridType(cell.CellX(), cell.CellY()), this);
        Balance();
        return true;
    }

    return false;
}

void Map::LoadGrid(float x, float y)
{
    EnsureGridLoaded(Cell(x, y));
}

bool Map::AddPlayerToMap(Player* player)
{
    CellCoord cellCoord = Trinity::ComputeCellCoord(player->GetPositionX(), player->GetPositionY());
    if (!cellCoord.IsCoordValid())
    {
        TC_LOG_ERROR("maps", "Map::Add: Player (GUID: %u) has invalid coordinates X:%f Y:%f grid cell [%u:%u]", player->GetGUIDLow(), player->GetPositionX(), player->GetPositionY(), cellCoord.x_coord, cellCoord.y_coord);
        return false;
    }

    Cell cell(cellCoord);
    EnsureGridLoadedForActiveObject(cell, player);
    AddToGrid(player, cell);

    // Check if we are adding to correct map
    ASSERT (player->GetMap() == this);
    player->SetMap(this);
    player->AddToWorld();

    SendInitSelf(player);
    SendInitTransports(player);
    SendZoneDynamicInfo(player);

    player->m_clientGUIDs.clear();
    player->UpdateObjectVisibility(false);

    sScriptMgr->OnPlayerEnterMap(this, player);
    return true;
}

template<class T>
void Map::InitializeObject(T* /*obj*/) { }

template<>
void Map::InitializeObject(Creature* obj)
{
    obj->_moveState = MAP_OBJECT_CELL_MOVE_NONE;
}

template<>
void Map::InitializeObject(GameObject* obj)
{
    obj->_moveState = MAP_OBJECT_CELL_MOVE_NONE;
}

template<class T>
bool Map::AddToMap(T* obj)
{
    /// @todo Needs clean up. An object should not be added to map twice.
    if (obj->IsInWorld())
    {
        ASSERT(obj->IsInGrid());
        obj->UpdateObjectVisibility(true);
        return true;
    }

    CellCoord cellCoord = Trinity::ComputeCellCoord(obj->GetPositionX(), obj->GetPositionY());
    //It will create many problems (including crashes) if an object is not added to grid after creation
    //The correct way to fix it is to make AddToMap return false and delete the object if it is not added to grid
    //But now AddToMap is used in too many places, I will just see how many ASSERT failures it will cause
    ASSERT(cellCoord.IsCoordValid());
    if (!cellCoord.IsCoordValid())
    {
        TC_LOG_ERROR("maps", "Map::Add: Object " UI64FMTD " has invalid coordinates X:%f Y:%f grid cell [%u:%u]", obj->GetGUID(), obj->GetPositionX(), obj->GetPositionY(), cellCoord.x_coord, cellCoord.y_coord);
        return false; //Should delete object
    }

    Cell cell(cellCoord);
    if (obj->isActiveObject())
        EnsureGridLoadedForActiveObject(cell, obj);
    else
        EnsureGridCreated(GridCoord(cell.GridX(), cell.GridY()));
    AddToGrid(obj, cell);
    TC_LOG_DEBUG("maps", "Object %u enters grid[%u, %u]", GUID_LOPART(obj->GetGUID()), cell.GridX(), cell.GridY());

    //Must already be set before AddToMap. Usually during obj->Create.
    //obj->SetMap(this);
    obj->AddToWorld();

    InitializeObject(obj);

    if (obj->isActiveObject())
        AddToActive(obj);

    //something, such as vehicle, needs to be update immediately
    //also, trigger needs to cast spell, if not update, cannot see visual
    obj->UpdateObjectVisibility(true);
    return true;
}

template<>
bool Map::AddToMap(Transport* obj)
{
    //TODO: Needs clean up. An object should not be added to map twice.
    if (obj->IsInWorld())
        return true;

    CellCoord cellCoord = Trinity::ComputeCellCoord(obj->GetPositionX(), obj->GetPositionY());
    if (!cellCoord.IsCoordValid())
    {
        TC_LOG_ERROR("maps", "Map::Add: Object " UI64FMTD " has invalid coordinates X:%f Y:%f grid cell [%u:%u]", obj->GetGUID(), obj->GetPositionX(), obj->GetPositionY(), cellCoord.x_coord, cellCoord.y_coord);
        return false; //Should delete object
    }

    obj->AddToWorld();
    _transports.insert(obj);

    // Broadcast creation to players
    if (!GetPlayers().isEmpty())
    {
        for (Map::PlayerList::const_iterator itr = GetPlayers().begin(); itr != GetPlayers().end(); ++itr)
        {
            if (itr->GetSource()->GetTransport() != obj)
            {
                UpdateData data(GetId());
                obj->BuildCreateUpdateBlockForPlayer(&data, itr->GetSource());
                WorldPacket packet;
                data.BuildPacket(&packet);
                itr->GetSource()->SendDirectMessage(&packet);
            }
        }
    }

    return true;
}

bool Map::IsGridLoaded(const GridCoord &p) const
{
    return (getNGrid(p.x_coord, p.y_coord) && isGridObjectDataLoaded(p.x_coord, p.y_coord));
}

void Map::VisitNearbyCellsOf(WorldObject* obj, TypeContainerVisitor<Trinity::ObjectUpdater, GridTypeMapContainer> &gridVisitor, TypeContainerVisitor<Trinity::ObjectUpdater, WorldTypeMapContainer> &worldVisitor)
{
    // Check for valid position
    if (!obj->IsPositionValid())
        return;

    // Update mobs/objects in ALL visible cells around object!
    CellArea area = Cell::CalculateCellArea(obj->GetPositionX(), obj->GetPositionY(), obj->GetGridActivationRange());

    for (uint32 x = area.low_bound.x_coord; x <= area.high_bound.x_coord; ++x)
    {
        for (uint32 y = area.low_bound.y_coord; y <= area.high_bound.y_coord; ++y)
        {
            // marked cells are those that have been visited
            // don't visit the same cell twice
            uint32 cell_id = (y * TOTAL_NUMBER_OF_CELLS_PER_MAP) + x;
            if (isCellMarked(cell_id))
                continue;

            markCell(cell_id);
            CellCoord pair(x, y);
            Cell cell(pair);
            cell.SetNoCreate();
            Visit(cell, gridVisitor);
            Visit(cell, worldVisitor);
        }
    }
}

void Map::Update(const uint32 t_diff)
{
    _dynamicTree.update(t_diff);
    /// update worldsessions for existing players
    for (m_mapRefIter = m_mapRefManager.begin(); m_mapRefIter != m_mapRefManager.end(); ++m_mapRefIter)
    {
        Player* player = m_mapRefIter->GetSource();
        if (player && player->IsInWorld())
        {
            //player->Update(t_diff);
            WorldSession* session = player->GetSession();
            MapSessionFilter updater(session);
            session->Update(t_diff, updater);
        }
    }
    /// update active cells around players and active objects
    resetMarkedCells();

    Trinity::ObjectUpdater updater(t_diff);
    // for creature
    TypeContainerVisitor<Trinity::ObjectUpdater, GridTypeMapContainer  > grid_object_update(updater);
    // for pets
    TypeContainerVisitor<Trinity::ObjectUpdater, WorldTypeMapContainer > world_object_update(updater);

    // the player iterator is stored in the map object
    // to make sure calls to Map::Remove don't invalidate it
    for (m_mapRefIter = m_mapRefManager.begin(); m_mapRefIter != m_mapRefManager.end(); ++m_mapRefIter)
    {
        Player* player = m_mapRefIter->GetSource();

        if (!player || !player->IsInWorld())
            continue;

        // update players at tick
        player->Update(t_diff);

        VisitNearbyCellsOf(player, grid_object_update, world_object_update);
    }

    // non-player active objects, increasing iterator in the loop in case of object removal
    for (m_activeNonPlayersIter = m_activeNonPlayers.begin(); m_activeNonPlayersIter != m_activeNonPlayers.end();)
    {
        WorldObject* obj = *m_activeNonPlayersIter;
        ++m_activeNonPlayersIter;

        if (!obj || !obj->IsInWorld())
            continue;

        VisitNearbyCellsOf(obj, grid_object_update, world_object_update);
    }

    for (_transportsUpdateIter = _transports.begin(); _transportsUpdateIter != _transports.end();)
    {
        WorldObject* obj = *_transportsUpdateIter;
        ++_transportsUpdateIter;

        if (!obj->IsInWorld())
            continue;

        obj->Update(t_diff);
    }

    ///- Process necessary scripts
    if (!m_scriptSchedule.empty())
    {
        i_scriptLock = true;
        ScriptsProcess();
        i_scriptLock = false;
    }

    MoveAllCreaturesInMoveList();
    MoveAllGameObjectsInMoveList();

    if (!m_mapRefManager.isEmpty() || !m_activeNonPlayers.empty())
        ProcessRelocationNotifies(t_diff);

    sScriptMgr->OnMapUpdate(this, t_diff);
}

struct ResetNotifier
{
    template<class T>inline void resetNotify(GridRefManager<T> &m)
    {
        for (typename GridRefManager<T>::iterator iter=m.begin(); iter != m.end(); ++iter)
            iter->GetSource()->ResetAllNotifies();
    }
    template<class T> void Visit(GridRefManager<T> &) { }
    void Visit(CreatureMapType &m) { resetNotify<Creature>(m);}
    void Visit(PlayerMapType &m) { resetNotify<Player>(m);}
};

void Map::ProcessRelocationNotifies(const uint32 diff)
{
    for (GridRefManager<NGridType>::iterator i = GridRefManager<NGridType>::begin(); i != GridRefManager<NGridType>::end(); ++i)
    {
        NGridType *grid = i->GetSource();

        if (grid->GetGridState() != GRID_STATE_ACTIVE)
            continue;

        grid->getGridInfoRef()->getRelocationTimer().TUpdate(diff);
        if (!grid->getGridInfoRef()->getRelocationTimer().TPassed())
            continue;

        uint32 gx = grid->getX(), gy = grid->getY();

        CellCoord cell_min(gx*MAX_NUMBER_OF_CELLS, gy*MAX_NUMBER_OF_CELLS);
        CellCoord cell_max(cell_min.x_coord + MAX_NUMBER_OF_CELLS, cell_min.y_coord+MAX_NUMBER_OF_CELLS);

        for (uint32 x = cell_min.x_coord; x < cell_max.x_coord; ++x)
        {
            for (uint32 y = cell_min.y_coord; y < cell_max.y_coord; ++y)
            {
                uint32 cell_id = (y * TOTAL_NUMBER_OF_CELLS_PER_MAP) + x;
                if (!isCellMarked(cell_id))
                    continue;

                CellCoord pair(x, y);
                Cell cell(pair);
                cell.SetNoCreate();

                Trinity::DelayedUnitRelocation cell_relocation(cell, pair, *this, MAX_VISIBILITY_DISTANCE);
                TypeContainerVisitor<Trinity::DelayedUnitRelocation, GridTypeMapContainer  > grid_object_relocation(cell_relocation);
                TypeContainerVisitor<Trinity::DelayedUnitRelocation, WorldTypeMapContainer > world_object_relocation(cell_relocation);
                Visit(cell, grid_object_relocation);
                Visit(cell, world_object_relocation);
            }
        }
    }

    ResetNotifier reset;
    TypeContainerVisitor<ResetNotifier, GridTypeMapContainer >  grid_notifier(reset);
    TypeContainerVisitor<ResetNotifier, WorldTypeMapContainer > world_notifier(reset);
    for (GridRefManager<NGridType>::iterator i = GridRefManager<NGridType>::begin(); i != GridRefManager<NGridType>::end(); ++i)
    {
        NGridType *grid = i->GetSource();

        if (grid->GetGridState() != GRID_STATE_ACTIVE)
            continue;

        if (!grid->getGridInfoRef()->getRelocationTimer().TPassed())
            continue;

        grid->getGridInfoRef()->getRelocationTimer().TReset(diff, m_VisibilityNotifyPeriod);

        uint32 gx = grid->getX(), gy = grid->getY();

        CellCoord cell_min(gx*MAX_NUMBER_OF_CELLS, gy*MAX_NUMBER_OF_CELLS);
        CellCoord cell_max(cell_min.x_coord + MAX_NUMBER_OF_CELLS, cell_min.y_coord+MAX_NUMBER_OF_CELLS);

        for (uint32 x = cell_min.x_coord; x < cell_max.x_coord; ++x)
        {
            for (uint32 y = cell_min.y_coord; y < cell_max.y_coord; ++y)
            {
                uint32 cell_id = (y * TOTAL_NUMBER_OF_CELLS_PER_MAP) + x;
                if (!isCellMarked(cell_id))
                    continue;

                CellCoord pair(x, y);
                Cell cell(pair);
                cell.SetNoCreate();
                Visit(cell, grid_notifier);
                Visit(cell, world_notifier);
            }
        }
    }
}

void Map::RemovePlayerFromMap(Player* player, bool remove)
{
    sScriptMgr->OnPlayerLeaveMap(this, player);

    player->RemoveFromWorld();
    SendRemoveTransports(player);

    player->UpdateObjectVisibility(true);
    if (player->IsInGrid())
        player->RemoveFromGrid();
    else
        ASSERT(remove); //maybe deleted in logoutplayer when player is not in a map

    if (remove)
        DeleteFromWorld(player);
}

template<class T>
void Map::RemoveFromMap(T *obj, bool remove)
{
    obj->RemoveFromWorld();
    if (obj->isActiveObject())
        RemoveFromActive(obj);

    obj->UpdateObjectVisibility(true);
    obj->RemoveFromGrid();

    obj->ResetMap();

    if (remove)
    {
        // if option set then object already saved at this moment
        if (!sWorld->getBoolConfig(CONFIG_SAVE_RESPAWN_TIME_IMMEDIATELY))
            obj->SaveRespawnTime();
        DeleteFromWorld(obj);
    }
}

template<>
void Map::RemoveFromMap(Transport* obj, bool remove)
{
    obj->RemoveFromWorld();

    Map::PlayerList const& players = GetPlayers();
    if (!players.isEmpty())
    {
        UpdateData data(GetId());
        obj->BuildOutOfRangeUpdateBlock(&data);
        WorldPacket packet;
        data.BuildPacket(&packet);
        for (Map::PlayerList::const_iterator itr = players.begin(); itr != players.end(); ++itr)
            if (itr->GetSource()->GetTransport() != obj)
                itr->GetSource()->SendDirectMessage(&packet);
    }

    if (_transportsUpdateIter != _transports.end())
    {
        TransportsContainer::iterator itr = _transports.find(obj);
        if (itr == _transports.end())
            return;
        if (itr == _transportsUpdateIter)
            ++_transportsUpdateIter;
        _transports.erase(itr);
    }
    else
        _transports.erase(obj);

    obj->ResetMap();

    if (remove)
    {
        // if option set then object already saved at this moment
        if (!sWorld->getBoolConfig(CONFIG_SAVE_RESPAWN_TIME_IMMEDIATELY))
            obj->SaveRespawnTime();
        DeleteFromWorld(obj);
    }
}

void Map::PlayerRelocation(Player* player, float x, float y, float z, float orientation)
{
    ASSERT(player);

    Cell old_cell(player->GetPositionX(), player->GetPositionY());
    Cell new_cell(x, y);

    //! If hovering, always increase our server-side Z position
    //! Client automatically projects correct position based on Z coord sent in monster move
    //! and UNIT_FIELD_HOVERHEIGHT sent in object updates
    if (player->HasUnitMovementFlag(MOVEMENTFLAG_HOVER))
        z += player->GetFloatValue(UNIT_FIELD_HOVERHEIGHT);

    player->Relocate(x, y, z, orientation);
    if (player->IsVehicle())
        player->GetVehicleKit()->RelocatePassengers();

    if (old_cell.DiffGrid(new_cell) || old_cell.DiffCell(new_cell))
    {
        TC_LOG_DEBUG("maps", "Player %s relocation grid[%u, %u]cell[%u, %u]->grid[%u, %u]cell[%u, %u]", player->GetName().c_str(), old_cell.GridX(), old_cell.GridY(), old_cell.CellX(), old_cell.CellY(), new_cell.GridX(), new_cell.GridY(), new_cell.CellX(), new_cell.CellY());

        player->RemoveFromGrid();

        if (old_cell.DiffGrid(new_cell))
            EnsureGridLoadedForActiveObject(new_cell, player);

        AddToGrid(player, new_cell);
    }

    player->UpdateObjectVisibility(false);
}

void Map::CreatureRelocation(Creature* creature, float x, float y, float z, float ang, bool respawnRelocationOnFail)
{
    ASSERT(CheckGridIntegrity(creature, false));

    Cell old_cell = creature->GetCurrentCell();
    Cell new_cell(x, y);

    if (!respawnRelocationOnFail && !getNGrid(new_cell.GridX(), new_cell.GridY()))
        return;

    //! If hovering, always increase our server-side Z position
    //! Client automatically projects correct position based on Z coord sent in monster move
    //! and UNIT_FIELD_HOVERHEIGHT sent in object updates
    if (creature->HasUnitMovementFlag(MOVEMENTFLAG_HOVER))
        z += creature->GetFloatValue(UNIT_FIELD_HOVERHEIGHT);

    // delay creature move for grid/cell to grid/cell moves
    if (old_cell.DiffCell(new_cell) || old_cell.DiffGrid(new_cell))
    {
        #ifdef TRINITY_DEBUG
            TC_LOG_DEBUG("maps", "Creature (GUID: %u Entry: %u) added to moving list from grid[%u, %u]cell[%u, %u] to grid[%u, %u]cell[%u, %u].", creature->GetGUIDLow(), creature->GetEntry(), old_cell.GridX(), old_cell.GridY(), old_cell.CellX(), old_cell.CellY(), new_cell.GridX(), new_cell.GridY(), new_cell.CellX(), new_cell.CellY());
        #endif
        AddCreatureToMoveList(creature, x, y, z, ang);
        // in diffcell/diffgrid case notifiers called at finishing move creature in Map::MoveAllCreaturesInMoveList
    }
    else
    {
        creature->Relocate(x, y, z, ang);
        if (creature->IsVehicle())
            creature->GetVehicleKit()->RelocatePassengers();
        creature->UpdateObjectVisibility(false);
        RemoveCreatureFromMoveList(creature);
    }

    ASSERT(CheckGridIntegrity(creature, true));
}

void Map::GameObjectRelocation(GameObject* go, float x, float y, float z, float orientation, bool respawnRelocationOnFail)
{
    Cell integrity_check(go->GetPositionX(), go->GetPositionY());
    Cell old_cell = go->GetCurrentCell();

    ASSERT(integrity_check == old_cell);
    Cell new_cell(x, y);

    if (!respawnRelocationOnFail && !getNGrid(new_cell.GridX(), new_cell.GridY()))
        return;

    // delay creature move for grid/cell to grid/cell moves
    if (old_cell.DiffCell(new_cell) || old_cell.DiffGrid(new_cell))
    {
#ifdef TRINITY_DEBUG
        TC_LOG_DEBUG("maps", "GameObject (GUID: %u Entry: %u) added to moving list from grid[%u, %u]cell[%u, %u] to grid[%u, %u]cell[%u, %u].", go->GetGUIDLow(), go->GetEntry(), old_cell.GridX(), old_cell.GridY(), old_cell.CellX(), old_cell.CellY(), new_cell.GridX(), new_cell.GridY(), new_cell.CellX(), new_cell.CellY());
#endif
        AddGameObjectToMoveList(go, x, y, z, orientation);
        // in diffcell/diffgrid case notifiers called at finishing move go in Map::MoveAllGameObjectsInMoveList
    }
    else
    {
        go->Relocate(x, y, z, orientation);
        go->UpdateModelPosition();
        go->UpdateObjectVisibility(false);
        RemoveGameObjectFromMoveList(go);
    }

    old_cell = go->GetCurrentCell();
    integrity_check = Cell(go->GetPositionX(), go->GetPositionY());
    ASSERT(integrity_check == old_cell);
}

void Map::DynamicObjectRelocation(DynamicObject* dynObj, float x, float y, float z, float orientation)
{
    Cell integrity_check(dynObj->GetPositionX(), dynObj->GetPositionY());
    Cell old_cell = dynObj->GetCurrentCell();

    ASSERT(integrity_check == old_cell);
    Cell new_cell(x, y);

    if (!getNGrid(new_cell.GridX(), new_cell.GridY()))
        return;

    // delay creature move for grid/cell to grid/cell moves
    if (old_cell.DiffCell(new_cell) || old_cell.DiffGrid(new_cell))
    {
#ifdef TRINITY_DEBUG
        TC_LOG_DEBUG("maps", "GameObject (GUID: %u) added to moving list from grid[%u, %u]cell[%u, %u] to grid[%u, %u]cell[%u, %u].", dynObj->GetGUIDLow(), old_cell.GridX(), old_cell.GridY(), old_cell.CellX(), old_cell.CellY(), new_cell.GridX(), new_cell.GridY(), new_cell.CellX(), new_cell.CellY());
#endif
        AddDynamicObjectToMoveList(dynObj, x, y, z, orientation);
        // in diffcell/diffgrid case notifiers called at finishing move dynObj in Map::MoveAllGameObjectsInMoveList
    }
    else
    {
        dynObj->Relocate(x, y, z, orientation);
        dynObj->UpdateObjectVisibility(false);
        RemoveDynamicObjectFromMoveList(dynObj);
    }

    old_cell = dynObj->GetCurrentCell();
    integrity_check = Cell(dynObj->GetPositionX(), dynObj->GetPositionY());
    ASSERT(integrity_check == old_cell);
}

void Map::AddCreatureToMoveList(Creature* c, float x, float y, float z, float ang)
{
    if (_creatureToMoveLock) //can this happen?
        return;

    if (c->_moveState == MAP_OBJECT_CELL_MOVE_NONE)
        _creaturesToMove.push_back(c);
    c->SetNewCellPosition(x, y, z, ang);
}

void Map::RemoveCreatureFromMoveList(Creature* c)
{
    if (_creatureToMoveLock) //can this happen?
        return;

    if (c->_moveState == MAP_OBJECT_CELL_MOVE_ACTIVE)
        c->_moveState = MAP_OBJECT_CELL_MOVE_INACTIVE;
}

void Map::AddGameObjectToMoveList(GameObject* go, float x, float y, float z, float ang)
{
    if (_gameObjectsToMoveLock) //can this happen?
        return;

    if (go->_moveState == MAP_OBJECT_CELL_MOVE_NONE)
        _gameObjectsToMove.push_back(go);
    go->SetNewCellPosition(x, y, z, ang);
}

void Map::RemoveGameObjectFromMoveList(GameObject* go)
{
    if (_gameObjectsToMoveLock) //can this happen?
        return;

    if (go->_moveState == MAP_OBJECT_CELL_MOVE_ACTIVE)
        go->_moveState = MAP_OBJECT_CELL_MOVE_INACTIVE;
}

void Map::AddDynamicObjectToMoveList(DynamicObject* dynObj, float x, float y, float z, float ang)
{
    if (_dynamicObjectsToMoveLock) //can this happen?
        return;

    if (dynObj->_moveState == MAP_OBJECT_CELL_MOVE_NONE)
        _dynamicObjectsToMove.push_back(dynObj);
    dynObj->SetNewCellPosition(x, y, z, ang);
}

void Map::RemoveDynamicObjectFromMoveList(DynamicObject* dynObj)
{
    if (_dynamicObjectsToMoveLock) //can this happen?
        return;

    if (dynObj->_moveState == MAP_OBJECT_CELL_MOVE_ACTIVE)
        dynObj->_moveState = MAP_OBJECT_CELL_MOVE_INACTIVE;
}

void Map::MoveAllCreaturesInMoveList()
{
    _creatureToMoveLock = true;
    for (std::vector<Creature*>::iterator itr = _creaturesToMove.begin(); itr != _creaturesToMove.end(); ++itr)
    {
        Creature* c = *itr;
        if (c->FindMap() != this) //pet is teleported to another map
            continue;

        if (c->_moveState != MAP_OBJECT_CELL_MOVE_ACTIVE)
        {
            c->_moveState = MAP_OBJECT_CELL_MOVE_NONE;
            continue;
        }

        c->_moveState = MAP_OBJECT_CELL_MOVE_NONE;
        if (!c->IsInWorld())
            continue;

        // do move or do move to respawn or remove creature if previous all fail
        if (CreatureCellRelocation(c, Cell(c->_newPosition.m_positionX, c->_newPosition.m_positionY)))
        {
            // update pos
            c->Relocate(c->_newPosition);
            if (c->IsVehicle())
                c->GetVehicleKit()->RelocatePassengers();
            //CreatureRelocationNotify(c, new_cell, new_cell.cellCoord());
            c->UpdateObjectVisibility(false);
        }
        else
        {
            // if creature can't be move in new cell/grid (not loaded) move it to repawn cell/grid
            // creature coordinates will be updated and notifiers send
            if (!CreatureRespawnRelocation(c, false))
            {
                // ... or unload (if respawn grid also not loaded)
                #ifdef TRINITY_DEBUG
                    TC_LOG_DEBUG("maps", "Creature (GUID: %u Entry: %u) cannot be move to unloaded respawn grid.", c->GetGUIDLow(), c->GetEntry());
                #endif
                //AddObjectToRemoveList(Pet*) should only be called in Pet::Remove
                //This may happen when a player just logs in and a pet moves to a nearby unloaded cell
                //To avoid this, we can load nearby cells when player log in
                //But this check is always needed to ensure safety
                /// @todo pets will disappear if this is outside CreatureRespawnRelocation
                //need to check why pet is frequently relocated to an unloaded cell
                if (c->IsPet())
                    ((Pet*)c)->Remove(PET_SAVE_NOT_IN_SLOT, true);
                else
                    AddObjectToRemoveList(c);
            }
        }
    }
    _creaturesToMove.clear();
    _creatureToMoveLock = false;
}

void Map::MoveAllGameObjectsInMoveList()
{
    _gameObjectsToMoveLock = true;
    for (std::vector<GameObject*>::iterator itr = _gameObjectsToMove.begin(); itr != _gameObjectsToMove.end(); ++itr)
    {
        GameObject* go = *itr;
        if (go->FindMap() != this) //transport is teleported to another map
            continue;

        if (go->_moveState != MAP_OBJECT_CELL_MOVE_ACTIVE)
        {
            go->_moveState = MAP_OBJECT_CELL_MOVE_NONE;
            continue;
        }

        go->_moveState = MAP_OBJECT_CELL_MOVE_NONE;
        if (!go->IsInWorld())
            continue;

        // do move or do move to respawn or remove creature if previous all fail
        if (GameObjectCellRelocation(go, Cell(go->_newPosition.m_positionX, go->_newPosition.m_positionY)))
        {
            // update pos
            go->Relocate(go->_newPosition);
            go->UpdateModelPosition();
            go->UpdateObjectVisibility(false);
        }
        else
        {
            // if GameObject can't be move in new cell/grid (not loaded) move it to repawn cell/grid
            // GameObject coordinates will be updated and notifiers send
            if (!GameObjectRespawnRelocation(go, false))
            {
                // ... or unload (if respawn grid also not loaded)
#ifdef TRINITY_DEBUG
                TC_LOG_DEBUG("maps", "GameObject (GUID: %u Entry: %u) cannot be move to unloaded respawn grid.", go->GetGUIDLow(), go->GetEntry());
#endif
                AddObjectToRemoveList(go);
            }
        }
    }
    _gameObjectsToMove.clear();
    _gameObjectsToMoveLock = false;
}

void Map::MoveAllDynamicObjectsInMoveList()
{
    _dynamicObjectsToMoveLock = true;
    for (std::vector<DynamicObject*>::iterator itr = _dynamicObjectsToMove.begin(); itr != _dynamicObjectsToMove.end(); ++itr)
    {
        DynamicObject* dynObj = *itr;
        if (dynObj->FindMap() != this) //transport is teleported to another map
            continue;

        if (dynObj->_moveState != MAP_OBJECT_CELL_MOVE_ACTIVE)
        {
            dynObj->_moveState = MAP_OBJECT_CELL_MOVE_NONE;
            continue;
        }

        dynObj->_moveState = MAP_OBJECT_CELL_MOVE_NONE;
        if (!dynObj->IsInWorld())
            continue;

        // do move or do move to respawn or remove creature if previous all fail
        if (DynamicObjectCellRelocation(dynObj, Cell(dynObj->_newPosition.m_positionX, dynObj->_newPosition.m_positionY)))
        {
            // update pos
            dynObj->Relocate(dynObj->_newPosition);
            dynObj->UpdateObjectVisibility(false);
        }
        else
        {
#ifdef TRINITY_DEBUG
            TC_LOG_DEBUG("maps", "DynamicObject (GUID: %u) cannot be moved to unloaded grid.", dynObj->GetGUIDLow());
#endif
        }
    }

    _dynamicObjectsToMove.clear();
    _dynamicObjectsToMoveLock = false;
}

bool Map::CreatureCellRelocation(Creature* c, Cell new_cell)
{
    Cell const& old_cell = c->GetCurrentCell();
    if (!old_cell.DiffGrid(new_cell))                       // in same grid
    {
        // if in same cell then none do
        if (old_cell.DiffCell(new_cell))
        {
            #ifdef TRINITY_DEBUG
                TC_LOG_DEBUG("maps", "Creature (GUID: %u Entry: %u) moved in grid[%u, %u] from cell[%u, %u] to cell[%u, %u].", c->GetGUIDLow(), c->GetEntry(), old_cell.GridX(), old_cell.GridY(), old_cell.CellX(), old_cell.CellY(), new_cell.CellX(), new_cell.CellY());
            #endif

            c->RemoveFromGrid();
            AddToGrid(c, new_cell);
        }
        else
        {
            #ifdef TRINITY_DEBUG
                TC_LOG_DEBUG("maps", "Creature (GUID: %u Entry: %u) moved in same grid[%u, %u]cell[%u, %u].", c->GetGUIDLow(), c->GetEntry(), old_cell.GridX(), old_cell.GridY(), old_cell.CellX(), old_cell.CellY());
            #endif
        }

        return true;
    }

    // in diff. grids but active creature
    if (c->isActiveObject())
    {
        EnsureGridLoadedForActiveObject(new_cell, c);

        #ifdef TRINITY_DEBUG
            TC_LOG_DEBUG("maps", "Active creature (GUID: %u Entry: %u) moved from grid[%u, %u]cell[%u, %u] to grid[%u, %u]cell[%u, %u].", c->GetGUIDLow(), c->GetEntry(), old_cell.GridX(), old_cell.GridY(), old_cell.CellX(), old_cell.CellY(), new_cell.GridX(), new_cell.GridY(), new_cell.CellX(), new_cell.CellY());
        #endif

        c->RemoveFromGrid();
        AddToGrid(c, new_cell);

        return true;
    }

    // in diff. loaded grid normal creature
    if (IsGridLoaded(GridCoord(new_cell.GridX(), new_cell.GridY())))
    {
        #ifdef TRINITY_DEBUG
            TC_LOG_DEBUG("maps", "Creature (GUID: %u Entry: %u) moved from grid[%u, %u]cell[%u, %u] to grid[%u, %u]cell[%u, %u].", c->GetGUIDLow(), c->GetEntry(), old_cell.GridX(), old_cell.GridY(), old_cell.CellX(), old_cell.CellY(), new_cell.GridX(), new_cell.GridY(), new_cell.CellX(), new_cell.CellY());
        #endif

        c->RemoveFromGrid();
        EnsureGridCreated(GridCoord(new_cell.GridX(), new_cell.GridY()));
        AddToGrid(c, new_cell);

        return true;
    }

    // fail to move: normal creature attempt move to unloaded grid
    #ifdef TRINITY_DEBUG
        TC_LOG_DEBUG("maps", "Creature (GUID: %u Entry: %u) attempted to move from grid[%u, %u]cell[%u, %u] to unloaded grid[%u, %u]cell[%u, %u].", c->GetGUIDLow(), c->GetEntry(), old_cell.GridX(), old_cell.GridY(), old_cell.CellX(), old_cell.CellY(), new_cell.GridX(), new_cell.GridY(), new_cell.CellX(), new_cell.CellY());
    #endif
    return false;
}

bool Map::GameObjectCellRelocation(GameObject* go, Cell new_cell)
{
    Cell const& old_cell = go->GetCurrentCell();
    if (!old_cell.DiffGrid(new_cell))                       // in same grid
    {
        // if in same cell then none do
        if (old_cell.DiffCell(new_cell))
        {
            #ifdef TRINITY_DEBUG
                TC_LOG_DEBUG("maps", "GameObject (GUID: %u Entry: %u) moved in grid[%u, %u] from cell[%u, %u] to cell[%u, %u].", go->GetGUIDLow(), go->GetEntry(), old_cell.GridX(), old_cell.GridY(), old_cell.CellX(), old_cell.CellY(), new_cell.CellX(), new_cell.CellY());
            #endif

            go->RemoveFromGrid();
            AddToGrid(go, new_cell);
        }
        else
        {
            #ifdef TRINITY_DEBUG
                TC_LOG_DEBUG("maps", "GameObject (GUID: %u Entry: %u) moved in same grid[%u, %u]cell[%u, %u].", go->GetGUIDLow(), go->GetEntry(), old_cell.GridX(), old_cell.GridY(), old_cell.CellX(), old_cell.CellY());
            #endif
        }

        return true;
    }

    // in diff. grids but active GameObject
    if (go->isActiveObject())
    {
        EnsureGridLoadedForActiveObject(new_cell, go);

        #ifdef TRINITY_DEBUG
            TC_LOG_DEBUG("maps", "Active GameObject (GUID: %u Entry: %u) moved from grid[%u, %u]cell[%u, %u] to grid[%u, %u]cell[%u, %u].", go->GetGUIDLow(), go->GetEntry(), old_cell.GridX(), old_cell.GridY(), old_cell.CellX(), old_cell.CellY(), new_cell.GridX(), new_cell.GridY(), new_cell.CellX(), new_cell.CellY());
        #endif

        go->RemoveFromGrid();
        AddToGrid(go, new_cell);

        return true;
    }

    // in diff. loaded grid normal GameObject
    if (IsGridLoaded(GridCoord(new_cell.GridX(), new_cell.GridY())))
    {
        #ifdef TRINITY_DEBUG
            TC_LOG_DEBUG("maps", "GameObject (GUID: %u Entry: %u) moved from grid[%u, %u]cell[%u, %u] to grid[%u, %u]cell[%u, %u].", go->GetGUIDLow(), go->GetEntry(), old_cell.GridX(), old_cell.GridY(), old_cell.CellX(), old_cell.CellY(), new_cell.GridX(), new_cell.GridY(), new_cell.CellX(), new_cell.CellY());
        #endif

        go->RemoveFromGrid();
        EnsureGridCreated(GridCoord(new_cell.GridX(), new_cell.GridY()));
        AddToGrid(go, new_cell);

        return true;
    }

    // fail to move: normal GameObject attempt move to unloaded grid
    #ifdef TRINITY_DEBUG
        TC_LOG_DEBUG("maps", "GameObject (GUID: %u Entry: %u) attempted to move from grid[%u, %u]cell[%u, %u] to unloaded grid[%u, %u]cell[%u, %u].", go->GetGUIDLow(), go->GetEntry(), old_cell.GridX(), old_cell.GridY(), old_cell.CellX(), old_cell.CellY(), new_cell.GridX(), new_cell.GridY(), new_cell.CellX(), new_cell.CellY());
    #endif
    return false;
}

bool Map::DynamicObjectCellRelocation(DynamicObject* go, Cell new_cell)
{
    Cell const& old_cell = go->GetCurrentCell();
    if (!old_cell.DiffGrid(new_cell))                       // in same grid
    {
        // if in same cell then none do
        if (old_cell.DiffCell(new_cell))
        {
            #ifdef TRINITY_DEBUG
                TC_LOG_DEBUG("maps", "DynamicObject (GUID: %u) moved in grid[%u, %u] from cell[%u, %u] to cell[%u, %u].", go->GetGUIDLow(), old_cell.GridX(), old_cell.GridY(), old_cell.CellX(), old_cell.CellY(), new_cell.CellX(), new_cell.CellY());
            #endif

            go->RemoveFromGrid();
            AddToGrid(go, new_cell);
        }
        else
        {
            #ifdef TRINITY_DEBUG
                TC_LOG_DEBUG("maps", "DynamicObject (GUID: %u) moved in same grid[%u, %u]cell[%u, %u].", go->GetGUIDLow(), old_cell.GridX(), old_cell.GridY(), old_cell.CellX(), old_cell.CellY());
            #endif
        }

        return true;
    }

    // in diff. grids but active GameObject
    if (go->isActiveObject())
    {
        EnsureGridLoadedForActiveObject(new_cell, go);

        #ifdef TRINITY_DEBUG
            TC_LOG_DEBUG("maps", "Active DynamicObject (GUID: %u) moved from grid[%u, %u]cell[%u, %u] to grid[%u, %u]cell[%u, %u].", go->GetGUIDLow(), old_cell.GridX(), old_cell.GridY(), old_cell.CellX(), old_cell.CellY(), new_cell.GridX(), new_cell.GridY(), new_cell.CellX(), new_cell.CellY());
        #endif

        go->RemoveFromGrid();
        AddToGrid(go, new_cell);

        return true;
    }

    // in diff. loaded grid normal GameObject
    if (IsGridLoaded(GridCoord(new_cell.GridX(), new_cell.GridY())))
    {
        #ifdef TRINITY_DEBUG
            TC_LOG_DEBUG("maps", "DynamicObject (GUID: %u) moved from grid[%u, %u]cell[%u, %u] to grid[%u, %u]cell[%u, %u].", go->GetGUIDLow(), old_cell.GridX(), old_cell.GridY(), old_cell.CellX(), old_cell.CellY(), new_cell.GridX(), new_cell.GridY(), new_cell.CellX(), new_cell.CellY());
        #endif

        go->RemoveFromGrid();
        EnsureGridCreated(GridCoord(new_cell.GridX(), new_cell.GridY()));
        AddToGrid(go, new_cell);

        return true;
    }

    // fail to move: normal GameObject attempt move to unloaded grid
    #ifdef TRINITY_DEBUG
        TC_LOG_DEBUG("maps", "DynamicObject (GUID: %u) attempted to move from grid[%u, %u]cell[%u, %u] to unloaded grid[%u, %u]cell[%u, %u].", go->GetGUIDLow(), old_cell.GridX(), old_cell.GridY(), old_cell.CellX(), old_cell.CellY(), new_cell.GridX(), new_cell.GridY(), new_cell.CellX(), new_cell.CellY());
    #endif
    return false;
}

bool Map::CreatureRespawnRelocation(Creature* c, bool diffGridOnly)
{
    float resp_x, resp_y, resp_z, resp_o;
    c->GetRespawnPosition(resp_x, resp_y, resp_z, &resp_o);
    Cell resp_cell(resp_x, resp_y);

    //creature will be unloaded with grid
    if (diffGridOnly && !c->GetCurrentCell().DiffGrid(resp_cell))
        return true;

    c->CombatStop();
    c->GetMotionMaster()->Clear();

    #ifdef TRINITY_DEBUG
        TC_LOG_DEBUG("maps", "Creature (GUID: %u Entry: %u) moved from grid[%u, %u]cell[%u, %u] to respawn grid[%u, %u]cell[%u, %u].", c->GetGUIDLow(), c->GetEntry(), c->GetCurrentCell().GridX(), c->GetCurrentCell().GridY(), c->GetCurrentCell().CellX(), c->GetCurrentCell().CellY(), resp_cell.GridX(), resp_cell.GridY(), resp_cell.CellX(), resp_cell.CellY());
    #endif

    // teleport it to respawn point (like normal respawn if player see)
    if (CreatureCellRelocation(c, resp_cell))
    {
        c->Relocate(resp_x, resp_y, resp_z, resp_o);
        c->GetMotionMaster()->Initialize();                 // prevent possible problems with default move generators
        //CreatureRelocationNotify(c, resp_cell, resp_cell.GetCellCoord());
        c->UpdateObjectVisibility(false);
        return true;
    }

    return false;
}

bool Map::GameObjectRespawnRelocation(GameObject* go, bool diffGridOnly)
{
    float resp_x, resp_y, resp_z, resp_o;
    go->GetRespawnPosition(resp_x, resp_y, resp_z, &resp_o);
    Cell resp_cell(resp_x, resp_y);

    //GameObject will be unloaded with grid
    if (diffGridOnly && !go->GetCurrentCell().DiffGrid(resp_cell))
        return true;

    #ifdef TRINITY_DEBUG
        TC_LOG_DEBUG("maps", "GameObject (GUID: %u Entry: %u) moved from grid[%u, %u]cell[%u, %u] to respawn grid[%u, %u]cell[%u, %u].", go->GetGUIDLow(), go->GetEntry(), go->GetCurrentCell().GridX(), go->GetCurrentCell().GridY(), go->GetCurrentCell().CellX(), go->GetCurrentCell().CellY(), resp_cell.GridX(), resp_cell.GridY(), resp_cell.CellX(), resp_cell.CellY());
    #endif

    // teleport it to respawn point (like normal respawn if player see)
    if (GameObjectCellRelocation(go, resp_cell))
    {
        go->Relocate(resp_x, resp_y, resp_z, resp_o);
        go->UpdateObjectVisibility(false);
        return true;
    }

    return false;
}

bool Map::UnloadGrid(NGridType& ngrid, bool unloadAll)
{
    const uint32 x = ngrid.getX();
    const uint32 y = ngrid.getY();

    {
        if (!unloadAll)
        {
            //pets, possessed creatures (must be active), transport passengers
            if (ngrid.GetWorldObjectCountInNGrid<Creature>())
                return false;

            if (ActiveObjectsNearGrid(ngrid))
                return false;
        }

        TC_LOG_DEBUG("maps", "Unloading grid[%u, %u] for map %u", x, y, GetId());

        if (!unloadAll)
        {
            // Finish creature moves, remove and delete all creatures with delayed remove before moving to respawn grids
            // Must know real mob position before move
            MoveAllCreaturesInMoveList();
            MoveAllGameObjectsInMoveList();

            // move creatures to respawn grids if this is diff.grid or to remove list
            ObjectGridEvacuator worker;
            TypeContainerVisitor<ObjectGridEvacuator, GridTypeMapContainer> visitor(worker);
            ngrid.VisitAllGrids(visitor);

            // Finish creature moves, remove and delete all creatures with delayed remove before unload
            MoveAllCreaturesInMoveList();
            MoveAllGameObjectsInMoveList();
        }

        {
            ObjectGridCleaner worker;
            TypeContainerVisitor<ObjectGridCleaner, GridTypeMapContainer> visitor(worker);
            ngrid.VisitAllGrids(visitor);
        }

        RemoveAllObjectsInRemoveList();

        {
            ObjectGridUnloader worker;
            TypeContainerVisitor<ObjectGridUnloader, GridTypeMapContainer> visitor(worker);
            ngrid.VisitAllGrids(visitor);
        }

        ASSERT(i_objectsToRemove.empty());

        delete &ngrid;
        setNGrid(NULL, x, y);
    }
    int gx = (MAX_NUMBER_OF_GRIDS - 1) - x;
    int gy = (MAX_NUMBER_OF_GRIDS - 1) - y;

    // delete grid map, but don't delete if it is from parent map (and thus only reference)
    //+++if (GridMaps[gx][gy]) don't check for GridMaps[gx][gy], we might have to unload vmaps
    {
        if (i_InstanceId == 0)
        {
            if (GridMaps[gx][gy])
            {
                GridMaps[gx][gy]->unloadData();
                delete GridMaps[gx][gy];
            }
            VMAP::VMapFactory::createOrGetVMapManager()->unloadMap(GetId(), gx, gy);
            MMAP::MMapFactory::createOrGetMMapManager()->unloadMap(GetId(), gx, gy);
        }
        else
            ((MapInstanced*)m_parentMap)->RemoveGridMapReference(GridCoord(gx, gy));

        GridMaps[gx][gy] = NULL;
    }
    TC_LOG_DEBUG("maps", "Unloading grid[%u, %u] for map %u finished", x, y, GetId());
    return true;
}

void Map::RemoveAllPlayers()
{
    if (HavePlayers())
    {
        for (MapRefManager::iterator itr = m_mapRefManager.begin(); itr != m_mapRefManager.end(); ++itr)
        {
            Player* player = itr->GetSource();
            if (!player->IsBeingTeleportedFar())
            {
                // this is happening for bg
                TC_LOG_ERROR("maps", "Map::UnloadAll: player %s is still in map %u during unload, this should not happen!", player->GetName().c_str(), GetId());
                player->TeleportTo(player->m_homebindMapId, player->m_homebindX, player->m_homebindY, player->m_homebindZ, player->GetOrientation());
            }
        }
    }
}

void Map::UnloadAll()
{
    // clear all delayed moves, useless anyway do this moves before map unload.
    _creaturesToMove.clear();
    _gameObjectsToMove.clear();

    for (GridRefManager<NGridType>::iterator i = GridRefManager<NGridType>::begin(); i != GridRefManager<NGridType>::end();)
    {
        NGridType &grid(*i->GetSource());
        ++i;
        UnloadGrid(grid, true);       // deletes the grid and removes it from the GridRefManager
    }

    for (TransportsContainer::iterator itr = _transports.begin(); itr != _transports.end();)
    {
        Transport* transport = *itr;
        ++itr;

        RemoveFromMap<Transport>(transport, true);
    }
}

// *****************************
// Grid function
// *****************************
GridMap::GridMap()
{
    _flags = 0;
    // Area data
    _gridArea = 0;
    _areaMap = NULL;
    // Height level data
    _gridHeight = INVALID_HEIGHT;
    _gridGetHeight = &GridMap::getHeightFromFlat;
    _gridIntHeightMultiplier = 0;
    m_V9 = NULL;
    m_V8 = NULL;
    // Liquid data
    _liquidType    = 0;
    _liquidOffX   = 0;
    _liquidOffY   = 0;
    _liquidWidth  = 0;
    _liquidHeight = 0;
    _liquidLevel = INVALID_HEIGHT;
    _liquidEntry = NULL;
    _liquidFlags = NULL;
    _liquidMap  = NULL;
}

GridMap::~GridMap()
{
    unloadData();
}

bool GridMap::loadData(char* filename)
{
    // Unload old data if exist
    unloadData();

    map_fileheader header;
    // Not return error if file not found
    FILE* in = fopen(filename, "rb");
    if (!in)
        return true;

    if (fread(&header, sizeof(header), 1, in) != 1)
    {
        fclose(in);
        return false;
    }

    if (header.mapMagic.asUInt == MapMagic.asUInt && header.versionMagic.asUInt == MapVersionMagic.asUInt)
    {
        // load up area data
        if (header.areaMapOffset && !loadAreaData(in, header.areaMapOffset, header.areaMapSize))
        {
            TC_LOG_ERROR("maps", "Error loading map area data\n");
            fclose(in);
            return false;
        }
        // load up height data
        if (header.heightMapOffset && !loadHeightData(in, header.heightMapOffset, header.heightMapSize))
        {
            TC_LOG_ERROR("maps", "Error loading map height data\n");
            fclose(in);
            return false;
        }
        // load up liquid data
        if (header.liquidMapOffset && !loadLiquidData(in, header.liquidMapOffset, header.liquidMapSize))
        {
            TC_LOG_ERROR("maps", "Error loading map liquids data\n");
            fclose(in);
            return false;
        }
        fclose(in);
        return true;
    }

    TC_LOG_ERROR("maps", "Map file '%s' is from an incompatible map version (%.*s %.*s), %.*s %.*s is expected. Please recreate using the mapextractor.",
        filename, 4, header.mapMagic.asChar, 4, header.versionMagic.asChar, 4, MapMagic.asChar, 4, MapVersionMagic.asChar);
    fclose(in);
    return false;
}

void GridMap::unloadData()
{
    delete[] _areaMap;
    delete[] m_V9;
    delete[] m_V8;
    delete[] _liquidEntry;
    delete[] _liquidFlags;
    delete[] _liquidMap;
    _areaMap = NULL;
    m_V9 = NULL;
    m_V8 = NULL;
    _liquidEntry = NULL;
    _liquidFlags = NULL;
    _liquidMap  = NULL;
    _gridGetHeight = &GridMap::getHeightFromFlat;
}

bool GridMap::loadAreaData(FILE* in, uint32 offset, uint32 /*size*/)
{
    map_areaHeader header;
    fseek(in, offset, SEEK_SET);

    if (fread(&header, sizeof(header), 1, in) != 1 || header.fourcc != MapAreaMagic.asUInt)
        return false;

    _gridArea = header.gridArea;
    if (!(header.flags & MAP_AREA_NO_AREA))
    {
        _areaMap = new uint16 [16*16];
        if (fread(_areaMap, sizeof(uint16), 16*16, in) != 16*16)
            return false;
    }
    return true;
}

bool GridMap::loadHeightData(FILE* in, uint32 offset, uint32 /*size*/)
{
    map_heightHeader header;
    fseek(in, offset, SEEK_SET);

    if (fread(&header, sizeof(header), 1, in) != 1 || header.fourcc != MapHeightMagic.asUInt)
        return false;

    _gridHeight = header.gridHeight;
    if (!(header.flags & MAP_HEIGHT_NO_HEIGHT))
    {
        if ((header.flags & MAP_HEIGHT_AS_INT16))
        {
            m_uint16_V9 = new uint16 [129*129];
            m_uint16_V8 = new uint16 [128*128];
            if (fread(m_uint16_V9, sizeof(uint16), 129*129, in) != 129*129 ||
                fread(m_uint16_V8, sizeof(uint16), 128*128, in) != 128*128)
                return false;
            _gridIntHeightMultiplier = (header.gridMaxHeight - header.gridHeight) / 65535;
            _gridGetHeight = &GridMap::getHeightFromUint16;
        }
        else if ((header.flags & MAP_HEIGHT_AS_INT8))
        {
            m_uint8_V9 = new uint8 [129*129];
            m_uint8_V8 = new uint8 [128*128];
            if (fread(m_uint8_V9, sizeof(uint8), 129*129, in) != 129*129 ||
                fread(m_uint8_V8, sizeof(uint8), 128*128, in) != 128*128)
                return false;
            _gridIntHeightMultiplier = (header.gridMaxHeight - header.gridHeight) / 255;
            _gridGetHeight = &GridMap::getHeightFromUint8;
        }
        else
        {
            m_V9 = new float [129*129];
            m_V8 = new float [128*128];
            if (fread(m_V9, sizeof(float), 129*129, in) != 129*129 ||
                fread(m_V8, sizeof(float), 128*128, in) != 128*128)
                return false;
            _gridGetHeight = &GridMap::getHeightFromFloat;
        }
    }
    else
        _gridGetHeight = &GridMap::getHeightFromFlat;
    return true;
}

bool GridMap::loadLiquidData(FILE* in, uint32 offset, uint32 /*size*/)
{
    map_liquidHeader header;
    fseek(in, offset, SEEK_SET);

    if (fread(&header, sizeof(header), 1, in) != 1 || header.fourcc != MapLiquidMagic.asUInt)
        return false;

    _liquidType   = header.liquidType;
    _liquidOffX  = header.offsetX;
    _liquidOffY  = header.offsetY;
    _liquidWidth = header.width;
    _liquidHeight = header.height;
    _liquidLevel  = header.liquidLevel;

    if (!(header.flags & MAP_LIQUID_NO_TYPE))
    {
        _liquidEntry = new uint16[16*16];
        if (fread(_liquidEntry, sizeof(uint16), 16*16, in) != 16*16)
            return false;

        _liquidFlags = new uint8[16*16];
        if (fread(_liquidFlags, sizeof(uint8), 16*16, in) != 16*16)
            return false;
    }
    if (!(header.flags & MAP_LIQUID_NO_HEIGHT))
    {
        _liquidMap = new float[uint32(_liquidWidth) * uint32(_liquidHeight)];
        if (fread(_liquidMap, sizeof(float), _liquidWidth*_liquidHeight, in) != (uint32(_liquidWidth) * uint32(_liquidHeight)))
            return false;
    }
    return true;
}

uint16 GridMap::getArea(float x, float y) const
{
    if (!_areaMap)
        return _gridArea;

    x = 16 * (32 - x/SIZE_OF_GRIDS);
    y = 16 * (32 - y/SIZE_OF_GRIDS);
    int lx = (int)x & 15;
    int ly = (int)y & 15;
    return _areaMap[lx*16 + ly];
}

float GridMap::getHeightFromFlat(float /*x*/, float /*y*/) const
{
    return _gridHeight;
}

float GridMap::getHeightFromFloat(float x, float y) const
{
    if (!m_V8 || !m_V9)
        return _gridHeight;

    x = MAP_RESOLUTION * (32 - x/SIZE_OF_GRIDS);
    y = MAP_RESOLUTION * (32 - y/SIZE_OF_GRIDS);

    int x_int = (int)x;
    int y_int = (int)y;
    x -= x_int;
    y -= y_int;
    x_int&=(MAP_RESOLUTION - 1);
    y_int&=(MAP_RESOLUTION - 1);

    // Height stored as: h5 - its v8 grid, h1-h4 - its v9 grid
    // +--------------> X
    // | h1-------h2     Coordinates is:
    // | | \  1  / |     h1 0, 0
    // | |  \   /  |     h2 0, 1
    // | | 2  h5 3 |     h3 1, 0
    // | |  /   \  |     h4 1, 1
    // | | /  4  \ |     h5 1/2, 1/2
    // | h3-------h4
    // V Y
    // For find height need
    // 1 - detect triangle
    // 2 - solve linear equation from triangle points
    // Calculate coefficients for solve h = a*x + b*y + c

    float a, b, c;
    // Select triangle:
    if (x+y < 1)
    {
        if (x > y)
        {
            // 1 triangle (h1, h2, h5 points)
            float h1 = m_V9[(x_int)*129 + y_int];
            float h2 = m_V9[(x_int+1)*129 + y_int];
            float h5 = 2 * m_V8[x_int*128 + y_int];
            a = h2-h1;
            b = h5-h1-h2;
            c = h1;
        }
        else
        {
            // 2 triangle (h1, h3, h5 points)
            float h1 = m_V9[x_int*129 + y_int  ];
            float h3 = m_V9[x_int*129 + y_int+1];
            float h5 = 2 * m_V8[x_int*128 + y_int];
            a = h5 - h1 - h3;
            b = h3 - h1;
            c = h1;
        }
    }
    else
    {
        if (x > y)
        {
            // 3 triangle (h2, h4, h5 points)
            float h2 = m_V9[(x_int+1)*129 + y_int  ];
            float h4 = m_V9[(x_int+1)*129 + y_int+1];
            float h5 = 2 * m_V8[x_int*128 + y_int];
            a = h2 + h4 - h5;
            b = h4 - h2;
            c = h5 - h4;
        }
        else
        {
            // 4 triangle (h3, h4, h5 points)
            float h3 = m_V9[(x_int)*129 + y_int+1];
            float h4 = m_V9[(x_int+1)*129 + y_int+1];
            float h5 = 2 * m_V8[x_int*128 + y_int];
            a = h4 - h3;
            b = h3 + h4 - h5;
            c = h5 - h4;
        }
    }
    // Calculate height
    return a * x + b * y + c;
}

float GridMap::getHeightFromUint8(float x, float y) const
{
    if (!m_uint8_V8 || !m_uint8_V9)
        return _gridHeight;

    x = MAP_RESOLUTION * (32 - x/SIZE_OF_GRIDS);
    y = MAP_RESOLUTION * (32 - y/SIZE_OF_GRIDS);

    int x_int = (int)x;
    int y_int = (int)y;
    x -= x_int;
    y -= y_int;
    x_int&=(MAP_RESOLUTION - 1);
    y_int&=(MAP_RESOLUTION - 1);

    int32 a, b, c;
    uint8 *V9_h1_ptr = &m_uint8_V9[x_int*128 + x_int + y_int];
    if (x+y < 1)
    {
        if (x > y)
        {
            // 1 triangle (h1, h2, h5 points)
            int32 h1 = V9_h1_ptr[  0];
            int32 h2 = V9_h1_ptr[129];
            int32 h5 = 2 * m_uint8_V8[x_int*128 + y_int];
            a = h2-h1;
            b = h5-h1-h2;
            c = h1;
        }
        else
        {
            // 2 triangle (h1, h3, h5 points)
            int32 h1 = V9_h1_ptr[0];
            int32 h3 = V9_h1_ptr[1];
            int32 h5 = 2 * m_uint8_V8[x_int*128 + y_int];
            a = h5 - h1 - h3;
            b = h3 - h1;
            c = h1;
        }
    }
    else
    {
        if (x > y)
        {
            // 3 triangle (h2, h4, h5 points)
            int32 h2 = V9_h1_ptr[129];
            int32 h4 = V9_h1_ptr[130];
            int32 h5 = 2 * m_uint8_V8[x_int*128 + y_int];
            a = h2 + h4 - h5;
            b = h4 - h2;
            c = h5 - h4;
        }
        else
        {
            // 4 triangle (h3, h4, h5 points)
            int32 h3 = V9_h1_ptr[  1];
            int32 h4 = V9_h1_ptr[130];
            int32 h5 = 2 * m_uint8_V8[x_int*128 + y_int];
            a = h4 - h3;
            b = h3 + h4 - h5;
            c = h5 - h4;
        }
    }
    // Calculate height
    return (float)((a * x) + (b * y) + c)*_gridIntHeightMultiplier + _gridHeight;
}

float GridMap::getHeightFromUint16(float x, float y) const
{
    if (!m_uint16_V8 || !m_uint16_V9)
        return _gridHeight;

    x = MAP_RESOLUTION * (32 - x/SIZE_OF_GRIDS);
    y = MAP_RESOLUTION * (32 - y/SIZE_OF_GRIDS);

    int x_int = (int)x;
    int y_int = (int)y;
    x -= x_int;
    y -= y_int;
    x_int&=(MAP_RESOLUTION - 1);
    y_int&=(MAP_RESOLUTION - 1);

    int32 a, b, c;
    uint16 *V9_h1_ptr = &m_uint16_V9[x_int*128 + x_int + y_int];
    if (x+y < 1)
    {
        if (x > y)
        {
            // 1 triangle (h1, h2, h5 points)
            int32 h1 = V9_h1_ptr[  0];
            int32 h2 = V9_h1_ptr[129];
            int32 h5 = 2 * m_uint16_V8[x_int*128 + y_int];
            a = h2-h1;
            b = h5-h1-h2;
            c = h1;
        }
        else
        {
            // 2 triangle (h1, h3, h5 points)
            int32 h1 = V9_h1_ptr[0];
            int32 h3 = V9_h1_ptr[1];
            int32 h5 = 2 * m_uint16_V8[x_int*128 + y_int];
            a = h5 - h1 - h3;
            b = h3 - h1;
            c = h1;
        }
    }
    else
    {
        if (x > y)
        {
            // 3 triangle (h2, h4, h5 points)
            int32 h2 = V9_h1_ptr[129];
            int32 h4 = V9_h1_ptr[130];
            int32 h5 = 2 * m_uint16_V8[x_int*128 + y_int];
            a = h2 + h4 - h5;
            b = h4 - h2;
            c = h5 - h4;
        }
        else
        {
            // 4 triangle (h3, h4, h5 points)
            int32 h3 = V9_h1_ptr[  1];
            int32 h4 = V9_h1_ptr[130];
            int32 h5 = 2 * m_uint16_V8[x_int*128 + y_int];
            a = h4 - h3;
            b = h3 + h4 - h5;
            c = h5 - h4;
        }
    }
    // Calculate height
    return (float)((a * x) + (b * y) + c)*_gridIntHeightMultiplier + _gridHeight;
}

float GridMap::getLiquidLevel(float x, float y) const
{
    if (!_liquidMap)
        return _liquidLevel;

    x = MAP_RESOLUTION * (32 - x/SIZE_OF_GRIDS);
    y = MAP_RESOLUTION * (32 - y/SIZE_OF_GRIDS);

    int cx_int = ((int)x & (MAP_RESOLUTION-1)) - _liquidOffY;
    int cy_int = ((int)y & (MAP_RESOLUTION-1)) - _liquidOffX;

    if (cx_int < 0 || cx_int >=_liquidHeight)
        return INVALID_HEIGHT;
    if (cy_int < 0 || cy_int >=_liquidWidth)
        return INVALID_HEIGHT;

    return _liquidMap[cx_int*_liquidWidth + cy_int];
}

// Why does this return LIQUID data?
uint8 GridMap::getTerrainType(float x, float y) const
{
    if (!_liquidFlags)
        return 0;

    x = 16 * (32 - x/SIZE_OF_GRIDS);
    y = 16 * (32 - y/SIZE_OF_GRIDS);
    int lx = (int)x & 15;
    int ly = (int)y & 15;
    return _liquidFlags[lx*16 + ly];
}

// Get water state on map
inline ZLiquidStatus GridMap::getLiquidStatus(float x, float y, float z, uint8 ReqLiquidType, LiquidData* data)
{
    // Check water type (if no water return)
    if (!_liquidType && !_liquidFlags)
        return LIQUID_MAP_NO_WATER;

    // Get cell
    float cx = MAP_RESOLUTION * (32 - x/SIZE_OF_GRIDS);
    float cy = MAP_RESOLUTION * (32 - y/SIZE_OF_GRIDS);

    int x_int = (int)cx & (MAP_RESOLUTION-1);
    int y_int = (int)cy & (MAP_RESOLUTION-1);

    // Check water type in cell
    int idx=(x_int>>3)*16 + (y_int>>3);
    uint8 type = _liquidFlags ? _liquidFlags[idx] : _liquidType;
    uint32 entry = 0;
    if (_liquidEntry)
    {
        if (LiquidTypeEntry const* liquidEntry = sLiquidTypeStore.LookupEntry(_liquidEntry[idx]))
        {
            entry = liquidEntry->Id;
            type &= MAP_LIQUID_TYPE_DARK_WATER;
            uint32 liqTypeIdx = liquidEntry->Type;
            if (entry < 21)
            {
                if (AreaTableEntry const* area = GetAreaEntryByAreaFlagAndMap(getArea(x, y), MAPID_INVALID))
                {
                    uint32 overrideLiquid = area->LiquidTypeOverride[liquidEntry->Type];
                    if (!overrideLiquid && area->zone)
                    {
                        area = GetAreaEntryByAreaID(area->zone);
                        if (area)
                            overrideLiquid = area->LiquidTypeOverride[liquidEntry->Type];
                    }

                    if (LiquidTypeEntry const* liq = sLiquidTypeStore.LookupEntry(overrideLiquid))
                    {
                        entry = overrideLiquid;
                        liqTypeIdx = liq->Type;
                    }
                }
            }

            type |= 1 << liqTypeIdx;
        }
    }

    if (type == 0)
        return LIQUID_MAP_NO_WATER;

    // Check req liquid type mask
    if (ReqLiquidType && !(ReqLiquidType&type))
        return LIQUID_MAP_NO_WATER;

    // Check water level:
    // Check water height map
    int lx_int = x_int - _liquidOffY;
    int ly_int = y_int - _liquidOffX;
    if (lx_int < 0 || lx_int >=_liquidHeight)
        return LIQUID_MAP_NO_WATER;
    if (ly_int < 0 || ly_int >=_liquidWidth)
        return LIQUID_MAP_NO_WATER;

    // Get water level
    float liquid_level = _liquidMap ? _liquidMap[lx_int*_liquidWidth + ly_int] : _liquidLevel;
    // Get ground level (sub 0.2 for fix some errors)
    float ground_level = getHeight(x, y);

    // Check water level and ground level
    if (liquid_level < ground_level || z < ground_level - 2)
        return LIQUID_MAP_NO_WATER;

    // All ok in water -> store data
    if (data)
    {
        data->entry = entry;
        data->type_flags  = type;
        data->level = liquid_level;
        data->depth_level = ground_level;
    }

    // For speed check as int values
    float delta = liquid_level - z;

    if (delta > 2.0f)                   // Under water
        return LIQUID_MAP_UNDER_WATER;
    if (delta > 0.0f)                   // In water
        return LIQUID_MAP_IN_WATER;
    if (delta > -0.1f)                   // Walk on water
        return LIQUID_MAP_WATER_WALK;
                                      // Above water
    return LIQUID_MAP_ABOVE_WATER;
}

inline GridMap* Map::GetGrid(float x, float y)
{
    // half opt method
    int gx=(int)(32-x/SIZE_OF_GRIDS);                       //grid x
    int gy=(int)(32-y/SIZE_OF_GRIDS);                       //grid y

    // ensure GridMap is loaded
    EnsureGridCreated(GridCoord(63-gx, 63-gy));

    return GridMaps[gx][gy];
}

float Map::GetWaterOrGroundLevel(float x, float y, float z, float* ground /*= NULL*/, bool /*swim = false*/) const
{
    if (const_cast<Map*>(this)->GetGrid(x, y))
    {
        // we need ground level (including grid height version) for proper return water level in point
        float ground_z = GetHeight(PHASEMASK_NORMAL, x, y, z, true, 50.0f);
        if (ground)
            *ground = ground_z;

        LiquidData liquid_status;

        ZLiquidStatus res = getLiquidStatus(x, y, ground_z, MAP_ALL_LIQUIDS, &liquid_status);
        return res ? liquid_status.level : ground_z;
    }

    return VMAP_INVALID_HEIGHT_VALUE;
}

float Map::GetHeight(float x, float y, float z, bool checkVMap /*= true*/, float maxSearchDist /*= DEFAULT_HEIGHT_SEARCH*/) const
{
    // find raw .map surface under Z coordinates
    float mapHeight = VMAP_INVALID_HEIGHT_VALUE;
    if (GridMap* gmap = const_cast<Map*>(this)->GetGrid(x, y))
    {
        float gridHeight = gmap->getHeight(x, y);
        // look from a bit higher pos to find the floor, ignore under surface case
        if (z + 2.0f > gridHeight)
            mapHeight = gridHeight;
    }

    float vmapHeight = VMAP_INVALID_HEIGHT_VALUE;
    if (checkVMap)
    {
        VMAP::IVMapManager* vmgr = VMAP::VMapFactory::createOrGetVMapManager();
        if (vmgr->isHeightCalcEnabled())
            vmapHeight = vmgr->getHeight(GetId(), x, y, z + 2.0f, maxSearchDist);   // look from a bit higher pos to find the floor
    }

    // mapHeight set for any above raw ground Z or <= INVALID_HEIGHT
    // vmapheight set for any under Z value or <= INVALID_HEIGHT
    if (vmapHeight > INVALID_HEIGHT)
    {
        if (mapHeight > INVALID_HEIGHT)
        {
            // we have mapheight and vmapheight and must select more appropriate

            // we are already under the surface or vmap height above map heigt
            // or if the distance of the vmap height is less the land height distance
            if (z < mapHeight || vmapHeight > mapHeight || fabs(mapHeight-z) > fabs(vmapHeight-z))
                return vmapHeight;
            else
                return mapHeight;                           // better use .map surface height
        }
        else
            return vmapHeight;                              // we have only vmapHeight (if have)
    }

    return mapHeight;                               // explicitly use map data
}

inline bool IsOutdoorWMO(uint32 mogpFlags, int32 /*adtId*/, int32 /*rootId*/, int32 /*groupId*/, WMOAreaTableEntry const* wmoEntry, AreaTableEntry const* atEntry)
{
    bool outdoor = true;

    if (wmoEntry && atEntry)
    {
        if (atEntry->flags & AREA_FLAG_OUTSIDE)
            return true;
        if (atEntry->flags & AREA_FLAG_INSIDE)
            return false;
    }

    outdoor = mogpFlags&0x8;

    if (wmoEntry)
    {
        if (wmoEntry->Flags & 4)
            return true;
        if ((wmoEntry->Flags & 2)!=0)
            outdoor = false;
    }
    return outdoor;
}

bool Map::IsOutdoors(float x, float y, float z) const
{
    uint32 mogpFlags;
    int32 adtId, rootId, groupId;

    // no wmo found? -> outside by default
    if (!GetAreaInfo(x, y, z, mogpFlags, adtId, rootId, groupId))
        return true;

    AreaTableEntry const* atEntry = 0;
    WMOAreaTableEntry const* wmoEntry= GetWMOAreaTableEntryByTripple(rootId, adtId, groupId);
    if (wmoEntry)
    {
        TC_LOG_DEBUG("maps", "Got WMOAreaTableEntry! flag %u, areaid %u", wmoEntry->Flags, wmoEntry->areaId);
        atEntry = GetAreaEntryByAreaID(wmoEntry->areaId);
    }
    return IsOutdoorWMO(mogpFlags, adtId, rootId, groupId, wmoEntry, atEntry);
}

bool Map::GetAreaInfo(float x, float y, float z, uint32 &flags, int32 &adtId, int32 &rootId, int32 &groupId) const
{
    float vmap_z = z;
    VMAP::IVMapManager* vmgr = VMAP::VMapFactory::createOrGetVMapManager();
    if (vmgr->getAreaInfo(GetId(), x, y, vmap_z, flags, adtId, rootId, groupId))
    {
        // check if there's terrain between player height and object height
        if (GridMap* gmap = const_cast<Map*>(this)->GetGrid(x, y))
        {
            float _mapheight = gmap->getHeight(x, y);
            // z + 2.0f condition taken from GetHeight(), not sure if it's such a great choice...
            if (z + 2.0f > _mapheight &&  _mapheight > vmap_z)
                return false;
        }
        return true;
    }
    return false;
}

uint16 Map::GetAreaFlag(float x, float y, float z, bool *isOutdoors) const
{
    uint32 mogpFlags;
    int32 adtId, rootId, groupId;
    WMOAreaTableEntry const* wmoEntry = 0;
    AreaTableEntry const* atEntry = 0;
    bool haveAreaInfo = false;

    if (GetAreaInfo(x, y, z, mogpFlags, adtId, rootId, groupId))
    {
        haveAreaInfo = true;
        wmoEntry = GetWMOAreaTableEntryByTripple(rootId, adtId, groupId);
        if (wmoEntry)
            atEntry = GetAreaEntryByAreaID(wmoEntry->areaId);
    }

    uint16 areaflag;

    if (atEntry)
        areaflag = atEntry->exploreFlag;
    else
    {
        if (GridMap* gmap = const_cast<Map*>(this)->GetGrid(x, y))
            areaflag = gmap->getArea(x, y);
        // this used while not all *.map files generated (instances)
        else
            areaflag = GetAreaFlagByMapId(i_mapEntry->MapID);
    }

    if (isOutdoors)
    {
        if (haveAreaInfo)
            *isOutdoors = IsOutdoorWMO(mogpFlags, adtId, rootId, groupId, wmoEntry, atEntry);
        else
            *isOutdoors = true;
    }
    return areaflag;
 }

uint8 Map::GetTerrainType(float x, float y) const
{
    if (GridMap* gmap = const_cast<Map*>(this)->GetGrid(x, y))
        return gmap->getTerrainType(x, y);
    else
        return 0;
}

ZLiquidStatus Map::getLiquidStatus(float x, float y, float z, uint8 ReqLiquidType, LiquidData* data) const
{
    ZLiquidStatus result = LIQUID_MAP_NO_WATER;
    VMAP::IVMapManager* vmgr = VMAP::VMapFactory::createOrGetVMapManager();
    float liquid_level = INVALID_HEIGHT;
    float ground_level = INVALID_HEIGHT;
    uint32 liquid_type = 0;
    if (vmgr->GetLiquidLevel(GetId(), x, y, z, ReqLiquidType, liquid_level, ground_level, liquid_type))
    {
        TC_LOG_DEBUG("maps", "getLiquidStatus(): vmap liquid level: %f ground: %f type: %u", liquid_level, ground_level, liquid_type);
        // Check water level and ground level
        if (liquid_level > ground_level && z > ground_level - 2)
        {
            // All ok in water -> store data
            if (data)
            {
                // hardcoded in client like this
                if (GetId() == 530 && liquid_type == 2)
                    liquid_type = 15;

                uint32 liquidFlagType = 0;
                if (LiquidTypeEntry const* liq = sLiquidTypeStore.LookupEntry(liquid_type))
                    liquidFlagType = liq->Type;

                if (liquid_type && liquid_type < 21)
                {
                    if (AreaTableEntry const* area = GetAreaEntryByAreaFlagAndMap(GetAreaFlag(x, y, z), GetId()))
                    {
                        uint32 overrideLiquid = area->LiquidTypeOverride[liquidFlagType];
                        if (!overrideLiquid && area->zone)
                        {
                            area = GetAreaEntryByAreaID(area->zone);
                            if (area)
                                overrideLiquid = area->LiquidTypeOverride[liquidFlagType];
                        }

                        if (LiquidTypeEntry const* liq = sLiquidTypeStore.LookupEntry(overrideLiquid))
                        {
                            liquid_type = overrideLiquid;
                            liquidFlagType = liq->Type;
                        }
                    }
                }

                data->level = liquid_level;
                data->depth_level = ground_level;

                data->entry = liquid_type;
                data->type_flags = 1 << liquidFlagType;
            }

            float delta = liquid_level - z;

            // Get position delta
            if (delta > 2.0f)                   // Under water
                return LIQUID_MAP_UNDER_WATER;
            if (delta > 0.0f)                   // In water
                return LIQUID_MAP_IN_WATER;
            if (delta > -0.1f)                   // Walk on water
                return LIQUID_MAP_WATER_WALK;
            result = LIQUID_MAP_ABOVE_WATER;
        }
    }

    if (GridMap* gmap = const_cast<Map*>(this)->GetGrid(x, y))
    {
        LiquidData map_data;
        ZLiquidStatus map_result = gmap->getLiquidStatus(x, y, z, ReqLiquidType, &map_data);
        // Not override LIQUID_MAP_ABOVE_WATER with LIQUID_MAP_NO_WATER:
        if (map_result != LIQUID_MAP_NO_WATER && (map_data.level > ground_level))
        {
            if (data)
            {
                // hardcoded in client like this
                if (GetId() == 530 && map_data.entry == 2)
                    map_data.entry = 15;

                *data = map_data;
            }
            return map_result;
        }
    }
    return result;
}

float Map::GetWaterLevel(float x, float y) const
{
    if (GridMap* gmap = const_cast<Map*>(this)->GetGrid(x, y))
        return gmap->getLiquidLevel(x, y);
    else
        return 0;
}

uint32 Map::GetAreaIdByAreaFlag(uint16 areaflag, uint32 map_id)
{
    AreaTableEntry const* entry = GetAreaEntryByAreaFlagAndMap(areaflag, map_id);

    if (entry)
        return entry->ID;
    else
        return 0;
}

uint32 Map::GetZoneIdByAreaFlag(uint16 areaflag, uint32 map_id)
{
    AreaTableEntry const* entry = GetAreaEntryByAreaFlagAndMap(areaflag, map_id);

    if (entry)
        return (entry->zone != 0) ? entry->zone : entry->ID;
    else
        return 0;
}

void Map::GetZoneAndAreaIdByAreaFlag(uint32& zoneid, uint32& areaid, uint16 areaflag, uint32 map_id)
{
    AreaTableEntry const* entry = GetAreaEntryByAreaFlagAndMap(areaflag, map_id);

    areaid = entry ? entry->ID : 0;
    zoneid = entry ? ((entry->zone != 0) ? entry->zone : entry->ID) : 0;
}

bool Map::isInLineOfSight(float x1, float y1, float z1, float x2, float y2, float z2, uint32 phasemask) const
{
    return VMAP::VMapFactory::createOrGetVMapManager()->isInLineOfSight(GetId(), x1, y1, z1, x2, y2, z2)
        && _dynamicTree.isInLineOfSight(x1, y1, z1, x2, y2, z2, phasemask);
}

bool Map::getObjectHitPos(uint32 phasemask, float x1, float y1, float z1, float x2, float y2, float z2, float& rx, float& ry, float& rz, float modifyDist)
{
    G3D::Vector3 startPos(x1, y1, z1);
    G3D::Vector3 dstPos(x2, y2, z2);

    G3D::Vector3 resultPos;
    bool result = _dynamicTree.getObjectHitPos(phasemask, startPos, dstPos, resultPos, modifyDist);

    rx = resultPos.x;
    ry = resultPos.y;
    rz = resultPos.z;
    return result;
}

float Map::GetHeight(uint32 phasemask, float x, float y, float z, bool vmap/*=true*/, float maxSearchDist/*=DEFAULT_HEIGHT_SEARCH*/) const
{
    return std::max<float>(GetHeight(x, y, z, vmap, maxSearchDist), _dynamicTree.getHeight(x, y, z, maxSearchDist, phasemask));
}

bool Map::IsInWater(float x, float y, float pZ, LiquidData* data) const
{
    LiquidData liquid_status;
    LiquidData* liquid_ptr = data ? data : &liquid_status;
    return getLiquidStatus(x, y, pZ, MAP_ALL_LIQUIDS, liquid_ptr) & (LIQUID_MAP_IN_WATER | LIQUID_MAP_UNDER_WATER);
}

bool Map::IsUnderWater(float x, float y, float z) const
{
    return getLiquidStatus(x, y, z, MAP_LIQUID_TYPE_WATER|MAP_LIQUID_TYPE_OCEAN) & LIQUID_MAP_UNDER_WATER;
}

bool Map::CheckGridIntegrity(Creature* c, bool moved) const
{
    Cell const& cur_cell = c->GetCurrentCell();
    Cell xy_cell(c->GetPositionX(), c->GetPositionY());
    if (xy_cell != cur_cell)
    {
        TC_LOG_DEBUG("maps", "Creature (GUID: %u) X: %f Y: %f (%s) is in grid[%u, %u]cell[%u, %u] instead of grid[%u, %u]cell[%u, %u]",
            c->GetGUIDLow(),
            c->GetPositionX(), c->GetPositionY(), (moved ? "final" : "original"),
            cur_cell.GridX(), cur_cell.GridY(), cur_cell.CellX(), cur_cell.CellY(),
            xy_cell.GridX(),  xy_cell.GridY(),  xy_cell.CellX(),  xy_cell.CellY());
        return true;                                        // not crash at error, just output error in debug mode
    }

    return true;
}

char const* Map::GetMapName() const
{
    return i_mapEntry ? i_mapEntry->name : "UNNAMEDMAP\x0";
}

void Map::UpdateObjectVisibility(WorldObject* obj, Cell cell, CellCoord cellpair)
{
    cell.SetNoCreate();
    Trinity::VisibleChangesNotifier notifier(*obj);
    TypeContainerVisitor<Trinity::VisibleChangesNotifier, WorldTypeMapContainer > player_notifier(notifier);
    cell.Visit(cellpair, player_notifier, *this, *obj, obj->GetVisibilityRange());
}

void Map::UpdateObjectsVisibilityFor(Player* player, Cell cell, CellCoord cellpair)
{
    Trinity::VisibleNotifier notifier(*player);

    cell.SetNoCreate();
    TypeContainerVisitor<Trinity::VisibleNotifier, WorldTypeMapContainer > world_notifier(notifier);
    TypeContainerVisitor<Trinity::VisibleNotifier, GridTypeMapContainer  > grid_notifier(notifier);
    cell.Visit(cellpair, world_notifier, *this, *player, player->GetSightRange());
    cell.Visit(cellpair, grid_notifier,  *this, *player, player->GetSightRange());

    // send data
    notifier.SendToSelf();
}

void Map::SendInitSelf(Player* player)
{
    TC_LOG_INFO("maps", "Creating player data for himself %u", player->GetGUIDLow());

    UpdateData data(player->GetMapId());

    // attach to player data current transport data
    if (Transport* transport = player->GetTransport())
    {
        transport->BuildCreateUpdateBlockForPlayer(&data, player);
    }

    // build data for self presence in world at own client (one time for map)
    player->BuildCreateUpdateBlockForPlayer(&data, player);

    // build other passengers at transport also (they always visible and marked as visible and will not send at visibility update at add to map
    if (Transport* transport = player->GetTransport())
    {
        for (std::set<WorldObject*>::const_iterator itr = transport->GetPassengers().begin(); itr != transport->GetPassengers().end(); ++itr)
        {
            if (player != (*itr) && player->HaveAtClient(*itr))
            {
                (*itr)->BuildCreateUpdateBlockForPlayer(&data, player);
            }
        }
    }

    WorldPacket packet;
    data.BuildPacket(&packet);
    player->GetSession()->SendPacket(&packet);
}

void Map::SendInitTransports(Player* player)
{
    // Hack to send out transports
    UpdateData transData(player->GetMapId());
    for (TransportsContainer::const_iterator i = _transports.begin(); i != _transports.end(); ++i)
        if (*i != player->GetTransport())
            (*i)->BuildCreateUpdateBlockForPlayer(&transData, player);

    WorldPacket packet;
    transData.BuildPacket(&packet);
    player->GetSession()->SendPacket(&packet);
}

void Map::SendRemoveTransports(Player* player)
{
    // Hack to send out transports
    UpdateData transData(player->GetMapId());
    for (TransportsContainer::const_iterator i = _transports.begin(); i != _transports.end(); ++i)
        if (*i != player->GetTransport())
            (*i)->BuildOutOfRangeUpdateBlock(&transData);

    WorldPacket packet;
    transData.BuildPacket(&packet);
    player->GetSession()->SendPacket(&packet);
}

inline void Map::setNGrid(NGridType *grid, uint32 x, uint32 y)
{
    if (x >= MAX_NUMBER_OF_GRIDS || y >= MAX_NUMBER_OF_GRIDS)
    {
        TC_LOG_ERROR("maps", "map::setNGrid() Invalid grid coordinates found: %d, %d!", x, y);
        ASSERT(false);
    }
    i_grids[x][y] = grid;
}

void Map::DelayedUpdate(const uint32 t_diff)
{
    RemoveAllObjectsInRemoveList();

    // Don't unload grids if it's battleground, since we may have manually added GOs, creatures, those doesn't load from DB at grid re-load !
    // This isn't really bother us, since as soon as we have instanced BG-s, the whole map unloads as the BG gets ended
    if (!IsBattlegroundOrArena())
    {
        for (GridRefManager<NGridType>::iterator i = GridRefManager<NGridType>::begin(); i != GridRefManager<NGridType>::end();)
        {
            NGridType *grid = i->GetSource();
            GridInfo* info = i->GetSource()->getGridInfoRef();
            ++i;                                                // The update might delete the map and we need the next map before the iterator gets invalid
            ASSERT(grid->GetGridState() >= 0 && grid->GetGridState() < MAX_GRID_STATE);
            si_GridStates[grid->GetGridState()]->Update(*this, *grid, *info, t_diff);
        }
    }
}

void Map::AddObjectToRemoveList(WorldObject* obj)
{
    ASSERT(obj->GetMapId() == GetId() && obj->GetInstanceId() == GetInstanceId());

    obj->CleanupsBeforeDelete(false);                            // remove or simplify at least cross referenced links

    i_objectsToRemove.insert(obj);
    //TC_LOG_DEBUG("maps", "Object (GUID: %u TypeId: %u) added to removing list.", obj->GetGUIDLow(), obj->GetTypeId());
}

void Map::AddObjectToSwitchList(WorldObject* obj, bool on)
{
    ASSERT(obj->GetMapId() == GetId() && obj->GetInstanceId() == GetInstanceId());
    // i_objectsToSwitch is iterated only in Map::RemoveAllObjectsInRemoveList() and it uses
    // the contained objects only if GetTypeId() == TYPEID_UNIT , so we can return in all other cases
    if (obj->GetTypeId() != TYPEID_UNIT && obj->GetTypeId() != TYPEID_GAMEOBJECT)
        return;

    std::map<WorldObject*, bool>::iterator itr = i_objectsToSwitch.find(obj);
    if (itr == i_objectsToSwitch.end())
        i_objectsToSwitch.insert(itr, std::make_pair(obj, on));
    else if (itr->second != on)
        i_objectsToSwitch.erase(itr);
    else
        ASSERT(false);
}

void Map::RemoveAllObjectsInRemoveList()
{
    while (!i_objectsToSwitch.empty())
    {
        std::map<WorldObject*, bool>::iterator itr = i_objectsToSwitch.begin();
        WorldObject* obj = itr->first;
        bool on = itr->second;
        i_objectsToSwitch.erase(itr);

        if (!obj->IsPermanentWorldObject())
        {
            switch (obj->GetTypeId())
            {
                case TYPEID_UNIT:
                    SwitchGridContainers<Creature>(obj->ToCreature(), on);
                    break;
                case TYPEID_GAMEOBJECT:
                    SwitchGridContainers<GameObject>(obj->ToGameObject(), on);
                    break;
                default:
                    break;
            }
        }
    }

    //TC_LOG_DEBUG("maps", "Object remover 1 check.");
    while (!i_objectsToRemove.empty())
    {
        std::set<WorldObject*>::iterator itr = i_objectsToRemove.begin();
        WorldObject* obj = *itr;

        switch (obj->GetTypeId())
        {
            case TYPEID_CORPSE:
            {
                Corpse* corpse = ObjectAccessor::GetCorpse(*obj, obj->GetGUID());
                if (!corpse)
                    TC_LOG_ERROR("maps", "Tried to delete corpse/bones %u that is not in map.", obj->GetGUIDLow());
                else
                    RemoveFromMap(corpse, true);
                break;
            }
<<<<<<< HEAD
        case TYPEID_DYNAMICOBJECT:
            RemoveFromMap((DynamicObject*)obj, true);
            break;
        case TYPEID_AREATRIGGER:
            RemoveFromMap((AreaTrigger*)obj, true);
            break;
        case TYPEID_GAMEOBJECT:
            if (Transport* transport = obj->ToGameObject()->ToTransport())
                RemoveFromMap(transport, true);
            else
                RemoveFromMap(obj->ToGameObject(), true);
            break;
        case TYPEID_UNIT:
            // in case triggered sequence some spell can continue casting after prev CleanupsBeforeDelete call
            // make sure that like sources auras/etc removed before destructor start
            obj->ToCreature()->CleanupsBeforeDelete();
            RemoveFromMap(obj->ToCreature(), true);
            break;
        default:
            TC_LOG_ERROR("maps", "Non-grid object (TypeId: %u) is in grid object remove list, ignored.", obj->GetTypeId());
            break;
=======
            case TYPEID_DYNAMICOBJECT:
                RemoveFromMap(obj->ToDynObject(), true);
                break;
            case TYPEID_GAMEOBJECT:
            {
                GameObject* go = obj->ToGameObject();
                if (Transport* transport = go->ToTransport())
                    RemoveFromMap(transport, true);
                else
                    RemoveFromMap(go, true);
                break;
            }
            case TYPEID_UNIT:
                // in case triggered sequence some spell can continue casting after prev CleanupsBeforeDelete call
                // make sure that like sources auras/etc removed before destructor start
                obj->ToCreature()->CleanupsBeforeDelete();
                RemoveFromMap(obj->ToCreature(), true);
                break;
            default:
                TC_LOG_ERROR("maps", "Non-grid object (TypeId: %u) is in grid object remove list, ignored.", obj->GetTypeId());
                break;
>>>>>>> 668ed588
        }

        i_objectsToRemove.erase(itr);
    }

    //TC_LOG_DEBUG("maps", "Object remover 2 check.");
}

uint32 Map::GetPlayersCountExceptGMs() const
{
    uint32 count = 0;
    for (MapRefManager::const_iterator itr = m_mapRefManager.begin(); itr != m_mapRefManager.end(); ++itr)
        if (!itr->GetSource()->IsGameMaster())
            ++count;
    return count;
}

void Map::SendToPlayers(WorldPacket const* data) const
{
    for (MapRefManager::const_iterator itr = m_mapRefManager.begin(); itr != m_mapRefManager.end(); ++itr)
        itr->GetSource()->GetSession()->SendPacket(data);
}

bool Map::ActiveObjectsNearGrid(NGridType const& ngrid) const
{
    CellCoord cell_min(ngrid.getX() * MAX_NUMBER_OF_CELLS, ngrid.getY() * MAX_NUMBER_OF_CELLS);
    CellCoord cell_max(cell_min.x_coord + MAX_NUMBER_OF_CELLS, cell_min.y_coord+MAX_NUMBER_OF_CELLS);

    //we must find visible range in cells so we unload only non-visible cells...
    float viewDist = GetVisibilityRange();
    int cell_range = (int)ceilf(viewDist / SIZE_OF_GRID_CELL) + 1;

    cell_min.dec_x(cell_range);
    cell_min.dec_y(cell_range);
    cell_max.inc_x(cell_range);
    cell_max.inc_y(cell_range);

    for (MapRefManager::const_iterator iter = m_mapRefManager.begin(); iter != m_mapRefManager.end(); ++iter)
    {
        Player* player = iter->GetSource();

        CellCoord p = Trinity::ComputeCellCoord(player->GetPositionX(), player->GetPositionY());
        if ((cell_min.x_coord <= p.x_coord && p.x_coord <= cell_max.x_coord) &&
            (cell_min.y_coord <= p.y_coord && p.y_coord <= cell_max.y_coord))
            return true;
    }

    for (ActiveNonPlayers::const_iterator iter = m_activeNonPlayers.begin(); iter != m_activeNonPlayers.end(); ++iter)
    {
        WorldObject* obj = *iter;

        CellCoord p = Trinity::ComputeCellCoord(obj->GetPositionX(), obj->GetPositionY());
        if ((cell_min.x_coord <= p.x_coord && p.x_coord <= cell_max.x_coord) &&
            (cell_min.y_coord <= p.y_coord && p.y_coord <= cell_max.y_coord))
            return true;
    }

    return false;
}

template<class T>
void Map::AddToActive(T* obj)
{
    AddToActiveHelper(obj);
}

template <>
void Map::AddToActive(Creature* c)
{
    AddToActiveHelper(c);

    // also not allow unloading spawn grid to prevent creating creature clone at load
    if (!c->IsPet() && c->GetDBTableGUIDLow())
    {
        float x, y, z;
        c->GetRespawnPosition(x, y, z);
        GridCoord p = Trinity::ComputeGridCoord(x, y);
        if (getNGrid(p.x_coord, p.y_coord))
            getNGrid(p.x_coord, p.y_coord)->incUnloadActiveLock();
        else
        {
            GridCoord p2 = Trinity::ComputeGridCoord(c->GetPositionX(), c->GetPositionY());
            TC_LOG_ERROR("maps", "Active creature (GUID: %u Entry: %u) added to grid[%u, %u] but spawn grid[%u, %u] was not loaded.",
                c->GetGUIDLow(), c->GetEntry(), p.x_coord, p.y_coord, p2.x_coord, p2.y_coord);
        }
    }
}

template<>
void Map::AddToActive(DynamicObject* d)
{
    AddToActiveHelper(d);
}

template<class T>
void Map::RemoveFromActive(T* /*obj*/) { }

template <>
void Map::RemoveFromActive(Creature* c)
{
    RemoveFromActiveHelper(c);

    // also allow unloading spawn grid
    if (!c->IsPet() && c->GetDBTableGUIDLow())
    {
        float x, y, z;
        c->GetRespawnPosition(x, y, z);
        GridCoord p = Trinity::ComputeGridCoord(x, y);
        if (getNGrid(p.x_coord, p.y_coord))
            getNGrid(p.x_coord, p.y_coord)->decUnloadActiveLock();
        else
        {
            GridCoord p2 = Trinity::ComputeGridCoord(c->GetPositionX(), c->GetPositionY());
            TC_LOG_ERROR("maps", "Active creature (GUID: %u Entry: %u) removed from grid[%u, %u] but spawn grid[%u, %u] was not loaded.",
                c->GetGUIDLow(), c->GetEntry(), p.x_coord, p.y_coord, p2.x_coord, p2.y_coord);
        }
    }
}

template<>
void Map::RemoveFromActive(DynamicObject* obj)
{
    RemoveFromActiveHelper(obj);
}

template bool Map::AddToMap(Corpse*);
template bool Map::AddToMap(Creature*);
template bool Map::AddToMap(GameObject*);
template bool Map::AddToMap(DynamicObject*);
template bool Map::AddToMap(AreaTrigger*);

template void Map::RemoveFromMap(Corpse*, bool);
template void Map::RemoveFromMap(Creature*, bool);
template void Map::RemoveFromMap(GameObject*, bool);
template void Map::RemoveFromMap(DynamicObject*, bool);
template void Map::RemoveFromMap(AreaTrigger*, bool);

/* ******* Dungeon Instance Maps ******* */

InstanceMap::InstanceMap(uint32 id, time_t expiry, uint32 InstanceId, uint8 SpawnMode, Map* _parent)
  : Map(id, expiry, InstanceId, SpawnMode, _parent),
    m_resetAfterUnload(false), m_unloadWhenEmpty(false),
    i_data(NULL), i_script_id(0)
{
    //lets initialize visibility distance for dungeons
    InstanceMap::InitVisibilityDistance();

    // the timer is started by default, and stopped when the first player joins
    // this make sure it gets unloaded if for some reason no player joins
    m_unloadTimer = std::max(sWorld->getIntConfig(CONFIG_INSTANCE_UNLOAD_DELAY), (uint32)MIN_UNLOAD_DELAY);
}

InstanceMap::~InstanceMap()
{
    delete i_data;
    i_data = NULL;
}

void InstanceMap::InitVisibilityDistance()
{
    //init visibility distance for instances
    m_VisibleDistance = World::GetMaxVisibleDistanceInInstances();
    m_VisibilityNotifyPeriod = World::GetVisibilityNotifyPeriodInInstances();
}

/*
    Do map specific checks to see if the player can enter
*/
bool InstanceMap::CanEnter(Player* player)
{
    if (player->GetMapRef().getTarget() == this)
    {
        TC_LOG_ERROR("maps", "InstanceMap::CanEnter - player %s(%u) already in map %d, %d, %d!", player->GetName().c_str(), player->GetGUIDLow(), GetId(), GetInstanceId(), GetSpawnMode());
        ASSERT(false);
        return false;
    }

    // allow GM's to enter
    if (player->IsGameMaster())
        return Map::CanEnter(player);

    // cannot enter if the instance is full (player cap), GMs don't count
    uint32 maxPlayers = GetMaxPlayers();
    if (GetPlayersCountExceptGMs() >= maxPlayers)
    {
        TC_LOG_INFO("maps", "MAP: Instance '%u' of map '%s' cannot have more than '%u' players. Player '%s' rejected", GetInstanceId(), GetMapName(), maxPlayers, player->GetName().c_str());
        player->SendTransferAborted(GetId(), TRANSFER_ABORT_MAX_PLAYERS);
        return false;
    }

    // cannot enter while an encounter is in progress on raids
    /*Group* group = player->GetGroup();
    if (!player->IsGameMaster() && group && group->InCombatToInstance(GetInstanceId()) && player->GetMapId() != GetId())*/
    if (IsRaid() && GetInstanceScript() && GetInstanceScript()->IsEncounterInProgress())
    {
        player->SendTransferAborted(GetId(), TRANSFER_ABORT_ZONE_IN_COMBAT);
        return false;
    }

    // cannot enter if instance is in use by another party/soloer that have a
    // permanent save in the same instance id

    PlayerList const &playerList = GetPlayers();

    if (!playerList.isEmpty())
        for (PlayerList::const_iterator i = playerList.begin(); i != playerList.end(); ++i)
            if (Player* iPlayer = i->GetSource())
            {
                if (iPlayer->IsGameMaster()) // bypass GMs
                    continue;
                if (!player->GetGroup()) // player has not group and there is someone inside, deny entry
                {
                    player->SendTransferAborted(GetId(), TRANSFER_ABORT_MAX_PLAYERS);
                    return false;
                }
                // player inside instance has no group or his groups is different to entering player's one, deny entry
                if (!iPlayer->GetGroup() || iPlayer->GetGroup() != player->GetGroup())
                {
                    player->SendTransferAborted(GetId(), TRANSFER_ABORT_MAX_PLAYERS);
                    return false;
                }
                break;
            }

    return Map::CanEnter(player);
}

/*
    Do map specific checks and add the player to the map if successful.
*/
bool InstanceMap::AddPlayerToMap(Player* player)
{
    /// @todo Not sure about checking player level: already done in HandleAreaTriggerOpcode
    // GMs still can teleport player in instance.
    // Is it needed?

    {
        TRINITY_GUARD(ACE_Thread_Mutex, Lock);
        // Check moved to void WorldSession::HandleMoveWorldportAckOpcode()
        //if (!CanEnter(player))
            //return false;

        // Dungeon only code
        if (IsDungeon())
        {
            Group* group = player->GetGroup();

            // increase current instances (hourly limit)
            if (!group || !group->isLFGGroup())
                player->AddInstanceEnterTime(GetInstanceId(), time(NULL));

            // get or create an instance save for the map
            InstanceSave* mapSave = sInstanceSaveMgr->GetInstanceSave(GetInstanceId());
            if (!mapSave)
            {
                TC_LOG_INFO("maps", "InstanceMap::Add: creating instance save for map %d spawnmode %d with instance id %d", GetId(), GetSpawnMode(), GetInstanceId());
                mapSave = sInstanceSaveMgr->AddInstanceSave(GetId(), GetInstanceId(), Difficulty(GetSpawnMode()), 0, true);
            }

            ASSERT(mapSave);

            // check for existing instance binds
            InstancePlayerBind* playerBind = player->GetBoundInstance(GetId(), Difficulty(GetSpawnMode()));
            if (playerBind && playerBind->perm)
            {
                // cannot enter other instances if bound permanently
                if (playerBind->save != mapSave)
                {
                    TC_LOG_ERROR("maps", "InstanceMap::Add: player %s(%d) is permanently bound to instance %s %d, %d, %d, %d, %d, %d but he is being put into instance %s %d, %d, %d, %d, %d, %d", player->GetName().c_str(), player->GetGUIDLow(), GetMapName(), playerBind->save->GetMapId(), playerBind->save->GetInstanceId(), playerBind->save->GetDifficulty(), playerBind->save->GetPlayerCount(), playerBind->save->GetGroupCount(), playerBind->save->CanReset(), GetMapName(), mapSave->GetMapId(), mapSave->GetInstanceId(), mapSave->GetDifficulty(), mapSave->GetPlayerCount(), mapSave->GetGroupCount(), mapSave->CanReset());
                    return false;
                }
            }
            else
            {
                if (group)
                {
                    // solo saves should be reset when entering a group
                    InstanceGroupBind* groupBind = group->GetBoundInstance(this);
                    if (playerBind && playerBind->save != mapSave)
                    {
                        TC_LOG_ERROR("maps", "InstanceMap::Add: player %s(%d) is being put into instance %s %d, %d, %d, %d, %d, %d but he is in group %d and is bound to instance %d, %d, %d, %d, %d, %d!", player->GetName().c_str(), player->GetGUIDLow(), GetMapName(), mapSave->GetMapId(), mapSave->GetInstanceId(), mapSave->GetDifficulty(), mapSave->GetPlayerCount(), mapSave->GetGroupCount(), mapSave->CanReset(), GUID_LOPART(group->GetLeaderGUID()), playerBind->save->GetMapId(), playerBind->save->GetInstanceId(), playerBind->save->GetDifficulty(), playerBind->save->GetPlayerCount(), playerBind->save->GetGroupCount(), playerBind->save->CanReset());
                        if (groupBind)
                            TC_LOG_ERROR("maps", "InstanceMap::Add: the group is bound to the instance %s %d, %d, %d, %d, %d, %d", GetMapName(), groupBind->save->GetMapId(), groupBind->save->GetInstanceId(), groupBind->save->GetDifficulty(), groupBind->save->GetPlayerCount(), groupBind->save->GetGroupCount(), groupBind->save->CanReset());
                        //ASSERT(false);
                        return false;
                    }
                    // bind to the group or keep using the group save
                    if (!groupBind)
                        group->BindToInstance(mapSave, false);
                    else
                    {
                        // cannot jump to a different instance without resetting it
                        if (groupBind->save != mapSave)
                        {
                            TC_LOG_ERROR("maps", "InstanceMap::Add: player %s(%d) is being put into instance %d, %d, %d but he is in group %d which is bound to instance %d, %d, %d!", player->GetName().c_str(), player->GetGUIDLow(), mapSave->GetMapId(), mapSave->GetInstanceId(), mapSave->GetDifficulty(), GUID_LOPART(group->GetLeaderGUID()), groupBind->save->GetMapId(), groupBind->save->GetInstanceId(), groupBind->save->GetDifficulty());
                            TC_LOG_ERROR("maps", "MapSave players: %d, group count: %d", mapSave->GetPlayerCount(), mapSave->GetGroupCount());
                            if (groupBind->save)
                                TC_LOG_ERROR("maps", "GroupBind save players: %d, group count: %d", groupBind->save->GetPlayerCount(), groupBind->save->GetGroupCount());
                            else
                                TC_LOG_ERROR("maps", "GroupBind save NULL");
                            return false;
                        }
                        // if the group/leader is permanently bound to the instance
                        // players also become permanently bound when they enter
                        if (groupBind->perm)
                        {
                            WorldPacket data(SMSG_INSTANCE_LOCK_WARNING_QUERY, 10);
                            data << uint32(60000);
                            data << uint32(i_data ? i_data->GetCompletedEncounterMask() : 0);
                            data << uint8(0);
                            data << uint8(0); // events it throws:  1 : INSTANCE_LOCK_WARNING   0 : INSTANCE_LOCK_STOP / INSTANCE_LOCK_START
                            player->GetSession()->SendPacket(&data);
                            player->SetPendingBind(mapSave->GetInstanceId(), 60000);
                        }
                    }
                }
                else
                {
                    // set up a solo bind or continue using it
                    if (!playerBind)
                        player->BindToInstance(mapSave, false);
                    else
                        // cannot jump to a different instance without resetting it
                        ASSERT(playerBind->save == mapSave);
                }
            }
        }

        // for normal instances cancel the reset schedule when the
        // first player enters (no players yet)
        SetResetSchedule(false);

        TC_LOG_INFO("maps", "MAP: Player '%s' entered instance '%u' of map '%s'", player->GetName().c_str(), GetInstanceId(), GetMapName());
        // initialize unload state
        m_unloadTimer = 0;
        m_resetAfterUnload = false;
        m_unloadWhenEmpty = false;
    }

    // this will acquire the same mutex so it cannot be in the previous block
    Map::AddPlayerToMap(player);

    if (i_data)
        i_data->OnPlayerEnter(player);

    return true;
}

void InstanceMap::Update(const uint32 t_diff)
{
    Map::Update(t_diff);

    if (i_data)
        i_data->Update(t_diff);
}

void InstanceMap::RemovePlayerFromMap(Player* player, bool remove)
{
    TC_LOG_INFO("maps", "MAP: Removing player '%s' from instance '%u' of map '%s' before relocating to another map", player->GetName().c_str(), GetInstanceId(), GetMapName());
    //if last player set unload timer
    if (!m_unloadTimer && m_mapRefManager.getSize() == 1)
        m_unloadTimer = m_unloadWhenEmpty ? MIN_UNLOAD_DELAY : std::max(sWorld->getIntConfig(CONFIG_INSTANCE_UNLOAD_DELAY), (uint32)MIN_UNLOAD_DELAY);
    Map::RemovePlayerFromMap(player, remove);
    // for normal instances schedule the reset after all players have left
    SetResetSchedule(true);
    sInstanceSaveMgr->UnloadInstanceSave(GetInstanceId());
}

void InstanceMap::CreateInstanceData(bool load)
{
    if (i_data != NULL)
        return;

    InstanceTemplate const* mInstance = sObjectMgr->GetInstanceTemplate(GetId());
    if (mInstance)
    {
        i_script_id = mInstance->ScriptId;
        i_data = sScriptMgr->CreateInstanceData(this);
    }

    if (!i_data)
        return;

    i_data->Initialize();

    if (load)
    {
        /// @todo make a global storage for this
        PreparedStatement* stmt = CharacterDatabase.GetPreparedStatement(CHAR_SEL_INSTANCE);
        stmt->setUInt16(0, uint16(GetId()));
        stmt->setUInt32(1, i_InstanceId);
        PreparedQueryResult result = CharacterDatabase.Query(stmt);

        if (result)
        {
            Field* fields = result->Fetch();
            std::string data = fields[0].GetString();
            i_data->SetCompletedEncountersMask(fields[1].GetUInt32());
            if (data != "")
            {
                TC_LOG_DEBUG("maps", "Loading instance data for `%s` with id %u", sObjectMgr->GetScriptName(i_script_id), i_InstanceId);
                i_data->Load(data.c_str());
            }
        }
    }
}

/*
    Returns true if there are no players in the instance
*/
bool InstanceMap::Reset(uint8 method)
{
    // note: since the map may not be loaded when the instance needs to be reset
    // the instance must be deleted from the DB by InstanceSaveManager

    if (HavePlayers())
    {
        if (method == INSTANCE_RESET_ALL || method == INSTANCE_RESET_CHANGE_DIFFICULTY)
        {
            // notify the players to leave the instance so it can be reset
            for (MapRefManager::iterator itr = m_mapRefManager.begin(); itr != m_mapRefManager.end(); ++itr)
                itr->GetSource()->SendResetFailedNotify(GetId());
        }
        else
        {
            if (method == INSTANCE_RESET_GLOBAL)
                // set the homebind timer for players inside (1 minute)
                for (MapRefManager::iterator itr = m_mapRefManager.begin(); itr != m_mapRefManager.end(); ++itr)
                    itr->GetSource()->m_InstanceValid = false;

            // the unload timer is not started
            // instead the map will unload immediately after the players have left
            m_unloadWhenEmpty = true;
            m_resetAfterUnload = true;
        }
    }
    else
    {
        // unloaded at next update
        m_unloadTimer = MIN_UNLOAD_DELAY;
        m_resetAfterUnload = true;
    }

    return m_mapRefManager.isEmpty();
}

void InstanceMap::PermBindAllPlayers(Player* source)
{
    if (!IsDungeon())
        return;

    InstanceSave* save = sInstanceSaveMgr->GetInstanceSave(GetInstanceId());
    if (!save)
    {
        TC_LOG_ERROR("maps", "Cannot bind player (GUID: %u, Name: %s), because no instance save is available for instance map (Name: %s, Entry: %u, InstanceId: %u)!", source->GetGUIDLow(), source->GetName().c_str(), source->GetMap()->GetMapName(), source->GetMapId(), GetInstanceId());
        return;
    }

    Group* group = source->GetGroup();
    // group members outside the instance group don't get bound
    for (MapRefManager::iterator itr = m_mapRefManager.begin(); itr != m_mapRefManager.end(); ++itr)
    {
        Player* player = itr->GetSource();
        // players inside an instance cannot be bound to other instances
        // some players may already be permanently bound, in this case nothing happens
        InstancePlayerBind* bind = player->GetBoundInstance(save->GetMapId(), save->GetDifficulty());
        if (!bind || !bind->perm)
        {
            player->BindToInstance(save, true);
            WorldPacket data(SMSG_INSTANCE_SAVE_CREATED, 4);
            data << uint32(0);
            player->GetSession()->SendPacket(&data);

            player->GetSession()->SendCalendarRaidLockout(save, true);
        }

        // if the leader is not in the instance the group will not get a perm bind
        if (group && group->GetLeaderGUID() == player->GetGUID())
            group->BindToInstance(save, true);
    }
}

void InstanceMap::UnloadAll()
{
    ASSERT(!HavePlayers());

    if (m_resetAfterUnload == true)
        DeleteRespawnTimes();

    Map::UnloadAll();
}

void InstanceMap::SendResetWarnings(uint32 timeLeft) const
{
    for (MapRefManager::const_iterator itr = m_mapRefManager.begin(); itr != m_mapRefManager.end(); ++itr)
        itr->GetSource()->SendInstanceResetWarning(GetId(), itr->GetSource()->GetDifficulty(IsRaid()), timeLeft);
}

void InstanceMap::SetResetSchedule(bool on)
{
    // only for normal instances
    // the reset time is only scheduled when there are no payers inside
    // it is assumed that the reset time will rarely (if ever) change while the reset is scheduled
    if (IsDungeon() && !HavePlayers() && !IsRaidOrHeroicDungeon())
    {
        if (InstanceSave* save = sInstanceSaveMgr->GetInstanceSave(GetInstanceId()))
            sInstanceSaveMgr->ScheduleReset(on, save->GetResetTime(), InstanceSaveManager::InstResetEvent(0, GetId(), Difficulty(GetSpawnMode()), GetInstanceId()));
        else
            TC_LOG_ERROR("maps", "InstanceMap::SetResetSchedule: cannot turn schedule %s, there is no save information for instance (map [id: %u, name: %s], instance id: %u, difficulty: %u)",
                on ? "on" : "off", GetId(), GetMapName(), GetInstanceId(), Difficulty(GetSpawnMode()));
    }
}

MapDifficulty const* Map::GetMapDifficulty() const
{
    return GetMapDifficultyData(GetId(), GetDifficulty());
}

uint32 InstanceMap::GetMaxPlayers() const
{
    MapDifficulty const* mapDiff = GetMapDifficulty();
    if (mapDiff && mapDiff->maxPlayers)
        return mapDiff->maxPlayers;

    return GetEntry()->maxPlayers;
}

uint32 InstanceMap::GetMaxResetDelay() const
{
    MapDifficulty const* mapDiff = GetMapDifficulty();
    return mapDiff ? mapDiff->resetTime : 0;
}

/* ******* Battleground Instance Maps ******* */

BattlegroundMap::BattlegroundMap(uint32 id, time_t expiry, uint32 InstanceId, Map* _parent, uint8 spawnMode)
  : Map(id, expiry, InstanceId, spawnMode, _parent), m_bg(NULL)
{
    //lets initialize visibility distance for BG/Arenas
    BattlegroundMap::InitVisibilityDistance();
}

BattlegroundMap::~BattlegroundMap()
{
    if (m_bg)
    {
        //unlink to prevent crash, always unlink all pointer reference before destruction
        m_bg->SetBgMap(NULL);
        m_bg = NULL;
    }
}

void BattlegroundMap::InitVisibilityDistance()
{
    //init visibility distance for BG/Arenas
    m_VisibleDistance = World::GetMaxVisibleDistanceInBGArenas();
    m_VisibilityNotifyPeriod = World::GetVisibilityNotifyPeriodInBGArenas();
}

bool BattlegroundMap::CanEnter(Player* player)
{
    if (player->GetMapRef().getTarget() == this)
    {
        TC_LOG_ERROR("maps", "BGMap::CanEnter - player %u is already in map!", player->GetGUIDLow());
        ASSERT(false);
        return false;
    }

    if (player->GetBattlegroundId() != GetInstanceId())
        return false;

    // player number limit is checked in bgmgr, no need to do it here

    return Map::CanEnter(player);
}

bool BattlegroundMap::AddPlayerToMap(Player* player)
{
    {
        TRINITY_GUARD(ACE_Thread_Mutex, Lock);
        //Check moved to void WorldSession::HandleMoveWorldportAckOpcode()
        //if (!CanEnter(player))
            //return false;
        // reset instance validity, battleground maps do not homebind
        player->m_InstanceValid = true;
    }
    return Map::AddPlayerToMap(player);
}

void BattlegroundMap::RemovePlayerFromMap(Player* player, bool remove)
{
    TC_LOG_INFO("maps", "MAP: Removing player '%s' from bg '%u' of map '%s' before relocating to another map", player->GetName().c_str(), GetInstanceId(), GetMapName());
    Map::RemovePlayerFromMap(player, remove);
}

void BattlegroundMap::SetUnload()
{
    m_unloadTimer = MIN_UNLOAD_DELAY;
}

void BattlegroundMap::RemoveAllPlayers()
{
    if (HavePlayers())
        for (MapRefManager::iterator itr = m_mapRefManager.begin(); itr != m_mapRefManager.end(); ++itr)
            if (Player* player = itr->GetSource())
                if (!player->IsBeingTeleportedFar())
                    player->TeleportTo(player->GetBattlegroundEntryPoint());
}

Creature* Map::GetCreature(uint64 guid)
{
    return ObjectAccessor::GetObjectInMap(guid, this, (Creature*)NULL);
}

GameObject* Map::GetGameObject(uint64 guid)
{
    return ObjectAccessor::GetObjectInMap(guid, this, (GameObject*)NULL);
}

Transport* Map::GetTransport(uint64 guid)
{
    if (GUID_HIPART(guid) != HIGHGUID_MO_TRANSPORT)
        return NULL;

    GameObject* go = GetGameObject(guid);
    return go ? go->ToTransport() : NULL;
}

DynamicObject* Map::GetDynamicObject(uint64 guid)
{
    return ObjectAccessor::GetObjectInMap(guid, this, (DynamicObject*)NULL);
}

void Map::UpdateIteratorBack(Player* player)
{
    if (m_mapRefIter == player->GetMapRef())
        m_mapRefIter = m_mapRefIter->nocheck_prev();
}

void Map::SaveCreatureRespawnTime(uint32 dbGuid, time_t respawnTime)
{
    if (!respawnTime)
    {
        // Delete only
        RemoveCreatureRespawnTime(dbGuid);
        return;
    }

    _creatureRespawnTimes[dbGuid] = respawnTime;

    PreparedStatement* stmt = CharacterDatabase.GetPreparedStatement(CHAR_REP_CREATURE_RESPAWN);
    stmt->setUInt32(0, dbGuid);
    stmt->setUInt32(1, uint32(respawnTime));
    stmt->setUInt16(2, GetId());
    stmt->setUInt32(3, GetInstanceId());
    CharacterDatabase.Execute(stmt);
}

void Map::RemoveCreatureRespawnTime(uint32 dbGuid)
{
    _creatureRespawnTimes.erase(dbGuid);

    PreparedStatement* stmt = CharacterDatabase.GetPreparedStatement(CHAR_DEL_CREATURE_RESPAWN);
    stmt->setUInt32(0, dbGuid);
    stmt->setUInt16(1, GetId());
    stmt->setUInt32(2, GetInstanceId());
    CharacterDatabase.Execute(stmt);
}

void Map::SaveGORespawnTime(uint32 dbGuid, time_t respawnTime)
{
    if (!respawnTime)
    {
        // Delete only
        RemoveGORespawnTime(dbGuid);
        return;
    }

    _goRespawnTimes[dbGuid] = respawnTime;

    PreparedStatement* stmt = CharacterDatabase.GetPreparedStatement(CHAR_REP_GO_RESPAWN);
    stmt->setUInt32(0, dbGuid);
    stmt->setUInt32(1, uint32(respawnTime));
    stmt->setUInt16(2, GetId());
    stmt->setUInt32(3, GetInstanceId());
    CharacterDatabase.Execute(stmt);
}

void Map::RemoveGORespawnTime(uint32 dbGuid)
{
    _goRespawnTimes.erase(dbGuid);

    PreparedStatement* stmt = CharacterDatabase.GetPreparedStatement(CHAR_DEL_GO_RESPAWN);
    stmt->setUInt32(0, dbGuid);
    stmt->setUInt16(1, GetId());
    stmt->setUInt32(2, GetInstanceId());
    CharacterDatabase.Execute(stmt);
}

void Map::LoadRespawnTimes()
{
    PreparedStatement* stmt = CharacterDatabase.GetPreparedStatement(CHAR_SEL_CREATURE_RESPAWNS);
    stmt->setUInt16(0, GetId());
    stmt->setUInt32(1, GetInstanceId());
    if (PreparedQueryResult result = CharacterDatabase.Query(stmt))
    {
        do
        {
            Field* fields = result->Fetch();
            uint32 loguid      = fields[0].GetUInt32();
            uint32 respawnTime = fields[1].GetUInt32();

            _creatureRespawnTimes[loguid] = time_t(respawnTime);
        } while (result->NextRow());
    }

    stmt = CharacterDatabase.GetPreparedStatement(CHAR_SEL_GO_RESPAWNS);
    stmt->setUInt16(0, GetId());
    stmt->setUInt32(1, GetInstanceId());
    if (PreparedQueryResult result = CharacterDatabase.Query(stmt))
    {
        do
        {
            Field* fields = result->Fetch();
            uint32 loguid      = fields[0].GetUInt32();
            uint32 respawnTime = fields[1].GetUInt32();

            _goRespawnTimes[loguid] = time_t(respawnTime);
        } while (result->NextRow());
    }
}

void Map::DeleteRespawnTimes()
{
    _creatureRespawnTimes.clear();
    _goRespawnTimes.clear();

    DeleteRespawnTimesInDB(GetId(), GetInstanceId());
}

void Map::DeleteRespawnTimesInDB(uint16 mapId, uint32 instanceId)
{
    PreparedStatement* stmt = CharacterDatabase.GetPreparedStatement(CHAR_DEL_CREATURE_RESPAWN_BY_INSTANCE);
    stmt->setUInt16(0, mapId);
    stmt->setUInt32(1, instanceId);
    CharacterDatabase.Execute(stmt);

    stmt = CharacterDatabase.GetPreparedStatement(CHAR_DEL_GO_RESPAWN_BY_INSTANCE);
    stmt->setUInt16(0, mapId);
    stmt->setUInt32(1, instanceId);
    CharacterDatabase.Execute(stmt);
}

time_t Map::GetLinkedRespawnTime(uint64 guid) const
{
    uint64 linkedGuid = sObjectMgr->GetLinkedRespawnGuid(guid);
    switch (GUID_HIPART(linkedGuid))
    {
        case HIGHGUID_UNIT:
            return GetCreatureRespawnTime(GUID_LOPART(linkedGuid));
        case HIGHGUID_GAMEOBJECT:
            return GetGORespawnTime(GUID_LOPART(linkedGuid));
        default:
            break;
    }

    return time_t(0);
}

void Map::SendZoneDynamicInfo(Player* player)
{
    uint32 zoneId = GetZoneId(player->GetPositionX(), player->GetPositionY(), player->GetPositionZ());
    ZoneDynamicInfoMap::const_iterator itr = _zoneDynamicInfo.find(zoneId);
    if (itr == _zoneDynamicInfo.end())
        return;

    if (uint32 music = itr->second.MusicId)
    {
        WorldPacket data(SMSG_PLAY_MUSIC, 4);
        data << uint32(music);
        data << uint64(player->GetGUID());
        player->SendDirectMessage(&data);
    }

    if (uint32 weather = itr->second.WeatherId)
    {
        WorldPacket data(SMSG_WEATHER, 4 + 4 + 1);
        data << uint32(weather);
        data << float(itr->second.WeatherGrade);
        data << uint8(0);
        player->SendDirectMessage(&data);
    }

    if (uint32 overrideLight = itr->second.OverrideLightId)
    {
        WorldPacket data(SMSG_OVERRIDE_LIGHT, 4 + 4 + 1);
        data << uint32(_defaultLight);
        data << uint32(overrideLight);
        data << uint32(itr->second.LightFadeInTime);
        player->SendDirectMessage(&data);
    }
}

void Map::SetZoneMusic(uint32 zoneId, uint32 musicId)
{
    if (_zoneDynamicInfo.find(zoneId) == _zoneDynamicInfo.end())
        _zoneDynamicInfo.insert(ZoneDynamicInfoMap::value_type(zoneId, ZoneDynamicInfo()));

    _zoneDynamicInfo[zoneId].MusicId = musicId;

    Map::PlayerList const& players = GetPlayers();
    if (!players.isEmpty())
    {
        for (Map::PlayerList::const_iterator itr = players.begin(); itr != players.end(); ++itr)
            if (Player* player = itr->GetSource())
                if (player->GetZoneId() == zoneId)
                {
                    WorldPacket data(SMSG_PLAY_MUSIC, 4);
                    data << uint32(musicId);
                    data << uint64(player->GetGUID());
                    player->SendDirectMessage(&data);
                }
    }
}

void Map::SetZoneWeather(uint32 zoneId, uint32 weatherId, float weatherGrade)
{
    if (_zoneDynamicInfo.find(zoneId) == _zoneDynamicInfo.end())
        _zoneDynamicInfo.insert(ZoneDynamicInfoMap::value_type(zoneId, ZoneDynamicInfo()));

    ZoneDynamicInfo& info = _zoneDynamicInfo[zoneId];
    info.WeatherId = weatherId;
    info.WeatherGrade = weatherGrade;
    Map::PlayerList const& players = GetPlayers();

    if (!players.isEmpty())
    {
        WorldPacket data(SMSG_WEATHER, 4 + 4 + 1);
        data << uint32(weatherId);
        data << float(weatherGrade);
        data << uint8(0);

        for (Map::PlayerList::const_iterator itr = players.begin(); itr != players.end(); ++itr)
            if (Player* player = itr->GetSource())
                if (player->GetZoneId() == zoneId)
                    player->SendDirectMessage(&data);
    }
}

void Map::SetZoneOverrideLight(uint32 zoneId, uint32 lightId, uint32 fadeInTime)
{
    if (_zoneDynamicInfo.find(zoneId) == _zoneDynamicInfo.end())
        _zoneDynamicInfo.insert(ZoneDynamicInfoMap::value_type(zoneId, ZoneDynamicInfo()));

    ZoneDynamicInfo& info = _zoneDynamicInfo[zoneId];
    info.OverrideLightId = lightId;
    info.LightFadeInTime = fadeInTime;
    Map::PlayerList const& players = GetPlayers();

    if (!players.isEmpty())
    {
        WorldPacket data(SMSG_OVERRIDE_LIGHT, 4 + 4 + 1);
        data << uint32(_defaultLight);
        data << uint32(lightId);
        data << uint32(fadeInTime);

        for (Map::PlayerList::const_iterator itr = players.begin(); itr != players.end(); ++itr)
            if (Player* player = itr->GetSource())
                if (player->GetZoneId() == zoneId)
                    player->SendDirectMessage(&data);
    }
}

void Map::UpdateAreaDependentAuras()
{
    Map::PlayerList const& players = GetPlayers();
    for (Map::PlayerList::const_iterator itr = players.begin(); itr != players.end(); ++itr)
        if (Player* player = itr->GetSource())
            if (player->IsInWorld())
            {
                player->UpdateAreaDependentAuras(player->GetAreaId());
                player->UpdateZoneDependentAuras(player->GetZoneId());
            }
}<|MERGE_RESOLUTION|>--- conflicted
+++ resolved
@@ -2645,31 +2645,11 @@
                     RemoveFromMap(corpse, true);
                 break;
             }
-<<<<<<< HEAD
-        case TYPEID_DYNAMICOBJECT:
-            RemoveFromMap((DynamicObject*)obj, true);
-            break;
-        case TYPEID_AREATRIGGER:
-            RemoveFromMap((AreaTrigger*)obj, true);
-            break;
-        case TYPEID_GAMEOBJECT:
-            if (Transport* transport = obj->ToGameObject()->ToTransport())
-                RemoveFromMap(transport, true);
-            else
-                RemoveFromMap(obj->ToGameObject(), true);
-            break;
-        case TYPEID_UNIT:
-            // in case triggered sequence some spell can continue casting after prev CleanupsBeforeDelete call
-            // make sure that like sources auras/etc removed before destructor start
-            obj->ToCreature()->CleanupsBeforeDelete();
-            RemoveFromMap(obj->ToCreature(), true);
-            break;
-        default:
-            TC_LOG_ERROR("maps", "Non-grid object (TypeId: %u) is in grid object remove list, ignored.", obj->GetTypeId());
-            break;
-=======
             case TYPEID_DYNAMICOBJECT:
                 RemoveFromMap(obj->ToDynObject(), true);
+                break;
+            case TYPEID_AREATRIGGER:
+                RemoveFromMap((AreaTrigger*)obj, true);
                 break;
             case TYPEID_GAMEOBJECT:
             {
@@ -2689,7 +2669,6 @@
             default:
                 TC_LOG_ERROR("maps", "Non-grid object (TypeId: %u) is in grid object remove list, ignored.", obj->GetTypeId());
                 break;
->>>>>>> 668ed588
         }
 
         i_objectsToRemove.erase(itr);
