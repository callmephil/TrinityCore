--- conflicted
+++ resolved
@@ -275,12 +275,7 @@
         uint32 GetSoundTurnIn() const { return SoundTurnIn; }
         uint32 GetIncompleteEmote() const { return EmoteOnIncomplete; }
         uint32 GetCompleteEmote() const { return EmoteOnComplete; }
-<<<<<<< HEAD
-        uint32 GetQuestCompleteScript() const { return CompleteScript; }
         bool   IsRepeatable() const { return SpecialFlags & QUEST_SPECIAL_FLAGS_REPEATABLE; }
-=======
-        bool   IsRepeatable() const { return Flags & QUEST_TRINITY_FLAGS_REPEATABLE; }
->>>>>>> 7fe2d730
         bool   IsAutoAccept() const;
         bool   IsAutoComplete() const;
         uint32 GetFlags() const { return Flags; }
@@ -407,8 +402,6 @@
         uint32 PointOption;
         uint32 EmoteOnIncomplete;
         uint32 EmoteOnComplete;
-<<<<<<< HEAD
-        uint32 CompleteScript;
         // new in 4.x
         uint32 MinimapTargetMark;
         uint32 RewardSkillId;
@@ -425,8 +418,6 @@
         uint32 SoundTurnIn;
 
         uint32 SpecialFlags; // custom flags, not sniffed/WDB
-=======
->>>>>>> 7fe2d730
 };
 
 struct QuestStatusData
