/*
 * Copyright (C) 2008-2012 TrinityCore <http://www.trinitycore.org/>
 * Copyright (C) 2005-2009 MaNGOS <http://getmangos.com/>
 *
 * This program is free software; you can redistribute it and/or modify it
 * under the terms of the GNU General Public License as published by the
 * Free Software Foundation; either version 2 of the License, or (at your
 * option) any later version.
 *
 * This program is distributed in the hope that it will be useful, but WITHOUT
 * ANY WARRANTY; without even the implied warranty of MERCHANTABILITY or
 * FITNESS FOR A PARTICULAR PURPOSE. See the GNU General Public License for
 * more details.
 *
 * You should have received a copy of the GNU General Public License along
 * with this program. If not, see <http://www.gnu.org/licenses/>.
 */

#ifndef TRINITYCORE_QUEST_H
#define TRINITYCORE_QUEST_H

#include "Define.h"
#include "DatabaseEnv.h"
#include "SharedDefines.h"
#include "WorldPacket.h"

#include <string>
#include <vector>

class Player;

class ObjectMgr;

#define MAX_QUEST_LOG_SIZE 25

#define QUEST_OBJECTIVES_COUNT 4
#define QUEST_ITEM_OBJECTIVES_COUNT 6
#define QUEST_SOURCE_ITEM_IDS_COUNT 4
#define QUEST_REWARD_CHOICES_COUNT 6
#define QUEST_REWARDS_COUNT 4
#define QUEST_DEPLINK_COUNT 10
#define QUEST_REPUTATIONS_COUNT 5
#define QUEST_EMOTE_COUNT 4
#define QUEST_PVP_KILL_SLOT 0
#define QUEST_REWARD_CURRENCY_COUNT 4
#define QUEST_REQUIRED_CURRENCY_COUNT 4

enum QuestFailedReasons
{
    INVALIDREASON_DONT_HAVE_REQ                 = 0,
    INVALIDREASON_QUEST_FAILED_LOW_LEVEL        = 1,        // You are not high enough level for that quest.
    INVALIDREASON_QUEST_FAILED_WRONG_RACE       = 6,        // That quest is not available to your race.
    INVALIDREASON_QUEST_ALREADY_DONE            = 7,        // You have completed that quest.
    INVALIDREASON_QUEST_ONLY_ONE_TIMED          = 12,       // You can only be on one timed quest at a time.
    INVALIDREASON_QUEST_ALREADY_ON              = 13,       // You are already on that quest.
    INVALIDREASON_QUEST_FAILED_EXPANSION        = 16,       // This quest requires an expansion enabled account.
    INVALIDREASON_QUEST_ALREADY_ON2             = 18,       // You are already on that quest.
    INVALIDREASON_QUEST_FAILED_MISSING_ITEMS    = 21,       // You don't have the required items with you. Check storage.
    INVALIDREASON_QUEST_FAILED_NOT_ENOUGH_MONEY = 23,       // You don't have enough money for that quest.
    INVALIDREASON_DAILY_QUESTS_REMAINING        = 26,       // You have already completed 25 daily quests today.
    INVALIDREASON_QUEST_FAILED_CAIS             = 27,       // You cannot complete quests once you have reached tired time.
    INVALIDREASON_DAILY_QUEST_COMPLETED_TODAY   = 29        // You have completed that daily quest today.
};

enum QuestShareMessages
{
    QUEST_PARTY_MSG_SHARING_QUEST           = 0,
    QUEST_PARTY_MSG_CANT_TAKE_QUEST         = 1,
    QUEST_PARTY_MSG_ACCEPT_QUEST            = 2,
    QUEST_PARTY_MSG_DECLINE_QUEST           = 3,
    QUEST_PARTY_MSG_BUSY                    = 4,
    QUEST_PARTY_MSG_LOG_FULL                = 5,
    QUEST_PARTY_MSG_HAVE_QUEST              = 6,
    QUEST_PARTY_MSG_FINISH_QUEST            = 7,
    QUEST_PARTY_MSG_CANT_BE_SHARED_TODAY    = 8,
    QUEST_PARTY_MSG_SHARING_TIMER_EXPIRED   = 9,
    QUEST_PARTY_MSG_NOT_IN_PARTY            = 10
};

enum __QuestTradeSkill
{
    QUEST_TRSKILL_NONE           = 0,
    QUEST_TRSKILL_ALCHEMY        = 1,
    QUEST_TRSKILL_BLACKSMITHING  = 2,
    QUEST_TRSKILL_COOKING        = 3,
    QUEST_TRSKILL_ENCHANTING     = 4,
    QUEST_TRSKILL_ENGINEERING    = 5,
    QUEST_TRSKILL_FIRSTAID       = 6,
    QUEST_TRSKILL_HERBALISM      = 7,
    QUEST_TRSKILL_LEATHERWORKING = 8,
    QUEST_TRSKILL_POISONS        = 9,
    QUEST_TRSKILL_TAILORING      = 10,
    QUEST_TRSKILL_MINING         = 11,
    QUEST_TRSKILL_FISHING        = 12,
    QUEST_TRSKILL_SKINNING       = 13,
    QUEST_TRSKILL_JEWELCRAFTING  = 14
};

enum QuestStatus
{
    QUEST_STATUS_NONE           = 0,
    QUEST_STATUS_COMPLETE       = 1,
    //QUEST_STATUS_UNAVAILABLE    = 2,
    QUEST_STATUS_INCOMPLETE     = 3,
    //QUEST_STATUS_AVAILABLE      = 4,
    QUEST_STATUS_FAILED         = 5,
    QUEST_STATUS_REWARDED       = 6,        // Not used in DB
    MAX_QUEST_STATUS
};

enum __QuestGiverStatus
{
    DIALOG_STATUS_NONE                     = 0x000,
    DIALOG_STATUS_UNK                      = 0x001,
    DIALOG_STATUS_UNAVAILABLE              = 0x002,
    DIALOG_STATUS_LOW_LEVEL_AVAILABLE      = 0x004,
    DIALOG_STATUS_LOW_LEVEL_REWARD_REP     = 0x008,
    DIALOG_STATUS_LOW_LEVEL_AVAILABLE_REP  = 0x010,
    DIALOG_STATUS_INCOMPLETE               = 0x020,
    DIALOG_STATUS_REWARD_REP               = 0x040,
    DIALOG_STATUS_AVAILABLE_REP            = 0x080,
    DIALOG_STATUS_AVAILABLE                = 0x100,
    DIALOG_STATUS_REWARD2                  = 0x200,         // no yellow dot on minimap
    DIALOG_STATUS_REWARD                   = 0x400          // yellow dot on minimap
};

enum QuestFlags
{
    // Flags used at server and sent to client
    QUEST_FLAGS_NONE           = 0x00000000,
    QUEST_FLAGS_STAY_ALIVE     = 0x00000001,                // Not used currently
    QUEST_FLAGS_PARTY_ACCEPT   = 0x00000002,                // Not used currently. If player in party, all players that can accept this quest will receive confirmation box to accept quest CMSG_QUEST_CONFIRM_ACCEPT/SMSG_QUEST_CONFIRM_ACCEPT
    QUEST_FLAGS_EXPLORATION    = 0x00000004,                // Not used currently
    QUEST_FLAGS_SHARABLE       = 0x00000008,                // Can be shared: Player::CanShareQuest()
    //QUEST_FLAGS_NONE2        = 0x00000010,                // Not used currently
    QUEST_FLAGS_EPIC           = 0x00000020,                // Not used currently: Unsure of content
    QUEST_FLAGS_RAID           = 0x00000040,                // Not used currently
    QUEST_FLAGS_TBC            = 0x00000080,                // Not used currently: Available if TBC expansion enabled only
    QUEST_FLAGS_DELIVER_MORE   = 0x00000100,                // Not used currently: _DELIVER_MORE Quest needs more than normal _q-item_ drops from mobs
    QUEST_FLAGS_HIDDEN_REWARDS = 0x00000200,                // Items and money rewarded only sent in SMSG_QUESTGIVER_OFFER_REWARD (not in SMSG_QUESTGIVER_QUEST_DETAILS or in client quest log(SMSG_QUEST_QUERY_RESPONSE))
    QUEST_FLAGS_AUTO_REWARDED  = 0x00000400,                // These quests are automatically rewarded on quest complete and they will never appear in quest log client side.
    QUEST_FLAGS_TBC_RACES      = 0x00000800,                // Not used currently: Blood elf/Draenei starting zone quests
    QUEST_FLAGS_DAILY          = 0x00001000,                // Used to know quest is Daily one
    QUEST_FLAGS_REPEATABLE     = 0x00002000,                // Used on repeatable quests (3.0.0+)
    QUEST_FLAGS_UNAVAILABLE    = 0x00004000,                // Used on quests that are not generically available
    QUEST_FLAGS_WEEKLY         = 0x00008000,
    QUEST_FLAGS_AUTOCOMPLETE   = 0x00010000,                // auto complete
    QUEST_FLAGS_SPECIAL_ITEM   = 0x00020000,                // has something to do with RequiredItemId and SourceItemId
    QUEST_FLAGS_OBJ_TEXT       = 0x00040000,                // use Objective text as Complete text
    QUEST_FLAGS_AUTO_ACCEPT    = 0x00080000,                // The client recognizes this flag as auto-accept. However, NONE of the current quests (3.3.5a) have this flag. Maybe blizz used to use it, or will use it in the future.
    QUEST_FLAGS_AUTO_SUBMIT    = 0x00100000,                // Quests with this flag player submit automatically by special button in player gui
    QUEST_FLAGS_AUTO_TAKE      = 0x00200000,                // Automatically suggestion of accepting quest. Not from npc.
    //QUEST_FLAGS_UNK2           = 0x00400000,
    //QUEST_FLAGS_UNK3           = 0x00800000,                // Found in quest 14069
    //QUEST_FLAGS_UNK4           = 0x01000000,

    // ... 4.x added flags up to 0x80000000 - all unknown for now
};

enum __QuestSpecialFlags
{
    QUEST_SPECIAL_FLAGS_NONE                 = 0x000,
    // Trinity flags for set SpecialFlags in DB if required but used only at server
    QUEST_SPECIAL_FLAGS_REPEATABLE           = 0x001,
    QUEST_SPECIAL_FLAGS_EXPLORATION_OR_EVENT = 0x002, // if required area explore, spell SPELL_EFFECT_QUEST_COMPLETE casting, table `*_script` command SCRIPT_COMMAND_QUEST_EXPLORED use, set from script)
    QUEST_SPECIAL_FLAGS_AUTO_ACCEPT          = 0x004, // quest is to be auto-accepted.
    QUEST_SPECIAL_FLAGS_DF_QUEST             = 0x008, // quest is used by Dungeon Finder.
    QUEST_SPECIAL_FLAGS_MONTHLY              = 0x010, // quest is reset at the begining of the month
    // room for more custom flags

    QUEST_SPECIAL_FLAGS_DB_ALLOWED = QUEST_SPECIAL_FLAGS_REPEATABLE | QUEST_SPECIAL_FLAGS_EXPLORATION_OR_EVENT | QUEST_SPECIAL_FLAGS_AUTO_ACCEPT | QUEST_SPECIAL_FLAGS_DF_QUEST,

    QUEST_SPECIAL_FLAGS_DELIVER              = 0x080,   // Internal flag computed only
    QUEST_SPECIAL_FLAGS_SPEAKTO              = 0x100,   // Internal flag computed only
    QUEST_SPECIAL_FLAGS_KILL_OR_CAST         = 0x200,   // Internal flag computed only
    QUEST_SPECIAL_FLAGS_TIMED                = 0x400,   // Internal flag computed only
    QUEST_SPECIAL_FLAGS_PLAYER_KILL          = 0x800    // Internal flag computed only
};

struct QuestLocale
{
    QuestLocale() { ObjectiveText.resize(QUEST_OBJECTIVES_COUNT); }

    StringVector Title;
    StringVector Details;
    StringVector Objectives;
    StringVector OfferRewardText;
    StringVector RequestItemsText;
    StringVector EndText;
    StringVector CompletedText;
    std::vector< StringVector > ObjectiveText;
    // new on 4.x
    StringVector QuestGiverTextWindow;
    StringVector QuestGiverTargetName;
    StringVector QuestTurnTextWindow;
    StringVector QuestTurnTargetName;
};

// This Quest class provides a convenient way to access a few pretotaled (cached) quest details,
// all base quest information, and any utility functions such as generating the amount of
// xp to give
class Quest
{
    friend class ObjectMgr;
    public:
        Quest(Field* questRecord);
        uint32 XPValue(Player* player) const;

        bool HasFlag(uint32 flag) const { return (Flags & flag) != 0; }
        void SetFlag(uint32 flag) { Flags |= flag; }

        bool HasSpecialFlag(uint32 flag) const { return (SpecialFlags & flag) != 0; }
        void SetSpecialFlag(uint32 flag) { SpecialFlags |= flag; }

        // table data accessors:
        uint32 GetQuestId() const { return Id; }
        uint32 GetQuestMethod() const { return Method; }
        int32  GetZoneOrSort() const { return ZoneOrSort; }
        uint32 GetMinLevel() const { return MinLevel; }
        uint32 GetMaxLevel() const { return MaxLevel; }
        int32  GetQuestLevel() const { return Level; }
        uint32 GetType() const { return Type; }
        uint32 GetRequiredClasses() const { return RequiredClasses; }
        uint32 GetRequiredRaces() const { return RequiredRaces; }
        uint32 GetRequiredSkill() const { return RequiredSkillId; }
        uint32 GetRequiredSkillValue() const { return RequiredSkillPoints; }
        uint32 GetRepObjectiveFaction() const { return RequiredFactionId1; }
        int32  GetRepObjectiveValue() const { return RequiredFactionValue1; }
        uint32 GetRepObjectiveFaction2() const { return RequiredFactionId2; }
        int32  GetRepObjectiveValue2() const { return RequiredFactionValue2; }
        uint32 GetRequiredMinRepFaction() const { return RequiredMinRepFaction; }
        int32  GetRequiredMinRepValue() const { return RequiredMinRepValue; }
        uint32 GetRequiredMaxRepFaction() const { return RequiredMaxRepFaction; }
        int32  GetRequiredMaxRepValue() const { return RequiredMaxRepValue; }
        uint32 GetSuggestedPlayers() const { return SuggestedPlayers; }
        uint32 GetLimitTime() const { return LimitTime; }
        int32  GetPrevQuestId() const { return PrevQuestId; }
        int32  GetNextQuestId() const { return NextQuestId; }
        int32  GetExclusiveGroup() const { return ExclusiveGroup; }
        uint32 GetNextQuestInChain() const { return NextQuestIdChain; }
        uint32 GetCharTitleId() const { return RewardTitleId; }
        uint32 GetPlayersSlain() const { return RequiredPlayerKills; }
        uint32 GetBonusTalents() const { return RewardTalents; }
        int32  GetRewArenaPoints() const {return RewardArenaPoints; }
        uint32 GetXPId() const { return RewardXPId; }
        uint32 GetSrcItemId() const { return SourceItemId; }
        uint32 GetSrcItemCount() const { return SourceItemIdCount; }
        uint32 GetSrcSpell() const { return SourceSpellid; }
        std::string const& GetTitle() const { return Title; }
        std::string const& GetDetails() const { return Details; }
        std::string const& GetObjectives() const { return Objectives; }
        std::string const& GetOfferRewardText() const { return OfferRewardText; }
        std::string const& GetRequestItemsText() const { return RequestItemsText; }
        std::string const& GetEndText() const { return EndText; }
        std::string const& GetCompletedText() const { return CompletedText; }
        std::string const& GetQuestGiverTextWindow() const { return QuestGiverTextWindow; }
        std::string const& GetQuestGiverTargetName() const { return QuestGiverTargetName; }
        std::string const& GetQuestTurnTextWindow() const { return QuestTurnTextWindow; }
        std::string const& GetQuestTurnTargetName() const { return QuestTurnTargetName; }
        int32  GetRewOrReqMoney() const;
        uint32 GetRewHonorAddition() const { return RewardHonor; }
        float GetRewHonorMultiplier() const { return RewardHonorMultiplier; }
        uint32 GetRewMoneyMaxLevel() const { return RewardMoneyMaxLevel; } // use in XP calculation at client
        uint32 GetRewSpell() const { return RewardSpell; }
        int32  GetRewSpellCast() const { return RewardSpellCast; }
        uint32 GetRewMailTemplateId() const { return RewardMailTemplateId; }
        uint32 GetRewMailDelaySecs() const { return RewardMailDelay; }
        uint32 GetPointMapId() const { return PointMapId; }
        float  GetPointX() const { return PointX; }
        float  GetPointY() const { return PointY; }
        uint32 GetPointOpt() const { return PointOption; }
        uint32 GetRequiredSpell() const { return RequiredSpell; }
        uint32 GetSoundAccept() const { return SoundAccept; }
        uint32 GetSoundTurnIn() const { return SoundTurnIn; }
        uint32 GetIncompleteEmote() const { return EmoteOnIncomplete; }
        uint32 GetCompleteEmote() const { return EmoteOnComplete; }
        uint32 GetQuestCompleteScript() const { return CompleteScript; }
        bool   IsRepeatable() const { return SpecialFlags & QUEST_SPECIAL_FLAGS_REPEATABLE; }
        bool   IsAutoAccept() const;
        bool   IsAutoComplete() const;
        uint32 GetFlags() const { return Flags; }
        uint32 GetSpecialFlags() const { return SpecialFlags; }
        uint32 GetMinimapTargetMark() const { return MinimapTargetMark; }
        uint32 GetRewardSkillId() const { return RewardSkillId; }
        uint32 GetRewardSkillPoints() const { return RewardSkillPoints; }
        uint32 GetRewardReputationMask() const { return RewardReputationMask; }
        uint32 GetQuestGiverPortrait() const { return QuestGiverPortrait; }
        uint32 GetQuestTurnInPortrait() const { return QuestTurnInPortrait; }
        bool   IsDaily() const { return Flags & QUEST_FLAGS_DAILY; }
        bool   IsWeekly() const { return Flags & QUEST_FLAGS_WEEKLY; }
        bool   IsMonthly() const { return Flags & QUEST_SPECIAL_FLAGS_MONTHLY; }
        bool   IsSeasonal() const { return (ZoneOrSort == -QUEST_SORT_SEASONAL || ZoneOrSort == -QUEST_SORT_SPECIAL || ZoneOrSort == -QUEST_SORT_LUNAR_FESTIVAL || ZoneOrSort == -QUEST_SORT_MIDSUMMER || ZoneOrSort == -QUEST_SORT_BREWFEST || ZoneOrSort == -QUEST_SORT_LOVE_IS_IN_THE_AIR || ZoneOrSort == -QUEST_SORT_NOBLEGARDEN) && !IsRepeatable(); }
        bool   IsDailyOrWeekly() const { return Flags & (QUEST_FLAGS_DAILY | QUEST_FLAGS_WEEKLY); }
<<<<<<< HEAD
        bool   IsRaidQuest() const { return Type == QUEST_TYPE_RAID || Type == QUEST_TYPE_RAID_10 || Type == QUEST_TYPE_RAID_25; }
        bool   IsAllowedInRaid() const;
        bool   IsDFQuest() const { return SpecialFlags & QUEST_SPECIAL_FLAGS_DF_QUEST; }
=======
        bool   IsRaidQuest(Difficulty difficulty) const;
        bool   IsAllowedInRaid(Difficulty difficulty) const;
        bool   IsDFQuest() const { return Flags & QUEST_TRINITY_FLAGS_DF_QUEST; }
>>>>>>> a05bc2fc
        uint32 CalculateHonorGain(uint8 level) const;

        // multiple values
        std::string ObjectiveText[QUEST_OBJECTIVES_COUNT];
        uint32 RequiredItemId[QUEST_ITEM_OBJECTIVES_COUNT];
        uint32 RequiredItemCount[QUEST_ITEM_OBJECTIVES_COUNT];
        uint32 RequiredSourceItemId[QUEST_SOURCE_ITEM_IDS_COUNT];
        uint32 RequiredSourceItemCount[QUEST_SOURCE_ITEM_IDS_COUNT];
        int32  RequiredNpcOrGo[QUEST_OBJECTIVES_COUNT];   // >0 Creature <0 Gameobject
        uint32 RequiredNpcOrGoCount[QUEST_OBJECTIVES_COUNT];
        uint32 RequiredSpellCast[QUEST_OBJECTIVES_COUNT];
        uint32 RewardChoiceItemId[QUEST_REWARD_CHOICES_COUNT];
        uint32 RewardChoiceItemCount[QUEST_REWARD_CHOICES_COUNT];
        uint32 RewardItemId[QUEST_REWARDS_COUNT];
        uint32 RewardItemIdCount[QUEST_REWARDS_COUNT];
        uint32 RewardFactionId[QUEST_REPUTATIONS_COUNT];
        int32  RewardFactionValueId[QUEST_REPUTATIONS_COUNT];
        int32  RewardFactionValueIdOverride[QUEST_REPUTATIONS_COUNT];
        uint32 DetailsEmote[QUEST_EMOTE_COUNT];
        uint32 DetailsEmoteDelay[QUEST_EMOTE_COUNT];
        uint32 OfferRewardEmote[QUEST_EMOTE_COUNT];
        uint32 OfferRewardEmoteDelay[QUEST_EMOTE_COUNT];
        // 4.x
        uint32 RewardCurrencyId[QUEST_REWARD_CURRENCY_COUNT];
        uint32 RewardCurrencyCount[QUEST_REWARD_CURRENCY_COUNT];
        uint32 RequiredCurrencyId[QUEST_REQUIRED_CURRENCY_COUNT];
        uint32 RequiredCurrencyCount[QUEST_REQUIRED_CURRENCY_COUNT];

        uint32 GetReqItemsCount() const { return m_reqItemsCount; }
        uint32 GetReqCreatureOrGOcount() const { return m_reqNpcOrGoCount; }
        uint32 GetRewChoiceItemsCount() const { return m_rewChoiceItemsCount; }
        uint32 GetRewItemsCount() const { return m_rewItemsCount; }
        uint32 GetRewCurrencyCount() const { return m_rewCurrencyCount; }
        uint32 GetReqCurrencyCount() const { return m_reqCurrencyCount; }

        void BuildExtraQuestInfo(WorldPacket& data, Player* player) const;

        typedef std::vector<int32> PrevQuests;
        PrevQuests prevQuests;
        typedef std::vector<uint32> PrevChainQuests;
        PrevChainQuests prevChainQuests;

        // cached data
    private:
        uint32 m_reqItemsCount;
        uint32 m_reqNpcOrGoCount;
        uint32 m_rewChoiceItemsCount;
        uint32 m_rewItemsCount;
        uint32 m_rewCurrencyCount;
        uint32 m_reqCurrencyCount;

        // table data
    protected:
        uint32 Id;
        uint32 Method;
        int32  ZoneOrSort;
        uint32 MinLevel;
        uint32 MaxLevel;
        int32  Level;
        uint32 Type;
        uint32 RequiredClasses;
        uint32 RequiredRaces;
        uint32 RequiredSkillId;
        uint32 RequiredSkillPoints;
        uint32 RequiredFactionId1;
        int32  RequiredFactionValue1;
        uint32 RequiredFactionId2;
        int32  RequiredFactionValue2;
        uint32 RequiredMinRepFaction;
        int32  RequiredMinRepValue;
        uint32 RequiredMaxRepFaction;
        int32  RequiredMaxRepValue;
        uint32 SuggestedPlayers;
        uint32 LimitTime;
        uint32 Flags;
        uint32 RewardTitleId;
        uint32 RequiredPlayerKills;
        uint32 RewardTalents;
        int32  RewardArenaPoints;
        int32  PrevQuestId;
        int32  NextQuestId;
        int32  ExclusiveGroup;
        uint32 NextQuestIdChain;
        uint32 RewardXPId;
        uint32 SourceItemId;
        uint32 SourceItemIdCount;
        uint32 SourceSpellid;
        std::string Title;
        std::string Details;
        std::string Objectives;
        std::string OfferRewardText;
        std::string RequestItemsText;
        std::string EndText;
        std::string CompletedText;
        uint32 RewardHonor;
        float RewardHonorMultiplier;
        int32  RewardOrRequiredMoney;
        uint32 RewardMoneyMaxLevel;
        uint32 RewardSpell;
        int32  RewardSpellCast;
        uint32 RewardMailTemplateId;
        uint32 RewardMailDelay;
        uint32 PointMapId;
        float  PointX;
        float  PointY;
        uint32 PointOption;
        uint32 EmoteOnIncomplete;
        uint32 EmoteOnComplete;
        uint32 CompleteScript;
        // new in 4.x
        uint32 MinimapTargetMark;
        uint32 RewardSkillId;
        uint32 RewardSkillPoints;
        uint32 RewardReputationMask;
        uint32 QuestGiverPortrait;
        uint32 QuestTurnInPortrait;
        uint32 RequiredSpell;
        std::string QuestGiverTextWindow;
        std::string QuestGiverTargetName;
        std::string QuestTurnTextWindow;
        std::string QuestTurnTargetName;
        uint32 SoundAccept;
        uint32 SoundTurnIn;

        uint32 SpecialFlags; // custom flags, not sniffed/WDB
};

struct QuestStatusData
{
    QuestStatusData(): Status(QUEST_STATUS_NONE), Timer(0), PlayerCount(0), Explored(false)
    {
        memset(ItemCount, 0, QUEST_ITEM_OBJECTIVES_COUNT * sizeof(uint16));
        memset(CreatureOrGOCount, 0, QUEST_OBJECTIVES_COUNT * sizeof(uint16));
    }

    QuestStatus Status;
    uint32 Timer;
    uint16 ItemCount[QUEST_ITEM_OBJECTIVES_COUNT];
    uint16 CreatureOrGOCount[QUEST_OBJECTIVES_COUNT];
    uint16 PlayerCount;
    bool Explored;
};
#endif<|MERGE_RESOLUTION|>--- conflicted
+++ resolved
@@ -291,15 +291,9 @@
         bool   IsMonthly() const { return Flags & QUEST_SPECIAL_FLAGS_MONTHLY; }
         bool   IsSeasonal() const { return (ZoneOrSort == -QUEST_SORT_SEASONAL || ZoneOrSort == -QUEST_SORT_SPECIAL || ZoneOrSort == -QUEST_SORT_LUNAR_FESTIVAL || ZoneOrSort == -QUEST_SORT_MIDSUMMER || ZoneOrSort == -QUEST_SORT_BREWFEST || ZoneOrSort == -QUEST_SORT_LOVE_IS_IN_THE_AIR || ZoneOrSort == -QUEST_SORT_NOBLEGARDEN) && !IsRepeatable(); }
         bool   IsDailyOrWeekly() const { return Flags & (QUEST_FLAGS_DAILY | QUEST_FLAGS_WEEKLY); }
-<<<<<<< HEAD
-        bool   IsRaidQuest() const { return Type == QUEST_TYPE_RAID || Type == QUEST_TYPE_RAID_10 || Type == QUEST_TYPE_RAID_25; }
-        bool   IsAllowedInRaid() const;
-        bool   IsDFQuest() const { return SpecialFlags & QUEST_SPECIAL_FLAGS_DF_QUEST; }
-=======
         bool   IsRaidQuest(Difficulty difficulty) const;
         bool   IsAllowedInRaid(Difficulty difficulty) const;
-        bool   IsDFQuest() const { return Flags & QUEST_TRINITY_FLAGS_DF_QUEST; }
->>>>>>> a05bc2fc
+        bool   IsDFQuest() const { return SpecialFlags & QUEST_SPECIAL_FLAGS_DF_QUEST; }
         uint32 CalculateHonorGain(uint8 level) const;
 
         // multiple values
