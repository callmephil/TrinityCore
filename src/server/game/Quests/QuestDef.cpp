--- conflicted
+++ resolved
@@ -26,7 +26,7 @@
     EmoteOnIncomplete = 0;
     EmoteOnComplete = 0;
     _reqItemsCount = 0;
-    _reqCreatureOrGOcount = 0;
+    _reqNpcOrGoCount = 0;
     _rewItemsCount = 0;
     _rewChoiceItemsCount = 0;
 
@@ -37,13 +37,8 @@
     ZoneOrSort = questRecord[4].GetInt16();
     Type = questRecord[5].GetUInt16();
     SuggestedPlayers = questRecord[6].GetUInt8();
-<<<<<<< HEAD
-    LimitTime = questRecord[7].GetUInt32();
-    RequiredRaces = questRecord[8].GetUInt32();
-=======
     TimeAllowed = questRecord[7].GetUInt32();
     AllowableRaces = questRecord[8].GetUInt16();
->>>>>>> 233297c5
     RequiredFactionId1 = questRecord[9].GetUInt16();
     RequiredFactionId2 = questRecord[10].GetUInt16();
     RequiredFactionValue1 = questRecord[11].GetInt32();
@@ -71,30 +66,20 @@
 
     for (int i = 0; i < QUEST_REWARDS_COUNT; ++i)
     {
-<<<<<<< HEAD
         RewardItemId[i] = questRecord[33 + i * 2].GetUInt32();
         RewardItemIdCount[i] = questRecord[34 + i * 2].GetUInt16();
-=======
-        RewardItemId[i] = questRecord[27+i*2].GetUInt32();
-        RewardItemIdCount[i] = questRecord[28+i*2].GetUInt16();
 
         if (RewardItemId[i])
             ++_rewItemsCount;
->>>>>>> 233297c5
     }
 
     for (int i = 0; i < QUEST_REWARD_CHOICES_COUNT; ++i)
     {
-<<<<<<< HEAD
         RewardChoiceItemId[i] = questRecord[41 + i * 2].GetUInt32();
         RewardChoiceItemCount[i] = questRecord[42 + i * 2].GetUInt16();
-=======
-        RewardChoiceItemId[i] = questRecord[35+i*2].GetUInt32();
-        RewardChoiceItemCount[i] = questRecord[36+i*2].GetUInt16();
 
         if (RewardChoiceItemId[i])
             ++_rewChoiceItemsCount;
->>>>>>> 233297c5
     }
 
     for (int i = 0; i < QUEST_REPUTATIONS_COUNT; ++i)
@@ -104,15 +89,14 @@
         RewardFactionValueIdOverride[i] = questRecord[55 + i * 3].GetInt32();
     }
 
-<<<<<<< HEAD
-    PointMapId = questRecord[68].GetUInt16();
-    PointX = questRecord[69].GetFloat();
-    PointY = questRecord[70].GetFloat();
-    PointOption = questRecord[71].GetUInt32();
+    POIContinent = questRecord[68].GetUInt16();
+    POIx = questRecord[69].GetFloat();
+    POIy = questRecord[70].GetFloat();
+    POIPriority = questRecord[71].GetUInt32();
     Title = questRecord[72].GetString();
     Objectives = questRecord[73].GetString();
     Details = questRecord[74].GetString();
-    EndText = questRecord[75].GetString();
+    AreaDescription = questRecord[75].GetString();
     CompletedText = questRecord[76].GetString();
 
     for (int i = 0; i < QUEST_OBJECTIVES_COUNT; ++i)
@@ -122,10 +106,10 @@
         RequiredNpcOrGoCount[i] = questRecord[81+i].GetUInt16();
 
     for (int i = 0; i < QUEST_SOURCE_ITEM_IDS_COUNT; ++i)
-        RequiredSourceItemId[i] = questRecord[85+i].GetUInt32();
+        ItemDrop[i] = questRecord[85+i].GetUInt32();
 
     for (int i = 0; i < QUEST_SOURCE_ITEM_IDS_COUNT; ++i)
-        RequiredSourceItemCount[i] = questRecord[89+i].GetUInt16();
+        ItemDropQuantity[i] = questRecord[89+i].GetUInt16();
 
     for (int i = 0; i < QUEST_ITEM_OBJECTIVES_COUNT; ++i)
         RequiredItemId[i] = questRecord[93+i].GetUInt32();
@@ -170,44 +154,9 @@
     _reqCurrencyCount = 0;
 
     for (int i = 0; i < QUEST_ITEM_OBJECTIVES_COUNT; ++i)
-=======
-    POIContinent = questRecord[62].GetUInt16();
-    POIx = questRecord[63].GetFloat();
-    POIy = questRecord[64].GetFloat();
-    POIPriority = questRecord[65].GetUInt32();
-    Title = questRecord[66].GetString();
-    Objectives = questRecord[67].GetString();
-    Details = questRecord[68].GetString();
-    AreaDescription = questRecord[69].GetString();
-    CompletedText = questRecord[70].GetString();
-
-    for (int i = 0; i < QUEST_OBJECTIVES_COUNT; ++i)
-    {
-        RequiredNpcOrGo[i] = questRecord[71+i].GetInt32();
-        RequiredNpcOrGoCount[i] = questRecord[75+i].GetUInt16();
-        ObjectiveText[i] = questRecord[100+i].GetString();
-
-        if (RequiredNpcOrGo[i])
-            ++_reqCreatureOrGOcount;
-    }
-
-    for (int i = 0; i < QUEST_SOURCE_ITEM_IDS_COUNT; ++i)
-    {
-        ItemDrop[i] = questRecord[79+i].GetUInt32();
-        ItemDropQuantity[i] = questRecord[83+i].GetUInt16();
-    }
-
-    for (int i = 0; i < QUEST_ITEM_OBJECTIVES_COUNT; ++i)
-    {
-        RequiredItemId[i] = questRecord[87+i].GetUInt32();
-        RequiredItemCount[i] = questRecord[93+i].GetUInt16();
-
->>>>>>> 233297c5
         if (RequiredItemId[i])
             ++_reqItemsCount;
-    }
-
-<<<<<<< HEAD
+
     for (int i = 0; i < QUEST_OBJECTIVES_COUNT; ++i)
         if (RequiredNpcOrGo[i])
             ++_reqNpcOrGoCount;
@@ -227,18 +176,6 @@
     for (int i = 0; i < QUEST_REQUIRED_CURRENCY_COUNT; ++i)
         if (RequiredCurrencyId[i])
             ++_reqCurrencyCount;
-=======
-    // int8 Unknown0 = questRecord[99].GetUInt8();
-    // int32 VerifiedBuild = questRecord[104].GetInt32();
-
-    for (int i = 0; i < QUEST_EMOTE_COUNT; ++i)
-    {
-        DetailsEmote[i] = 0;
-        DetailsEmoteDelay[i] = 0;
-        OfferRewardEmote[i] = 0;
-        OfferRewardEmoteDelay[i] = 0;
-    }
->>>>>>> 233297c5
 }
 
 void Quest::LoadQuestDetails(Field* fields)
@@ -271,7 +208,7 @@
 void Quest::LoadQuestTemplateAddon(Field* fields)
 {
     MaxLevel = fields[1].GetUInt8();
-    RequiredClasses = fields[2].GetUInt32();
+    AllowableClasses = fields[2].GetUInt32();
     SourceSpellid = fields[3].GetUInt32();
     PrevQuestId = fields[4].GetInt32();
     NextQuestId = fields[5].GetInt32();
