--- conflicted
+++ resolved
@@ -1346,11 +1346,7 @@
     ///- Load the DBC files
     TC_LOG_INFO(LOG_FILTER_SERVER_LOADING, "Initialize data stores...");
     LoadDBCStores(m_dataPath);
-<<<<<<< HEAD
     LoadDB2Stores(m_dataPath);
-=======
-    DetectDBCLang();
->>>>>>> c4a1ad28
 
     TC_LOG_INFO(LOG_FILTER_SERVER_LOADING, "Loading SpellInfo store...");
     sSpellMgr->LoadSpellInfoStore();
