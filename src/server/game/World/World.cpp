--- conflicted
+++ resolved
@@ -1258,13 +1258,9 @@
     m_int_configs[CONFIG_BIRTHDAY_TIME] = sConfigMgr->GetIntDefault("BirthdayTime", 1222964635);
 
     m_bool_configs[CONFIG_IP_BASED_ACTION_LOGGING] = sConfigMgr->GetBoolDefault("Allow.IP.Based.Action.Logging", false);
-<<<<<<< HEAD
-    
-=======
 
     m_bool_configs[CONFIG_IP_BASED_LOGIN_LOGGING] = sConfigMgr->GetBoolDefault("Wrong.Password.Login.Logging", false);
 
->>>>>>> 7b74a725
     // call ScriptMgr if we're reloading the configuration
     if (reload)
         sScriptMgr->OnConfigLoad(reload);
