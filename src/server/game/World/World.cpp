/*
 * Copyright (C) 2008-2016 TrinityCore <http://www.trinitycore.org/>
 * Copyright (C) 2005-2009 MaNGOS <http://getmangos.com/>
 *
 * This program is free software; you can redistribute it and/or modify it
 * under the terms of the GNU General Public License as published by the
 * Free Software Foundation; either version 2 of the License, or (at your
 * option) any later version.
 *
 * This program is distributed in the hope that it will be useful, but WITHOUT
 * ANY WARRANTY; without even the implied warranty of MERCHANTABILITY or
 * FITNESS FOR A PARTICULAR PURPOSE. See the GNU General Public License for
 * more details.
 *
 * You should have received a copy of the GNU General Public License along
 * with this program. If not, see <http://www.gnu.org/licenses/>.
 */

/** \file
    \ingroup world
*/

#include "World.h"
#include "AchievementMgr.h"
#include "ArenaTeamMgr.h"
#include "AuctionHouseBot.h"
#include "AuctionHouseMgr.h"
#include "BattlefieldMgr.h"
#include "BattlegroundMgr.h"
#include "CalendarMgr.h"
#include "Channel.h"
#include "CharacterDatabaseCleaner.h"
#include "Chat.h"
#include "Config.h"
#include "CreatureAIRegistry.h"
#include "CreatureGroups.h"
#include "CreatureTextMgr.h"
#include "DatabaseEnv.h"
#include "DisableMgr.h"
#include "GameEventMgr.h"
#include "GridNotifiersImpl.h"
#include "GroupMgr.h"
#include "GuildFinderMgr.h"
#include "InstanceSaveMgr.h"
#include "Language.h"
#include "LFGMgr.h"
#include "MapManager.h"
#include "Memory.h"
#include "MMapFactory.h"
#include "ObjectMgr.h"
#include "OutdoorPvPMgr.h"
#include "Player.h"
#include "PoolMgr.h"
#include "GitRevision.h"
#include "ScriptMgr.h"
#include "SkillDiscovery.h"
#include "SkillExtraItems.h"
#include "SmartAI.h"
#include "TicketMgr.h"
#include "TransportMgr.h"
#include "Unit.h"
#include "VMapFactory.h"
#include "WardenCheckMgr.h"
#include "WaypointMovementGenerator.h"
#include "WeatherMgr.h"
#include "WorldSession.h"


std::atomic<bool> World::m_stopEvent(false);
uint8 World::m_ExitCode = SHUTDOWN_EXIT_CODE;
std::atomic<uint32> World::m_worldLoopCounter(0);

float World::m_MaxVisibleDistanceOnContinents = DEFAULT_VISIBILITY_DISTANCE;
float World::m_MaxVisibleDistanceInInstances  = DEFAULT_VISIBILITY_INSTANCE;
float World::m_MaxVisibleDistanceInBGArenas   = DEFAULT_VISIBILITY_BGARENAS;

int32 World::m_visibility_notify_periodOnContinents = DEFAULT_VISIBILITY_NOTIFY_PERIOD;
int32 World::m_visibility_notify_periodInInstances  = DEFAULT_VISIBILITY_NOTIFY_PERIOD;
int32 World::m_visibility_notify_periodInBGArenas   = DEFAULT_VISIBILITY_NOTIFY_PERIOD;

/// World constructor
World::World()
{
    m_playerLimit = 0;
    m_allowedSecurityLevel = SEC_PLAYER;
    m_allowMovement = true;
    m_ShutdownMask = 0;
    m_ShutdownTimer = 0;
    m_gameTime = time(NULL);
    m_startTime = m_gameTime;
    m_maxActiveSessionCount = 0;
    m_maxQueuedSessionCount = 0;
    m_PlayerCount = 0;
    m_MaxPlayerCount = 0;
    m_NextDailyQuestReset = 0;
    m_NextWeeklyQuestReset = 0;
    m_NextMonthlyQuestReset = 0;
    m_NextRandomBGReset = 0;
    m_NextGuildReset = 0;
    m_NextCurrencyReset = 0;

    m_defaultDbcLocale = LOCALE_enUS;
    m_availableDbcLocaleMask = 0;

    mail_timer = 0;
    mail_timer_expires = 0;
    m_updateTime = 0;
    m_updateTimeSum = 0;
    m_updateTimeCount = 0;
    m_currentTime = 0;

    m_isClosed = false;

    m_CleaningFlags = 0;

    memset(rate_values, 0, sizeof(rate_values));
    memset(m_int_configs, 0, sizeof(m_int_configs));
    memset(m_bool_configs, 0, sizeof(m_bool_configs));
    memset(m_float_configs, 0, sizeof(m_float_configs));
}

/// World destructor
World::~World()
{
    ///- Empty the kicked session set
    while (!m_sessions.empty())
    {
        // not remove from queue, prevent loading new sessions
        delete m_sessions.begin()->second;
        m_sessions.erase(m_sessions.begin());
    }

    CliCommandHolder* command = NULL;
    while (cliCmdQueue.next(command))
        delete command;

    VMAP::VMapFactory::clear();
    MMAP::MMapFactory::clear();

    /// @todo free addSessQueue
}

/// Find a player in a specified zone
Player* World::FindPlayerInZone(uint32 zone)
{
    ///- circle through active sessions and return the first player found in the zone
    SessionMap::const_iterator itr;
    for (itr = m_sessions.begin(); itr != m_sessions.end(); ++itr)
    {
        if (!itr->second)
            continue;

        Player* player = itr->second->GetPlayer();
        if (!player)
            continue;

        if (player->IsInWorld() && player->GetZoneId() == zone)
            return player;
    }
    return NULL;
}

bool World::IsClosed() const
{
    return m_isClosed;
}

void World::SetClosed(bool val)
{
    m_isClosed = val;

    // Invert the value, for simplicity for scripters.
    sScriptMgr->OnOpenStateChange(!val);
}

void World::SetMotd(const std::string& motd)
{
    m_motd = motd;

    sScriptMgr->OnMotdChange(m_motd);
}

const char* World::GetMotd() const
{
    return m_motd.c_str();
}

/// Find a session by its id
WorldSession* World::FindSession(uint32 id) const
{
    SessionMap::const_iterator itr = m_sessions.find(id);

    if (itr != m_sessions.end())
        return itr->second;                                 // also can return NULL for kicked session
    else
        return NULL;
}

/// Remove a given session
bool World::RemoveSession(uint32 id)
{
    ///- Find the session, kick the user, but we can't delete session at this moment to prevent iterator invalidation
    SessionMap::const_iterator itr = m_sessions.find(id);

    if (itr != m_sessions.end() && itr->second)
    {
        if (itr->second->PlayerLoading())
            return false;

        itr->second->KickPlayer();
    }

    return true;
}

void World::AddSession(WorldSession* s)
{
    addSessQueue.add(s);
}

void World::AddSession_(WorldSession* s)
{
    ASSERT(s);

    //NOTE - Still there is race condition in WorldSession* being used in the Sockets

    ///- kick already loaded player with same account (if any) and remove session
    ///- if player is in loading and want to load again, return
    if (!RemoveSession (s->GetAccountId()))
    {
        s->KickPlayer();
        delete s;                                           // session not added yet in session list, so not listed in queue
        return;
    }

    // decrease session counts only at not reconnection case
    bool decrease_session = true;

    // if session already exist, prepare to it deleting at next world update
    // NOTE - KickPlayer() should be called on "old" in RemoveSession()
    {
        SessionMap::const_iterator old = m_sessions.find(s->GetAccountId());

        if (old != m_sessions.end())
        {
            // prevent decrease sessions count if session queued
            if (RemoveQueuedPlayer(old->second))
                decrease_session = false;
            // not remove replaced session form queue if listed
            delete old->second;
        }
    }

    m_sessions[s->GetAccountId()] = s;

    uint32 Sessions = GetActiveAndQueuedSessionCount();
    uint32 pLimit = GetPlayerAmountLimit();
    uint32 QueueSize = GetQueuedSessionCount(); //number of players in the queue

    //so we don't count the user trying to
    //login as a session and queue the socket that we are using
    if (decrease_session)
        --Sessions;

    if (pLimit > 0 && Sessions >= pLimit && !s->HasPermission(rbac::RBAC_PERM_SKIP_QUEUE) && !HasRecentlyDisconnected(s))
    {
        AddQueuedPlayer(s);
        UpdateMaxSessionCounters();
        TC_LOG_INFO("misc", "PlayerQueue: Account id %u is in Queue Position (%u).", s->GetAccountId(), ++QueueSize);
        return;
    }

    s->InitializeSession();

    UpdateMaxSessionCounters();

    // Updates the population
    if (pLimit > 0)
    {
        float popu = (float)GetActiveSessionCount();              // updated number of users on the server
        popu /= pLimit;
        popu *= 2;
        TC_LOG_INFO("misc", "Server Population (%f).", popu);
    }
}

bool World::HasRecentlyDisconnected(WorldSession* session)
{
    if (!session)
        return false;

    if (uint32 tolerance = getIntConfig(CONFIG_INTERVAL_DISCONNECT_TOLERANCE))
    {
        for (DisconnectMap::iterator i = m_disconnects.begin(); i != m_disconnects.end();)
        {
            if (difftime(i->second, time(NULL)) < tolerance)
            {
                if (i->first == session->GetAccountId())
                    return true;
                ++i;
            }
            else
                m_disconnects.erase(i++);
        }
    }
    return false;
 }

int32 World::GetQueuePos(WorldSession* sess)
{
    uint32 position = 1;

    for (Queue::const_iterator iter = m_QueuedPlayer.begin(); iter != m_QueuedPlayer.end(); ++iter, ++position)
        if ((*iter) == sess)
            return position;

    return 0;
}

void World::AddQueuedPlayer(WorldSession* sess)
{
    sess->SetInQueue(true);
    m_QueuedPlayer.push_back(sess);

    // The 1st SMSG_AUTH_RESPONSE needs to contain other info too.
    sess->SendAuthResponse(AUTH_WAIT_QUEUE, true, GetQueuePos(sess));
}

bool World::RemoveQueuedPlayer(WorldSession* sess)
{
    // sessions count including queued to remove (if removed_session set)
    uint32 sessions = GetActiveSessionCount();

    uint32 position = 1;
    Queue::iterator iter = m_QueuedPlayer.begin();

    // search to remove and count skipped positions
    bool found = false;

    for (; iter != m_QueuedPlayer.end(); ++iter, ++position)
    {
        if (*iter == sess)
        {
            sess->SetInQueue(false);
            sess->ResetTimeOutTime();
            iter = m_QueuedPlayer.erase(iter);
            found = true;                                   // removing queued session
            break;
        }
    }

    // iter point to next socked after removed or end()
    // position store position of removed socket and then new position next socket after removed

    // if session not queued then we need decrease sessions count
    if (!found && sessions)
        --sessions;

    // accept first in queue
    if ((!m_playerLimit || sessions < m_playerLimit) && !m_QueuedPlayer.empty())
    {
        WorldSession* pop_sess = m_QueuedPlayer.front();
        pop_sess->InitializeSession();
        m_QueuedPlayer.pop_front();

        // update iter to point first queued socket or end() if queue is empty now
        iter = m_QueuedPlayer.begin();
        position = 1;
    }

    // update position from iter to end()
    // iter point to first not updated socket, position store new position
    for (; iter != m_QueuedPlayer.end(); ++iter, ++position)
        (*iter)->SendAuthWaitQue(position);

    return found;
}

/// Initialize config values
void World::LoadConfigSettings(bool reload)
{
    if (reload)
    {
        std::string configError;
        if (!sConfigMgr->Reload(configError))
        {
            TC_LOG_ERROR("misc", "World settings reload fail: %s.", configError.c_str());
            return;
        }
        sLog->LoadFromConfig();
    }

    m_defaultDbcLocale = LocaleConstant(sConfigMgr->GetIntDefault("DBC.Locale", 0));

    if (m_defaultDbcLocale >= TOTAL_LOCALES)
    {
        TC_LOG_ERROR("server.loading", "Incorrect DBC.Locale! Must be >= 0 and < %d (set to 0)", TOTAL_LOCALES);
        m_defaultDbcLocale = LOCALE_enUS;
    }

    TC_LOG_INFO("server.loading", "Using %s DBC Locale", localeNames[m_defaultDbcLocale]);

    ///- Read the player limit and the Message of the day from the config file
    SetPlayerAmountLimit(sConfigMgr->GetIntDefault("PlayerLimit", 100));
    SetMotd(sConfigMgr->GetStringDefault("Motd", "Welcome to a Trinity Core Server."));

    ///- Read ticket system setting from the config file
    m_bool_configs[CONFIG_ALLOW_TICKETS] = sConfigMgr->GetBoolDefault("AllowTickets", true);
    m_bool_configs[CONFIG_DELETE_CHARACTER_TICKET_TRACE] = sConfigMgr->GetBoolDefault("DeletedCharacterTicketTrace", false);

    ///- Get string for new logins (newly created characters)
    SetNewCharString(sConfigMgr->GetStringDefault("PlayerStart.String", ""));

    ///- Send server info on login?
    m_int_configs[CONFIG_ENABLE_SINFO_LOGIN] = sConfigMgr->GetIntDefault("Server.LoginInfo", 0);

    ///- Read all rates from the config file
    rate_values[RATE_HEALTH]      = sConfigMgr->GetFloatDefault("Rate.Health", 1.0f);
    if (rate_values[RATE_HEALTH] < 0)
    {
        TC_LOG_ERROR("server.loading", "Rate.Health (%f) must be > 0. Using 1 instead.", rate_values[RATE_HEALTH]);
        rate_values[RATE_HEALTH] = 1;
    }
    rate_values[RATE_POWER_MANA]  = sConfigMgr->GetFloatDefault("Rate.Mana", 1.0f);
    if (rate_values[RATE_POWER_MANA] < 0)
    {
        TC_LOG_ERROR("server.loading", "Rate.Mana (%f) must be > 0. Using 1 instead.", rate_values[RATE_POWER_MANA]);
        rate_values[RATE_POWER_MANA] = 1;
    }
    rate_values[RATE_POWER_RAGE_INCOME] = sConfigMgr->GetFloatDefault("Rate.Rage.Income", 1.0f);
    rate_values[RATE_POWER_RAGE_LOSS]   = sConfigMgr->GetFloatDefault("Rate.Rage.Loss", 1.0f);
    if (rate_values[RATE_POWER_RAGE_LOSS] < 0)
    {
        TC_LOG_ERROR("server.loading", "Rate.Rage.Loss (%f) must be > 0. Using 1 instead.", rate_values[RATE_POWER_RAGE_LOSS]);
        rate_values[RATE_POWER_RAGE_LOSS] = 1;
    }
    rate_values[RATE_POWER_RUNICPOWER_INCOME] = sConfigMgr->GetFloatDefault("Rate.RunicPower.Income", 1.0f);
    rate_values[RATE_POWER_RUNICPOWER_LOSS]   = sConfigMgr->GetFloatDefault("Rate.RunicPower.Loss", 1.0f);
    if (rate_values[RATE_POWER_RUNICPOWER_LOSS] < 0)
    {
        TC_LOG_ERROR("server.loading", "Rate.RunicPower.Loss (%f) must be > 0. Using 1 instead.", rate_values[RATE_POWER_RUNICPOWER_LOSS]);
        rate_values[RATE_POWER_RUNICPOWER_LOSS] = 1;
    }
    rate_values[RATE_POWER_FOCUS]  = sConfigMgr->GetFloatDefault("Rate.Focus", 1.0f);
    rate_values[RATE_POWER_ENERGY] = sConfigMgr->GetFloatDefault("Rate.Energy", 1.0f);

    rate_values[RATE_SKILL_DISCOVERY]      = sConfigMgr->GetFloatDefault("Rate.Skill.Discovery", 1.0f);

    rate_values[RATE_DROP_ITEM_POOR]       = sConfigMgr->GetFloatDefault("Rate.Drop.Item.Poor", 1.0f);
    rate_values[RATE_DROP_ITEM_NORMAL]     = sConfigMgr->GetFloatDefault("Rate.Drop.Item.Normal", 1.0f);
    rate_values[RATE_DROP_ITEM_UNCOMMON]   = sConfigMgr->GetFloatDefault("Rate.Drop.Item.Uncommon", 1.0f);
    rate_values[RATE_DROP_ITEM_RARE]       = sConfigMgr->GetFloatDefault("Rate.Drop.Item.Rare", 1.0f);
    rate_values[RATE_DROP_ITEM_EPIC]       = sConfigMgr->GetFloatDefault("Rate.Drop.Item.Epic", 1.0f);
    rate_values[RATE_DROP_ITEM_LEGENDARY]  = sConfigMgr->GetFloatDefault("Rate.Drop.Item.Legendary", 1.0f);
    rate_values[RATE_DROP_ITEM_ARTIFACT]   = sConfigMgr->GetFloatDefault("Rate.Drop.Item.Artifact", 1.0f);
    rate_values[RATE_DROP_ITEM_REFERENCED] = sConfigMgr->GetFloatDefault("Rate.Drop.Item.Referenced", 1.0f);
    rate_values[RATE_DROP_ITEM_REFERENCED_AMOUNT] = sConfigMgr->GetFloatDefault("Rate.Drop.Item.ReferencedAmount", 1.0f);
    rate_values[RATE_DROP_MONEY]  = sConfigMgr->GetFloatDefault("Rate.Drop.Money", 1.0f);
    rate_values[RATE_XP_KILL]     = sConfigMgr->GetFloatDefault("Rate.XP.Kill", 1.0f);
    rate_values[RATE_XP_BG_KILL]  = sConfigMgr->GetFloatDefault("Rate.XP.BattlegroundKill", 1.0f);
    rate_values[RATE_XP_QUEST]    = sConfigMgr->GetFloatDefault("Rate.XP.Quest", 1.0f);
    rate_values[RATE_XP_EXPLORE]  = sConfigMgr->GetFloatDefault("Rate.XP.Explore", 1.0f);
    rate_values[RATE_REPAIRCOST]  = sConfigMgr->GetFloatDefault("Rate.RepairCost", 1.0f);
    if (rate_values[RATE_REPAIRCOST] < 0.0f)
    {
        TC_LOG_ERROR("server.loading", "Rate.RepairCost (%f) must be >=0. Using 0.0 instead.", rate_values[RATE_REPAIRCOST]);
        rate_values[RATE_REPAIRCOST] = 0.0f;
    }
    rate_values[RATE_REPUTATION_GAIN]  = sConfigMgr->GetFloatDefault("Rate.Reputation.Gain", 1.0f);
    rate_values[RATE_REPUTATION_LOWLEVEL_KILL]  = sConfigMgr->GetFloatDefault("Rate.Reputation.LowLevel.Kill", 1.0f);
    rate_values[RATE_REPUTATION_LOWLEVEL_QUEST]  = sConfigMgr->GetFloatDefault("Rate.Reputation.LowLevel.Quest", 1.0f);
    rate_values[RATE_REPUTATION_RECRUIT_A_FRIEND_BONUS] = sConfigMgr->GetFloatDefault("Rate.Reputation.RecruitAFriendBonus", 0.1f);
    rate_values[RATE_CREATURE_NORMAL_DAMAGE]          = sConfigMgr->GetFloatDefault("Rate.Creature.Normal.Damage", 1.0f);
    rate_values[RATE_CREATURE_ELITE_ELITE_DAMAGE]     = sConfigMgr->GetFloatDefault("Rate.Creature.Elite.Elite.Damage", 1.0f);
    rate_values[RATE_CREATURE_ELITE_RAREELITE_DAMAGE] = sConfigMgr->GetFloatDefault("Rate.Creature.Elite.RAREELITE.Damage", 1.0f);
    rate_values[RATE_CREATURE_ELITE_WORLDBOSS_DAMAGE] = sConfigMgr->GetFloatDefault("Rate.Creature.Elite.WORLDBOSS.Damage", 1.0f);
    rate_values[RATE_CREATURE_ELITE_RARE_DAMAGE]      = sConfigMgr->GetFloatDefault("Rate.Creature.Elite.RARE.Damage", 1.0f);
    rate_values[RATE_CREATURE_NORMAL_HP]          = sConfigMgr->GetFloatDefault("Rate.Creature.Normal.HP", 1.0f);
    rate_values[RATE_CREATURE_ELITE_ELITE_HP]     = sConfigMgr->GetFloatDefault("Rate.Creature.Elite.Elite.HP", 1.0f);
    rate_values[RATE_CREATURE_ELITE_RAREELITE_HP] = sConfigMgr->GetFloatDefault("Rate.Creature.Elite.RAREELITE.HP", 1.0f);
    rate_values[RATE_CREATURE_ELITE_WORLDBOSS_HP] = sConfigMgr->GetFloatDefault("Rate.Creature.Elite.WORLDBOSS.HP", 1.0f);
    rate_values[RATE_CREATURE_ELITE_RARE_HP]      = sConfigMgr->GetFloatDefault("Rate.Creature.Elite.RARE.HP", 1.0f);
    rate_values[RATE_CREATURE_NORMAL_SPELLDAMAGE]          = sConfigMgr->GetFloatDefault("Rate.Creature.Normal.SpellDamage", 1.0f);
    rate_values[RATE_CREATURE_ELITE_ELITE_SPELLDAMAGE]     = sConfigMgr->GetFloatDefault("Rate.Creature.Elite.Elite.SpellDamage", 1.0f);
    rate_values[RATE_CREATURE_ELITE_RAREELITE_SPELLDAMAGE] = sConfigMgr->GetFloatDefault("Rate.Creature.Elite.RAREELITE.SpellDamage", 1.0f);
    rate_values[RATE_CREATURE_ELITE_WORLDBOSS_SPELLDAMAGE] = sConfigMgr->GetFloatDefault("Rate.Creature.Elite.WORLDBOSS.SpellDamage", 1.0f);
    rate_values[RATE_CREATURE_ELITE_RARE_SPELLDAMAGE]      = sConfigMgr->GetFloatDefault("Rate.Creature.Elite.RARE.SpellDamage", 1.0f);
    rate_values[RATE_CREATURE_AGGRO]  = sConfigMgr->GetFloatDefault("Rate.Creature.Aggro", 1.0f);
    rate_values[RATE_REST_INGAME]                    = sConfigMgr->GetFloatDefault("Rate.Rest.InGame", 1.0f);
    rate_values[RATE_REST_OFFLINE_IN_TAVERN_OR_CITY] = sConfigMgr->GetFloatDefault("Rate.Rest.Offline.InTavernOrCity", 1.0f);
    rate_values[RATE_REST_OFFLINE_IN_WILDERNESS]     = sConfigMgr->GetFloatDefault("Rate.Rest.Offline.InWilderness", 1.0f);
    rate_values[RATE_DAMAGE_FALL]  = sConfigMgr->GetFloatDefault("Rate.Damage.Fall", 1.0f);
    rate_values[RATE_AUCTION_TIME]  = sConfigMgr->GetFloatDefault("Rate.Auction.Time", 1.0f);
    rate_values[RATE_AUCTION_DEPOSIT] = sConfigMgr->GetFloatDefault("Rate.Auction.Deposit", 1.0f);
    rate_values[RATE_AUCTION_CUT] = sConfigMgr->GetFloatDefault("Rate.Auction.Cut", 1.0f);
    rate_values[RATE_HONOR] = sConfigMgr->GetFloatDefault("Rate.Honor", 1.0f);
    rate_values[RATE_ARENA_POINTS] = sConfigMgr->GetFloatDefault("Rate.ArenaPoints", 1.0f);
    rate_values[RATE_INSTANCE_RESET_TIME] = sConfigMgr->GetFloatDefault("Rate.InstanceResetTime", 1.0f);
    rate_values[RATE_TALENT] = sConfigMgr->GetFloatDefault("Rate.Talent", 1.0f);
    if (rate_values[RATE_TALENT] < 0.0f)
    {
        TC_LOG_ERROR("server.loading", "Rate.Talent (%f) must be > 0. Using 1 instead.", rate_values[RATE_TALENT]);
        rate_values[RATE_TALENT] = 1.0f;
    }
    rate_values[RATE_MOVESPEED] = sConfigMgr->GetFloatDefault("Rate.MoveSpeed", 1.0f);
    if (rate_values[RATE_MOVESPEED] < 0)
    {
        TC_LOG_ERROR("server.loading", "Rate.MoveSpeed (%f) must be > 0. Using 1 instead.", rate_values[RATE_MOVESPEED]);
        rate_values[RATE_MOVESPEED] = 1.0f;
    }
    for (uint8 i = 0; i < MAX_MOVE_TYPE; ++i) playerBaseMoveSpeed[i] = baseMoveSpeed[i] * rate_values[RATE_MOVESPEED];
    rate_values[RATE_CORPSE_DECAY_LOOTED] = sConfigMgr->GetFloatDefault("Rate.Corpse.Decay.Looted", 0.5f);

    rate_values[RATE_TARGET_POS_RECALCULATION_RANGE] = sConfigMgr->GetFloatDefault("TargetPosRecalculateRange", 1.5f);
    if (rate_values[RATE_TARGET_POS_RECALCULATION_RANGE] < CONTACT_DISTANCE)
    {
        TC_LOG_ERROR("server.loading", "TargetPosRecalculateRange (%f) must be >= %f. Using %f instead.", rate_values[RATE_TARGET_POS_RECALCULATION_RANGE], CONTACT_DISTANCE, CONTACT_DISTANCE);
        rate_values[RATE_TARGET_POS_RECALCULATION_RANGE] = CONTACT_DISTANCE;
    }
    else if (rate_values[RATE_TARGET_POS_RECALCULATION_RANGE] > NOMINAL_MELEE_RANGE)
    {
        TC_LOG_ERROR("server.loading", "TargetPosRecalculateRange (%f) must be <= %f. Using %f instead.",
            rate_values[RATE_TARGET_POS_RECALCULATION_RANGE], NOMINAL_MELEE_RANGE, NOMINAL_MELEE_RANGE);
        rate_values[RATE_TARGET_POS_RECALCULATION_RANGE] = NOMINAL_MELEE_RANGE;
    }

    rate_values[RATE_DURABILITY_LOSS_ON_DEATH]  = sConfigMgr->GetFloatDefault("DurabilityLoss.OnDeath", 10.0f);
    if (rate_values[RATE_DURABILITY_LOSS_ON_DEATH] < 0.0f)
    {
        TC_LOG_ERROR("server.loading", "DurabilityLoss.OnDeath (%f) must be >=0. Using 0.0 instead.", rate_values[RATE_DURABILITY_LOSS_ON_DEATH]);
        rate_values[RATE_DURABILITY_LOSS_ON_DEATH] = 0.0f;
    }
    if (rate_values[RATE_DURABILITY_LOSS_ON_DEATH] > 100.0f)
    {
        TC_LOG_ERROR("server.loading", "DurabilityLoss.OnDeath (%f) must be <= 100. Using 100.0 instead.", rate_values[RATE_DURABILITY_LOSS_ON_DEATH]);
        rate_values[RATE_DURABILITY_LOSS_ON_DEATH] = 0.0f;
    }
    rate_values[RATE_DURABILITY_LOSS_ON_DEATH] = rate_values[RATE_DURABILITY_LOSS_ON_DEATH] / 100.0f;

    rate_values[RATE_DURABILITY_LOSS_DAMAGE] = sConfigMgr->GetFloatDefault("DurabilityLossChance.Damage", 0.5f);
    if (rate_values[RATE_DURABILITY_LOSS_DAMAGE] < 0.0f)
    {
        TC_LOG_ERROR("server.loading", "DurabilityLossChance.Damage (%f) must be >=0. Using 0.0 instead.", rate_values[RATE_DURABILITY_LOSS_DAMAGE]);
        rate_values[RATE_DURABILITY_LOSS_DAMAGE] = 0.0f;
    }
    rate_values[RATE_DURABILITY_LOSS_ABSORB] = sConfigMgr->GetFloatDefault("DurabilityLossChance.Absorb", 0.5f);
    if (rate_values[RATE_DURABILITY_LOSS_ABSORB] < 0.0f)
    {
        TC_LOG_ERROR("server.loading", "DurabilityLossChance.Absorb (%f) must be >=0. Using 0.0 instead.", rate_values[RATE_DURABILITY_LOSS_ABSORB]);
        rate_values[RATE_DURABILITY_LOSS_ABSORB] = 0.0f;
    }
    rate_values[RATE_DURABILITY_LOSS_PARRY] = sConfigMgr->GetFloatDefault("DurabilityLossChance.Parry", 0.05f);
    if (rate_values[RATE_DURABILITY_LOSS_PARRY] < 0.0f)
    {
        TC_LOG_ERROR("server.loading", "DurabilityLossChance.Parry (%f) must be >=0. Using 0.0 instead.", rate_values[RATE_DURABILITY_LOSS_PARRY]);
        rate_values[RATE_DURABILITY_LOSS_PARRY] = 0.0f;
    }
    rate_values[RATE_DURABILITY_LOSS_BLOCK] = sConfigMgr->GetFloatDefault("DurabilityLossChance.Block", 0.05f);
    if (rate_values[RATE_DURABILITY_LOSS_BLOCK] < 0.0f)
    {
        TC_LOG_ERROR("server.loading", "DurabilityLossChance.Block (%f) must be >=0. Using 0.0 instead.", rate_values[RATE_DURABILITY_LOSS_BLOCK]);
        rate_values[RATE_DURABILITY_LOSS_BLOCK] = 0.0f;
    }
    rate_values[RATE_MONEY_QUEST] = sConfigMgr->GetFloatDefault("Rate.Quest.Money.Reward", 1.0f);
    if (rate_values[RATE_MONEY_QUEST] < 0.0f)
    {
        TC_LOG_ERROR("server.loading", "Rate.Quest.Money.Reward (%f) must be >=0. Using 0 instead.", rate_values[RATE_MONEY_QUEST]);
        rate_values[RATE_MONEY_QUEST] = 0.0f;
    }
    rate_values[RATE_MONEY_MAX_LEVEL_QUEST] = sConfigMgr->GetFloatDefault("Rate.Quest.Money.Max.Level.Reward", 1.0f);
    if (rate_values[RATE_MONEY_MAX_LEVEL_QUEST] < 0.0f)
    {
        TC_LOG_ERROR("server.loading", "Rate.Quest.Money.Max.Level.Reward (%f) must be >=0. Using 0 instead.", rate_values[RATE_MONEY_MAX_LEVEL_QUEST]);
        rate_values[RATE_MONEY_MAX_LEVEL_QUEST] = 0.0f;
    }
    ///- Read other configuration items from the config file

    m_bool_configs[CONFIG_DURABILITY_LOSS_IN_PVP] = sConfigMgr->GetBoolDefault("DurabilityLoss.InPvP", false);

    m_int_configs[CONFIG_COMPRESSION] = sConfigMgr->GetIntDefault("Compression", 1);
    if (m_int_configs[CONFIG_COMPRESSION] < 1 || m_int_configs[CONFIG_COMPRESSION] > 9)
    {
        TC_LOG_ERROR("server.loading", "Compression level (%i) must be in range 1..9. Using default compression level (1).", m_int_configs[CONFIG_COMPRESSION]);
        m_int_configs[CONFIG_COMPRESSION] = 1;
    }
    m_bool_configs[CONFIG_ADDON_CHANNEL] = sConfigMgr->GetBoolDefault("AddonChannel", true);
    m_bool_configs[CONFIG_CLEAN_CHARACTER_DB] = sConfigMgr->GetBoolDefault("CleanCharacterDB", false);
    m_int_configs[CONFIG_PERSISTENT_CHARACTER_CLEAN_FLAGS] = sConfigMgr->GetIntDefault("PersistentCharacterCleanFlags", 0);
    m_int_configs[CONFIG_CHAT_CHANNEL_LEVEL_REQ] = sConfigMgr->GetIntDefault("ChatLevelReq.Channel", 1);
    m_int_configs[CONFIG_CHAT_WHISPER_LEVEL_REQ] = sConfigMgr->GetIntDefault("ChatLevelReq.Whisper", 1);
    m_int_configs[CONFIG_CHAT_SAY_LEVEL_REQ] = sConfigMgr->GetIntDefault("ChatLevelReq.Say", 1);
    m_int_configs[CONFIG_TRADE_LEVEL_REQ] = sConfigMgr->GetIntDefault("LevelReq.Trade", 1);
    m_int_configs[CONFIG_TICKET_LEVEL_REQ] = sConfigMgr->GetIntDefault("LevelReq.Ticket", 1);
    m_int_configs[CONFIG_AUCTION_LEVEL_REQ] = sConfigMgr->GetIntDefault("LevelReq.Auction", 1);
    m_int_configs[CONFIG_MAIL_LEVEL_REQ] = sConfigMgr->GetIntDefault("LevelReq.Mail", 1);
    m_bool_configs[CONFIG_PRESERVE_CUSTOM_CHANNELS] = sConfigMgr->GetBoolDefault("PreserveCustomChannels", false);
    m_int_configs[CONFIG_PRESERVE_CUSTOM_CHANNEL_DURATION] = sConfigMgr->GetIntDefault("PreserveCustomChannelDuration", 14);
    m_bool_configs[CONFIG_GRID_UNLOAD] = sConfigMgr->GetBoolDefault("GridUnload", true);
    m_int_configs[CONFIG_INTERVAL_SAVE] = sConfigMgr->GetIntDefault("PlayerSaveInterval", 15 * MINUTE * IN_MILLISECONDS);
    m_int_configs[CONFIG_INTERVAL_DISCONNECT_TOLERANCE] = sConfigMgr->GetIntDefault("DisconnectToleranceInterval", 0);
    m_bool_configs[CONFIG_STATS_SAVE_ONLY_ON_LOGOUT] = sConfigMgr->GetBoolDefault("PlayerSave.Stats.SaveOnlyOnLogout", true);

    m_int_configs[CONFIG_MIN_LEVEL_STAT_SAVE] = sConfigMgr->GetIntDefault("PlayerSave.Stats.MinLevel", 0);
    if (m_int_configs[CONFIG_MIN_LEVEL_STAT_SAVE] > MAX_LEVEL)
    {
        TC_LOG_ERROR("server.loading", "PlayerSave.Stats.MinLevel (%i) must be in range 0..80. Using default, do not save character stats (0).", m_int_configs[CONFIG_MIN_LEVEL_STAT_SAVE]);
        m_int_configs[CONFIG_MIN_LEVEL_STAT_SAVE] = 0;
    }

    m_int_configs[CONFIG_INTERVAL_GRIDCLEAN] = sConfigMgr->GetIntDefault("GridCleanUpDelay", 5 * MINUTE * IN_MILLISECONDS);
    if (m_int_configs[CONFIG_INTERVAL_GRIDCLEAN] < MIN_GRID_DELAY)
    {
        TC_LOG_ERROR("server.loading", "GridCleanUpDelay (%i) must be greater %u. Use this minimal value.", m_int_configs[CONFIG_INTERVAL_GRIDCLEAN], MIN_GRID_DELAY);
        m_int_configs[CONFIG_INTERVAL_GRIDCLEAN] = MIN_GRID_DELAY;
    }
    if (reload)
        sMapMgr->SetGridCleanUpDelay(m_int_configs[CONFIG_INTERVAL_GRIDCLEAN]);

    m_int_configs[CONFIG_INTERVAL_MAPUPDATE] = sConfigMgr->GetIntDefault("MapUpdateInterval", 100);
    if (m_int_configs[CONFIG_INTERVAL_MAPUPDATE] < MIN_MAP_UPDATE_DELAY)
    {
        TC_LOG_ERROR("server.loading", "MapUpdateInterval (%i) must be greater %u. Use this minimal value.", m_int_configs[CONFIG_INTERVAL_MAPUPDATE], MIN_MAP_UPDATE_DELAY);
        m_int_configs[CONFIG_INTERVAL_MAPUPDATE] = MIN_MAP_UPDATE_DELAY;
    }
    if (reload)
        sMapMgr->SetMapUpdateInterval(m_int_configs[CONFIG_INTERVAL_MAPUPDATE]);

    m_int_configs[CONFIG_INTERVAL_CHANGEWEATHER] = sConfigMgr->GetIntDefault("ChangeWeatherInterval", 10 * MINUTE * IN_MILLISECONDS);

    if (reload)
    {
        uint32 val = sConfigMgr->GetIntDefault("WorldServerPort", 8085);
        if (val != m_int_configs[CONFIG_PORT_WORLD])
            TC_LOG_ERROR("server.loading", "WorldServerPort option can't be changed at worldserver.conf reload, using current value (%u).", m_int_configs[CONFIG_PORT_WORLD]);
    }
    else
        m_int_configs[CONFIG_PORT_WORLD] = sConfigMgr->GetIntDefault("WorldServerPort", 8085);

    m_int_configs[CONFIG_SOCKET_TIMEOUTTIME] = sConfigMgr->GetIntDefault("SocketTimeOutTime", 900000);
    m_int_configs[CONFIG_SESSION_ADD_DELAY] = sConfigMgr->GetIntDefault("SessionAddDelay", 10000);

    m_float_configs[CONFIG_GROUP_XP_DISTANCE] = sConfigMgr->GetFloatDefault("MaxGroupXPDistance", 74.0f);
    m_float_configs[CONFIG_MAX_RECRUIT_A_FRIEND_DISTANCE] = sConfigMgr->GetFloatDefault("MaxRecruitAFriendBonusDistance", 100.0f);

    /// @todo Add MonsterSight and GuarderSight (with meaning) in worldserver.conf or put them as define
    m_float_configs[CONFIG_SIGHT_MONSTER] = sConfigMgr->GetFloatDefault("MonsterSight", 50.0f);
    m_float_configs[CONFIG_SIGHT_GUARDER] = sConfigMgr->GetFloatDefault("GuarderSight", 50.0f);

    if (reload)
    {
        uint32 val = sConfigMgr->GetIntDefault("GameType", 0);
        if (val != m_int_configs[CONFIG_GAME_TYPE])
            TC_LOG_ERROR("server.loading", "GameType option can't be changed at worldserver.conf reload, using current value (%u).", m_int_configs[CONFIG_GAME_TYPE]);
    }
    else
        m_int_configs[CONFIG_GAME_TYPE] = sConfigMgr->GetIntDefault("GameType", 0);

    if (reload)
    {
        uint32 val = sConfigMgr->GetIntDefault("RealmZone", REALM_ZONE_DEVELOPMENT);
        if (val != m_int_configs[CONFIG_REALM_ZONE])
            TC_LOG_ERROR("server.loading", "RealmZone option can't be changed at worldserver.conf reload, using current value (%u).", m_int_configs[CONFIG_REALM_ZONE]);
    }
    else
        m_int_configs[CONFIG_REALM_ZONE] = sConfigMgr->GetIntDefault("RealmZone", REALM_ZONE_DEVELOPMENT);

    m_bool_configs[CONFIG_ALLOW_TWO_SIDE_INTERACTION_CALENDAR]= sConfigMgr->GetBoolDefault("AllowTwoSide.Interaction.Calendar", false);
    m_bool_configs[CONFIG_ALLOW_TWO_SIDE_INTERACTION_CHANNEL] = sConfigMgr->GetBoolDefault("AllowTwoSide.Interaction.Channel", false);
    m_bool_configs[CONFIG_ALLOW_TWO_SIDE_INTERACTION_GROUP]   = sConfigMgr->GetBoolDefault("AllowTwoSide.Interaction.Group", false);
    m_bool_configs[CONFIG_ALLOW_TWO_SIDE_INTERACTION_GUILD]   = sConfigMgr->GetBoolDefault("AllowTwoSide.Interaction.Guild", false);
    m_bool_configs[CONFIG_ALLOW_TWO_SIDE_INTERACTION_AUCTION] = sConfigMgr->GetBoolDefault("AllowTwoSide.Interaction.Auction", false);
    m_bool_configs[CONFIG_ALLOW_TWO_SIDE_TRADE]               = sConfigMgr->GetBoolDefault("AllowTwoSide.Trade", false);
    m_int_configs[CONFIG_STRICT_PLAYER_NAMES]                 = sConfigMgr->GetIntDefault ("StrictPlayerNames",  0);
    m_int_configs[CONFIG_STRICT_CHARTER_NAMES]                = sConfigMgr->GetIntDefault ("StrictCharterNames", 0);
    m_int_configs[CONFIG_STRICT_PET_NAMES]                    = sConfigMgr->GetIntDefault ("StrictPetNames",     0);

    m_int_configs[CONFIG_MIN_PLAYER_NAME]                     = sConfigMgr->GetIntDefault ("MinPlayerName",  2);
    if (m_int_configs[CONFIG_MIN_PLAYER_NAME] < 1 || m_int_configs[CONFIG_MIN_PLAYER_NAME] > MAX_PLAYER_NAME)
    {
        TC_LOG_ERROR("server.loading", "MinPlayerName (%i) must be in range 1..%u. Set to 2.", m_int_configs[CONFIG_MIN_PLAYER_NAME], MAX_PLAYER_NAME);
        m_int_configs[CONFIG_MIN_PLAYER_NAME] = 2;
    }

    m_int_configs[CONFIG_MIN_CHARTER_NAME]                    = sConfigMgr->GetIntDefault ("MinCharterName", 2);
    if (m_int_configs[CONFIG_MIN_CHARTER_NAME] < 1 || m_int_configs[CONFIG_MIN_CHARTER_NAME] > MAX_CHARTER_NAME)
    {
        TC_LOG_ERROR("server.loading", "MinCharterName (%i) must be in range 1..%u. Set to 2.", m_int_configs[CONFIG_MIN_CHARTER_NAME], MAX_CHARTER_NAME);
        m_int_configs[CONFIG_MIN_CHARTER_NAME] = 2;
    }

    m_int_configs[CONFIG_MIN_PET_NAME]                        = sConfigMgr->GetIntDefault ("MinPetName",     2);
    if (m_int_configs[CONFIG_MIN_PET_NAME] < 1 || m_int_configs[CONFIG_MIN_PET_NAME] > MAX_PET_NAME)
    {
        TC_LOG_ERROR("server.loading", "MinPetName (%i) must be in range 1..%u. Set to 2.", m_int_configs[CONFIG_MIN_PET_NAME], MAX_PET_NAME);
        m_int_configs[CONFIG_MIN_PET_NAME] = 2;
    }

    m_int_configs[CONFIG_CHARTER_COST_GUILD] = sConfigMgr->GetIntDefault("Guild.CharterCost", 1000);
    m_int_configs[CONFIG_CHARTER_COST_ARENA_2v2] = sConfigMgr->GetIntDefault("ArenaTeam.CharterCost.2v2", 800000);
    m_int_configs[CONFIG_CHARTER_COST_ARENA_3v3] = sConfigMgr->GetIntDefault("ArenaTeam.CharterCost.3v3", 1200000);
    m_int_configs[CONFIG_CHARTER_COST_ARENA_5v5] = sConfigMgr->GetIntDefault("ArenaTeam.CharterCost.5v5", 2000000);

    m_int_configs[CONFIG_CHARACTER_CREATING_DISABLED] = sConfigMgr->GetIntDefault("CharacterCreating.Disabled", 0);
    m_int_configs[CONFIG_CHARACTER_CREATING_DISABLED_RACEMASK] = sConfigMgr->GetIntDefault("CharacterCreating.Disabled.RaceMask", 0);
    m_int_configs[CONFIG_CHARACTER_CREATING_DISABLED_CLASSMASK] = sConfigMgr->GetIntDefault("CharacterCreating.Disabled.ClassMask", 0);

    m_int_configs[CONFIG_CHARACTERS_PER_REALM] = sConfigMgr->GetIntDefault("CharactersPerRealm", 10);
    if (m_int_configs[CONFIG_CHARACTERS_PER_REALM] < 1 || m_int_configs[CONFIG_CHARACTERS_PER_REALM] > 10)
    {
        TC_LOG_ERROR("server.loading", "CharactersPerRealm (%i) must be in range 1..10. Set to 10.", m_int_configs[CONFIG_CHARACTERS_PER_REALM]);
        m_int_configs[CONFIG_CHARACTERS_PER_REALM] = 10;
    }

    // must be after CONFIG_CHARACTERS_PER_REALM
    m_int_configs[CONFIG_CHARACTERS_PER_ACCOUNT] = sConfigMgr->GetIntDefault("CharactersPerAccount", 50);
    if (m_int_configs[CONFIG_CHARACTERS_PER_ACCOUNT] < m_int_configs[CONFIG_CHARACTERS_PER_REALM])
    {
        TC_LOG_ERROR("server.loading", "CharactersPerAccount (%i) can't be less than CharactersPerRealm (%i).", m_int_configs[CONFIG_CHARACTERS_PER_ACCOUNT], m_int_configs[CONFIG_CHARACTERS_PER_REALM]);
        m_int_configs[CONFIG_CHARACTERS_PER_ACCOUNT] = m_int_configs[CONFIG_CHARACTERS_PER_REALM];
    }

    m_int_configs[CONFIG_HEROIC_CHARACTERS_PER_REALM] = sConfigMgr->GetIntDefault("HeroicCharactersPerRealm", 1);
    if (int32(m_int_configs[CONFIG_HEROIC_CHARACTERS_PER_REALM]) < 0 || m_int_configs[CONFIG_HEROIC_CHARACTERS_PER_REALM] > 10)
    {
        TC_LOG_ERROR("server.loading", "HeroicCharactersPerRealm (%i) must be in range 0..10. Set to 1.", m_int_configs[CONFIG_HEROIC_CHARACTERS_PER_REALM]);
        m_int_configs[CONFIG_HEROIC_CHARACTERS_PER_REALM] = 1;
    }

    m_int_configs[CONFIG_CHARACTER_CREATING_MIN_LEVEL_FOR_HEROIC_CHARACTER] = sConfigMgr->GetIntDefault("CharacterCreating.MinLevelForHeroicCharacter", 55);

    m_int_configs[CONFIG_SKIP_CINEMATICS] = sConfigMgr->GetIntDefault("SkipCinematics", 0);
    if (int32(m_int_configs[CONFIG_SKIP_CINEMATICS]) < 0 || m_int_configs[CONFIG_SKIP_CINEMATICS] > 2)
    {
        TC_LOG_ERROR("server.loading", "SkipCinematics (%i) must be in range 0..2. Set to 0.", m_int_configs[CONFIG_SKIP_CINEMATICS]);
        m_int_configs[CONFIG_SKIP_CINEMATICS] = 0;
    }

    if (reload)
    {
        uint32 val = sConfigMgr->GetIntDefault("MaxPlayerLevel", DEFAULT_MAX_LEVEL);
        if (val != m_int_configs[CONFIG_MAX_PLAYER_LEVEL])
            TC_LOG_ERROR("server.loading", "MaxPlayerLevel option can't be changed at config reload, using current value (%u).", m_int_configs[CONFIG_MAX_PLAYER_LEVEL]);
    }
    else
        m_int_configs[CONFIG_MAX_PLAYER_LEVEL] = sConfigMgr->GetIntDefault("MaxPlayerLevel", DEFAULT_MAX_LEVEL);

    if (m_int_configs[CONFIG_MAX_PLAYER_LEVEL] > MAX_LEVEL)
    {
        TC_LOG_ERROR("server.loading", "MaxPlayerLevel (%i) must be in range 1..%u. Set to %u.", m_int_configs[CONFIG_MAX_PLAYER_LEVEL], MAX_LEVEL, MAX_LEVEL);
        m_int_configs[CONFIG_MAX_PLAYER_LEVEL] = MAX_LEVEL;
    }

    m_int_configs[CONFIG_MIN_DUALSPEC_LEVEL] = sConfigMgr->GetIntDefault("MinDualSpecLevel", 40);

    m_int_configs[CONFIG_START_PLAYER_LEVEL] = sConfigMgr->GetIntDefault("StartPlayerLevel", 1);
    if (m_int_configs[CONFIG_START_PLAYER_LEVEL] < 1)
    {
        TC_LOG_ERROR("server.loading", "StartPlayerLevel (%i) must be in range 1..MaxPlayerLevel(%u). Set to 1.", m_int_configs[CONFIG_START_PLAYER_LEVEL], m_int_configs[CONFIG_MAX_PLAYER_LEVEL]);
        m_int_configs[CONFIG_START_PLAYER_LEVEL] = 1;
    }
    else if (m_int_configs[CONFIG_START_PLAYER_LEVEL] > m_int_configs[CONFIG_MAX_PLAYER_LEVEL])
    {
        TC_LOG_ERROR("server.loading", "StartPlayerLevel (%i) must be in range 1..MaxPlayerLevel(%u). Set to %u.", m_int_configs[CONFIG_START_PLAYER_LEVEL], m_int_configs[CONFIG_MAX_PLAYER_LEVEL], m_int_configs[CONFIG_MAX_PLAYER_LEVEL]);
        m_int_configs[CONFIG_START_PLAYER_LEVEL] = m_int_configs[CONFIG_MAX_PLAYER_LEVEL];
    }

    m_int_configs[CONFIG_START_HEROIC_PLAYER_LEVEL] = sConfigMgr->GetIntDefault("StartHeroicPlayerLevel", 55);
    if (m_int_configs[CONFIG_START_HEROIC_PLAYER_LEVEL] < 1)
    {
        TC_LOG_ERROR("server.loading", "StartHeroicPlayerLevel (%i) must be in range 1..MaxPlayerLevel(%u). Set to 55.",
            m_int_configs[CONFIG_START_HEROIC_PLAYER_LEVEL], m_int_configs[CONFIG_MAX_PLAYER_LEVEL]);
        m_int_configs[CONFIG_START_HEROIC_PLAYER_LEVEL] = 55;
    }
    else if (m_int_configs[CONFIG_START_HEROIC_PLAYER_LEVEL] > m_int_configs[CONFIG_MAX_PLAYER_LEVEL])
    {
        TC_LOG_ERROR("server.loading", "StartHeroicPlayerLevel (%i) must be in range 1..MaxPlayerLevel(%u). Set to %u.",
            m_int_configs[CONFIG_START_HEROIC_PLAYER_LEVEL], m_int_configs[CONFIG_MAX_PLAYER_LEVEL], m_int_configs[CONFIG_MAX_PLAYER_LEVEL]);
        m_int_configs[CONFIG_START_HEROIC_PLAYER_LEVEL] = m_int_configs[CONFIG_MAX_PLAYER_LEVEL];
    }

    m_int_configs[CONFIG_START_PLAYER_MONEY] = sConfigMgr->GetIntDefault("StartPlayerMoney", 0);
    if (int32(m_int_configs[CONFIG_START_PLAYER_MONEY]) < 0)
    {
        TC_LOG_ERROR("server.loading", "StartPlayerMoney (%i) must be in range 0.." UI64FMTD ". Set to %u.", m_int_configs[CONFIG_START_PLAYER_MONEY], uint64(MAX_MONEY_AMOUNT), 0);
        m_int_configs[CONFIG_START_PLAYER_MONEY] = 0;
    }
    else if (m_int_configs[CONFIG_START_PLAYER_MONEY] > 0x7FFFFFFF-1) // TODO: (See MAX_MONEY_AMOUNT)
    {
        TC_LOG_ERROR("server.loading", "StartPlayerMoney (%i) must be in range 0..%u. Set to %u.",
            m_int_configs[CONFIG_START_PLAYER_MONEY], 0x7FFFFFFF-1, 0x7FFFFFFF-1);
        m_int_configs[CONFIG_START_PLAYER_MONEY] = 0x7FFFFFFF-1;
    }

    m_int_configs[CONFIG_CURRENCY_RESET_HOUR] = sConfigMgr->GetIntDefault("Currency.ResetHour", 3);
    if (m_int_configs[CONFIG_CURRENCY_RESET_HOUR] > 23)
    {
        TC_LOG_ERROR("server.loading", "Currency.ResetHour (%i) can't be load. Set to 6.", m_int_configs[CONFIG_CURRENCY_RESET_HOUR]);
        m_int_configs[CONFIG_CURRENCY_RESET_HOUR] = 3;
    }
    m_int_configs[CONFIG_CURRENCY_RESET_DAY] = sConfigMgr->GetIntDefault("Currency.ResetDay", 3);
    if (m_int_configs[CONFIG_CURRENCY_RESET_DAY] > 6)
    {
        TC_LOG_ERROR("server.loading", "Currency.ResetDay (%i) can't be load. Set to 3.", m_int_configs[CONFIG_CURRENCY_RESET_DAY]);
        m_int_configs[CONFIG_CURRENCY_RESET_DAY] = 3;
    }
    m_int_configs[CONFIG_CURRENCY_RESET_INTERVAL] = sConfigMgr->GetIntDefault("Currency.ResetInterval", 7);
    if (int32(m_int_configs[CONFIG_CURRENCY_RESET_INTERVAL]) <= 0)
    {
        TC_LOG_ERROR("server.loading", "Currency.ResetInterval (%i) must be > 0, set to default 7.", m_int_configs[CONFIG_CURRENCY_RESET_INTERVAL]);
        m_int_configs[CONFIG_CURRENCY_RESET_INTERVAL] = 7;
    }

    m_int_configs[CONFIG_CURRENCY_START_HONOR_POINTS] = sConfigMgr->GetIntDefault("Currency.StartHonorPoints", 0);
    if (int32(m_int_configs[CONFIG_CURRENCY_START_HONOR_POINTS]) < 0)
    {
        TC_LOG_ERROR("server.loading", "Currency.StartHonorPoints (%i) must be >= 0, set to default 0.", m_int_configs[CONFIG_CURRENCY_START_HONOR_POINTS]);
        m_int_configs[CONFIG_CURRENCY_START_HONOR_POINTS] = 0;
    }
    m_int_configs[CONFIG_CURRENCY_MAX_HONOR_POINTS] = sConfigMgr->GetIntDefault("Currency.MaxHonorPoints", 4000);
    if (int32(m_int_configs[CONFIG_CURRENCY_MAX_HONOR_POINTS]) < 0)
    {
        TC_LOG_ERROR("server.loading", "Currency.MaxHonorPoints (%i) can't be negative. Set to default 4000.", m_int_configs[CONFIG_CURRENCY_MAX_HONOR_POINTS]);
        m_int_configs[CONFIG_CURRENCY_MAX_HONOR_POINTS] = 4000;
    }
    m_int_configs[CONFIG_CURRENCY_MAX_HONOR_POINTS] *= 100;     //precision mod

    m_int_configs[CONFIG_CURRENCY_START_JUSTICE_POINTS] = sConfigMgr->GetIntDefault("Currency.StartJusticePoints", 0);
    if (int32(m_int_configs[CONFIG_CURRENCY_START_JUSTICE_POINTS]) < 0)
    {
        TC_LOG_ERROR("server.loading", "Currency.StartJusticePoints (%i) must be >= 0, set to default 0.", m_int_configs[CONFIG_CURRENCY_START_JUSTICE_POINTS]);
        m_int_configs[CONFIG_CURRENCY_START_JUSTICE_POINTS] = 0;
    }
    m_int_configs[CONFIG_CURRENCY_MAX_JUSTICE_POINTS] = sConfigMgr->GetIntDefault("Currency.MaxJusticePoints", 4000);
    if (int32(m_int_configs[CONFIG_CURRENCY_MAX_JUSTICE_POINTS]) < 0)
    {
        TC_LOG_ERROR("server.loading", "Currency.MaxJusticePoints (%i) can't be negative. Set to default 4000.", m_int_configs[CONFIG_CURRENCY_MAX_JUSTICE_POINTS]);
        m_int_configs[CONFIG_CURRENCY_MAX_JUSTICE_POINTS] = 4000;
    }
    m_int_configs[CONFIG_CURRENCY_MAX_JUSTICE_POINTS] *= 100;     //precision mod

    m_int_configs[CONFIG_CURRENCY_START_CONQUEST_POINTS] = sConfigMgr->GetIntDefault("Currency.StartConquestPoints", 0);
    if (int32(m_int_configs[CONFIG_CURRENCY_START_CONQUEST_POINTS]) < 0)
    {
        TC_LOG_ERROR("server.loading", "Currency.StartConquestPoints (%i) must be >= 0, set to default 0.", m_int_configs[CONFIG_CURRENCY_START_CONQUEST_POINTS]);
        m_int_configs[CONFIG_CURRENCY_START_CONQUEST_POINTS] = 0;
    }
    m_int_configs[CONFIG_CURRENCY_CONQUEST_POINTS_WEEK_CAP] = sConfigMgr->GetIntDefault("Currency.ConquestPointsWeekCap", 1650);
    if (int32(m_int_configs[CONFIG_CURRENCY_CONQUEST_POINTS_WEEK_CAP]) <= 0)
    {
        TC_LOG_ERROR("server.loading", "Currency.ConquestPointsWeekCap (%i) must be > 0, set to default 1650.", m_int_configs[CONFIG_CURRENCY_CONQUEST_POINTS_WEEK_CAP]);
        m_int_configs[CONFIG_CURRENCY_CONQUEST_POINTS_WEEK_CAP] = 1650;
    }
    m_int_configs[CONFIG_CURRENCY_CONQUEST_POINTS_WEEK_CAP] *= 100;     //precision mod

    m_int_configs[CONFIG_CURRENCY_CONQUEST_POINTS_ARENA_REWARD] = sConfigMgr->GetIntDefault("Currency.ConquestPointsArenaReward", 180);
    if (int32(m_int_configs[CONFIG_CURRENCY_CONQUEST_POINTS_ARENA_REWARD]) <= 0)
    {
        TC_LOG_ERROR("server.loading", "Currency.ConquestPointsArenaReward (%i) must be > 0, set to default 180.", m_int_configs[CONFIG_CURRENCY_CONQUEST_POINTS_ARENA_REWARD]);
        m_int_configs[CONFIG_CURRENCY_CONQUEST_POINTS_ARENA_REWARD] = 180;
    }
    m_int_configs[CONFIG_CURRENCY_CONQUEST_POINTS_ARENA_REWARD] *= 100;     //precision mod

    m_int_configs[CONFIG_MAX_RECRUIT_A_FRIEND_BONUS_PLAYER_LEVEL] = sConfigMgr->GetIntDefault("RecruitAFriend.MaxLevel", 60);
    if (m_int_configs[CONFIG_MAX_RECRUIT_A_FRIEND_BONUS_PLAYER_LEVEL] > m_int_configs[CONFIG_MAX_PLAYER_LEVEL])
    {
        TC_LOG_ERROR("server.loading", "RecruitAFriend.MaxLevel (%i) must be in the range 0..MaxLevel(%u). Set to %u.",
            m_int_configs[CONFIG_MAX_RECRUIT_A_FRIEND_BONUS_PLAYER_LEVEL], m_int_configs[CONFIG_MAX_PLAYER_LEVEL], 60);
        m_int_configs[CONFIG_MAX_RECRUIT_A_FRIEND_BONUS_PLAYER_LEVEL] = 60;
    }

    m_int_configs[CONFIG_MAX_RECRUIT_A_FRIEND_BONUS_PLAYER_LEVEL_DIFFERENCE] = sConfigMgr->GetIntDefault("RecruitAFriend.MaxDifference", 4);
    m_bool_configs[CONFIG_ALL_TAXI_PATHS] = sConfigMgr->GetBoolDefault("AllFlightPaths", false);
    m_bool_configs[CONFIG_INSTANT_TAXI] = sConfigMgr->GetBoolDefault("InstantFlightPaths", false);

    m_bool_configs[CONFIG_INSTANCE_IGNORE_LEVEL] = sConfigMgr->GetBoolDefault("Instance.IgnoreLevel", false);
    m_bool_configs[CONFIG_INSTANCE_IGNORE_RAID]  = sConfigMgr->GetBoolDefault("Instance.IgnoreRaid", false);

    m_bool_configs[CONFIG_CAST_UNSTUCK] = sConfigMgr->GetBoolDefault("CastUnstuck", true);
    m_int_configs[CONFIG_INSTANCE_RESET_TIME_HOUR]  = sConfigMgr->GetIntDefault("Instance.ResetTimeHour", 4);
    m_int_configs[CONFIG_INSTANCE_UNLOAD_DELAY] = sConfigMgr->GetIntDefault("Instance.UnloadDelay", 30 * MINUTE * IN_MILLISECONDS);

    m_int_configs[CONFIG_MAX_PRIMARY_TRADE_SKILL] = sConfigMgr->GetIntDefault("MaxPrimaryTradeSkill", 2);
    m_int_configs[CONFIG_MIN_PETITION_SIGNS] = sConfigMgr->GetIntDefault("MinPetitionSigns", 9);
    if (m_int_configs[CONFIG_MIN_PETITION_SIGNS] > 9)
    {
        TC_LOG_ERROR("server.loading", "MinPetitionSigns (%i) must be in range 0..9. Set to 9.", m_int_configs[CONFIG_MIN_PETITION_SIGNS]);
        m_int_configs[CONFIG_MIN_PETITION_SIGNS] = 9;
    }

    m_int_configs[CONFIG_GM_LOGIN_STATE]        = sConfigMgr->GetIntDefault("GM.LoginState", 2);
    m_int_configs[CONFIG_GM_VISIBLE_STATE]      = sConfigMgr->GetIntDefault("GM.Visible", 2);
    m_int_configs[CONFIG_GM_CHAT]               = sConfigMgr->GetIntDefault("GM.Chat", 2);
    m_int_configs[CONFIG_GM_WHISPERING_TO]      = sConfigMgr->GetIntDefault("GM.WhisperingTo", 2);
    m_int_configs[CONFIG_GM_FREEZE_DURATION]    = sConfigMgr->GetIntDefault("GM.FreezeAuraDuration", 0);

    m_int_configs[CONFIG_GM_LEVEL_IN_GM_LIST]   = sConfigMgr->GetIntDefault("GM.InGMList.Level", SEC_ADMINISTRATOR);
    m_int_configs[CONFIG_GM_LEVEL_IN_WHO_LIST]  = sConfigMgr->GetIntDefault("GM.InWhoList.Level", SEC_ADMINISTRATOR);
    m_int_configs[CONFIG_START_GM_LEVEL]        = sConfigMgr->GetIntDefault("GM.StartLevel", 1);
    if (m_int_configs[CONFIG_START_GM_LEVEL] < m_int_configs[CONFIG_START_PLAYER_LEVEL])
    {
        TC_LOG_ERROR("server.loading", "GM.StartLevel (%i) must be in range StartPlayerLevel(%u)..%u. Set to %u.",
            m_int_configs[CONFIG_START_GM_LEVEL], m_int_configs[CONFIG_START_PLAYER_LEVEL], MAX_LEVEL, m_int_configs[CONFIG_START_PLAYER_LEVEL]);
        m_int_configs[CONFIG_START_GM_LEVEL] = m_int_configs[CONFIG_START_PLAYER_LEVEL];
    }
    else if (m_int_configs[CONFIG_START_GM_LEVEL] > MAX_LEVEL)
    {
        TC_LOG_ERROR("server.loading", "GM.StartLevel (%i) must be in range 1..%u. Set to %u.", m_int_configs[CONFIG_START_GM_LEVEL], MAX_LEVEL, MAX_LEVEL);
        m_int_configs[CONFIG_START_GM_LEVEL] = MAX_LEVEL;
    }
    m_bool_configs[CONFIG_ALLOW_GM_GROUP]       = sConfigMgr->GetBoolDefault("GM.AllowInvite", false);
    m_bool_configs[CONFIG_GM_LOWER_SECURITY] = sConfigMgr->GetBoolDefault("GM.LowerSecurity", false);
    m_float_configs[CONFIG_CHANCE_OF_GM_SURVEY] = sConfigMgr->GetFloatDefault("GM.TicketSystem.ChanceOfGMSurvey", 50.0f);

    m_int_configs[CONFIG_GROUP_VISIBILITY] = sConfigMgr->GetIntDefault("Visibility.GroupMode", 1);

    m_int_configs[CONFIG_MAIL_DELIVERY_DELAY] = sConfigMgr->GetIntDefault("MailDeliveryDelay", HOUR);

    m_int_configs[CONFIG_UPTIME_UPDATE] = sConfigMgr->GetIntDefault("UpdateUptimeInterval", 10);
    if (int32(m_int_configs[CONFIG_UPTIME_UPDATE]) <= 0)
    {
        TC_LOG_ERROR("server.loading", "UpdateUptimeInterval (%i) must be > 0, set to default 10.", m_int_configs[CONFIG_UPTIME_UPDATE]);
        m_int_configs[CONFIG_UPTIME_UPDATE] = 10;
    }
    if (reload)
    {
        m_timers[WUPDATE_UPTIME].SetInterval(m_int_configs[CONFIG_UPTIME_UPDATE]*MINUTE*IN_MILLISECONDS);
        m_timers[WUPDATE_UPTIME].Reset();
    }

    // log db cleanup interval
    m_int_configs[CONFIG_LOGDB_CLEARINTERVAL] = sConfigMgr->GetIntDefault("LogDB.Opt.ClearInterval", 10);
    if (int32(m_int_configs[CONFIG_LOGDB_CLEARINTERVAL]) <= 0)
    {
        TC_LOG_ERROR("server.loading", "LogDB.Opt.ClearInterval (%i) must be > 0, set to default 10.", m_int_configs[CONFIG_LOGDB_CLEARINTERVAL]);
        m_int_configs[CONFIG_LOGDB_CLEARINTERVAL] = 10;
    }
    if (reload)
    {
        m_timers[WUPDATE_CLEANDB].SetInterval(m_int_configs[CONFIG_LOGDB_CLEARINTERVAL] * MINUTE * IN_MILLISECONDS);
        m_timers[WUPDATE_CLEANDB].Reset();
    }
    m_int_configs[CONFIG_LOGDB_CLEARTIME] = sConfigMgr->GetIntDefault("LogDB.Opt.ClearTime", 1209600); // 14 days default
    TC_LOG_INFO("server.loading", "Will clear `logs` table of entries older than %i seconds every %u minutes.",
        m_int_configs[CONFIG_LOGDB_CLEARTIME], m_int_configs[CONFIG_LOGDB_CLEARINTERVAL]);

    m_int_configs[CONFIG_SKILL_CHANCE_ORANGE] = sConfigMgr->GetIntDefault("SkillChance.Orange", 100);
    m_int_configs[CONFIG_SKILL_CHANCE_YELLOW] = sConfigMgr->GetIntDefault("SkillChance.Yellow", 75);
    m_int_configs[CONFIG_SKILL_CHANCE_GREEN]  = sConfigMgr->GetIntDefault("SkillChance.Green", 25);
    m_int_configs[CONFIG_SKILL_CHANCE_GREY]   = sConfigMgr->GetIntDefault("SkillChance.Grey", 0);

    m_int_configs[CONFIG_SKILL_CHANCE_MINING_STEPS]  = sConfigMgr->GetIntDefault("SkillChance.MiningSteps", 75);
    m_int_configs[CONFIG_SKILL_CHANCE_SKINNING_STEPS]   = sConfigMgr->GetIntDefault("SkillChance.SkinningSteps", 75);

    m_bool_configs[CONFIG_SKILL_PROSPECTING] = sConfigMgr->GetBoolDefault("SkillChance.Prospecting", false);
    m_bool_configs[CONFIG_SKILL_MILLING] = sConfigMgr->GetBoolDefault("SkillChance.Milling", false);

    m_int_configs[CONFIG_SKILL_GAIN_CRAFTING]  = sConfigMgr->GetIntDefault("SkillGain.Crafting", 1);

    m_int_configs[CONFIG_SKILL_GAIN_GATHERING]  = sConfigMgr->GetIntDefault("SkillGain.Gathering", 1);

    m_int_configs[CONFIG_MAX_OVERSPEED_PINGS] = sConfigMgr->GetIntDefault("MaxOverspeedPings", 2);

    if (m_int_configs[CONFIG_MAX_OVERSPEED_PINGS] != 0 && m_int_configs[CONFIG_MAX_OVERSPEED_PINGS] < 2)
    {
        TC_LOG_ERROR("server.loading", "MaxOverspeedPings (%i) must be in range 2..infinity (or 0 to disable check). Set to 2.", m_int_configs[CONFIG_MAX_OVERSPEED_PINGS]);
        m_int_configs[CONFIG_MAX_OVERSPEED_PINGS] = 2;
    }

    m_bool_configs[CONFIG_SAVE_RESPAWN_TIME_IMMEDIATELY] = sConfigMgr->GetBoolDefault("SaveRespawnTimeImmediately", true);
    if (!m_bool_configs[CONFIG_SAVE_RESPAWN_TIME_IMMEDIATELY])
    {
        TC_LOG_WARN("server.loading", "SaveRespawnTimeImmediately triggers assertions when disabled, overridden to Enabled");
        m_bool_configs[CONFIG_SAVE_RESPAWN_TIME_IMMEDIATELY] = true;
    }

    m_bool_configs[CONFIG_WEATHER] = sConfigMgr->GetBoolDefault("ActivateWeather", true);

    m_int_configs[CONFIG_DISABLE_BREATHING] = sConfigMgr->GetIntDefault("DisableWaterBreath", SEC_CONSOLE);

    if (reload)
    {
        uint32 val = sConfigMgr->GetIntDefault("Expansion", 2);
        if (val != m_int_configs[CONFIG_EXPANSION])
            TC_LOG_ERROR("server.loading", "Expansion option can't be changed at worldserver.conf reload, using current value (%u).", m_int_configs[CONFIG_EXPANSION]);
    }
    else
        m_int_configs[CONFIG_EXPANSION] = sConfigMgr->GetIntDefault("Expansion", 2);

    m_int_configs[CONFIG_CHATFLOOD_MESSAGE_COUNT] = sConfigMgr->GetIntDefault("ChatFlood.MessageCount", 10);
    m_int_configs[CONFIG_CHATFLOOD_MESSAGE_DELAY] = sConfigMgr->GetIntDefault("ChatFlood.MessageDelay", 1);
    m_int_configs[CONFIG_CHATFLOOD_MUTE_TIME]     = sConfigMgr->GetIntDefault("ChatFlood.MuteTime", 10);

    m_bool_configs[CONFIG_EVENT_ANNOUNCE] = sConfigMgr->GetBoolDefault("Event.Announce", false);

    m_float_configs[CONFIG_CREATURE_FAMILY_FLEE_ASSISTANCE_RADIUS] = sConfigMgr->GetFloatDefault("CreatureFamilyFleeAssistanceRadius", 30.0f);
    m_float_configs[CONFIG_CREATURE_FAMILY_ASSISTANCE_RADIUS] = sConfigMgr->GetFloatDefault("CreatureFamilyAssistanceRadius", 10.0f);
    m_int_configs[CONFIG_CREATURE_FAMILY_ASSISTANCE_DELAY]  = sConfigMgr->GetIntDefault("CreatureFamilyAssistanceDelay", 1500);
    m_int_configs[CONFIG_CREATURE_FAMILY_FLEE_DELAY]        = sConfigMgr->GetIntDefault("CreatureFamilyFleeDelay", 7000);

    m_int_configs[CONFIG_WORLD_BOSS_LEVEL_DIFF] = sConfigMgr->GetIntDefault("WorldBossLevelDiff", 3);

    m_bool_configs[CONFIG_QUEST_ENABLE_QUEST_TRACKER] = sConfigMgr->GetBoolDefault("Quests.EnableQuestTracker", false);

    // note: disable value (-1) will assigned as 0xFFFFFFF, to prevent overflow at calculations limit it to max possible player level MAX_LEVEL(100)
    m_int_configs[CONFIG_QUEST_LOW_LEVEL_HIDE_DIFF] = sConfigMgr->GetIntDefault("Quests.LowLevelHideDiff", 4);
    if (m_int_configs[CONFIG_QUEST_LOW_LEVEL_HIDE_DIFF] > MAX_LEVEL)
        m_int_configs[CONFIG_QUEST_LOW_LEVEL_HIDE_DIFF] = MAX_LEVEL;
    m_int_configs[CONFIG_QUEST_HIGH_LEVEL_HIDE_DIFF] = sConfigMgr->GetIntDefault("Quests.HighLevelHideDiff", 7);
    if (m_int_configs[CONFIG_QUEST_HIGH_LEVEL_HIDE_DIFF] > MAX_LEVEL)
        m_int_configs[CONFIG_QUEST_HIGH_LEVEL_HIDE_DIFF] = MAX_LEVEL;
    m_bool_configs[CONFIG_QUEST_IGNORE_RAID] = sConfigMgr->GetBoolDefault("Quests.IgnoreRaid", false);
    m_bool_configs[CONFIG_QUEST_IGNORE_AUTO_ACCEPT] = sConfigMgr->GetBoolDefault("Quests.IgnoreAutoAccept", false);
    m_bool_configs[CONFIG_QUEST_IGNORE_AUTO_COMPLETE] = sConfigMgr->GetBoolDefault("Quests.IgnoreAutoComplete", false);

    m_int_configs[CONFIG_RANDOM_BG_RESET_HOUR] = sConfigMgr->GetIntDefault("Battleground.Random.ResetHour", 6);
    if (m_int_configs[CONFIG_RANDOM_BG_RESET_HOUR] > 23)
    {
        TC_LOG_ERROR("server.loading", "Battleground.Random.ResetHour (%i) can't be load. Set to 6.", m_int_configs[CONFIG_RANDOM_BG_RESET_HOUR]);
        m_int_configs[CONFIG_RANDOM_BG_RESET_HOUR] = 6;
    }

    m_int_configs[CONFIG_GUILD_RESET_HOUR] = sConfigMgr->GetIntDefault("Guild.ResetHour", 6);
    if (m_int_configs[CONFIG_GUILD_RESET_HOUR] > 23)
    {
        TC_LOG_ERROR("misc", "Guild.ResetHour (%i) can't be load. Set to 6.", m_int_configs[CONFIG_GUILD_RESET_HOUR]);
        m_int_configs[CONFIG_GUILD_RESET_HOUR] = 6;
    }

    m_bool_configs[CONFIG_DETECT_POS_COLLISION] = sConfigMgr->GetBoolDefault("DetectPosCollision", true);

    m_bool_configs[CONFIG_RESTRICTED_LFG_CHANNEL]      = sConfigMgr->GetBoolDefault("Channel.RestrictedLfg", true);
    m_bool_configs[CONFIG_TALENTS_INSPECTING]           = sConfigMgr->GetBoolDefault("TalentsInspecting", true);
    m_bool_configs[CONFIG_CHAT_FAKE_MESSAGE_PREVENTING] = sConfigMgr->GetBoolDefault("ChatFakeMessagePreventing", false);
    m_int_configs[CONFIG_CHAT_STRICT_LINK_CHECKING_SEVERITY] = sConfigMgr->GetIntDefault("ChatStrictLinkChecking.Severity", 0);
    m_int_configs[CONFIG_CHAT_STRICT_LINK_CHECKING_KICK] = sConfigMgr->GetIntDefault("ChatStrictLinkChecking.Kick", 0);

    m_int_configs[CONFIG_CORPSE_DECAY_NORMAL]    = sConfigMgr->GetIntDefault("Corpse.Decay.NORMAL", 60);
    m_int_configs[CONFIG_CORPSE_DECAY_RARE]      = sConfigMgr->GetIntDefault("Corpse.Decay.RARE", 300);
    m_int_configs[CONFIG_CORPSE_DECAY_ELITE]     = sConfigMgr->GetIntDefault("Corpse.Decay.ELITE", 300);
    m_int_configs[CONFIG_CORPSE_DECAY_RAREELITE] = sConfigMgr->GetIntDefault("Corpse.Decay.RAREELITE", 300);
    m_int_configs[CONFIG_CORPSE_DECAY_WORLDBOSS] = sConfigMgr->GetIntDefault("Corpse.Decay.WORLDBOSS", 3600);

    m_int_configs[CONFIG_DEATH_SICKNESS_LEVEL]           = sConfigMgr->GetIntDefault ("Death.SicknessLevel", 11);
    m_bool_configs[CONFIG_DEATH_CORPSE_RECLAIM_DELAY_PVP] = sConfigMgr->GetBoolDefault("Death.CorpseReclaimDelay.PvP", true);
    m_bool_configs[CONFIG_DEATH_CORPSE_RECLAIM_DELAY_PVE] = sConfigMgr->GetBoolDefault("Death.CorpseReclaimDelay.PvE", true);
    m_bool_configs[CONFIG_DEATH_BONES_WORLD]              = sConfigMgr->GetBoolDefault("Death.Bones.World", true);
    m_bool_configs[CONFIG_DEATH_BONES_BG_OR_ARENA]        = sConfigMgr->GetBoolDefault("Death.Bones.BattlegroundOrArena", true);

    m_bool_configs[CONFIG_DIE_COMMAND_MODE] = sConfigMgr->GetBoolDefault("Die.Command.Mode", true);

    m_float_configs[CONFIG_THREAT_RADIUS] = sConfigMgr->GetFloatDefault("ThreatRadius", 60.0f);

    // always use declined names in the russian client
    m_bool_configs[CONFIG_DECLINED_NAMES_USED] =

        (m_int_configs[CONFIG_REALM_ZONE] == REALM_ZONE_RUSSIAN) ? true : sConfigMgr->GetBoolDefault("DeclinedNames", false);

    m_float_configs[CONFIG_LISTEN_RANGE_SAY]       = sConfigMgr->GetFloatDefault("ListenRange.Say", 25.0f);
    m_float_configs[CONFIG_LISTEN_RANGE_TEXTEMOTE] = sConfigMgr->GetFloatDefault("ListenRange.TextEmote", 25.0f);
    m_float_configs[CONFIG_LISTEN_RANGE_YELL]      = sConfigMgr->GetFloatDefault("ListenRange.Yell", 300.0f);

    m_bool_configs[CONFIG_BATTLEGROUND_CAST_DESERTER]                = sConfigMgr->GetBoolDefault("Battleground.CastDeserter", true);
    m_bool_configs[CONFIG_BATTLEGROUND_QUEUE_ANNOUNCER_ENABLE]       = sConfigMgr->GetBoolDefault("Battleground.QueueAnnouncer.Enable", false);
    m_bool_configs[CONFIG_BATTLEGROUND_QUEUE_ANNOUNCER_PLAYERONLY]   = sConfigMgr->GetBoolDefault("Battleground.QueueAnnouncer.PlayerOnly", false);
    m_bool_configs[CONFIG_BATTLEGROUND_STORE_STATISTICS_ENABLE]      = sConfigMgr->GetBoolDefault("Battleground.StoreStatistics.Enable", false);
    m_bool_configs[CONFIG_BATTLEGROUND_TRACK_DESERTERS]              = sConfigMgr->GetBoolDefault("Battleground.TrackDeserters.Enable", false);
    m_int_configs[CONFIG_BATTLEGROUND_INVITATION_TYPE]               = sConfigMgr->GetIntDefault ("Battleground.InvitationType", 0);
    m_int_configs[CONFIG_BATTLEGROUND_PREMATURE_FINISH_TIMER]        = sConfigMgr->GetIntDefault ("Battleground.PrematureFinishTimer", 5 * MINUTE * IN_MILLISECONDS);
    m_int_configs[CONFIG_BATTLEGROUND_PREMADE_GROUP_WAIT_FOR_MATCH]  = sConfigMgr->GetIntDefault ("Battleground.PremadeGroupWaitForMatch", 30 * MINUTE * IN_MILLISECONDS);
    m_bool_configs[CONFIG_BG_XP_FOR_KILL]                            = sConfigMgr->GetBoolDefault("Battleground.GiveXPForKills", false);
    m_int_configs[CONFIG_ARENA_MAX_RATING_DIFFERENCE]                = sConfigMgr->GetIntDefault ("Arena.MaxRatingDifference", 150);
    m_int_configs[CONFIG_ARENA_RATING_DISCARD_TIMER]                 = sConfigMgr->GetIntDefault ("Arena.RatingDiscardTimer", 10 * MINUTE * IN_MILLISECONDS);
    m_int_configs[CONFIG_ARENA_RATED_UPDATE_TIMER]                   = sConfigMgr->GetIntDefault ("Arena.RatedUpdateTimer", 5 * IN_MILLISECONDS);
    m_bool_configs[CONFIG_ARENA_QUEUE_ANNOUNCER_ENABLE]              = sConfigMgr->GetBoolDefault("Arena.QueueAnnouncer.Enable", false);
    m_bool_configs[CONFIG_ARENA_QUEUE_ANNOUNCER_PLAYERONLY]          = sConfigMgr->GetBoolDefault("Arena.QueueAnnouncer.PlayerOnly", false);
    m_int_configs[CONFIG_ARENA_SEASON_ID]                            = sConfigMgr->GetIntDefault ("Arena.ArenaSeason.ID", 1);
    m_int_configs[CONFIG_ARENA_START_RATING]                         = sConfigMgr->GetIntDefault ("Arena.ArenaStartRating", 0);
    m_int_configs[CONFIG_ARENA_START_PERSONAL_RATING]                = sConfigMgr->GetIntDefault ("Arena.ArenaStartPersonalRating", 1000);
    m_int_configs[CONFIG_ARENA_START_MATCHMAKER_RATING]              = sConfigMgr->GetIntDefault ("Arena.ArenaStartMatchmakerRating", 1500);
    m_bool_configs[CONFIG_ARENA_SEASON_IN_PROGRESS]                  = sConfigMgr->GetBoolDefault("Arena.ArenaSeason.InProgress", true);
    m_bool_configs[CONFIG_ARENA_LOG_EXTENDED_INFO]                   = sConfigMgr->GetBoolDefault("ArenaLog.ExtendedInfo", false);
    m_float_configs[CONFIG_ARENA_WIN_RATING_MODIFIER_1]              = sConfigMgr->GetFloatDefault("Arena.ArenaWinRatingModifier1", 48.0f);
    m_float_configs[CONFIG_ARENA_WIN_RATING_MODIFIER_2]              = sConfigMgr->GetFloatDefault("Arena.ArenaWinRatingModifier2", 24.0f);
    m_float_configs[CONFIG_ARENA_LOSE_RATING_MODIFIER]               = sConfigMgr->GetFloatDefault("Arena.ArenaLoseRatingModifier", 24.0f);
    m_float_configs[CONFIG_ARENA_MATCHMAKER_RATING_MODIFIER]         = sConfigMgr->GetFloatDefault("Arena.ArenaMatchmakerRatingModifier", 24.0f);

    m_bool_configs[CONFIG_OFFHAND_CHECK_AT_SPELL_UNLEARN]            = sConfigMgr->GetBoolDefault("OffhandCheckAtSpellUnlearn", true);

    m_int_configs[CONFIG_CREATURE_PICKPOCKET_REFILL] = sConfigMgr->GetIntDefault("Creature.PickPocketRefillDelay", 10 * MINUTE);

    if (int32 clientCacheId = sConfigMgr->GetIntDefault("ClientCacheVersion", 0))
    {
        // overwrite DB/old value
        if (clientCacheId > 0)
        {
            m_int_configs[CONFIG_CLIENTCACHE_VERSION] = clientCacheId;
            TC_LOG_INFO("server.loading", "Client cache version set to: %u", clientCacheId);
        }
        else
            TC_LOG_ERROR("server.loading", "ClientCacheVersion can't be negative %d, ignored.", clientCacheId);
    }

    m_int_configs[CONFIG_GUILD_NEWS_LOG_COUNT] = sConfigMgr->GetIntDefault("Guild.NewsLogRecordsCount", GUILD_NEWSLOG_MAX_RECORDS);
    if (m_int_configs[CONFIG_GUILD_NEWS_LOG_COUNT] > GUILD_NEWSLOG_MAX_RECORDS)
        m_int_configs[CONFIG_GUILD_NEWS_LOG_COUNT] = GUILD_NEWSLOG_MAX_RECORDS;
    m_int_configs[CONFIG_GUILD_EVENT_LOG_COUNT] = sConfigMgr->GetIntDefault("Guild.EventLogRecordsCount", GUILD_EVENTLOG_MAX_RECORDS);
    if (m_int_configs[CONFIG_GUILD_EVENT_LOG_COUNT] > GUILD_EVENTLOG_MAX_RECORDS)
        m_int_configs[CONFIG_GUILD_EVENT_LOG_COUNT] = GUILD_EVENTLOG_MAX_RECORDS;
    m_int_configs[CONFIG_GUILD_BANK_EVENT_LOG_COUNT] = sConfigMgr->GetIntDefault("Guild.BankEventLogRecordsCount", GUILD_BANKLOG_MAX_RECORDS);
    if (m_int_configs[CONFIG_GUILD_BANK_EVENT_LOG_COUNT] > GUILD_BANKLOG_MAX_RECORDS)
        m_int_configs[CONFIG_GUILD_BANK_EVENT_LOG_COUNT] = GUILD_BANKLOG_MAX_RECORDS;

    //visibility on continents
    m_MaxVisibleDistanceOnContinents = sConfigMgr->GetFloatDefault("Visibility.Distance.Continents", DEFAULT_VISIBILITY_DISTANCE);
    if (m_MaxVisibleDistanceOnContinents < 45*sWorld->getRate(RATE_CREATURE_AGGRO))
    {
        TC_LOG_ERROR("server.loading", "Visibility.Distance.Continents can't be less max aggro radius %f", 45*sWorld->getRate(RATE_CREATURE_AGGRO));
        m_MaxVisibleDistanceOnContinents = 45*sWorld->getRate(RATE_CREATURE_AGGRO);
    }
    else if (m_MaxVisibleDistanceOnContinents > MAX_VISIBILITY_DISTANCE)
    {
        TC_LOG_ERROR("server.loading", "Visibility.Distance.Continents can't be greater %f", MAX_VISIBILITY_DISTANCE);
        m_MaxVisibleDistanceOnContinents = MAX_VISIBILITY_DISTANCE;
    }

    //visibility in instances
    m_MaxVisibleDistanceInInstances = sConfigMgr->GetFloatDefault("Visibility.Distance.Instances", DEFAULT_VISIBILITY_INSTANCE);
    if (m_MaxVisibleDistanceInInstances < 45*sWorld->getRate(RATE_CREATURE_AGGRO))
    {
        TC_LOG_ERROR("server.loading", "Visibility.Distance.Instances can't be less max aggro radius %f", 45*sWorld->getRate(RATE_CREATURE_AGGRO));
        m_MaxVisibleDistanceInInstances = 45*sWorld->getRate(RATE_CREATURE_AGGRO);
    }
    else if (m_MaxVisibleDistanceInInstances > MAX_VISIBILITY_DISTANCE)
    {
        TC_LOG_ERROR("server.loading", "Visibility.Distance.Instances can't be greater %f", MAX_VISIBILITY_DISTANCE);
        m_MaxVisibleDistanceInInstances = MAX_VISIBILITY_DISTANCE;
    }

    //visibility in BG/Arenas
    m_MaxVisibleDistanceInBGArenas = sConfigMgr->GetFloatDefault("Visibility.Distance.BGArenas", DEFAULT_VISIBILITY_BGARENAS);
    if (m_MaxVisibleDistanceInBGArenas < 45*sWorld->getRate(RATE_CREATURE_AGGRO))
    {
        TC_LOG_ERROR("server.loading", "Visibility.Distance.BGArenas can't be less max aggro radius %f", 45*sWorld->getRate(RATE_CREATURE_AGGRO));
        m_MaxVisibleDistanceInBGArenas = 45*sWorld->getRate(RATE_CREATURE_AGGRO);
    }
    else if (m_MaxVisibleDistanceInBGArenas > MAX_VISIBILITY_DISTANCE)
    {
        TC_LOG_ERROR("server.loading", "Visibility.Distance.BGArenas can't be greater %f", MAX_VISIBILITY_DISTANCE);
        m_MaxVisibleDistanceInBGArenas = MAX_VISIBILITY_DISTANCE;
    }

    m_visibility_notify_periodOnContinents = sConfigMgr->GetIntDefault("Visibility.Notify.Period.OnContinents", DEFAULT_VISIBILITY_NOTIFY_PERIOD);
    m_visibility_notify_periodInInstances = sConfigMgr->GetIntDefault("Visibility.Notify.Period.InInstances",   DEFAULT_VISIBILITY_NOTIFY_PERIOD);
    m_visibility_notify_periodInBGArenas = sConfigMgr->GetIntDefault("Visibility.Notify.Period.InBGArenas",    DEFAULT_VISIBILITY_NOTIFY_PERIOD);

    ///- Load the CharDelete related config options
    m_int_configs[CONFIG_CHARDELETE_METHOD] = sConfigMgr->GetIntDefault("CharDelete.Method", 0);
    m_int_configs[CONFIG_CHARDELETE_MIN_LEVEL] = sConfigMgr->GetIntDefault("CharDelete.MinLevel", 0);
    m_int_configs[CONFIG_CHARDELETE_HEROIC_MIN_LEVEL] = sConfigMgr->GetIntDefault("CharDelete.Heroic.MinLevel", 0);
    m_int_configs[CONFIG_CHARDELETE_KEEP_DAYS] = sConfigMgr->GetIntDefault("CharDelete.KeepDays", 30);

    // No aggro from gray mobs
    m_int_configs[CONFIG_NO_GRAY_AGGRO_ABOVE] = sConfigMgr->GetIntDefault("NoGrayAggro.Above", 0);
    m_int_configs[CONFIG_NO_GRAY_AGGRO_BELOW] = sConfigMgr->GetIntDefault("NoGrayAggro.Below", 0);
    if (m_int_configs[CONFIG_NO_GRAY_AGGRO_ABOVE] > m_int_configs[CONFIG_MAX_PLAYER_LEVEL])
    {
       TC_LOG_ERROR("server.loading", "NoGrayAggro.Above (%i) must be in range 0..%u. Set to %u.", m_int_configs[CONFIG_NO_GRAY_AGGRO_ABOVE], m_int_configs[CONFIG_MAX_PLAYER_LEVEL], m_int_configs[CONFIG_MAX_PLAYER_LEVEL]);
       m_int_configs[CONFIG_NO_GRAY_AGGRO_ABOVE] = m_int_configs[CONFIG_MAX_PLAYER_LEVEL];
    }
    if (m_int_configs[CONFIG_NO_GRAY_AGGRO_BELOW] > m_int_configs[CONFIG_MAX_PLAYER_LEVEL])
    {
       TC_LOG_ERROR("server.loading", "NoGrayAggro.Below (%i) must be in range 0..%u. Set to %u.", m_int_configs[CONFIG_NO_GRAY_AGGRO_BELOW], m_int_configs[CONFIG_MAX_PLAYER_LEVEL], m_int_configs[CONFIG_MAX_PLAYER_LEVEL]);
       m_int_configs[CONFIG_NO_GRAY_AGGRO_BELOW] = m_int_configs[CONFIG_MAX_PLAYER_LEVEL];
    }
    if (m_int_configs[CONFIG_NO_GRAY_AGGRO_ABOVE] > 0 && m_int_configs[CONFIG_NO_GRAY_AGGRO_ABOVE] < m_int_configs[CONFIG_NO_GRAY_AGGRO_BELOW])
    {
       TC_LOG_ERROR("server.loading", "NoGrayAggro.Below (%i) cannot be greater than NoGrayAggro.Above (%i). Set to %i.", m_int_configs[CONFIG_NO_GRAY_AGGRO_BELOW], m_int_configs[CONFIG_NO_GRAY_AGGRO_ABOVE], m_int_configs[CONFIG_NO_GRAY_AGGRO_ABOVE]);
       m_int_configs[CONFIG_NO_GRAY_AGGRO_BELOW] = m_int_configs[CONFIG_NO_GRAY_AGGRO_ABOVE];
    }

    ///- Read the "Data" directory from the config file
    std::string dataPath = sConfigMgr->GetStringDefault("DataDir", "./");
    if (dataPath.empty() || (dataPath.at(dataPath.length()-1) != '/' && dataPath.at(dataPath.length()-1) != '\\'))
        dataPath.push_back('/');

#if PLATFORM == PLATFORM_UNIX || PLATFORM == PLATFORM_APPLE
    if (dataPath[0] == '~')
    {
        const char* home = getenv("HOME");
        if (home)
            dataPath.replace(0, 1, home);
    }
#endif

    if (reload)
    {
        if (dataPath != m_dataPath)
            TC_LOG_ERROR("server.loading", "DataDir option can't be changed at worldserver.conf reload, using current value (%s).", m_dataPath.c_str());
    }
    else
    {
        m_dataPath = dataPath;
        TC_LOG_INFO("server.loading", "Using DataDir %s", m_dataPath.c_str());
    }

    m_bool_configs[CONFIG_ENABLE_MMAPS] = sConfigMgr->GetBoolDefault("mmap.enablePathFinding", false);
    TC_LOG_INFO("server.loading", "WORLD: MMap data directory is: %smmaps", m_dataPath.c_str());

    m_bool_configs[CONFIG_VMAP_INDOOR_CHECK] = sConfigMgr->GetBoolDefault("vmap.enableIndoorCheck", 0);
    bool enableIndoor = sConfigMgr->GetBoolDefault("vmap.enableIndoorCheck", true);
    bool enableLOS = sConfigMgr->GetBoolDefault("vmap.enableLOS", true);
    bool enableHeight = sConfigMgr->GetBoolDefault("vmap.enableHeight", true);

    if (!enableHeight)
        TC_LOG_ERROR("server.loading", "VMap height checking disabled! Creatures movements and other various things WILL be broken! Expect no support.");

    VMAP::VMapFactory::createOrGetVMapManager()->setEnableLineOfSightCalc(enableLOS);
    VMAP::VMapFactory::createOrGetVMapManager()->setEnableHeightCalc(enableHeight);
    TC_LOG_INFO("server.loading", "VMap support included. LineOfSight: %i, getHeight: %i, indoorCheck: %i", enableLOS, enableHeight, enableIndoor);
    TC_LOG_INFO("server.loading", "VMap data directory is: %svmaps", m_dataPath.c_str());

    m_int_configs[CONFIG_MAX_WHO] = sConfigMgr->GetIntDefault("MaxWhoListReturns", 49);
    m_bool_configs[CONFIG_START_ALL_SPELLS] = sConfigMgr->GetBoolDefault("PlayerStart.AllSpells", false);
    m_int_configs[CONFIG_HONOR_AFTER_DUEL] = sConfigMgr->GetIntDefault("HonorPointsAfterDuel", 0);
    m_bool_configs[CONFIG_RESET_DUEL_COOLDOWNS] = sConfigMgr->GetBoolDefault("ResetDuelCooldowns", false);
    m_bool_configs[CONFIG_RESET_DUEL_HEALTH_MANA] = sConfigMgr->GetBoolDefault("ResetDuelHealthMana", false);
    m_bool_configs[CONFIG_START_ALL_EXPLORED] = sConfigMgr->GetBoolDefault("PlayerStart.MapsExplored", false);
    m_bool_configs[CONFIG_START_ALL_REP] = sConfigMgr->GetBoolDefault("PlayerStart.AllReputation", false);
    m_bool_configs[CONFIG_ALWAYS_MAXSKILL] = sConfigMgr->GetBoolDefault("AlwaysMaxWeaponSkill", false);
    m_bool_configs[CONFIG_PVP_TOKEN_ENABLE] = sConfigMgr->GetBoolDefault("PvPToken.Enable", false);
    m_int_configs[CONFIG_PVP_TOKEN_MAP_TYPE] = sConfigMgr->GetIntDefault("PvPToken.MapAllowType", 4);
    m_int_configs[CONFIG_PVP_TOKEN_ID] = sConfigMgr->GetIntDefault("PvPToken.ItemID", 29434);
    m_int_configs[CONFIG_PVP_TOKEN_COUNT] = sConfigMgr->GetIntDefault("PvPToken.ItemCount", 1);
    if (m_int_configs[CONFIG_PVP_TOKEN_COUNT] < 1)
        m_int_configs[CONFIG_PVP_TOKEN_COUNT] = 1;

    m_bool_configs[CONFIG_ALLOW_TRACK_BOTH_RESOURCES] = sConfigMgr->GetBoolDefault("AllowTrackBothResources", false);
    m_bool_configs[CONFIG_NO_RESET_TALENT_COST] = sConfigMgr->GetBoolDefault("NoResetTalentsCost", false);
    m_bool_configs[CONFIG_SHOW_KICK_IN_WORLD] = sConfigMgr->GetBoolDefault("ShowKickInWorld", false);
    m_bool_configs[CONFIG_SHOW_MUTE_IN_WORLD] = sConfigMgr->GetBoolDefault("ShowMuteInWorld", false);
    m_bool_configs[CONFIG_SHOW_BAN_IN_WORLD] = sConfigMgr->GetBoolDefault("ShowBanInWorld", false);
    m_int_configs[CONFIG_INTERVAL_LOG_UPDATE] = sConfigMgr->GetIntDefault("RecordUpdateTimeDiffInterval", 60000);
    m_int_configs[CONFIG_MIN_LOG_UPDATE] = sConfigMgr->GetIntDefault("MinRecordUpdateTimeDiff", 100);
    m_int_configs[CONFIG_NUMTHREADS] = sConfigMgr->GetIntDefault("MapUpdate.Threads", 1);
    m_int_configs[CONFIG_MAX_RESULTS_LOOKUP_COMMANDS] = sConfigMgr->GetIntDefault("Command.LookupMaxResults", 0);

    // Warden
    m_bool_configs[CONFIG_WARDEN_ENABLED]              = sConfigMgr->GetBoolDefault("Warden.Enabled", false);
    m_int_configs[CONFIG_WARDEN_NUM_MEM_CHECKS]        = sConfigMgr->GetIntDefault("Warden.NumMemChecks", 3);
    m_int_configs[CONFIG_WARDEN_NUM_OTHER_CHECKS]      = sConfigMgr->GetIntDefault("Warden.NumOtherChecks", 7);
    m_int_configs[CONFIG_WARDEN_CLIENT_BAN_DURATION]   = sConfigMgr->GetIntDefault("Warden.BanDuration", 86400);
    m_int_configs[CONFIG_WARDEN_CLIENT_CHECK_HOLDOFF]  = sConfigMgr->GetIntDefault("Warden.ClientCheckHoldOff", 30);
    m_int_configs[CONFIG_WARDEN_CLIENT_FAIL_ACTION]    = sConfigMgr->GetIntDefault("Warden.ClientCheckFailAction", 0);
    m_int_configs[CONFIG_WARDEN_CLIENT_RESPONSE_DELAY] = sConfigMgr->GetIntDefault("Warden.ClientResponseDelay", 600);

    // Dungeon finder
    m_int_configs[CONFIG_LFG_OPTIONSMASK] = sConfigMgr->GetIntDefault("DungeonFinder.OptionsMask", 1);

    // DBC_ItemAttributes
    m_bool_configs[CONFIG_DBC_ENFORCE_ITEM_ATTRIBUTES] = sConfigMgr->GetBoolDefault("DBC.EnforceItemAttributes", true);

    // Accountpassword Secruity
    m_int_configs[CONFIG_ACC_PASSCHANGESEC] = sConfigMgr->GetIntDefault("Account.PasswordChangeSecurity", 0);

    // Random Battleground Rewards
    m_int_configs[CONFIG_BG_REWARD_WINNER_HONOR_FIRST] = sConfigMgr->GetIntDefault("Battleground.RewardWinnerHonorFirst", 27000);
    m_int_configs[CONFIG_BG_REWARD_WINNER_CONQUEST_FIRST] = sConfigMgr->GetIntDefault("Battleground.RewardWinnerConquestFirst", 10000);
    m_int_configs[CONFIG_BG_REWARD_WINNER_HONOR_LAST]  = sConfigMgr->GetIntDefault("Battleground.RewardWinnerHonorLast", 13500);
    m_int_configs[CONFIG_BG_REWARD_WINNER_CONQUEST_LAST]  = sConfigMgr->GetIntDefault("Battleground.RewardWinnerConquestLast", 5000);
    m_int_configs[CONFIG_BG_REWARD_LOSER_HONOR_FIRST]  = sConfigMgr->GetIntDefault("Battleground.RewardLoserHonorFirst", 4500);
    m_int_configs[CONFIG_BG_REWARD_LOSER_HONOR_LAST]   = sConfigMgr->GetIntDefault("Battleground.RewardLoserHonorLast", 3500);

    // Max instances per hour
    m_int_configs[CONFIG_MAX_INSTANCES_PER_HOUR] = sConfigMgr->GetIntDefault("AccountInstancesPerHour", 5);

    // Anounce reset of instance to whole party
    m_bool_configs[CONFIG_INSTANCES_RESET_ANNOUNCE] = sConfigMgr->GetBoolDefault("InstancesResetAnnounce", false);

    // AutoBroadcast
    m_bool_configs[CONFIG_AUTOBROADCAST] = sConfigMgr->GetBoolDefault("AutoBroadcast.On", false);
    m_int_configs[CONFIG_AUTOBROADCAST_CENTER] = sConfigMgr->GetIntDefault("AutoBroadcast.Center", 0);
    m_int_configs[CONFIG_AUTOBROADCAST_INTERVAL] = sConfigMgr->GetIntDefault("AutoBroadcast.Timer", 60000);
    if (reload)
    {
        m_timers[WUPDATE_AUTOBROADCAST].SetInterval(m_int_configs[CONFIG_AUTOBROADCAST_INTERVAL]);
        m_timers[WUPDATE_AUTOBROADCAST].Reset();
    }

    // MySQL ping time interval
    m_int_configs[CONFIG_DB_PING_INTERVAL] = sConfigMgr->GetIntDefault("MaxPingTime", 30);

    // Guild save interval
    m_bool_configs[CONFIG_GUILD_LEVELING_ENABLED] = sConfigMgr->GetBoolDefault("Guild.LevelingEnabled", true);
    m_int_configs[CONFIG_GUILD_SAVE_INTERVAL] = sConfigMgr->GetIntDefault("Guild.SaveInterval", 15);
    m_int_configs[CONFIG_GUILD_MAX_LEVEL] = sConfigMgr->GetIntDefault("Guild.MaxLevel", 25);
    m_int_configs[CONFIG_GUILD_UNDELETABLE_LEVEL] = sConfigMgr->GetIntDefault("Guild.UndeletableLevel", 4);
    rate_values[RATE_XP_GUILD_MODIFIER] = sConfigMgr->GetFloatDefault("Guild.XPModifier", 0.25f);
    m_int_configs[CONFIG_GUILD_DAILY_XP_CAP] = sConfigMgr->GetIntDefault("Guild.DailyXPCap", 7807500);
    m_int_configs[CONFIG_GUILD_WEEKLY_REP_CAP] = sConfigMgr->GetIntDefault("Guild.WeeklyReputationCap", 4375);

    // misc
    m_bool_configs[CONFIG_PDUMP_NO_PATHS] = sConfigMgr->GetBoolDefault("PlayerDump.DisallowPaths", true);
    m_bool_configs[CONFIG_PDUMP_NO_OVERWRITE] = sConfigMgr->GetBoolDefault("PlayerDump.DisallowOverwrite", true);
    m_bool_configs[CONFIG_UI_QUESTLEVELS_IN_DIALOGS] = sConfigMgr->GetBoolDefault("UI.ShowQuestLevelsInDialogs", false);

    // Wintergrasp battlefield
    m_bool_configs[CONFIG_WINTERGRASP_ENABLE] = sConfigMgr->GetBoolDefault("Wintergrasp.Enable", false);
    m_int_configs[CONFIG_WINTERGRASP_PLR_MAX] = sConfigMgr->GetIntDefault("Wintergrasp.PlayerMax", 100);
    m_int_configs[CONFIG_WINTERGRASP_PLR_MIN] = sConfigMgr->GetIntDefault("Wintergrasp.PlayerMin", 0);
    m_int_configs[CONFIG_WINTERGRASP_PLR_MIN_LVL] = sConfigMgr->GetIntDefault("Wintergrasp.PlayerMinLvl", 77);
    m_int_configs[CONFIG_WINTERGRASP_BATTLETIME] = sConfigMgr->GetIntDefault("Wintergrasp.BattleTimer", 30);
    m_int_configs[CONFIG_WINTERGRASP_NOBATTLETIME] = sConfigMgr->GetIntDefault("Wintergrasp.NoBattleTimer", 150);
    m_int_configs[CONFIG_WINTERGRASP_RESTART_AFTER_CRASH] = sConfigMgr->GetIntDefault("Wintergrasp.CrashRestartTimer", 10);

    // Stats limits
    m_bool_configs[CONFIG_STATS_LIMITS_ENABLE] = sConfigMgr->GetBoolDefault("Stats.Limits.Enable", false);
    m_float_configs[CONFIG_STATS_LIMITS_DODGE] = sConfigMgr->GetFloatDefault("Stats.Limits.Dodge", 95.0f);
    m_float_configs[CONFIG_STATS_LIMITS_PARRY] = sConfigMgr->GetFloatDefault("Stats.Limits.Parry", 95.0f);
    m_float_configs[CONFIG_STATS_LIMITS_BLOCK] = sConfigMgr->GetFloatDefault("Stats.Limits.Block", 95.0f);
    m_float_configs[CONFIG_STATS_LIMITS_CRIT] = sConfigMgr->GetFloatDefault("Stats.Limits.Crit", 95.0f);

    //packet spoof punishment
    m_int_configs[CONFIG_PACKET_SPOOF_POLICY] = sConfigMgr->GetIntDefault("PacketSpoof.Policy", (uint32)WorldSession::DosProtection::POLICY_KICK);
    m_int_configs[CONFIG_PACKET_SPOOF_BANMODE] = sConfigMgr->GetIntDefault("PacketSpoof.BanMode", (uint32)BAN_ACCOUNT);
    if (m_int_configs[CONFIG_PACKET_SPOOF_BANMODE] == BAN_CHARACTER || m_int_configs[CONFIG_PACKET_SPOOF_BANMODE] > BAN_IP)
        m_int_configs[CONFIG_PACKET_SPOOF_BANMODE] = BAN_ACCOUNT;

    m_int_configs[CONFIG_PACKET_SPOOF_BANDURATION] = sConfigMgr->GetIntDefault("PacketSpoof.BanDuration", 86400);

    m_bool_configs[CONFIG_IP_BASED_ACTION_LOGGING] = sConfigMgr->GetBoolDefault("Allow.IP.Based.Action.Logging", false);

    // AHBot
    m_int_configs[CONFIG_AHBOT_UPDATE_INTERVAL] = sConfigMgr->GetIntDefault("AuctionHouseBot.Update.Interval", 20);

    m_bool_configs[CONFIG_CALCULATE_CREATURE_ZONE_AREA_DATA] = sConfigMgr->GetBoolDefault("Calculate.Creature.Zone.Area.Data", false);
    m_bool_configs[CONFIG_CALCULATE_GAMEOBJECT_ZONE_AREA_DATA] = sConfigMgr->GetBoolDefault("Calculate.Gameoject.Zone.Area.Data", false);

    // call ScriptMgr if we're reloading the configuration
    if (reload)
        sScriptMgr->OnConfigLoad(reload);
}

extern void LoadGameObjectModelList(std::string const& dataPath);

/// Initialize the World
void World::SetInitialWorldSettings()
{
    ///- Server startup begin
    uint32 startupBegin = getMSTime();

    ///- Initialize the random number generator
    srand((unsigned int)time(NULL));

    ///- Initialize detour memory management
    dtAllocSetCustom(dtCustomAlloc, dtCustomFree);

    ///- Initialize VMapManager function pointers (to untangle game/collision circular deps)
    if (VMAP::VMapManager2* vmmgr2 = dynamic_cast<VMAP::VMapManager2*>(VMAP::VMapFactory::createOrGetVMapManager()))
    {
        vmmgr2->GetLiquidFlagsPtr = &GetLiquidFlags;
        vmmgr2->IsVMAPDisabledForPtr = &DisableMgr::IsVMAPDisabledFor;
    }

    ///- Initialize config settings
    LoadConfigSettings();

    ///- Initialize Allowed Security Level
    LoadDBAllowedSecurityLevel();

    ///- Init highest guids before any table loading to prevent using not initialized guids in some code.
    sObjectMgr->SetHighestGuids();

    ///- Check the existence of the map files for all races' startup areas.
    if (!MapManager::ExistMapAndVMap(0, -6240.32f, 331.033f)
        || !MapManager::ExistMapAndVMap(0, -8949.95f, -132.493f)
        || !MapManager::ExistMapAndVMap(1, -618.518f, -4251.67f)
        || !MapManager::ExistMapAndVMap(0, 1676.35f, 1677.45f)
        || !MapManager::ExistMapAndVMap(1, 10311.3f, 832.463f)
        || !MapManager::ExistMapAndVMap(1, -2917.58f, -257.98f)
        || (m_int_configs[CONFIG_EXPANSION] && (
            !MapManager::ExistMapAndVMap(530, 10349.6f, -6357.29f) ||
            !MapManager::ExistMapAndVMap(530, -3961.64f, -13931.2f))))
    {
        TC_LOG_FATAL("server.loading", "Unable to load critical files - server shutting down !!!");
        exit(1);
    }

    ///- Initialize pool manager
    sPoolMgr->Initialize();

    ///- Initialize game event manager
    sGameEventMgr->Initialize();

    ///- Loading strings. Getting no records means core load has to be canceled because no error message can be output.

    TC_LOG_INFO("server.loading", "Loading Trinity strings...");
    if (!sObjectMgr->LoadTrinityStrings())
        exit(1);                                            // Error message displayed in function already

    ///- Update the realm entry in the database with the realm type from the config file
    //No SQL injection as values are treated as integers

    // not send custom type REALM_FFA_PVP to realm list
    uint32 server_type = IsFFAPvPRealm() ? uint32(REALM_TYPE_PVP) : getIntConfig(CONFIG_GAME_TYPE);
    uint32 realm_zone = getIntConfig(CONFIG_REALM_ZONE);

<<<<<<< HEAD
    LoginDatabase.PExecute("UPDATE realmlist SET icon = %u, timezone = %u WHERE id = '%d'", server_type, realm_zone, realmHandle.Index);      // One-time query
=======
    LoginDatabase.PExecute("UPDATE realmlist SET icon = %u, timezone = %u WHERE id = '%d'", server_type, realm_zone, realmID);      // One-time query
>>>>>>> 233297c5

    ///- Load the DBC files
    TC_LOG_INFO("server.loading", "Initialize data stores...");
    LoadDBCStores(m_dataPath);
    LoadDB2Stores(m_dataPath);

    std::unordered_map<uint32, std::vector<uint32>> mapData;
    for (MapEntry const* mapEntry : sMapStore)
    {
        mapData.insert(std::unordered_map<uint32, std::vector<uint32>>::value_type(mapEntry->MapID, std::vector<uint32>()));
        if (mapEntry->rootPhaseMap != -1)
            mapData[mapEntry->rootPhaseMap].push_back(mapEntry->MapID);
    }

    if (VMAP::VMapManager2* vmmgr2 = dynamic_cast<VMAP::VMapManager2*>(VMAP::VMapFactory::createOrGetVMapManager()))
        vmmgr2->InitializeThreadUnsafe(mapData);

    MMAP::MMapManager* mmmgr = MMAP::MMapFactory::createOrGetMMapManager();
    mmmgr->InitializeThreadUnsafe(mapData);

    TC_LOG_INFO("server.loading", "Loading SpellInfo store...");
    sSpellMgr->LoadSpellInfoStore();

    TC_LOG_INFO("server.loading", "Loading SpellInfo corrections...");
    sSpellMgr->LoadSpellInfoCorrections();

    TC_LOG_INFO("server.loading", "Loading SkillLineAbilityMultiMap Data...");
    sSpellMgr->LoadSkillLineAbilityMap();

    TC_LOG_INFO("server.loading", "Loading SpellInfo custom attributes...");
    sSpellMgr->LoadSpellInfoCustomAttributes();

    TC_LOG_INFO("server.loading", "Loading GameObject models...");
    LoadGameObjectModelList(m_dataPath);

    TC_LOG_INFO("server.loading", "Loading Script Names...");
    sObjectMgr->LoadScriptNames();

    TC_LOG_INFO("server.loading", "Loading Instance Template...");
    sObjectMgr->LoadInstanceTemplate();

    // Must be called before `creature_respawn`/`gameobject_respawn` tables
    TC_LOG_INFO("server.loading", "Loading instances...");
    sInstanceSaveMgr->LoadInstances();

    TC_LOG_INFO("server.loading", "Loading Broadcast texts...");
    sObjectMgr->LoadBroadcastTexts();
    sObjectMgr->LoadBroadcastTextLocales();

    TC_LOG_INFO("server.loading", "Loading Localization strings...");
    uint32 oldMSTime = getMSTime();
    sObjectMgr->LoadCreatureLocales();
    sObjectMgr->LoadGameObjectLocales();
    sObjectMgr->LoadItemLocales();
    sObjectMgr->LoadQuestLocales();
    sObjectMgr->LoadNpcTextLocales();
    sObjectMgr->LoadPageTextLocales();
    sObjectMgr->LoadGossipMenuItemsLocales();
    sObjectMgr->LoadPointOfInterestLocales();

    sObjectMgr->SetDBCLocaleIndex(GetDefaultDbcLocale());        // Get once for all the locale index of DBC language (console/broadcasts)
    TC_LOG_INFO("server.loading", ">> Localization strings loaded in %u ms", GetMSTimeDiffToNow(oldMSTime));

    TC_LOG_INFO("server.loading", "Loading Account Roles and Permissions...");
    sAccountMgr->LoadRBAC();

    TC_LOG_INFO("server.loading", "Loading Page Texts...");
    sObjectMgr->LoadPageTexts();

    TC_LOG_INFO("server.loading", "Loading Game Object Templates...");         // must be after LoadPageTexts
    sObjectMgr->LoadGameObjectTemplate();

    TC_LOG_INFO("server.loading", "Loading Transport templates...");
    sTransportMgr->LoadTransportTemplates();

    TC_LOG_INFO("server.loading", "Loading Spell Rank Data...");
    sSpellMgr->LoadSpellRanks();

    TC_LOG_INFO("server.loading", "Loading Spell Required Data...");
    sSpellMgr->LoadSpellRequired();

    TC_LOG_INFO("server.loading", "Loading Spell Group types...");
    sSpellMgr->LoadSpellGroups();

    TC_LOG_INFO("server.loading", "Loading Spell Learn Skills...");
    sSpellMgr->LoadSpellLearnSkills();                           // must be after LoadSpellRanks

    TC_LOG_INFO("server.loading", "Loading Spell Learn Spells...");
    sSpellMgr->LoadSpellLearnSpells();

    TC_LOG_INFO("server.loading", "Loading Spell Proc Event conditions...");
    sSpellMgr->LoadSpellProcEvents();

    TC_LOG_INFO("server.loading", "Loading Spell Proc conditions and data...");
    sSpellMgr->LoadSpellProcs();

    TC_LOG_INFO("server.loading", "Loading Spell Bonus Data...");
    sSpellMgr->LoadSpellBonusess();

    TC_LOG_INFO("server.loading", "Loading Aggro Spells Definitions...");
    sSpellMgr->LoadSpellThreats();

    TC_LOG_INFO("server.loading", "Loading Spell Group Stack Rules...");
    sSpellMgr->LoadSpellGroupStackRules();

    TC_LOG_INFO("server.loading", "Loading NPC Texts...");
    sObjectMgr->LoadGossipText();

    TC_LOG_INFO("server.loading", "Loading Enchant Spells Proc datas...");
    sSpellMgr->LoadSpellEnchantProcData();

    TC_LOG_INFO("server.loading", "Loading Item Random Enchantments Table...");
    LoadRandomEnchantmentsTable();

    TC_LOG_INFO("server.loading", "Loading Disables");                         // must be before loading quests and items
    DisableMgr::LoadDisables();

    TC_LOG_INFO("server.loading", "Loading Items...");                         // must be after LoadRandomEnchantmentsTable and LoadPageTexts
    sObjectMgr->LoadItemTemplates();

    TC_LOG_INFO("server.loading", "Loading Item set names...");                // must be after LoadItemPrototypes
    sObjectMgr->LoadItemTemplateAddon();

    TC_LOG_INFO("misc", "Loading Item Scripts...");                 // must be after LoadItemPrototypes
    sObjectMgr->LoadItemScriptNames();

    TC_LOG_INFO("server.loading", "Loading Creature Model Based Info Data...");
    sObjectMgr->LoadCreatureModelInfo();

    TC_LOG_INFO("server.loading", "Loading Creature templates...");
    sObjectMgr->LoadCreatureTemplates();

    TC_LOG_INFO("server.loading", "Loading Equipment templates...");           // must be after LoadCreatureTemplates
    sObjectMgr->LoadEquipmentTemplates();

    TC_LOG_INFO("server.loading", "Loading Creature template addons...");
    sObjectMgr->LoadCreatureTemplateAddons();

    TC_LOG_INFO("server.loading", "Loading Reputation Reward Rates...");
    sObjectMgr->LoadReputationRewardRate();

    TC_LOG_INFO("server.loading", "Loading Creature Reputation OnKill Data...");
    sObjectMgr->LoadReputationOnKill();

    TC_LOG_INFO("server.loading", "Loading Reputation Spillover Data...");
    sObjectMgr->LoadReputationSpilloverTemplate();

    TC_LOG_INFO("server.loading", "Loading Points Of Interest Data...");
    sObjectMgr->LoadPointsOfInterest();

    TC_LOG_INFO("server.loading", "Loading Creature Base Stats...");
    sObjectMgr->LoadCreatureClassLevelStats();

    TC_LOG_INFO("server.loading", "Loading Creature Data...");
    sObjectMgr->LoadCreatures();

    TC_LOG_INFO("server.loading", "Loading Temporary Summon Data...");
    sObjectMgr->LoadTempSummons();                               // must be after LoadCreatureTemplates() and LoadGameObjectTemplates()

    TC_LOG_INFO("server.loading", "Loading pet levelup spells...");
    sSpellMgr->LoadPetLevelupSpellMap();

    TC_LOG_INFO("server.loading", "Loading pet default spells additional to levelup spells...");
    sSpellMgr->LoadPetDefaultSpells();

    TC_LOG_INFO("server.loading", "Loading Creature Addon Data...");
    sObjectMgr->LoadCreatureAddons();                            // must be after LoadCreatureTemplates() and LoadCreatures()

    TC_LOG_INFO("server.loading", "Loading Gameobject Data...");
    sObjectMgr->LoadGameobjects();
    
    TC_LOG_INFO("server.loading", "Loading GameObject Addon Data...");
    sObjectMgr->LoadGameObjectAddons();                          // must be after LoadGameObjectTemplate() and LoadGameobjects()

    TC_LOG_INFO("server.loading", "Loading GameObject Quest Items...");
    sObjectMgr->LoadGameObjectQuestItems();

    TC_LOG_INFO("server.loading", "Loading Creature Quest Items...");
    sObjectMgr->LoadCreatureQuestItems();

    TC_LOG_INFO("server.loading", "Loading Creature Linked Respawn...");
    sObjectMgr->LoadLinkedRespawn();                             // must be after LoadCreatures(), LoadGameObjects()

    TC_LOG_INFO("server.loading", "Loading Weather Data...");
    WeatherMgr::LoadWeatherData();

    TC_LOG_INFO("server.loading", "Loading Quests...");
    sObjectMgr->LoadQuests();                                    // must be loaded after DBCs, creature_template, item_template, gameobject tables

    TC_LOG_INFO("server.loading", "Checking Quest Disables");
    DisableMgr::CheckQuestDisables();                           // must be after loading quests

    TC_LOG_INFO("server.loading", "Loading Quest POI");
    sObjectMgr->LoadQuestPOI();

    TC_LOG_INFO("server.loading", "Loading Quests Starters and Enders...");
    sObjectMgr->LoadQuestStartersAndEnders();                    // must be after quest load

    TC_LOG_INFO("server.loading", "Loading Objects Pooling Data...");
    sPoolMgr->LoadFromDB();

    TC_LOG_INFO("server.loading", "Loading Game Event Data...");               // must be after loading pools fully
    sGameEventMgr->LoadFromDB();

    TC_LOG_INFO("server.loading", "Loading UNIT_NPC_FLAG_SPELLCLICK Data..."); // must be after LoadQuests
    sObjectMgr->LoadNPCSpellClickSpells();

    TC_LOG_INFO("server.loading", "Loading Vehicle Template Accessories...");
    sObjectMgr->LoadVehicleTemplateAccessories();                // must be after LoadCreatureTemplates() and LoadNPCSpellClickSpells()

    TC_LOG_INFO("server.loading", "Loading Vehicle Accessories...");
    sObjectMgr->LoadVehicleAccessories();                       // must be after LoadCreatureTemplates() and LoadNPCSpellClickSpells()

    TC_LOG_INFO("server.loading", "Loading SpellArea Data...");                // must be after quest load
    sSpellMgr->LoadSpellAreas();

    TC_LOG_INFO("server.loading", "Loading AreaTrigger definitions...");
    sObjectMgr->LoadAreaTriggerTeleports();

    TC_LOG_INFO("server.loading", "Loading Access Requirements...");
    sObjectMgr->LoadAccessRequirements();                        // must be after item template load

    TC_LOG_INFO("server.loading", "Loading Quest Area Triggers...");
    sObjectMgr->LoadQuestAreaTriggers();                         // must be after LoadQuests

    TC_LOG_INFO("server.loading", "Loading Tavern Area Triggers...");
    sObjectMgr->LoadTavernAreaTriggers();

    TC_LOG_INFO("server.loading", "Loading AreaTrigger script names...");
    sObjectMgr->LoadAreaTriggerScripts();

    TC_LOG_INFO("server.loading", "Loading LFG entrance positions..."); // Must be after areatriggers
    sLFGMgr->LoadLFGDungeons();

    TC_LOG_INFO("server.loading", "Loading Dungeon boss data...");
    sObjectMgr->LoadInstanceEncounters();

    TC_LOG_INFO("server.loading", "Loading LFG rewards...");
    sLFGMgr->LoadRewards();

    TC_LOG_INFO("server.loading", "Loading Graveyard-zone links...");
    sObjectMgr->LoadGraveyardZones();

    TC_LOG_INFO("server.loading", "Loading Graveyard Orientations...");
    sObjectMgr->LoadGraveyardOrientations();

    TC_LOG_INFO("server.loading", "Loading spell pet auras...");
    sSpellMgr->LoadSpellPetAuras();

    TC_LOG_INFO("server.loading", "Loading Spell target coordinates...");
    sSpellMgr->LoadSpellTargetPositions();

    TC_LOG_INFO("server.loading", "Loading enchant custom attributes...");
    sSpellMgr->LoadEnchantCustomAttr();

    TC_LOG_INFO("server.loading", "Loading linked spells...");
    sSpellMgr->LoadSpellLinked();

    TC_LOG_INFO("server.loading", "Loading Player Create Data...");
    sObjectMgr->LoadPlayerInfo();

    TC_LOG_INFO("server.loading", "Loading Exploration BaseXP Data...");
    sObjectMgr->LoadExplorationBaseXP();

    TC_LOG_INFO("server.loading", "Loading Pet Name Parts...");
    sObjectMgr->LoadPetNames();

    CharacterDatabaseCleaner::CleanDatabase();

    TC_LOG_INFO("server.loading", "Loading the max pet number...");
    sObjectMgr->LoadPetNumber();

    TC_LOG_INFO("server.loading", "Loading pet level stats...");
    sObjectMgr->LoadPetLevelInfo();

    TC_LOG_INFO("server.loading", "Loading Player level dependent mail rewards...");
    sObjectMgr->LoadMailLevelRewards();

    // Loot tables
    LoadLootTables();

    TC_LOG_INFO("server.loading", "Loading Skill Discovery Table...");
    LoadSkillDiscoveryTable();

    TC_LOG_INFO("server.loading", "Loading Skill Extra Item Table...");
    LoadSkillExtraItemTable();

    TC_LOG_INFO("server.loading", "Loading Skill Perfection Data Table...");
    LoadSkillPerfectItemTable();

    TC_LOG_INFO("server.loading", "Loading Skill Fishing base level requirements...");
    sObjectMgr->LoadFishingBaseSkillLevel();

    TC_LOG_INFO("server.loading", "Loading Achievements...");
    sAchievementMgr->LoadAchievementReferenceList();
    TC_LOG_INFO("server.loading", "Loading Achievement Criteria Lists...");
    sAchievementMgr->LoadAchievementCriteriaList();
    TC_LOG_INFO("server.loading", "Loading Achievement Criteria Data...");
    sAchievementMgr->LoadAchievementCriteriaData();
    TC_LOG_INFO("server.loading", "Loading Achievement Rewards...");
    sAchievementMgr->LoadRewards();
    TC_LOG_INFO("server.loading", "Loading Achievement Reward Locales...");
    sAchievementMgr->LoadRewardLocales();
    TC_LOG_INFO("server.loading", "Loading Completed Achievements...");
    sAchievementMgr->LoadCompletedAchievements();

    ///- Load dynamic data tables from the database
    TC_LOG_INFO("server.loading", "Loading Item Auctions...");
    sAuctionMgr->LoadAuctionItems();

    TC_LOG_INFO("server.loading", "Loading Auctions...");
    sAuctionMgr->LoadAuctions();

    TC_LOG_INFO("server.loading", "Loading Guild XP for level...");
    sGuildMgr->LoadGuildXpForLevel();

    TC_LOG_INFO("server.loading", "Loading Guild rewards...");
    sGuildMgr->LoadGuildRewards();

    TC_LOG_INFO("server.loading", "Loading Guilds...");
    sGuildMgr->LoadGuilds();

    sGuildFinderMgr->LoadFromDB();

    TC_LOG_INFO("server.loading", "Loading ArenaTeams...");
    sArenaTeamMgr->LoadArenaTeams();

    TC_LOG_INFO("server.loading", "Loading Groups...");
    sGroupMgr->LoadGroups();

    TC_LOG_INFO("server.loading", "Loading ReservedNames...");
    sObjectMgr->LoadReservedPlayersNames();

    TC_LOG_INFO("server.loading", "Loading GameObjects for quests...");
    sObjectMgr->LoadGameObjectForQuests();

    TC_LOG_INFO("server.loading", "Loading BattleMasters...");
    sBattlegroundMgr->LoadBattleMastersEntry();                 // must be after load CreatureTemplate

    TC_LOG_INFO("server.loading", "Loading GameTeleports...");
    sObjectMgr->LoadGameTele();

    TC_LOG_INFO("server.loading", "Loading Gossip menu...");
    sObjectMgr->LoadGossipMenu();

    TC_LOG_INFO("server.loading", "Loading Gossip menu options...");
    sObjectMgr->LoadGossipMenuItems();

    TC_LOG_INFO("server.loading", "Loading Vendors...");
    sObjectMgr->LoadVendors();                                   // must be after load CreatureTemplate and ItemTemplate

    TC_LOG_INFO("server.loading", "Loading Trainers...");
    sObjectMgr->LoadTrainerSpell();                              // must be after load CreatureTemplate

    TC_LOG_INFO("server.loading", "Loading Waypoints...");
    sWaypointMgr->Load();

    TC_LOG_INFO("server.loading", "Loading SmartAI Waypoints...");
    sSmartWaypointMgr->LoadFromDB();

    TC_LOG_INFO("server.loading", "Loading Creature Formations...");
    sFormationMgr->LoadCreatureFormations();

    TC_LOG_INFO("server.loading", "Loading World States...");              // must be loaded before battleground, outdoor PvP and conditions
    LoadWorldStates();

    TC_LOG_INFO("server.loading", "Loading Terrain Phase definitions...");
    sObjectMgr->LoadTerrainPhaseInfo();

    TC_LOG_INFO("server.loading", "Loading Terrain Swap Default definitions...");
    sObjectMgr->LoadTerrainSwapDefaults();

    TC_LOG_INFO("server.loading", "Loading Terrain World Map definitions...");
    sObjectMgr->LoadTerrainWorldMaps();

    TC_LOG_INFO("server.loading", "Loading Phase Area definitions...");
    sObjectMgr->LoadAreaPhases();

    TC_LOG_INFO("server.loading", "Loading Conditions...");
    sConditionMgr->LoadConditions();

    TC_LOG_INFO("server.loading", "Loading faction change achievement pairs...");
    sObjectMgr->LoadFactionChangeAchievements();

    TC_LOG_INFO("server.loading", "Loading faction change spell pairs...");
    sObjectMgr->LoadFactionChangeSpells();

    TC_LOG_INFO("server.loading", "Loading faction change quest pairs...");
    sObjectMgr->LoadFactionChangeQuests();

    TC_LOG_INFO("server.loading", "Loading faction change item pairs...");
    sObjectMgr->LoadFactionChangeItems();

    TC_LOG_INFO("server.loading", "Loading faction change reputation pairs...");
    sObjectMgr->LoadFactionChangeReputations();

    TC_LOG_INFO("server.loading", "Loading faction change title pairs...");
    sObjectMgr->LoadFactionChangeTitles();

    TC_LOG_INFO("server.loading", "Loading GM tickets...");
    sTicketMgr->LoadTickets();

    TC_LOG_INFO("server.loading", "Loading GM surveys...");
    sTicketMgr->LoadSurveys();

    TC_LOG_INFO("server.loading", "Loading client addons...");
    AddonMgr::LoadFromDB();

    ///- Handle outdated emails (delete/return)
    TC_LOG_INFO("server.loading", "Returning old mails...");
    sObjectMgr->ReturnOrDeleteOldMails(false);

    TC_LOG_INFO("server.loading", "Loading Autobroadcasts...");
    LoadAutobroadcasts();

    ///- Load and initialize scripts
    sObjectMgr->LoadSpellScripts();                              // must be after load Creature/Gameobject(Template/Data)
    sObjectMgr->LoadEventScripts();                              // must be after load Creature/Gameobject(Template/Data)
    sObjectMgr->LoadWaypointScripts();

    TC_LOG_INFO("server.loading", "Loading spell script names...");
    sObjectMgr->LoadSpellScriptNames();

    TC_LOG_INFO("server.loading", "Loading Creature Texts...");
    sCreatureTextMgr->LoadCreatureTexts();

    TC_LOG_INFO("server.loading", "Loading Creature Text Locales...");
    sCreatureTextMgr->LoadCreatureTextLocales();

    TC_LOG_INFO("server.loading", "Initializing Scripts...");
    sScriptMgr->Initialize();
    sScriptMgr->OnConfigLoad(false);                                // must be done after the ScriptMgr has been properly initialized

    TC_LOG_INFO("server.loading", "Validating spell scripts...");
    sObjectMgr->ValidateSpellScripts();

    TC_LOG_INFO("server.loading", "Loading SmartAI scripts...");
    sSmartScriptMgr->LoadSmartAIFromDB();

    TC_LOG_INFO("server.loading", "Loading Calendar data...");
    sCalendarMgr->LoadFromDB();

    ///- Initialize game time and timers
    TC_LOG_INFO("server.loading", "Initialize game time and timers");
    m_gameTime = time(NULL);
    m_startTime = m_gameTime;

    LoginDatabase.PExecute("INSERT INTO uptime (realmid, starttime, uptime, revision) VALUES(%u, %u, 0, '%s')",
                            realmHandle.Index, uint32(m_startTime), GitRevision::GetFullVersion());       // One-time query

    m_timers[WUPDATE_WEATHERS].SetInterval(1*IN_MILLISECONDS);
    m_timers[WUPDATE_AUCTIONS].SetInterval(MINUTE*IN_MILLISECONDS);
    m_timers[WUPDATE_AUCTIONS_PENDING].SetInterval(250);
    m_timers[WUPDATE_UPTIME].SetInterval(m_int_configs[CONFIG_UPTIME_UPDATE]*MINUTE*IN_MILLISECONDS);
                                                            //Update "uptime" table based on configuration entry in minutes.
    m_timers[WUPDATE_CORPSES].SetInterval(20 * MINUTE * IN_MILLISECONDS);
                                                            //erase corpses every 20 minutes
    m_timers[WUPDATE_CLEANDB].SetInterval(m_int_configs[CONFIG_LOGDB_CLEARINTERVAL]*MINUTE*IN_MILLISECONDS);
                                                            // clean logs table every 14 days by default
    m_timers[WUPDATE_AUTOBROADCAST].SetInterval(getIntConfig(CONFIG_AUTOBROADCAST_INTERVAL));
    m_timers[WUPDATE_DELETECHARS].SetInterval(DAY*IN_MILLISECONDS); // check for chars to delete every day

    // for AhBot
    m_timers[WUPDATE_AHBOT].SetInterval(getIntConfig(CONFIG_AHBOT_UPDATE_INTERVAL) * IN_MILLISECONDS); // every 20 sec

    m_timers[WUPDATE_PINGDB].SetInterval(getIntConfig(CONFIG_DB_PING_INTERVAL)*MINUTE*IN_MILLISECONDS);    // Mysql ping time in minutes

    m_timers[WUPDATE_GUILDSAVE].SetInterval(getIntConfig(CONFIG_GUILD_SAVE_INTERVAL) * MINUTE * IN_MILLISECONDS);

    //to set mailtimer to return mails every day between 4 and 5 am
    //mailtimer is increased when updating auctions
    //one second is 1000 -(tested on win system)
    /// @todo Get rid of magic numbers
    tm localTm;
    localtime_r(&m_gameTime, &localTm);
    mail_timer = ((((localTm.tm_hour + 20) % 24)* HOUR * IN_MILLISECONDS) / m_timers[WUPDATE_AUCTIONS].GetInterval());
                                                            //1440
    mail_timer_expires = ((DAY * IN_MILLISECONDS) / (m_timers[WUPDATE_AUCTIONS].GetInterval()));
    TC_LOG_INFO("server.loading", "Mail timer set to: " UI64FMTD ", mail return is called every " UI64FMTD " minutes", uint64(mail_timer), uint64(mail_timer_expires));

    ///- Initilize static helper structures
    AIRegistry::Initialize();

    ///- Initialize MapManager
    TC_LOG_INFO("server.loading", "Starting Map System");
    sMapMgr->Initialize();

    TC_LOG_INFO("server.loading", "Starting Game Event system...");
    uint32 nextGameEvent = sGameEventMgr->StartSystem();
    m_timers[WUPDATE_EVENTS].SetInterval(nextGameEvent);    //depend on next event

    // Delete all characters which have been deleted X days before
    Player::DeleteOldCharacters();

    TC_LOG_INFO("server.loading", "Initialize AuctionHouseBot...");
    sAuctionBot->Initialize();

    // Delete all custom channels which haven't been used for PreserveCustomChannelDuration days.
    Channel::CleanOldChannelsInDB();

    TC_LOG_INFO("server.loading", "Starting Arena Season...");
    sGameEventMgr->StartArenaSeason();

    sTicketMgr->Initialize();

    ///- Initialize Battlegrounds
    TC_LOG_INFO("server.loading", "Starting Battleground System");
    sBattlegroundMgr->LoadBattlegroundTemplates();

    ///- Initialize outdoor pvp
    TC_LOG_INFO("server.loading", "Starting Outdoor PvP System");
    sOutdoorPvPMgr->InitOutdoorPvP();

    ///- Initialize Battlefield
    TC_LOG_INFO("server.loading", "Starting Battlefield System");
    sBattlefieldMgr->InitBattlefield();

    TC_LOG_INFO("server.loading", "Loading Transports...");
    sTransportMgr->SpawnContinentTransports();

    ///- Initialize Warden
    TC_LOG_INFO("server.loading", "Loading Warden Checks...");
    sWardenCheckMgr->LoadWardenChecks();

    TC_LOG_INFO("server.loading", "Loading Warden Action Overrides...");
    sWardenCheckMgr->LoadWardenOverrides();

    TC_LOG_INFO("server.loading", "Deleting expired bans...");
    LoginDatabase.Execute("DELETE FROM ip_banned WHERE unbandate <= UNIX_TIMESTAMP() AND unbandate<>bandate");      // One-time query

    TC_LOG_INFO("server.loading", "Calculate next daily quest reset time...");
    InitDailyQuestResetTime();

    TC_LOG_INFO("server.loading", "Calculate next weekly quest reset time...");
    InitWeeklyQuestResetTime();

    TC_LOG_INFO("server.loading", "Calculate next monthly quest reset time...");
    InitMonthlyQuestResetTime();

    TC_LOG_INFO("server.loading", "Calculate random battleground reset time...");
    InitRandomBGResetTime();

    TC_LOG_INFO("server.loading", "Calculate guild limitation(s) reset time...");
    InitGuildResetTime();

<<<<<<< HEAD
    TC_LOG_INFO("server.loading", "Calculate next currency reset time...");
    InitCurrencyResetTime();
=======
    LoadCharacterInfoStore();
>>>>>>> 233297c5

    LoadCharacterInfoStore();

    TC_LOG_INFO("misc", "Initializing Opcodes...");
    opcodeTable.Initialize();

    TC_LOG_INFO("misc", "Loading hotfix info...");
    sObjectMgr->LoadHotfixData();

    TC_LOG_INFO("server.loading", "Loading missing KeyChains...");
    sObjectMgr->LoadMissingKeyChains();

    uint32 startupDuration = GetMSTimeDiffToNow(startupBegin);

    TC_LOG_INFO("server.worldserver", "World initialized in %u minutes %u seconds", (startupDuration / 60000), ((startupDuration % 60000) / 1000));

    if (uint32 realmId = sConfigMgr->GetIntDefault("RealmID", 0)) // 0 reserved for auth
        sLog->SetRealmId(realmId);
}

void World::ResetTimeDiffRecord()
{
    if (m_updateTimeCount != 1)
        return;

    m_currentTime = getMSTime();
}

void World::RecordTimeDiff(std::string const& text)
{
    if (m_updateTimeCount != 1)
        return;

    uint32 thisTime = getMSTime();
    uint32 diff = getMSTimeDiff(m_currentTime, thisTime);

    if (diff > m_int_configs[CONFIG_MIN_LOG_UPDATE])
        TC_LOG_INFO("misc", "Difftime %s: %u.", text.c_str(), diff);

    m_currentTime = thisTime;
}

void World::LoadAutobroadcasts()
{
    uint32 oldMSTime = getMSTime();

    m_Autobroadcasts.clear();
    m_AutobroadcastsWeights.clear();

    uint32 realmId = sConfigMgr->GetIntDefault("RealmID", 0);
    PreparedStatement* stmt = LoginDatabase.GetPreparedStatement(LOGIN_SEL_AUTOBROADCAST);
    stmt->setInt32(0, realmId);
    PreparedQueryResult result = LoginDatabase.Query(stmt);

    if (!result)
    {
        TC_LOG_INFO("server.loading", ">> Loaded 0 autobroadcasts definitions. DB table `autobroadcast` is empty for this realm!");
        return;
    }

    uint32 count = 0;

    do
    {
        Field* fields = result->Fetch();
        uint8 id = fields[0].GetUInt8();

        m_Autobroadcasts[id] = fields[2].GetString();
        m_AutobroadcastsWeights[id] = fields[1].GetUInt8();

        ++count;
    } while (result->NextRow());

    TC_LOG_INFO("server.loading", ">> Loaded %u autobroadcast definitions in %u ms", count, GetMSTimeDiffToNow(oldMSTime));
}

/// Update the World !
void World::Update(uint32 diff)
{
    m_updateTime = diff;

    if (m_int_configs[CONFIG_INTERVAL_LOG_UPDATE] && diff > m_int_configs[CONFIG_MIN_LOG_UPDATE])
    {
        if (m_updateTimeSum > m_int_configs[CONFIG_INTERVAL_LOG_UPDATE])
        {
            TC_LOG_DEBUG("misc", "Update time diff: %u. Players online: %u.", m_updateTimeSum / m_updateTimeCount, GetActiveSessionCount());
            m_updateTimeSum = m_updateTime;
            m_updateTimeCount = 1;
        }
        else
        {
            m_updateTimeSum += m_updateTime;
            ++m_updateTimeCount;
        }
    }

    ///- Update the different timers
    for (int i = 0; i < WUPDATE_COUNT; ++i)
    {
        if (m_timers[i].GetCurrent() >= 0)
            m_timers[i].Update(diff);
        else
            m_timers[i].SetCurrent(0);
    }

    ///- Update the game time and check for shutdown time
    _UpdateGameTime();

    /// Handle daily quests reset time
    if (m_gameTime > m_NextDailyQuestReset)
    {
        ResetDailyQuests();
        m_NextDailyQuestReset += DAY;
    }

    /// Handle weekly quests reset time
    if (m_gameTime > m_NextWeeklyQuestReset)
        ResetWeeklyQuests();

    /// Handle monthly quests reset time
    if (m_gameTime > m_NextMonthlyQuestReset)
        ResetMonthlyQuests();

    if (m_gameTime > m_NextRandomBGReset)
        ResetRandomBG();

    if (m_gameTime > m_NextGuildReset)
        ResetGuildCap();

    if (m_gameTime > m_NextCurrencyReset)
        ResetCurrencyWeekCap();

    /// <ul><li> Handle auctions when the timer has passed
    if (m_timers[WUPDATE_AUCTIONS].Passed())
    {
        m_timers[WUPDATE_AUCTIONS].Reset();

        ///- Update mails (return old mails with item, or delete them)
        //(tested... works on win)
        if (++mail_timer > mail_timer_expires)
        {
            mail_timer = 0;
            sObjectMgr->ReturnOrDeleteOldMails(true);
        }

        ///- Handle expired auctions
        sAuctionMgr->Update();
    }

    if (m_timers[WUPDATE_AUCTIONS_PENDING].Passed())
    {
        m_timers[WUPDATE_AUCTIONS_PENDING].Reset();

        sAuctionMgr->UpdatePendingAuctions();
    }

    /// <li> Handle AHBot operations
    if (m_timers[WUPDATE_AHBOT].Passed())
    {
        sAuctionBot->Update();
        m_timers[WUPDATE_AHBOT].Reset();
    }

    /// <li> Handle session updates when the timer has passed
    ResetTimeDiffRecord();
    UpdateSessions(diff);
    RecordTimeDiff("UpdateSessions");

    /// <li> Handle weather updates when the timer has passed
    if (m_timers[WUPDATE_WEATHERS].Passed())
    {
        m_timers[WUPDATE_WEATHERS].Reset();
        WeatherMgr::Update(uint32(m_timers[WUPDATE_WEATHERS].GetInterval()));
    }

    /// <li> Update uptime table
    if (m_timers[WUPDATE_UPTIME].Passed())
    {
        uint32 tmpDiff = uint32(m_gameTime - m_startTime);
        uint32 maxOnlinePlayers = GetMaxPlayerCount();

        m_timers[WUPDATE_UPTIME].Reset();

        PreparedStatement* stmt = LoginDatabase.GetPreparedStatement(LOGIN_UPD_UPTIME_PLAYERS);

        stmt->setUInt32(0, tmpDiff);
        stmt->setUInt16(1, uint16(maxOnlinePlayers));
        stmt->setUInt32(2, realmHandle.Index);
        stmt->setUInt32(3, uint32(m_startTime));

        LoginDatabase.Execute(stmt);
    }

    /// <li> Clean logs table
    if (sWorld->getIntConfig(CONFIG_LOGDB_CLEARTIME) > 0) // if not enabled, ignore the timer
    {
        if (m_timers[WUPDATE_CLEANDB].Passed())
        {
            m_timers[WUPDATE_CLEANDB].Reset();

            PreparedStatement* stmt = LoginDatabase.GetPreparedStatement(LOGIN_DEL_OLD_LOGS);

            stmt->setUInt32(0, sWorld->getIntConfig(CONFIG_LOGDB_CLEARTIME));
            stmt->setUInt32(1, uint32(time(0)));

            LoginDatabase.Execute(stmt);
        }
    }

    /// <li> Handle all other objects
    ///- Update objects when the timer has passed (maps, transport, creatures, ...)
    ResetTimeDiffRecord();
    sMapMgr->Update(diff);
    RecordTimeDiff("UpdateMapMgr");

    if (sWorld->getBoolConfig(CONFIG_AUTOBROADCAST))
    {
        if (m_timers[WUPDATE_AUTOBROADCAST].Passed())
        {
            m_timers[WUPDATE_AUTOBROADCAST].Reset();
            SendAutoBroadcast();
        }
    }

    sBattlegroundMgr->Update(diff);
    RecordTimeDiff("UpdateBattlegroundMgr");

    sOutdoorPvPMgr->Update(diff);
    RecordTimeDiff("UpdateOutdoorPvPMgr");

    sBattlefieldMgr->Update(diff);
    RecordTimeDiff("BattlefieldMgr");

    ///- Delete all characters which have been deleted X days before
    if (m_timers[WUPDATE_DELETECHARS].Passed())
    {
        m_timers[WUPDATE_DELETECHARS].Reset();
        Player::DeleteOldCharacters();
    }

    sLFGMgr->Update(diff);
    RecordTimeDiff("UpdateLFGMgr");

    // execute callbacks from sql queries that were queued recently
    ProcessQueryCallbacks();
    RecordTimeDiff("ProcessQueryCallbacks");

    ///- Erase corpses once every 20 minutes
    if (m_timers[WUPDATE_CORPSES].Passed())
    {
        m_timers[WUPDATE_CORPSES].Reset();
<<<<<<< HEAD
        sMapMgr->DoForAllMaps([](Map* map) { map->RemoveOldCorpses(); });
=======
        sMapMgr->DoForAllMaps([](Map* map)
        {
            map->RemoveOldCorpses();
        });
>>>>>>> 233297c5
    }

    ///- Process Game events when necessary
    if (m_timers[WUPDATE_EVENTS].Passed())
    {
        m_timers[WUPDATE_EVENTS].Reset();                   // to give time for Update() to be processed
        uint32 nextGameEvent = sGameEventMgr->Update();
        m_timers[WUPDATE_EVENTS].SetInterval(nextGameEvent);
        m_timers[WUPDATE_EVENTS].Reset();
    }

    ///- Ping to keep MySQL connections alive
    if (m_timers[WUPDATE_PINGDB].Passed())
    {
        m_timers[WUPDATE_PINGDB].Reset();
        TC_LOG_DEBUG("misc", "Ping MySQL to keep connection alive");
        CharacterDatabase.KeepAlive();
        LoginDatabase.KeepAlive();
        WorldDatabase.KeepAlive();
    }

    if (m_timers[WUPDATE_GUILDSAVE].Passed())
    {
        m_timers[WUPDATE_GUILDSAVE].Reset();
        sGuildMgr->SaveGuilds();
    }

    // update the instance reset times
    sInstanceSaveMgr->Update();

    // And last, but not least handle the issued cli commands
    ProcessCliCommands();

    sScriptMgr->OnWorldUpdate(diff);
}

void World::ForceGameEventUpdate()
{
    m_timers[WUPDATE_EVENTS].Reset();                   // to give time for Update() to be processed
    uint32 nextGameEvent = sGameEventMgr->Update();
    m_timers[WUPDATE_EVENTS].SetInterval(nextGameEvent);
    m_timers[WUPDATE_EVENTS].Reset();
}

/// Send a packet to all players (except self if mentioned)
void World::SendGlobalMessage(WorldPacket* packet, WorldSession* self, uint32 team)
{
    SessionMap::const_iterator itr;
    for (itr = m_sessions.begin(); itr != m_sessions.end(); ++itr)
    {
        if (itr->second &&
            itr->second->GetPlayer() &&
            itr->second->GetPlayer()->IsInWorld() &&
            itr->second != self &&
            (team == 0 || itr->second->GetPlayer()->GetTeam() == team))
        {
            itr->second->SendPacket(packet);
        }
    }
}

/// Send a packet to all GMs (except self if mentioned)
void World::SendGlobalGMMessage(WorldPacket* packet, WorldSession* self, uint32 team)
{
    for (SessionMap::const_iterator itr = m_sessions.begin(); itr != m_sessions.end(); ++itr)
    {
        // check if session and can receive global GM Messages and its not self
        WorldSession* session = itr->second;
        if (!session || session == self || !session->HasPermission(rbac::RBAC_PERM_RECEIVE_GLOBAL_GM_TEXTMESSAGE))
            continue;

        // Player should be in world
        Player* player = session->GetPlayer();
        if (!player || !player->IsInWorld())
            continue;

        // Send only to same team, if team is given
        if (!team || player->GetTeam() == team)
            session->SendPacket(packet);
    }
}

namespace Trinity
{
    class WorldWorldTextBuilder
    {
        public:
            typedef std::vector<WorldPacket*> WorldPacketList;
            explicit WorldWorldTextBuilder(uint32 textId, va_list* args = NULL) : i_textId(textId), i_args(args) { }
            void operator()(WorldPacketList& data_list, LocaleConstant loc_idx)
            {
                char const* text = sObjectMgr->GetTrinityString(i_textId, loc_idx);

                if (i_args)
                {
                    // we need copy va_list before use or original va_list will corrupted
                    va_list ap;
                    va_copy(ap, *i_args);

                    char str[2048];
                    vsnprintf(str, 2048, text, ap);
                    va_end(ap);

                    do_helper(data_list, &str[0]);
                }
                else
                    do_helper(data_list, (char*)text);
            }
        private:
            char* lineFromMessage(char*& pos) { char* start = strtok(pos, "\n"); pos = NULL; return start; }
            void do_helper(WorldPacketList& data_list, char* text)
            {
                char* pos = text;
                while (char* line = lineFromMessage(pos))
                {
                    WorldPacket* data = new WorldPacket();
                    ChatHandler::BuildChatPacket(*data, CHAT_MSG_SYSTEM, LANG_UNIVERSAL, NULL, NULL, line);
                    data_list.push_back(data);
                }
            }

            uint32 i_textId;
            va_list* i_args;
    };
}                                                           // namespace Trinity

/// Send a System Message to all players (except self if mentioned)
void World::SendWorldText(uint32 string_id, ...)
{
    va_list ap;
    va_start(ap, string_id);

    Trinity::WorldWorldTextBuilder wt_builder(string_id, &ap);
    Trinity::LocalizedPacketListDo<Trinity::WorldWorldTextBuilder> wt_do(wt_builder);
    for (SessionMap::const_iterator itr = m_sessions.begin(); itr != m_sessions.end(); ++itr)
    {
        if (!itr->second || !itr->second->GetPlayer() || !itr->second->GetPlayer()->IsInWorld())
            continue;

        wt_do(itr->second->GetPlayer());
    }

    va_end(ap);
}

/// Send a System Message to all GMs (except self if mentioned)
void World::SendGMText(uint32 string_id, ...)
{
    va_list ap;
    va_start(ap, string_id);

    Trinity::WorldWorldTextBuilder wt_builder(string_id, &ap);
    Trinity::LocalizedPacketListDo<Trinity::WorldWorldTextBuilder> wt_do(wt_builder);
    for (SessionMap::const_iterator itr = m_sessions.begin(); itr != m_sessions.end(); ++itr)
    {
        // Session should have permissions to receive global gm messages
        WorldSession* session = itr->second;
        if (!session || !session->HasPermission(rbac::RBAC_PERM_RECEIVE_GLOBAL_GM_TEXTMESSAGE))
            continue;

        // Player should be in world
        Player* player = session->GetPlayer();
        if (!player || !player->IsInWorld())
            continue;

        wt_do(player);
    }

    va_end(ap);
}

/// DEPRECATED, only for debug purpose. Send a System Message to all players (except self if mentioned)
void World::SendGlobalText(const char* text, WorldSession* self)
{
    WorldPacket data;

    // need copy to prevent corruption by strtok call in LineFromMessage original string
    char* buf = strdup(text);
    char* pos = buf;

    while (char* line = ChatHandler::LineFromMessage(pos))
    {
        ChatHandler::BuildChatPacket(data, CHAT_MSG_SYSTEM, LANG_UNIVERSAL, NULL, NULL, line);
        SendGlobalMessage(&data, self);
    }

    free(buf);
}

/// Send a packet to all players (or players selected team) in the zone (except self if mentioned)
bool World::SendZoneMessage(uint32 zone, WorldPacket* packet, WorldSession* self, uint32 team)
{
    bool foundPlayerToSend = false;
    SessionMap::const_iterator itr;

    for (itr = m_sessions.begin(); itr != m_sessions.end(); ++itr)
    {
        if (itr->second &&
            itr->second->GetPlayer() &&
            itr->second->GetPlayer()->IsInWorld() &&
            itr->second->GetPlayer()->GetZoneId() == zone &&
            itr->second != self &&
            (team == 0 || itr->second->GetPlayer()->GetTeam() == team))
        {
            itr->second->SendPacket(packet);
            foundPlayerToSend = true;
        }
    }

    return foundPlayerToSend;
}

/// Send a System Message to all players in the zone (except self if mentioned)
void World::SendZoneText(uint32 zone, const char* text, WorldSession* self, uint32 team)
{
    WorldPacket data;
    ChatHandler::BuildChatPacket(data, CHAT_MSG_SYSTEM, LANG_UNIVERSAL, NULL, NULL, text);
    SendZoneMessage(zone, &data, self, team);
}

/// Kick (and save) all players
void World::KickAll()
{
    m_QueuedPlayer.clear();                                 // prevent send queue update packet and login queued sessions

    // session not removed at kick and will removed in next update tick
    for (SessionMap::const_iterator itr = m_sessions.begin(); itr != m_sessions.end(); ++itr)
        itr->second->KickPlayer();
}

/// Kick (and save) all players with security level less `sec`
void World::KickAllLess(AccountTypes sec)
{
    // session not removed at kick and will removed in next update tick
    for (SessionMap::const_iterator itr = m_sessions.begin(); itr != m_sessions.end(); ++itr)
        if (itr->second->GetSecurity() < sec)
            itr->second->KickPlayer();
}

/// Ban an account or ban an IP address, duration will be parsed using TimeStringToSecs if it is positive, otherwise permban
BanReturn World::BanAccount(BanMode mode, std::string const& nameOrIP, std::string const& duration, std::string const& reason, std::string const& author)
{
    uint32 duration_secs = TimeStringToSecs(duration);
    return BanAccount(mode, nameOrIP, duration_secs, reason, author);
}

/// Ban an account or ban an IP address, duration is in seconds if positive, otherwise permban
BanReturn World::BanAccount(BanMode mode, std::string const& nameOrIP, uint32 duration_secs, std::string const& reason, std::string const& author)
{
    PreparedQueryResult resultAccounts = PreparedQueryResult(NULL); //used for kicking
    PreparedStatement* stmt = NULL;

    ///- Update the database with ban information
    switch (mode)
    {
        case BAN_IP:
            // No SQL injection with prepared statements
            stmt = LoginDatabase.GetPreparedStatement(LOGIN_SEL_ACCOUNT_BY_IP);
            stmt->setString(0, nameOrIP);
            resultAccounts = LoginDatabase.Query(stmt);
            stmt = LoginDatabase.GetPreparedStatement(LOGIN_INS_IP_BANNED);
            stmt->setString(0, nameOrIP);
            stmt->setUInt32(1, duration_secs);
            stmt->setString(2, author);
            stmt->setString(3, reason);
            LoginDatabase.Execute(stmt);
            break;
        case BAN_ACCOUNT:
            // No SQL injection with prepared statements
            stmt = LoginDatabase.GetPreparedStatement(LOGIN_SEL_ACCOUNT_ID_BY_NAME);
            stmt->setString(0, nameOrIP);
            resultAccounts = LoginDatabase.Query(stmt);
            break;
        case BAN_CHARACTER:
            // No SQL injection with prepared statements
            stmt = CharacterDatabase.GetPreparedStatement(CHAR_SEL_ACCOUNT_BY_NAME);
            stmt->setString(0, nameOrIP);
            resultAccounts = CharacterDatabase.Query(stmt);
            break;
        default:
            return BAN_SYNTAX_ERROR;
    }

    if (!resultAccounts)
    {
        if (mode == BAN_IP)
            return BAN_SUCCESS;                             // ip correctly banned but nobody affected (yet)
        else
            return BAN_NOTFOUND;                            // Nobody to ban
    }

    ///- Disconnect all affected players (for IP it can be several)
    SQLTransaction trans = LoginDatabase.BeginTransaction();
    do
    {
        Field* fieldsAccount = resultAccounts->Fetch();
        uint32 account = fieldsAccount[0].GetUInt32();

        if (mode != BAN_IP)
        {
            // make sure there is only one active ban
            stmt = LoginDatabase.GetPreparedStatement(LOGIN_UPD_ACCOUNT_NOT_BANNED);
            stmt->setUInt32(0, account);
            trans->Append(stmt);
            // No SQL injection with prepared statements
            stmt = LoginDatabase.GetPreparedStatement(LOGIN_INS_ACCOUNT_BANNED);
            stmt->setUInt32(0, account);
            stmt->setUInt32(1, duration_secs);
            stmt->setString(2, author);
            stmt->setString(3, reason);
            trans->Append(stmt);
        }

        if (WorldSession* sess = FindSession(account))
            if (std::string(sess->GetPlayerName()) != author)
                sess->KickPlayer();
    } while (resultAccounts->NextRow());

    LoginDatabase.CommitTransaction(trans);

    return BAN_SUCCESS;
}

/// Remove a ban from an account or IP address
bool World::RemoveBanAccount(BanMode mode, std::string const& nameOrIP)
{
    PreparedStatement* stmt = NULL;
    if (mode == BAN_IP)
    {
        stmt = LoginDatabase.GetPreparedStatement(LOGIN_DEL_IP_NOT_BANNED);
        stmt->setString(0, nameOrIP);
        LoginDatabase.Execute(stmt);
    }
    else
    {
        uint32 account = 0;
        if (mode == BAN_ACCOUNT)
            account = AccountMgr::GetId(nameOrIP);
        else if (mode == BAN_CHARACTER)
            account = sObjectMgr->GetPlayerAccountIdByPlayerName(nameOrIP);

        if (!account)
            return false;

        //NO SQL injection as account is uint32
        stmt = LoginDatabase.GetPreparedStatement(LOGIN_UPD_ACCOUNT_NOT_BANNED);
        stmt->setUInt32(0, account);
        LoginDatabase.Execute(stmt);
    }
    return true;
}

/// Ban an account or ban an IP address, duration will be parsed using TimeStringToSecs if it is positive, otherwise permban
BanReturn World::BanCharacter(std::string const& name, std::string const& duration, std::string const& reason, std::string const& author)
{
    Player* pBanned = ObjectAccessor::FindConnectedPlayerByName(name);
    ObjectGuid::LowType guid = 0;

    uint32 duration_secs = TimeStringToSecs(duration);

    /// Pick a player to ban if not online
    if (!pBanned)
    {
        PreparedStatement* stmt = CharacterDatabase.GetPreparedStatement(CHAR_SEL_GUID_BY_NAME);
        stmt->setString(0, name);
        PreparedQueryResult resultCharacter = CharacterDatabase.Query(stmt);

        if (!resultCharacter)
            return BAN_NOTFOUND;                                    // Nobody to ban

        guid = (*resultCharacter)[0].GetUInt32();
    }
    else
        guid = pBanned->GetGUID().GetCounter();

    // make sure there is only one active ban
    PreparedStatement* stmt = CharacterDatabase.GetPreparedStatement(CHAR_UPD_CHARACTER_BAN);
    stmt->setUInt32(0, guid);
    CharacterDatabase.Execute(stmt);

    stmt = CharacterDatabase.GetPreparedStatement(CHAR_INS_CHARACTER_BAN);
    stmt->setUInt32(0, guid);
    stmt->setUInt32(1, duration_secs);
    stmt->setString(2, author);
    stmt->setString(3, reason);
    CharacterDatabase.Execute(stmt);

    if (pBanned)
        pBanned->GetSession()->KickPlayer();

    return BAN_SUCCESS;
}

/// Remove a ban from a character
bool World::RemoveBanCharacter(std::string const& name)
{
    Player* pBanned = ObjectAccessor::FindConnectedPlayerByName(name);
    ObjectGuid::LowType guid = 0;

    /// Pick a player to ban if not online
    if (!pBanned)
    {
        PreparedStatement* stmt = CharacterDatabase.GetPreparedStatement(CHAR_SEL_GUID_BY_NAME);
        stmt->setString(0, name);
        PreparedQueryResult resultCharacter = CharacterDatabase.Query(stmt);

        if (!resultCharacter)
            return false;

        guid = (*resultCharacter)[0].GetUInt32();
    }
    else
        guid = pBanned->GetGUID().GetCounter();

    if (!guid)
        return false;

    PreparedStatement* stmt = CharacterDatabase.GetPreparedStatement(CHAR_UPD_CHARACTER_BAN);
    stmt->setUInt32(0, guid);
    CharacterDatabase.Execute(stmt);
    return true;
}

/// Update the game time
void World::_UpdateGameTime()
{
    ///- update the time
    time_t thisTime = time(NULL);
    uint32 elapsed = uint32(thisTime - m_gameTime);
    m_gameTime = thisTime;

    ///- if there is a shutdown timer
    if (!IsStopped() && m_ShutdownTimer > 0 && elapsed > 0)
    {
        ///- ... and it is overdue, stop the world (set m_stopEvent)
        if (m_ShutdownTimer <= elapsed)
        {
            if (!(m_ShutdownMask & SHUTDOWN_MASK_IDLE) || GetActiveAndQueuedSessionCount() == 0)
                m_stopEvent = true;                         // exist code already set
            else
                m_ShutdownTimer = 1;                        // minimum timer value to wait idle state
        }
        ///- ... else decrease it and if necessary display a shutdown countdown to the users
        else
        {
            m_ShutdownTimer -= elapsed;

            ShutdownMsg();
        }
    }
}

/// Shutdown the server
void World::ShutdownServ(uint32 time, uint32 options, uint8 exitcode, const std::string& reason)
{
    // ignore if server shutdown at next tick
    if (IsStopped())
        return;

    m_ShutdownMask = options;
    m_ExitCode = exitcode;

    ///- If the shutdown time is 0, set m_stopEvent (except if shutdown is 'idle' with remaining sessions)
    if (time == 0)
    {
        if (!(options & SHUTDOWN_MASK_IDLE) || GetActiveAndQueuedSessionCount() == 0)
            m_stopEvent = true;                             // exist code already set
        else
            m_ShutdownTimer = 1;                            //So that the session count is re-evaluated at next world tick
    }
    ///- Else set the shutdown timer and warn users
    else
    {
        m_ShutdownTimer = time;
        ShutdownMsg(true, nullptr, reason);
    }

    sScriptMgr->OnShutdownInitiate(ShutdownExitCode(exitcode), ShutdownMask(options));
}

/// Display a shutdown message to the user(s)
void World::ShutdownMsg(bool show, Player* player, const std::string& reason)
{
    // not show messages for idle shutdown mode
    if (m_ShutdownMask & SHUTDOWN_MASK_IDLE)
        return;

    ///- Display a message every 12 hours, hours, 5 minutes, minute, 5 seconds and finally seconds
    if (show ||
        (m_ShutdownTimer < 5* MINUTE && (m_ShutdownTimer % 15) == 0) || // < 5 min; every 15 sec
        (m_ShutdownTimer < 15 * MINUTE && (m_ShutdownTimer % MINUTE) == 0) || // < 15 min ; every 1 min
        (m_ShutdownTimer < 30 * MINUTE && (m_ShutdownTimer % (5 * MINUTE)) == 0) || // < 30 min ; every 5 min
        (m_ShutdownTimer < 12 * HOUR && (m_ShutdownTimer % HOUR) == 0) || // < 12 h ; every 1 h
        (m_ShutdownTimer > 12 * HOUR && (m_ShutdownTimer % (12 * HOUR)) == 0)) // > 12 h ; every 12 h
    {
        std::string str = secsToTimeString(m_ShutdownTimer);
        if (!reason.empty())
            str += " - " + reason;

        ServerMessageType msgid = (m_ShutdownMask & SHUTDOWN_MASK_RESTART) ? SERVER_MSG_RESTART_TIME : SERVER_MSG_SHUTDOWN_TIME;

        SendServerMessage(msgid, str.c_str(), player);
        TC_LOG_DEBUG("misc", "Server is %s in %s", (m_ShutdownMask & SHUTDOWN_MASK_RESTART ? "restart" : "shuttingdown"), str.c_str());
    }
}

/// Cancel a planned server shutdown
void World::ShutdownCancel()
{
    // nothing cancel or too later
    if (!m_ShutdownTimer || m_stopEvent)
        return;

    ServerMessageType msgid = (m_ShutdownMask & SHUTDOWN_MASK_RESTART) ? SERVER_MSG_RESTART_CANCELLED : SERVER_MSG_SHUTDOWN_CANCELLED;

    m_ShutdownMask = 0;
    m_ShutdownTimer = 0;
    m_ExitCode = SHUTDOWN_EXIT_CODE;                       // to default value
    SendServerMessage(msgid);

    TC_LOG_DEBUG("misc", "Server %s cancelled.", (m_ShutdownMask & SHUTDOWN_MASK_RESTART ? "restart" : "shuttingdown"));

    sScriptMgr->OnShutdownCancel();
}

/// Send a server message to the user(s)
void World::SendServerMessage(ServerMessageType type, const char *text, Player* player)
{
    WorldPacket data(SMSG_SERVER_MESSAGE, 50);              // guess size
    data << uint32(type);
    if (type <= SERVER_MSG_STRING)
        data << text;

    if (player)
        player->GetSession()->SendPacket(&data);
    else
        SendGlobalMessage(&data);
}

void World::UpdateSessions(uint32 diff)
{
    ///- Add new sessions
    WorldSession* sess = NULL;
    while (addSessQueue.next(sess))
        AddSession_ (sess);

    ///- Then send an update signal to remaining ones
    for (SessionMap::iterator itr = m_sessions.begin(), next; itr != m_sessions.end(); itr = next)
    {
        next = itr;
        ++next;

        ///- and remove not active sessions from the list
        WorldSession* pSession = itr->second;
        WorldSessionFilter updater(pSession);

        if (!pSession->Update(diff, updater))    // As interval = 0
        {
            if (!RemoveQueuedPlayer(itr->second) && itr->second && getIntConfig(CONFIG_INTERVAL_DISCONNECT_TOLERANCE))
                m_disconnects[itr->second->GetAccountId()] = time(NULL);
            RemoveQueuedPlayer(pSession);
            m_sessions.erase(itr);
            delete pSession;

        }
    }
}

// This handles the issued and queued CLI commands
void World::ProcessCliCommands()
{
    CliCommandHolder::Print* zprint = NULL;
    void* callbackArg = NULL;
    CliCommandHolder* command = NULL;
    while (cliCmdQueue.next(command))
    {
        TC_LOG_INFO("misc", "CLI command under processing...");
        zprint = command->m_print;
        callbackArg = command->m_callbackArg;
        CliHandler handler(callbackArg, zprint);
        handler.ParseCommands(command->m_command);
        if (command->m_commandFinished)
            command->m_commandFinished(callbackArg, !handler.HasSentErrorMessage());
        delete command;
    }
}

void World::SendAutoBroadcast()
{
    if (m_Autobroadcasts.empty())
        return;

    uint32 weight = 0;
    AutobroadcastsWeightMap selectionWeights;
    std::string msg;

    for (AutobroadcastsWeightMap::const_iterator it = m_AutobroadcastsWeights.begin(); it != m_AutobroadcastsWeights.end(); ++it)
    {
        if (it->second)
        {
            weight += it->second;
            selectionWeights[it->first] = it->second;
        }
    }

    if (weight)
    {
        uint32 selectedWeight = urand(0, weight - 1);
        weight = 0;
        for (AutobroadcastsWeightMap::const_iterator it = selectionWeights.begin(); it != selectionWeights.end(); ++it)
        {
            weight += it->second;
            if (selectedWeight < weight)
            {
                msg = m_Autobroadcasts[it->first];
                break;
            }
        }
    }
    else
        msg = m_Autobroadcasts[urand(0, m_Autobroadcasts.size())];

    uint32 abcenter = sWorld->getIntConfig(CONFIG_AUTOBROADCAST_CENTER);

    if (abcenter == 0)
        sWorld->SendWorldText(LANG_AUTO_BROADCAST, msg.c_str());
    else if (abcenter == 1)
    {
        WorldPacket data(SMSG_NOTIFICATION, 2 + msg.length());
        data.WriteBits(msg.length(), 13);
        data.FlushBits();
        data.WriteString(msg);
        sWorld->SendGlobalMessage(&data);
    }
    else if (abcenter == 2)
    {
        sWorld->SendWorldText(LANG_AUTO_BROADCAST, msg.c_str());

        WorldPacket data(SMSG_NOTIFICATION, 2 + msg.length());
        data.WriteBits(msg.length(), 13);
        data.FlushBits();
        data.WriteString(msg);
        sWorld->SendGlobalMessage(&data);
    }

    TC_LOG_DEBUG("misc", "AutoBroadcast: '%s'", msg.c_str());
}

void World::UpdateRealmCharCount(uint32 accountId)
{
    PreparedStatement* stmt = CharacterDatabase.GetPreparedStatement(CHAR_SEL_CHARACTER_COUNT);
    stmt->setUInt32(0, accountId);
    m_realmCharCallbacks.push_back(CharacterDatabase.AsyncQuery(stmt));
}

void World::_UpdateRealmCharCount(PreparedQueryResult resultCharCount)
{
    if (resultCharCount)
    {
        Field* fields = resultCharCount->Fetch();
        uint32 accountId = fields[0].GetUInt32();
        uint8 charCount = uint8(fields[1].GetUInt64());

        PreparedStatement* stmt = LoginDatabase.GetPreparedStatement(LOGIN_DEL_REALM_CHARACTERS_BY_REALM);
        stmt->setUInt32(0, accountId);
        stmt->setUInt32(1, realmHandle.Index);
        LoginDatabase.Execute(stmt);

        stmt = LoginDatabase.GetPreparedStatement(LOGIN_INS_REALM_CHARACTERS);
        stmt->setUInt8(0, charCount);
        stmt->setUInt32(1, accountId);
        stmt->setUInt32(2, realmHandle.Index);
        LoginDatabase.Execute(stmt);
    }
}

void World::InitWeeklyQuestResetTime()
{
    time_t wstime = uint64(sWorld->getWorldState(WS_WEEKLY_QUEST_RESET_TIME));
    time_t curtime = time(NULL);
    m_NextWeeklyQuestReset = wstime < curtime ? curtime : time_t(wstime);
}

void World::InitDailyQuestResetTime()
{
    time_t mostRecentQuestTime;

    QueryResult result = CharacterDatabase.Query("SELECT MAX(time) FROM character_queststatus_daily");
    if (result)
    {
        Field* fields = result->Fetch();
        mostRecentQuestTime = time_t(fields[0].GetUInt32());
    }
    else
        mostRecentQuestTime = 0;

    // client built-in time for reset is 6:00 AM
    // FIX ME: client not show day start time
    time_t curTime = time(NULL);
    tm localTm;
    localtime_r(&curTime, &localTm);
    localTm.tm_hour = 6;
    localTm.tm_min  = 0;
    localTm.tm_sec  = 0;

    // current day reset time
    time_t curDayResetTime = mktime(&localTm);

    // last reset time before current moment
    time_t resetTime = (curTime < curDayResetTime) ? curDayResetTime - DAY : curDayResetTime;

    // need reset (if we have quest time before last reset time (not processed by some reason)
    if (mostRecentQuestTime && mostRecentQuestTime <= resetTime)
        m_NextDailyQuestReset = mostRecentQuestTime;
    else // plan next reset time
        m_NextDailyQuestReset = (curTime >= curDayResetTime) ? curDayResetTime + DAY : curDayResetTime;
}

void World::InitMonthlyQuestResetTime()
{
    time_t wstime = uint64(sWorld->getWorldState(WS_MONTHLY_QUEST_RESET_TIME));
    time_t curtime = time(NULL);
    m_NextMonthlyQuestReset = wstime < curtime ? curtime : time_t(wstime);
}

void World::InitRandomBGResetTime()
{
    time_t bgtime = uint64(sWorld->getWorldState(WS_BG_DAILY_RESET_TIME));
    if (!bgtime)
        m_NextRandomBGReset = time_t(time(NULL));         // game time not yet init

    // generate time by config
    time_t curTime = time(NULL);
    tm localTm;
    localtime_r(&curTime, &localTm);
    localTm.tm_hour = getIntConfig(CONFIG_RANDOM_BG_RESET_HOUR);
    localTm.tm_min = 0;
    localTm.tm_sec = 0;

    // current day reset time
    time_t nextDayResetTime = mktime(&localTm);

    // next reset time before current moment
    if (curTime >= nextDayResetTime)
        nextDayResetTime += DAY;

    // normalize reset time
    m_NextRandomBGReset = bgtime < curTime ? nextDayResetTime - DAY : nextDayResetTime;

    if (!bgtime)
        sWorld->setWorldState(WS_BG_DAILY_RESET_TIME, uint64(m_NextRandomBGReset));
}

void World::InitGuildResetTime()
{
    time_t gtime = uint64(getWorldState(WS_GUILD_DAILY_RESET_TIME));
    if (!gtime)
        m_NextGuildReset = time_t(time(NULL));         // game time not yet init

    // generate time by config
    time_t curTime = time(NULL);
    tm localTm;
    localtime_r(&curTime, &localTm);
    localTm.tm_hour = getIntConfig(CONFIG_GUILD_RESET_HOUR);
    localTm.tm_min = 0;
    localTm.tm_sec = 0;

    // current day reset time
    time_t nextDayResetTime = mktime(&localTm);

    // next reset time before current moment
    if (curTime >= nextDayResetTime)
        nextDayResetTime += DAY;

    // normalize reset time
    m_NextGuildReset = gtime < curTime ? nextDayResetTime - DAY : nextDayResetTime;

    if (!gtime)
        sWorld->setWorldState(WS_GUILD_DAILY_RESET_TIME, uint64(m_NextGuildReset));
}

void World::InitCurrencyResetTime()
{
    time_t currencytime = uint64(sWorld->getWorldState(WS_CURRENCY_RESET_TIME));
    if (!currencytime)
        m_NextCurrencyReset = time_t(time(NULL));         // game time not yet init

    // generate time by config
    time_t curTime = time(NULL);
    tm localTm = *localtime(&curTime);

    localTm.tm_wday = getIntConfig(CONFIG_CURRENCY_RESET_DAY);
    localTm.tm_hour = getIntConfig(CONFIG_CURRENCY_RESET_HOUR);
    localTm.tm_min = 0;
    localTm.tm_sec = 0;

    // current week reset time
    time_t nextWeekResetTime = mktime(&localTm);

    // next reset time before current moment
    if (curTime >= nextWeekResetTime)
        nextWeekResetTime += getIntConfig(CONFIG_CURRENCY_RESET_INTERVAL) * DAY;

    // normalize reset time
    m_NextCurrencyReset = currencytime < curTime ? nextWeekResetTime - getIntConfig(CONFIG_CURRENCY_RESET_INTERVAL) * DAY : nextWeekResetTime;

    if (!currencytime)
        sWorld->setWorldState(WS_CURRENCY_RESET_TIME, uint64(m_NextCurrencyReset));
}

void World::ResetDailyQuests()
{
    TC_LOG_INFO("misc", "Daily quests reset for all characters.");

    PreparedStatement* stmt = CharacterDatabase.GetPreparedStatement(CHAR_DEL_RESET_CHARACTER_QUESTSTATUS_DAILY);
    CharacterDatabase.Execute(stmt);

    for (SessionMap::const_iterator itr = m_sessions.begin(); itr != m_sessions.end(); ++itr)
        if (itr->second->GetPlayer())
            itr->second->GetPlayer()->ResetDailyQuestStatus();

    // change available dailies
    sPoolMgr->ChangeDailyQuests();
}

void World::ResetCurrencyWeekCap()
{
    CharacterDatabase.Execute("UPDATE `character_currency` SET `week_count` = 0");

    for (SessionMap::const_iterator itr = m_sessions.begin(); itr != m_sessions.end(); ++itr)
        if (itr->second->GetPlayer())
            itr->second->GetPlayer()->ResetCurrencyWeekCap();

    m_NextCurrencyReset = time_t(m_NextCurrencyReset + DAY * getIntConfig(CONFIG_CURRENCY_RESET_INTERVAL));
    sWorld->setWorldState(WS_CURRENCY_RESET_TIME, uint64(m_NextCurrencyReset));
}

void World::LoadDBAllowedSecurityLevel()
{
    PreparedStatement* stmt = LoginDatabase.GetPreparedStatement(LOGIN_SEL_REALMLIST_SECURITY_LEVEL);
    stmt->setInt32(0, int32(realmHandle.Index));
    PreparedQueryResult result = LoginDatabase.Query(stmt);

    if (result)
        SetPlayerSecurityLimit(AccountTypes(result->Fetch()->GetUInt8()));
}

void World::SetPlayerSecurityLimit(AccountTypes _sec)
{
    AccountTypes sec = _sec < SEC_CONSOLE ? _sec : SEC_PLAYER;
    bool update = sec > m_allowedSecurityLevel;
    m_allowedSecurityLevel = sec;
    if (update)
        KickAllLess(m_allowedSecurityLevel);
}

void World::ResetWeeklyQuests()
{
    TC_LOG_INFO("misc", "Weekly quests reset for all characters.");

    PreparedStatement* stmt = CharacterDatabase.GetPreparedStatement(CHAR_DEL_RESET_CHARACTER_QUESTSTATUS_WEEKLY);
    CharacterDatabase.Execute(stmt);

    for (SessionMap::const_iterator itr = m_sessions.begin(); itr != m_sessions.end(); ++itr)
        if (itr->second->GetPlayer())
            itr->second->GetPlayer()->ResetWeeklyQuestStatus();

    m_NextWeeklyQuestReset = time_t(m_NextWeeklyQuestReset + WEEK);
    sWorld->setWorldState(WS_WEEKLY_QUEST_RESET_TIME, uint64(m_NextWeeklyQuestReset));

    // change available weeklies
    sPoolMgr->ChangeWeeklyQuests();
}

void World::ResetMonthlyQuests()
{
    TC_LOG_INFO("misc", "Monthly quests reset for all characters.");

    PreparedStatement* stmt = CharacterDatabase.GetPreparedStatement(CHAR_DEL_RESET_CHARACTER_QUESTSTATUS_MONTHLY);
    CharacterDatabase.Execute(stmt);

    for (SessionMap::const_iterator itr = m_sessions.begin(); itr != m_sessions.end(); ++itr)
        if (itr->second->GetPlayer())
            itr->second->GetPlayer()->ResetMonthlyQuestStatus();

    // generate time
    time_t curTime = time(NULL);
    tm localTm;
    localtime_r(&curTime, &localTm);

    int month   = localTm.tm_mon;
    int year    = localTm.tm_year;

    ++month;

    // month 11 is december, next is january (0)
    if (month > 11)
    {
        month = 0;
        year += 1;
    }

    // reset time for next month
    localTm.tm_year     = year;
    localTm.tm_mon      = month;
    localTm.tm_mday     = 1;        // don't know if we really need config option for day / hour
    localTm.tm_hour     = 0;
    localTm.tm_min      = 0;
    localTm.tm_sec      = 0;

    time_t nextMonthResetTime = mktime(&localTm);

    // plan next reset time
    m_NextMonthlyQuestReset = (curTime >= nextMonthResetTime) ? nextMonthResetTime + MONTH : nextMonthResetTime;

    sWorld->setWorldState(WS_MONTHLY_QUEST_RESET_TIME, uint64(m_NextMonthlyQuestReset));
}

void World::ResetEventSeasonalQuests(uint16 event_id)
{
    TC_LOG_INFO("misc", "Seasonal quests reset for all characters.");

    PreparedStatement* stmt = CharacterDatabase.GetPreparedStatement(CHAR_DEL_RESET_CHARACTER_QUESTSTATUS_SEASONAL_BY_EVENT);
    stmt->setUInt16(0, event_id);
    CharacterDatabase.Execute(stmt);

    for (SessionMap::const_iterator itr = m_sessions.begin(); itr != m_sessions.end(); ++itr)
        if (itr->second->GetPlayer())
            itr->second->GetPlayer()->ResetSeasonalQuestStatus(event_id);
}

void World::ResetRandomBG()
{
    TC_LOG_INFO("misc", "Random BG status reset for all characters.");

    PreparedStatement* stmt = CharacterDatabase.GetPreparedStatement(CHAR_DEL_BATTLEGROUND_RANDOM_ALL);
    CharacterDatabase.Execute(stmt);

    for (SessionMap::const_iterator itr = m_sessions.begin(); itr != m_sessions.end(); ++itr)
        if (itr->second->GetPlayer())
            itr->second->GetPlayer()->SetRandomWinner(false);

    m_NextRandomBGReset = time_t(m_NextRandomBGReset + DAY);
    sWorld->setWorldState(WS_BG_DAILY_RESET_TIME, uint64(m_NextRandomBGReset));
}

void World::ResetGuildCap()
{
    m_NextGuildReset = time_t(m_NextGuildReset + DAY);
    sWorld->setWorldState(WS_GUILD_DAILY_RESET_TIME, uint64(m_NextGuildReset));
    uint32 week = getWorldState(WS_GUILD_WEEKLY_RESET_TIME);
    week = week < 7 ? week + 1 : 1;

    TC_LOG_INFO("misc", "Guild Daily Cap reset. Week: %u", week == 1);
    sWorld->setWorldState(WS_GUILD_WEEKLY_RESET_TIME, week);
    sGuildMgr->ResetTimes(week == 1);
}

void World::UpdateMaxSessionCounters()
{
    m_maxActiveSessionCount = std::max(m_maxActiveSessionCount, uint32(m_sessions.size()-m_QueuedPlayer.size()));
    m_maxQueuedSessionCount = std::max(m_maxQueuedSessionCount, uint32(m_QueuedPlayer.size()));
}

void World::LoadDBVersion()
{
    QueryResult result = WorldDatabase.Query("SELECT db_version, cache_id FROM version LIMIT 1");
    if (result)
    {
        Field* fields = result->Fetch();

        m_DBVersion = fields[0].GetString();
        // will be overwrite by config values if different and non-0
        m_int_configs[CONFIG_CLIENTCACHE_VERSION] = fields[1].GetUInt32();
    }

    if (m_DBVersion.empty())
        m_DBVersion = "Unknown world database.";
}

void World::UpdateAreaDependentAuras()
{
    SessionMap::const_iterator itr;
    for (itr = m_sessions.begin(); itr != m_sessions.end(); ++itr)
        if (itr->second && itr->second->GetPlayer() && itr->second->GetPlayer()->IsInWorld())
        {
            itr->second->GetPlayer()->UpdateAreaDependentAuras(itr->second->GetPlayer()->GetAreaId());
            itr->second->GetPlayer()->UpdateZoneDependentAuras(itr->second->GetPlayer()->GetZoneId());
        }
}

void World::LoadWorldStates()
{
    uint32 oldMSTime = getMSTime();

    QueryResult result = CharacterDatabase.Query("SELECT entry, value FROM worldstates");

    if (!result)
    {
        TC_LOG_INFO("server.loading", ">> Loaded 0 world states. DB table `worldstates` is empty!");

        return;
    }

    uint32 count = 0;

    do
    {
        Field* fields = result->Fetch();
        m_worldstates[fields[0].GetUInt32()] = fields[1].GetUInt32();
        ++count;
    }
    while (result->NextRow());

    TC_LOG_INFO("server.loading", ">> Loaded %u world states in %u ms", count, GetMSTimeDiffToNow(oldMSTime));

}

// Setting a worldstate will save it to DB
void World::setWorldState(uint32 index, uint64 value)
{
    WorldStatesMap::const_iterator it = m_worldstates.find(index);
    if (it != m_worldstates.end())
    {
        PreparedStatement* stmt = CharacterDatabase.GetPreparedStatement(CHAR_UPD_WORLDSTATE);

        stmt->setUInt32(0, uint32(value));
        stmt->setUInt32(1, index);

        CharacterDatabase.Execute(stmt);
    }
    else
    {
        PreparedStatement* stmt = CharacterDatabase.GetPreparedStatement(CHAR_INS_WORLDSTATE);

        stmt->setUInt32(0, index);
        stmt->setUInt32(1, uint32(value));

        CharacterDatabase.Execute(stmt);
    }
    m_worldstates[index] = value;
}

uint64 World::getWorldState(uint32 index) const
{
    WorldStatesMap::const_iterator it = m_worldstates.find(index);
    return it != m_worldstates.end() ? it->second : 0;
}

void World::ProcessQueryCallbacks()
{
    PreparedQueryResult result;

    for (std::deque<std::future<PreparedQueryResult>>::iterator itr = m_realmCharCallbacks.begin(); itr != m_realmCharCallbacks.end(); )
    {
        if ((*itr).wait_for(std::chrono::seconds(0)) != std::future_status::ready)
        {
            ++itr;
            continue;
        }

        result = (*itr).get();
        _UpdateRealmCharCount(result);
        itr = m_realmCharCallbacks.erase(itr);
    }
}

CharacterInfo const* World::GetCharacterInfo(ObjectGuid const& guid) const
{
    CharacterInfoContainer::const_iterator itr = _characterInfoStore.find(guid);
    if (itr != _characterInfoStore.end())
        return &itr->second;

    return nullptr;
}

/**
* @brief Loads several pieces of information on server startup with the GUID
* There is no further database query necessary.
* These are a number of methods that work into the calling function.
*
* @param guid Requires a guid to call
* @return Name, Gender, Race, Class and Level of player character
* Example Usage:
* @code
*    CharacterInfo const* characterInfo = sWorld->GetCharacterInfo(GUID);
*    if (!characterInfo)
*        return;
*
*    std::string playerName = characterInfo->Name;
*    uint8 playerGender = characterInfo->Sex;
*    uint8 playerRace = characterInfo->Race;
*    uint8 playerClass = characterInfo->Class;
*    uint8 playerLevel = characterInfo->Level;
* @endcode
**/

void World::LoadCharacterInfoStore()
{
    TC_LOG_INFO("server.loading", "Loading character info store");

    _characterInfoStore.clear();

    QueryResult result = CharacterDatabase.Query("SELECT guid, name, account, race, gender, class, level FROM characters");
    if (!result)
    {
        TC_LOG_INFO("server.loading", "No character name data loaded, empty query");
        return;
    }

    do
    {
        Field* fields = result->Fetch();
        AddCharacterInfo(ObjectGuid::Create<HighGuid::Player>(fields[0].GetUInt32()), fields[2].GetUInt32(), fields[1].GetString(),
            fields[4].GetUInt8() /*gender*/, fields[3].GetUInt8() /*race*/, fields[5].GetUInt8() /*class*/, fields[6].GetUInt8() /*level*/);
    } while (result->NextRow());

    TC_LOG_INFO("server.loading", "Loaded character infos for " SZFMTD " characters", _characterInfoStore.size());
}

void World::AddCharacterInfo(ObjectGuid const& guid, uint32 accountId, std::string const& name, uint8 gender, uint8 race, uint8 playerClass, uint8 level)
{
    CharacterInfo& data = _characterInfoStore[guid];
    data.Name = name;
    data.AccountId = accountId;
    data.Race = race;
    data.Sex = gender;
    data.Class = playerClass;
    data.Level = level;
}

void World::UpdateCharacterInfo(ObjectGuid const& guid, std::string const& name, uint8 gender /*= GENDER_NONE*/, uint8 race /*= RACE_NONE*/)
{
    CharacterInfoContainer::iterator itr = _characterInfoStore.find(guid);
    if (itr == _characterInfoStore.end())
        return;

    itr->second.Name = name;

    if (gender != GENDER_NONE)
        itr->second.Sex = gender;

    if (race != RACE_NONE)
        itr->second.Race = race;

    WorldPacket data(SMSG_INVALIDATE_PLAYER, 8);
    data << guid;
    SendGlobalMessage(&data);
}

void World::UpdateCharacterInfoLevel(ObjectGuid const& guid, uint8 level)
{
    CharacterInfoContainer::iterator itr = _characterInfoStore.find(guid);
    if (itr == _characterInfoStore.end())
        return;

    itr->second.Level = level;
}

void World::ReloadRBAC()
{
    // Passive reload, we mark the data as invalidated and next time a permission is checked it will be reloaded
    TC_LOG_INFO("rbac", "World::ReloadRBAC()");
    for (SessionMap::const_iterator itr = m_sessions.begin(); itr != m_sessions.end(); ++itr)
        if (WorldSession* session = itr->second)
            session->InvalidateRBACData();
}

void World::RemoveOldCorpses()
{
    m_timers[WUPDATE_CORPSES].SetCurrent(m_timers[WUPDATE_CORPSES].GetInterval());
<<<<<<< HEAD
}
=======
}
>>>>>>> 233297c5
<|MERGE_RESOLUTION|>--- conflicted
+++ resolved
@@ -1404,11 +1404,7 @@
     uint32 server_type = IsFFAPvPRealm() ? uint32(REALM_TYPE_PVP) : getIntConfig(CONFIG_GAME_TYPE);
     uint32 realm_zone = getIntConfig(CONFIG_REALM_ZONE);
 
-<<<<<<< HEAD
     LoginDatabase.PExecute("UPDATE realmlist SET icon = %u, timezone = %u WHERE id = '%d'", server_type, realm_zone, realmHandle.Index);      // One-time query
-=======
-    LoginDatabase.PExecute("UPDATE realmlist SET icon = %u, timezone = %u WHERE id = '%d'", server_type, realm_zone, realmID);      // One-time query
->>>>>>> 233297c5
 
     ///- Load the DBC files
     TC_LOG_INFO("server.loading", "Initialize data stores...");
@@ -1954,12 +1950,8 @@
     TC_LOG_INFO("server.loading", "Calculate guild limitation(s) reset time...");
     InitGuildResetTime();
 
-<<<<<<< HEAD
     TC_LOG_INFO("server.loading", "Calculate next currency reset time...");
     InitCurrencyResetTime();
-=======
-    LoadCharacterInfoStore();
->>>>>>> 233297c5
 
     LoadCharacterInfoStore();
 
@@ -2211,14 +2203,7 @@
     if (m_timers[WUPDATE_CORPSES].Passed())
     {
         m_timers[WUPDATE_CORPSES].Reset();
-<<<<<<< HEAD
         sMapMgr->DoForAllMaps([](Map* map) { map->RemoveOldCorpses(); });
-=======
-        sMapMgr->DoForAllMaps([](Map* map)
-        {
-            map->RemoveOldCorpses();
-        });
->>>>>>> 233297c5
     }
 
     ///- Process Game events when necessary
@@ -3390,8 +3375,4 @@
 void World::RemoveOldCorpses()
 {
     m_timers[WUPDATE_CORPSES].SetCurrent(m_timers[WUPDATE_CORPSES].GetInterval());
-<<<<<<< HEAD
-}
-=======
-}
->>>>>>> 233297c5
+}