--- conflicted
+++ resolved
@@ -1421,16 +1421,19 @@
     LoadDBCStores(m_dataPath);
     LoadDB2Stores(m_dataPath);
 
-    std::vector<uint32> mapIds;
-    for (uint32 mapId = 0; mapId < sMapStore.GetNumRows(); mapId++)
-        if (sMapStore.LookupEntry(mapId))
-            mapIds.push_back(mapId);
+    std::unordered_map<uint32, std::vector<uint32>> mapData;
+    for (MapEntry const* mapEntry : sMapStore)
+    {
+        mapData.insert(std::unordered_map<uint32, std::vector<uint32>>::value_type(mapEntry->MapID, std::vector<uint32>()));
+        if (mapEntry->rootPhaseMap != -1)
+            mapData[mapEntry->rootPhaseMap].push_back(mapEntry->MapID);
+    }
 
     if (VMAP::VMapManager2* vmmgr2 = dynamic_cast<VMAP::VMapManager2*>(VMAP::VMapFactory::createOrGetVMapManager()))
-        vmmgr2->InitializeThreadUnsafe(mapIds);
+        vmmgr2->InitializeThreadUnsafe(mapData);
 
     MMAP::MMapManager* mmmgr = MMAP::MMapFactory::createOrGetMMapManager();
-    mmmgr->InitializeThreadUnsafe(mapIds);
+    mmmgr->InitializeThreadUnsafe(mapData);
 
     TC_LOG_INFO("server.loading", "Loading SpellInfo store...");
     sSpellMgr->LoadSpellInfoStore();
@@ -1582,7 +1585,7 @@
 
     TC_LOG_INFO("server.loading", "Loading Gameobject Data...");
     sObjectMgr->LoadGameobjects();
-
+    
     TC_LOG_INFO("server.loading", "Loading GameObject Addon Data...");
     sObjectMgr->LoadGameObjectAddons();                          // must be after LoadGameObjectTemplate() and LoadGameobjects()
 
@@ -1860,11 +1863,7 @@
     m_startTime = m_gameTime;
 
     LoginDatabase.PExecute("INSERT INTO uptime (realmid, starttime, uptime, revision) VALUES(%u, %u, 0, '%s')",
-<<<<<<< HEAD
-                            realmHandle.Index, uint32(m_startTime), _FULLVERSION);       // One-time query
-=======
-                            realmID, uint32(m_startTime), GitRevision::GetFullVersion());       // One-time query
->>>>>>> 31eb2c5e
+                            realmHandle.Index, uint32(m_startTime), GitRevision::GetFullVersion());       // One-time query
 
     m_timers[WUPDATE_WEATHERS].SetInterval(1*IN_MILLISECONDS);
     m_timers[WUPDATE_AUCTIONS].SetInterval(MINUTE*IN_MILLISECONDS);
