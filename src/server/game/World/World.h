/*
 * Copyright (C) 2008-2013 TrinityCore <http://www.trinitycore.org/>
 * Copyright (C) 2005-2009 MaNGOS <http://getmangos.com/>
 *
 * This program is free software; you can redistribute it and/or modify it
 * under the terms of the GNU General Public License as published by the
 * Free Software Foundation; either version 2 of the License, or (at your
 * option) any later version.
 *
 * This program is distributed in the hope that it will be useful, but WITHOUT
 * ANY WARRANTY; without even the implied warranty of MERCHANTABILITY or
 * FITNESS FOR A PARTICULAR PURPOSE. See the GNU General Public License for
 * more details.
 *
 * You should have received a copy of the GNU General Public License along
 * with this program. If not, see <http://www.gnu.org/licenses/>.
 */

/// \addtogroup world The World
/// @{
/// \file

#ifndef __WORLD_H
#define __WORLD_H

#include "Common.h"
#include "Timer.h"
#include <ace/Singleton.h>
#include <ace/Atomic_Op.h>
#include "SharedDefines.h"
#include "QueryResult.h"
#include "Callback.h"

#include <map>
#include <set>
#include <list>

class Object;
class WorldPacket;
class WorldSession;
class Player;
class WorldSocket;
class SystemMgr;

// ServerMessages.dbc
enum ServerMessageType
{
    SERVER_MSG_SHUTDOWN_TIME          = 1,
    SERVER_MSG_RESTART_TIME           = 2,
    SERVER_MSG_STRING                 = 3,
    SERVER_MSG_SHUTDOWN_CANCELLED     = 4,
    SERVER_MSG_RESTART_CANCELLED      = 5,
    SERVER_MSG_BG_SHUTDOWN_TIME       = 6,
    SERVER_MSG_BG_RESTART_TIME        = 7,
    SERVER_MSG_INSTANCE_SHUTDOWN_TIME = 8,
    SERVER_MSG_INSTANCE_RESTART_TIME  = 9,
    SERVER_MSG_CONTENT_READY          = 10,
    SERVER_MSG_TICKET_SERVICED_SOON   = 11,
    SERVER_MSG_WAIT_TIME_UNAVAILABLE  = 12,
    SERVER_MSG_TICKET_WAIT_TIME       = 13,
};

enum ShutdownMask
{
    SHUTDOWN_MASK_RESTART = 1,
    SHUTDOWN_MASK_IDLE    = 2
};

enum ShutdownExitCode
{
    SHUTDOWN_EXIT_CODE = 0,
    ERROR_EXIT_CODE    = 1,
    RESTART_EXIT_CODE  = 2
};

/// Timers for different object refresh rates
enum WorldTimers
{
    WUPDATE_AUCTIONS,
    WUPDATE_WEATHERS,
    WUPDATE_UPTIME,
    WUPDATE_CORPSES,
    WUPDATE_EVENTS,
    WUPDATE_CLEANDB,
    WUPDATE_AUTOBROADCAST,
    WUPDATE_MAILBOXQUEUE,
    WUPDATE_DELETECHARS,
    WUPDATE_PINGDB,
    WUPDATE_GUILDSAVE,
    WUPDATE_COUNT
};

/// Configuration elements
enum WorldBoolConfigs
{
    CONFIG_DURABILITY_LOSS_IN_PVP = 0,
    CONFIG_ADDON_CHANNEL,
    CONFIG_ALLOW_PLAYER_COMMANDS,
    CONFIG_CLEAN_CHARACTER_DB,
    CONFIG_GRID_UNLOAD,
    CONFIG_STATS_SAVE_ONLY_ON_LOGOUT,
    CONFIG_ALLOW_TWO_SIDE_INTERACTION_CALENDAR,
    CONFIG_ALLOW_TWO_SIDE_INTERACTION_CHANNEL,
    CONFIG_ALLOW_TWO_SIDE_INTERACTION_GROUP,
    CONFIG_ALLOW_TWO_SIDE_INTERACTION_GUILD,
    CONFIG_ALLOW_TWO_SIDE_INTERACTION_AUCTION,
    CONFIG_ALLOW_TWO_SIDE_TRADE,
    CONFIG_ALL_TAXI_PATHS,
    CONFIG_INSTANT_TAXI,
    CONFIG_INSTANCE_IGNORE_LEVEL,
    CONFIG_INSTANCE_IGNORE_RAID,
    CONFIG_CAST_UNSTUCK,
    CONFIG_ALLOW_GM_GROUP,
    CONFIG_GM_LOWER_SECURITY,
    CONFIG_SKILL_PROSPECTING,
    CONFIG_SKILL_MILLING,
    CONFIG_SAVE_RESPAWN_TIME_IMMEDIATELY,
    CONFIG_WEATHER,
    CONFIG_QUEST_IGNORE_RAID,
    CONFIG_DETECT_POS_COLLISION,
    CONFIG_RESTRICTED_LFG_CHANNEL,
    CONFIG_TALENTS_INSPECTING,
    CONFIG_CHAT_FAKE_MESSAGE_PREVENTING,
    CONFIG_DEATH_CORPSE_RECLAIM_DELAY_PVP,
    CONFIG_DEATH_CORPSE_RECLAIM_DELAY_PVE,
    CONFIG_DEATH_BONES_WORLD,
    CONFIG_DEATH_BONES_BG_OR_ARENA,
    CONFIG_DIE_COMMAND_MODE,
    CONFIG_DECLINED_NAMES_USED,
    CONFIG_BATTLEGROUND_CAST_DESERTER,
    CONFIG_BATTLEGROUND_QUEUE_ANNOUNCER_ENABLE,
    CONFIG_BATTLEGROUND_QUEUE_ANNOUNCER_PLAYERONLY,
    CONFIG_BG_XP_FOR_KILL,
    CONFIG_ARENA_QUEUE_ANNOUNCER_ENABLE,
    CONFIG_ARENA_QUEUE_ANNOUNCER_PLAYERONLY,
    CONFIG_ARENA_SEASON_IN_PROGRESS,
    CONFIG_ARENA_LOG_EXTENDED_INFO,
    CONFIG_OFFHAND_CHECK_AT_SPELL_UNLEARN,
    CONFIG_VMAP_INDOOR_CHECK,
    CONFIG_START_ALL_SPELLS,
    CONFIG_START_ALL_EXPLORED,
    CONFIG_START_ALL_REP,
    CONFIG_ALWAYS_MAXSKILL,
    CONFIG_PVP_TOKEN_ENABLE,
    CONFIG_NO_RESET_TALENT_COST,
    CONFIG_SHOW_KICK_IN_WORLD,
    CONFIG_CHATLOG_CHANNEL,
    CONFIG_CHATLOG_WHISPER,
    CONFIG_CHATLOG_SYSCHAN,
    CONFIG_CHATLOG_PARTY,
    CONFIG_CHATLOG_RAID,
    CONFIG_CHATLOG_GUILD,
    CONFIG_CHATLOG_PUBLIC,
    CONFIG_CHATLOG_ADDON,
    CONFIG_CHATLOG_BGROUND,
    CONFIG_AUTOBROADCAST,
    CONFIG_ALLOW_TICKETS,
    CONFIG_DBC_ENFORCE_ITEM_ATTRIBUTES,
    CONFIG_PRESERVE_CUSTOM_CHANNELS,
    CONFIG_PDUMP_NO_PATHS,
    CONFIG_PDUMP_NO_OVERWRITE,
    CONFIG_QUEST_IGNORE_AUTO_ACCEPT,
    CONFIG_QUEST_IGNORE_AUTO_COMPLETE,
    CONFIG_WARDEN_ENABLED,
    CONFIG_ENABLE_MMAPS,
    CONFIG_WINTERGRASP_ENABLE,
    CONFIG_GUILD_LEVELING_ENABLED,
    CONFIG_UI_QUESTLEVELS_IN_DIALOGS,     // Should we add quest levels to the title in the NPC dialogs?
    CONFIG_EVENT_ANNOUNCE,
    CONFIG_STATS_LIMITS_ENABLE,
    BOOL_CONFIG_VALUE_COUNT
};

enum WorldFloatConfigs
{
    CONFIG_GROUP_XP_DISTANCE = 0,
    CONFIG_MAX_RECRUIT_A_FRIEND_DISTANCE,
    CONFIG_SIGHT_MONSTER,
    CONFIG_SIGHT_GUARDER,
    CONFIG_LISTEN_RANGE_SAY,
    CONFIG_LISTEN_RANGE_TEXTEMOTE,
    CONFIG_LISTEN_RANGE_YELL,
    CONFIG_CREATURE_FAMILY_FLEE_ASSISTANCE_RADIUS,
    CONFIG_CREATURE_FAMILY_ASSISTANCE_RADIUS,
    CONFIG_THREAT_RADIUS,
    CONFIG_CHANCE_OF_GM_SURVEY,
    CONFIG_STATS_LIMITS_DODGE,
    CONFIG_STATS_LIMITS_PARRY,
    CONFIG_STATS_LIMITS_BLOCK,
    CONFIG_STATS_LIMITS_CRIT,
    FLOAT_CONFIG_VALUE_COUNT
};

enum WorldIntConfigs
{
    CONFIG_COMPRESSION = 0,
    CONFIG_INTERVAL_SAVE,
    CONFIG_INTERVAL_GRIDCLEAN,
    CONFIG_INTERVAL_MAPUPDATE,
    CONFIG_INTERVAL_CHANGEWEATHER,
    CONFIG_INTERVAL_DISCONNECT_TOLERANCE,
    CONFIG_PORT_WORLD,
    CONFIG_SOCKET_TIMEOUTTIME,
    CONFIG_SESSION_ADD_DELAY,
    CONFIG_GAME_TYPE,
    CONFIG_REALM_ZONE,
    CONFIG_STRICT_PLAYER_NAMES,
    CONFIG_STRICT_CHARTER_NAMES,
    CONFIG_STRICT_PET_NAMES,
    CONFIG_MIN_PLAYER_NAME,
    CONFIG_MIN_CHARTER_NAME,
    CONFIG_MIN_PET_NAME,
    CONFIG_CHARACTER_CREATING_DISABLED,
    CONFIG_CHARACTER_CREATING_DISABLED_RACEMASK,
    CONFIG_CHARACTER_CREATING_DISABLED_CLASSMASK,
    CONFIG_CHARACTERS_PER_ACCOUNT,
    CONFIG_CHARACTERS_PER_REALM,
    CONFIG_HEROIC_CHARACTERS_PER_REALM,
    CONFIG_CHARACTER_CREATING_MIN_LEVEL_FOR_HEROIC_CHARACTER,
    CONFIG_SKIP_CINEMATICS,
    CONFIG_MAX_PLAYER_LEVEL,
    CONFIG_MIN_DUALSPEC_LEVEL,
    CONFIG_START_PLAYER_LEVEL,
    CONFIG_START_HEROIC_PLAYER_LEVEL,
    CONFIG_START_PLAYER_MONEY,
    CONFIG_CURRENCY_START_JUSTICE_POINTS,
    CONFIG_CURRENCY_MAX_JUSTICE_POINTS,
    CONFIG_CURRENCY_START_HONOR_POINTS,
    CONFIG_CURRENCY_MAX_HONOR_POINTS,
    CONFIG_CURRENCY_START_CONQUEST_POINTS,
    CONFIG_CURRENCY_CONQUEST_POINTS_WEEK_CAP,
    CONFIG_CURRENCY_CONQUEST_POINTS_ARENA_REWARD,
    CONFIG_CURRENCY_RESET_HOUR,
    CONFIG_CURRENCY_RESET_DAY,
    CONFIG_CURRENCY_RESET_INTERVAL,
    CONFIG_MAX_RECRUIT_A_FRIEND_BONUS_PLAYER_LEVEL,
    CONFIG_MAX_RECRUIT_A_FRIEND_BONUS_PLAYER_LEVEL_DIFFERENCE,
    CONFIG_INSTANCE_RESET_TIME_HOUR,
    CONFIG_INSTANCE_UNLOAD_DELAY,
    CONFIG_MAX_PRIMARY_TRADE_SKILL,
    CONFIG_MIN_PETITION_SIGNS,
    CONFIG_GM_LOGIN_STATE,
    CONFIG_GM_VISIBLE_STATE,
    CONFIG_GM_ACCEPT_TICKETS,
    CONFIG_GM_CHAT,
    CONFIG_GM_WHISPERING_TO,
    CONFIG_GM_LEVEL_IN_GM_LIST,
    CONFIG_GM_LEVEL_IN_WHO_LIST,
    CONFIG_START_GM_LEVEL,
    CONFIG_GROUP_VISIBILITY,
    CONFIG_MAIL_DELIVERY_DELAY,
    CONFIG_UPTIME_UPDATE,
    CONFIG_SKILL_CHANCE_ORANGE,
    CONFIG_SKILL_CHANCE_YELLOW,
    CONFIG_SKILL_CHANCE_GREEN,
    CONFIG_SKILL_CHANCE_GREY,
    CONFIG_SKILL_CHANCE_MINING_STEPS,
    CONFIG_SKILL_CHANCE_SKINNING_STEPS,
    CONFIG_SKILL_GAIN_CRAFTING,
    CONFIG_SKILL_GAIN_GATHERING,
    CONFIG_MAX_OVERSPEED_PINGS,
    CONFIG_EXPANSION,
    CONFIG_CHATFLOOD_MESSAGE_COUNT,
    CONFIG_CHATFLOOD_MESSAGE_DELAY,
    CONFIG_CHATFLOOD_MUTE_TIME,
    CONFIG_CREATURE_FAMILY_ASSISTANCE_DELAY,
    CONFIG_CREATURE_FAMILY_FLEE_DELAY,
    CONFIG_WORLD_BOSS_LEVEL_DIFF,
    CONFIG_QUEST_LOW_LEVEL_HIDE_DIFF,
    CONFIG_QUEST_HIGH_LEVEL_HIDE_DIFF,
    CONFIG_CHAT_STRICT_LINK_CHECKING_SEVERITY,
    CONFIG_CHAT_STRICT_LINK_CHECKING_KICK,
    CONFIG_CHAT_CHANNEL_LEVEL_REQ,
    CONFIG_CHAT_WHISPER_LEVEL_REQ,
    CONFIG_CHAT_SAY_LEVEL_REQ,
    CONFIG_TRADE_LEVEL_REQ,
    CONFIG_TICKET_LEVEL_REQ,
    CONFIG_AUCTION_LEVEL_REQ,
    CONFIG_MAIL_LEVEL_REQ,
    CONFIG_CORPSE_DECAY_NORMAL,
    CONFIG_CORPSE_DECAY_RARE,
    CONFIG_CORPSE_DECAY_ELITE,
    CONFIG_CORPSE_DECAY_RAREELITE,
    CONFIG_CORPSE_DECAY_WORLDBOSS,
    CONFIG_DEATH_SICKNESS_LEVEL,
    CONFIG_INSTANT_LOGOUT,
    CONFIG_DISABLE_BREATHING,
    CONFIG_BATTLEGROUND_INVITATION_TYPE,
    CONFIG_BATTLEGROUND_PREMATURE_FINISH_TIMER,
    CONFIG_BATTLEGROUND_PREMADE_GROUP_WAIT_FOR_MATCH,
    CONFIG_ARENA_MAX_RATING_DIFFERENCE,
    CONFIG_ARENA_RATING_DISCARD_TIMER,
    CONFIG_ARENA_RATED_UPDATE_TIMER,
    CONFIG_ARENA_SEASON_ID,
    CONFIG_ARENA_START_RATING,
    CONFIG_ARENA_START_PERSONAL_RATING,
    CONFIG_ARENA_START_MATCHMAKER_RATING,
    CONFIG_MAX_WHO,
    CONFIG_HONOR_AFTER_DUEL,
    CONFIG_PVP_TOKEN_MAP_TYPE,
    CONFIG_PVP_TOKEN_ID,
    CONFIG_PVP_TOKEN_COUNT,
    CONFIG_INTERVAL_LOG_UPDATE,
    CONFIG_MIN_LOG_UPDATE,
    CONFIG_ENABLE_SINFO_LOGIN,
    CONFIG_PLAYER_ALLOW_COMMANDS,
    CONFIG_NUMTHREADS,
    CONFIG_LOGDB_CLEARINTERVAL,
    CONFIG_LOGDB_CLEARTIME,
    CONFIG_CLIENTCACHE_VERSION,
    CONFIG_GUILD_NEWS_LOG_COUNT,
    CONFIG_GUILD_EVENT_LOG_COUNT,
    CONFIG_GUILD_BANK_EVENT_LOG_COUNT,
    CONFIG_MIN_LEVEL_STAT_SAVE,
    CONFIG_RANDOM_BG_RESET_HOUR,
    CONFIG_GUILD_RESET_HOUR,
    CONFIG_CHARDELETE_KEEP_DAYS,
    CONFIG_CHARDELETE_METHOD,
    CONFIG_CHARDELETE_MIN_LEVEL,
    CONFIG_CHARDELETE_HEROIC_MIN_LEVEL,
    CONFIG_AUTOBROADCAST_CENTER,
    CONFIG_AUTOBROADCAST_INTERVAL,
    CONFIG_MAX_RESULTS_LOOKUP_COMMANDS,
    CONFIG_DB_PING_INTERVAL,
    CONFIG_PRESERVE_CUSTOM_CHANNEL_DURATION,
    CONFIG_PERSISTENT_CHARACTER_CLEAN_FLAGS,
    CONFIG_LFG_OPTIONSMASK,
    CONFIG_MAX_INSTANCES_PER_HOUR,
    CONFIG_WARDEN_CLIENT_RESPONSE_DELAY,
    CONFIG_WARDEN_CLIENT_CHECK_HOLDOFF,
    CONFIG_WARDEN_CLIENT_FAIL_ACTION,
    CONFIG_WARDEN_CLIENT_BAN_DURATION,
    CONFIG_WARDEN_NUM_MEM_CHECKS,
    CONFIG_WARDEN_NUM_OTHER_CHECKS,
    CONFIG_WINTERGRASP_PLR_MAX,
    CONFIG_WINTERGRASP_PLR_MIN,
    CONFIG_WINTERGRASP_PLR_MIN_LVL,
    CONFIG_WINTERGRASP_BATTLETIME,
    CONFIG_WINTERGRASP_NOBATTLETIME,
    CONFIG_WINTERGRASP_RESTART_AFTER_CRASH,
<<<<<<< HEAD
    CONFIG_GUILD_SAVE_INTERVAL,
    CONFIG_GUILD_MAX_LEVEL,
    CONFIG_GUILD_UNDELETABLE_LEVEL,
    CONFIG_GUILD_DAILY_XP_CAP,
    CONFIG_GUILD_WEEKLY_REP_CAP,
=======
    CONFIG_PACKET_SPOOF_POLICY,
    CONFIG_PACKET_SPOOF_BANMODE,
    CONFIG_PACKET_SPOOF_BANDURATION,
>>>>>>> 87e105c8
    INT_CONFIG_VALUE_COUNT
};

/// Server rates
enum Rates
{
    RATE_HEALTH = 0,
    RATE_POWER_MANA,
    RATE_POWER_RAGE_INCOME,
    RATE_POWER_RAGE_LOSS,
    RATE_POWER_RUNICPOWER_INCOME,
    RATE_POWER_RUNICPOWER_LOSS,
    RATE_POWER_FOCUS,
    RATE_POWER_ENERGY,
    RATE_SKILL_DISCOVERY,
    RATE_DROP_ITEM_POOR,
    RATE_DROP_ITEM_NORMAL,
    RATE_DROP_ITEM_UNCOMMON,
    RATE_DROP_ITEM_RARE,
    RATE_DROP_ITEM_EPIC,
    RATE_DROP_ITEM_LEGENDARY,
    RATE_DROP_ITEM_ARTIFACT,
    RATE_DROP_ITEM_REFERENCED,
    RATE_DROP_ITEM_REFERENCED_AMOUNT,
    RATE_DROP_MONEY,
    RATE_XP_KILL,
    RATE_XP_QUEST,
    RATE_XP_GUILD_MODIFIER,
    RATE_XP_EXPLORE,
    RATE_REPAIRCOST,
    RATE_REPUTATION_GAIN,
    RATE_REPUTATION_LOWLEVEL_KILL,
    RATE_REPUTATION_LOWLEVEL_QUEST,
    RATE_REPUTATION_RECRUIT_A_FRIEND_BONUS,
    RATE_CREATURE_NORMAL_HP,
    RATE_CREATURE_ELITE_ELITE_HP,
    RATE_CREATURE_ELITE_RAREELITE_HP,
    RATE_CREATURE_ELITE_WORLDBOSS_HP,
    RATE_CREATURE_ELITE_RARE_HP,
    RATE_CREATURE_NORMAL_DAMAGE,
    RATE_CREATURE_ELITE_ELITE_DAMAGE,
    RATE_CREATURE_ELITE_RAREELITE_DAMAGE,
    RATE_CREATURE_ELITE_WORLDBOSS_DAMAGE,
    RATE_CREATURE_ELITE_RARE_DAMAGE,
    RATE_CREATURE_NORMAL_SPELLDAMAGE,
    RATE_CREATURE_ELITE_ELITE_SPELLDAMAGE,
    RATE_CREATURE_ELITE_RAREELITE_SPELLDAMAGE,
    RATE_CREATURE_ELITE_WORLDBOSS_SPELLDAMAGE,
    RATE_CREATURE_ELITE_RARE_SPELLDAMAGE,
    RATE_CREATURE_AGGRO,
    RATE_REST_INGAME,
    RATE_REST_OFFLINE_IN_TAVERN_OR_CITY,
    RATE_REST_OFFLINE_IN_WILDERNESS,
    RATE_DAMAGE_FALL,
    RATE_AUCTION_TIME,
    RATE_AUCTION_DEPOSIT,
    RATE_AUCTION_CUT,
    RATE_HONOR,
    RATE_TALENT,
    RATE_CORPSE_DECAY_LOOTED,
    RATE_INSTANCE_RESET_TIME,
    RATE_TARGET_POS_RECALCULATION_RANGE,
    RATE_DURABILITY_LOSS_ON_DEATH,
    RATE_DURABILITY_LOSS_DAMAGE,
    RATE_DURABILITY_LOSS_PARRY,
    RATE_DURABILITY_LOSS_ABSORB,
    RATE_DURABILITY_LOSS_BLOCK,
    RATE_MOVESPEED,
    MAX_RATES
};

/// Can be used in SMSG_AUTH_RESPONSE packet
enum BillingPlanFlags
{
    SESSION_NONE            = 0x00,
    SESSION_UNUSED          = 0x01,
    SESSION_RECURRING_BILL  = 0x02,
    SESSION_FREE_TRIAL      = 0x04,
    SESSION_IGR             = 0x08,
    SESSION_USAGE           = 0x10,
    SESSION_TIME_MIXTURE    = 0x20,
    SESSION_RESTRICTED      = 0x40,
    SESSION_ENABLE_CAIS     = 0x80
};

/// Type of server, this is values from second column of Cfg_Configs.dbc
enum RealmType
{
    REALM_TYPE_NORMAL       = 0,
    REALM_TYPE_PVP          = 1,
    REALM_TYPE_NORMAL2      = 4,
    REALM_TYPE_RP           = 6,
    REALM_TYPE_RPPVP        = 8,
    REALM_TYPE_FFA_PVP      = 16                            // custom, free for all pvp mode like arena PvP in all zones except rest activated places and sanctuaries
                                                            // replaced by REALM_PVP in realm list
};

enum RealmZone
{
    REALM_ZONE_UNKNOWN       = 0,                           // any language
    REALM_ZONE_DEVELOPMENT   = 1,                           // any language
    REALM_ZONE_UNITED_STATES = 2,                           // extended-Latin
    REALM_ZONE_OCEANIC       = 3,                           // extended-Latin
    REALM_ZONE_LATIN_AMERICA = 4,                           // extended-Latin
    REALM_ZONE_TOURNAMENT_5  = 5,                           // basic-Latin at create, any at login
    REALM_ZONE_KOREA         = 6,                           // East-Asian
    REALM_ZONE_TOURNAMENT_7  = 7,                           // basic-Latin at create, any at login
    REALM_ZONE_ENGLISH       = 8,                           // extended-Latin
    REALM_ZONE_GERMAN        = 9,                           // extended-Latin
    REALM_ZONE_FRENCH        = 10,                          // extended-Latin
    REALM_ZONE_SPANISH       = 11,                          // extended-Latin
    REALM_ZONE_RUSSIAN       = 12,                          // Cyrillic
    REALM_ZONE_TOURNAMENT_13 = 13,                          // basic-Latin at create, any at login
    REALM_ZONE_TAIWAN        = 14,                          // East-Asian
    REALM_ZONE_TOURNAMENT_15 = 15,                          // basic-Latin at create, any at login
    REALM_ZONE_CHINA         = 16,                          // East-Asian
    REALM_ZONE_CN1           = 17,                          // basic-Latin at create, any at login
    REALM_ZONE_CN2           = 18,                          // basic-Latin at create, any at login
    REALM_ZONE_CN3           = 19,                          // basic-Latin at create, any at login
    REALM_ZONE_CN4           = 20,                          // basic-Latin at create, any at login
    REALM_ZONE_CN5           = 21,                          // basic-Latin at create, any at login
    REALM_ZONE_CN6           = 22,                          // basic-Latin at create, any at login
    REALM_ZONE_CN7           = 23,                          // basic-Latin at create, any at login
    REALM_ZONE_CN8           = 24,                          // basic-Latin at create, any at login
    REALM_ZONE_TOURNAMENT_25 = 25,                          // basic-Latin at create, any at login
    REALM_ZONE_TEST_SERVER   = 26,                          // any language
    REALM_ZONE_TOURNAMENT_27 = 27,                          // basic-Latin at create, any at login
    REALM_ZONE_QA_SERVER     = 28,                          // any language
    REALM_ZONE_CN9           = 29,                          // basic-Latin at create, any at login
    REALM_ZONE_TEST_SERVER_2 = 30,                          // any language
    REALM_ZONE_CN10          = 31,                          // basic-Latin at create, any at login
    REALM_ZONE_CTC           = 32,
    REALM_ZONE_CNC           = 33,
    REALM_ZONE_CN1_4         = 34,                          // basic-Latin at create, any at login
    REALM_ZONE_CN2_6_9       = 35,                          // basic-Latin at create, any at login
    REALM_ZONE_CN3_7         = 36,                          // basic-Latin at create, any at login
    REALM_ZONE_CN5_8         = 37                           // basic-Latin at create, any at login
};

enum WorldStates
{
    WS_WEEKLY_QUEST_RESET_TIME  = 20002,                     // Next weekly reset time
    WS_BG_DAILY_RESET_TIME      = 20003,                     // Next daily BG reset time
    WS_CLEANING_FLAGS           = 20004,                     // Cleaning Flags
    WS_GUILD_DAILY_RESET_TIME   = 20006,                     // Next guild cap reset time
    WS_MONTHLY_QUEST_RESET_TIME = 20007,                     // Next monthly reset time
    // Cata specific custom worldstates
    WS_GUILD_WEEKLY_RESET_TIME  = 20050,                     // Next guild week reset time
};

/// Storage class for commands issued for delayed execution
struct CliCommandHolder
{
    typedef void Print(void*, const char*);
    typedef void CommandFinished(void*, bool success);

    void* m_callbackArg;
    char *m_command;
    Print* m_print;

    CommandFinished* m_commandFinished;

    CliCommandHolder(void* callbackArg, const char *command, Print* zprint, CommandFinished* commandFinished)
        : m_callbackArg(callbackArg), m_print(zprint), m_commandFinished(commandFinished)
    {
        size_t len = strlen(command)+1;
        m_command = new char[len];
        memcpy(m_command, command, len);
    }

    ~CliCommandHolder() { delete[] m_command; }
};

typedef UNORDERED_MAP<uint32, WorldSession*> SessionMap;

struct CharacterNameData
{
    std::string m_name;
    uint8 m_class;
    uint8 m_race;
    uint8 m_gender;
    uint8 m_level;
};

/// The World
class World
{
    public:
        static volatile uint32 m_worldLoopCounter;

        World();
        ~World();

        WorldSession* FindSession(uint32 id) const;
        void AddSession(WorldSession* s);
        void SendAutoBroadcast();
        bool RemoveSession(uint32 id);
        /// Get the number of current active sessions
        void UpdateMaxSessionCounters();
        const SessionMap& GetAllSessions() const { return m_sessions; }
        uint32 GetActiveAndQueuedSessionCount() const { return m_sessions.size(); }
        uint32 GetActiveSessionCount() const { return m_sessions.size() - m_QueuedPlayer.size(); }
        uint32 GetQueuedSessionCount() const { return m_QueuedPlayer.size(); }
        /// Get the maximum number of parallel sessions on the server since last reboot
        uint32 GetMaxQueuedSessionCount() const { return m_maxQueuedSessionCount; }
        uint32 GetMaxActiveSessionCount() const { return m_maxActiveSessionCount; }
        /// Get number of players
        inline uint32 GetPlayerCount() const { return m_PlayerCount; }
        inline uint32 GetMaxPlayerCount() const { return m_MaxPlayerCount; }
        /// Increase/Decrease number of players
        inline void IncreasePlayerCount()
        {
            m_PlayerCount++;
            m_MaxPlayerCount = std::max(m_MaxPlayerCount, m_PlayerCount);
        }
        inline void DecreasePlayerCount() { m_PlayerCount--; }

        Player* FindPlayerInZone(uint32 zone);

        /// Deny clients?
        bool IsClosed() const;

        /// Close world
        void SetClosed(bool val);

        /// Security level limitations
        AccountTypes GetPlayerSecurityLimit() const { return m_allowedSecurityLevel; }
        void SetPlayerSecurityLimit(AccountTypes sec);
        void LoadDBAllowedSecurityLevel();

        /// Active session server limit
        void SetPlayerAmountLimit(uint32 limit) { m_playerLimit = limit; }
        uint32 GetPlayerAmountLimit() const { return m_playerLimit; }

        //player Queue
        typedef std::list<WorldSession*> Queue;
        void AddQueuedPlayer(WorldSession*);
        bool RemoveQueuedPlayer(WorldSession* session);
        int32 GetQueuePos(WorldSession*);
        bool HasRecentlyDisconnected(WorldSession*);

        /// @todo Actions on m_allowMovement still to be implemented
        /// Is movement allowed?
        bool getAllowMovement() const { return m_allowMovement; }
        /// Allow/Disallow object movements
        void SetAllowMovement(bool allow) { m_allowMovement = allow; }

        /// Set a new Message of the Day
        void SetMotd(std::string const& motd);
        /// Get the current Message of the Day
        const char* GetMotd() const;

        /// Set the string for new characters (first login)
        void SetNewCharString(std::string const& str) { m_newCharString = str; }
        /// Get the string for new characters (first login)
        std::string const& GetNewCharString() const { return m_newCharString; }

        LocaleConstant GetDefaultDbcLocale() const { return m_defaultDbcLocale; }

        /// Get the path where data (dbc, maps) are stored on disk
        std::string const& GetDataPath() const { return m_dataPath; }

        /// When server started?
        time_t const& GetStartTime() const { return m_startTime; }
        /// What time is it?
        time_t const& GetGameTime() const { return m_gameTime; }
        /// Uptime (in secs)
        uint32 GetUptime() const { return uint32(m_gameTime - m_startTime); }
        /// Update time
        uint32 GetUpdateTime() const { return m_updateTime; }
        void SetRecordDiffInterval(int32 t) { if (t >= 0) m_int_configs[CONFIG_INTERVAL_LOG_UPDATE] = (uint32)t; }

        /// Next daily quests and random bg reset time
        time_t GetNextDailyQuestsResetTime() const { return m_NextDailyQuestReset; }
        time_t GetNextWeeklyQuestsResetTime() const { return m_NextWeeklyQuestReset; }
        time_t GetNextRandomBGResetTime() const { return m_NextRandomBGReset; }

        /// Get the maximum skill level a player can reach
        uint16 GetConfigMaxSkillValue() const
        {
            uint8 lvl = uint8(getIntConfig(CONFIG_MAX_PLAYER_LEVEL));
            return lvl > 60 ? 300 + ((lvl - 60) * 75) / 10 : lvl * 5;
        }

        void SetInitialWorldSettings();
        void LoadConfigSettings(bool reload = false);

        void SendWorldText(int32 string_id, ...);
        void SendGlobalText(const char* text, WorldSession* self);
        void SendGMText(int32 string_id, ...);
        void SendGlobalMessage(WorldPacket* packet, WorldSession* self = 0, uint32 team = 0);
        void SendGlobalGMMessage(WorldPacket* packet, WorldSession* self = 0, uint32 team = 0);
        void SendZoneMessage(uint32 zone, WorldPacket* packet, WorldSession* self = 0, uint32 team = 0);
        void SendZoneText(uint32 zone, const char *text, WorldSession* self = 0, uint32 team = 0);
        void SendServerMessage(ServerMessageType type, const char *text = "", Player* player = NULL);

        /// Are we in the middle of a shutdown?
        bool IsShuttingDown() const { return m_ShutdownTimer > 0; }
        uint32 GetShutDownTimeLeft() const { return m_ShutdownTimer; }
        void ShutdownServ(uint32 time, uint32 options, uint8 exitcode);
        void ShutdownCancel();
        void ShutdownMsg(bool show = false, Player* player = NULL);
        static uint8 GetExitCode() { return m_ExitCode; }
        static void StopNow(uint8 exitcode) { m_stopEvent = true; m_ExitCode = exitcode; }
        static bool IsStopped() { return m_stopEvent.value(); }

        void Update(uint32 diff);

        void UpdateSessions(uint32 diff);
        /// Set a server rate (see #Rates)
        void setRate(Rates rate, float value) { rate_values[rate]=value; }
        /// Get a server rate (see #Rates)
        float getRate(Rates rate) const { return rate_values[rate]; }

        /// Set a server configuration element (see #WorldConfigs)
        void setBoolConfig(WorldBoolConfigs index, bool value)
        {
            if (index < BOOL_CONFIG_VALUE_COUNT)
                m_bool_configs[index] = value;
        }

        /// Get a server configuration element (see #WorldConfigs)
        bool getBoolConfig(WorldBoolConfigs index) const
        {
            return index < BOOL_CONFIG_VALUE_COUNT ? m_bool_configs[index] : 0;
        }

        /// Set a server configuration element (see #WorldConfigs)
        void setFloatConfig(WorldFloatConfigs index, float value)
        {
            if (index < FLOAT_CONFIG_VALUE_COUNT)
                m_float_configs[index] = value;
        }

        /// Get a server configuration element (see #WorldConfigs)
        float getFloatConfig(WorldFloatConfigs index) const
        {
            return index < FLOAT_CONFIG_VALUE_COUNT ? m_float_configs[index] : 0;
        }

        /// Set a server configuration element (see #WorldConfigs)
        void setIntConfig(WorldIntConfigs index, uint32 value)
        {
            if (index < INT_CONFIG_VALUE_COUNT)
                m_int_configs[index] = value;
        }

        /// Get a server configuration element (see #WorldConfigs)
        uint32 getIntConfig(WorldIntConfigs index) const
        {
            return index < INT_CONFIG_VALUE_COUNT ? m_int_configs[index] : 0;
        }

        void setWorldState(uint32 index, uint64 value);
        uint64 getWorldState(uint32 index) const;
        void LoadWorldStates();

        /// Are we on a "Player versus Player" server?
        bool IsPvPRealm() const { return (getIntConfig(CONFIG_GAME_TYPE) == REALM_TYPE_PVP || getIntConfig(CONFIG_GAME_TYPE) == REALM_TYPE_RPPVP || getIntConfig(CONFIG_GAME_TYPE) == REALM_TYPE_FFA_PVP); }
        bool IsFFAPvPRealm() const { return getIntConfig(CONFIG_GAME_TYPE) == REALM_TYPE_FFA_PVP; }

        void KickAll();
        void KickAllLess(AccountTypes sec);
        BanReturn BanAccount(BanMode mode, std::string const& nameOrIP, std::string const& duration, std::string const& reason, std::string const& author);
        BanReturn BanAccount(BanMode mode, std::string const& nameOrIP, uint32 duration_secs, std::string const& reason, std::string const& author);
        bool RemoveBanAccount(BanMode mode, std::string const& nameOrIP);
        BanReturn BanCharacter(std::string const& name, std::string const& duration, std::string const& reason, std::string const& author);
        bool RemoveBanCharacter(std::string const& name);

        // for max speed access
        static float GetMaxVisibleDistanceOnContinents()    { return m_MaxVisibleDistanceOnContinents; }
        static float GetMaxVisibleDistanceInInstances()     { return m_MaxVisibleDistanceInInstances;  }
        static float GetMaxVisibleDistanceInBGArenas()      { return m_MaxVisibleDistanceInBGArenas;   }

        static int32 GetVisibilityNotifyPeriodOnContinents(){ return m_visibility_notify_periodOnContinents; }
        static int32 GetVisibilityNotifyPeriodInInstances() { return m_visibility_notify_periodInInstances;  }
        static int32 GetVisibilityNotifyPeriodInBGArenas()  { return m_visibility_notify_periodInBGArenas;   }

        void ProcessCliCommands();
        void QueueCliCommand(CliCommandHolder* commandHolder) { cliCmdQueue.add(commandHolder); }

        void ForceGameEventUpdate();

        void UpdateRealmCharCount(uint32 accid);

        LocaleConstant GetAvailableDbcLocale(LocaleConstant locale) const { if (m_availableDbcLocaleMask & (1 << locale)) return locale; else return m_defaultDbcLocale; }

        // used World DB version
        void LoadDBVersion();
        char const* GetDBVersion() const { return m_DBVersion.c_str(); }

        void RecordTimeDiff(const char * text, ...);

        void LoadAutobroadcasts();

        void UpdateAreaDependentAuras();

        void ProcessStartEvent();
        void ProcessStopEvent();
        bool GetEventKill() const { return isEventKillStart; }

        bool isEventKillStart;

        CharacterNameData const* GetCharacterNameData(uint32 guid) const;
        void AddCharacterNameData(uint32 guid, std::string const& name, uint8 gender, uint8 race, uint8 playerClass, uint8 level);
        void UpdateCharacterNameData(uint32 guid, std::string const& name, uint8 gender = GENDER_NONE, uint8 race = RACE_NONE);
        void UpdateCharacterNameDataLevel(uint32 guid, uint8 level);
        void DeleteCharacterNameData(uint32 guid) { _characterNameDataMap.erase(guid); }
        bool HasCharacterNameData(uint32 guid) { return _characterNameDataMap.find(guid) != _characterNameDataMap.end(); }

        uint32 GetCleaningFlags() const { return m_CleaningFlags; }
        void   SetCleaningFlags(uint32 flags) { m_CleaningFlags = flags; }
        void   ResetEventSeasonalQuests(uint16 event_id);

        void UpdatePhaseDefinitions();
        void ReloadRBAC();

    protected:
        void _UpdateGameTime();
        // callback for UpdateRealmCharacters
        void _UpdateRealmCharCount(PreparedQueryResult resultCharCount);

        void InitDailyQuestResetTime();
        void InitWeeklyQuestResetTime();
        void InitMonthlyQuestResetTime();
        void InitRandomBGResetTime();
        void InitGuildResetTime();
        void InitCurrencyResetTime();
        void ResetDailyQuests();
        void ResetWeeklyQuests();
        void ResetMonthlyQuests();
        void ResetRandomBG();
        void ResetGuildCap();
        void ResetCurrencyWeekCap();
    private:
        static ACE_Atomic_Op<ACE_Thread_Mutex, bool> m_stopEvent;
        static uint8 m_ExitCode;
        uint32 m_ShutdownTimer;
        uint32 m_ShutdownMask;

        uint32 m_CleaningFlags;

        bool m_isClosed;

        time_t m_startTime;
        time_t m_gameTime;
        IntervalTimer m_timers[WUPDATE_COUNT];
        time_t mail_timer;
        time_t mail_timer_expires;
        uint32 m_updateTime, m_updateTimeSum;
        uint32 m_updateTimeCount;
        uint32 m_currentTime;

        SessionMap m_sessions;
        typedef UNORDERED_MAP<uint32, time_t> DisconnectMap;
        DisconnectMap m_disconnects;
        uint32 m_maxActiveSessionCount;
        uint32 m_maxQueuedSessionCount;
        uint32 m_PlayerCount;
        uint32 m_MaxPlayerCount;

        std::string m_newCharString;

        float rate_values[MAX_RATES];
        uint32 m_int_configs[INT_CONFIG_VALUE_COUNT];
        bool m_bool_configs[BOOL_CONFIG_VALUE_COUNT];
        float m_float_configs[FLOAT_CONFIG_VALUE_COUNT];
        typedef std::map<uint32, uint64> WorldStatesMap;
        WorldStatesMap m_worldstates;
        uint32 m_playerLimit;
        AccountTypes m_allowedSecurityLevel;
        LocaleConstant m_defaultDbcLocale;                     // from config for one from loaded DBC locales
        uint32 m_availableDbcLocaleMask;                       // by loaded DBC
        bool m_allowMovement;
        std::string m_motd;
        std::string m_dataPath;

        // for max speed access
        static float m_MaxVisibleDistanceOnContinents;
        static float m_MaxVisibleDistanceInInstances;
        static float m_MaxVisibleDistanceInBGArenas;

        static int32 m_visibility_notify_periodOnContinents;
        static int32 m_visibility_notify_periodInInstances;
        static int32 m_visibility_notify_periodInBGArenas;

        // CLI command holder to be thread safe
        ACE_Based::LockedQueue<CliCommandHolder*, ACE_Thread_Mutex> cliCmdQueue;

        // scheduled reset times
        time_t m_NextDailyQuestReset;
        time_t m_NextWeeklyQuestReset;
        time_t m_NextMonthlyQuestReset;
        time_t m_NextRandomBGReset;
        time_t m_NextGuildReset;
        time_t m_NextCurrencyReset;

        //Player Queue
        Queue m_QueuedPlayer;

        // sessions that are added async
        void AddSession_(WorldSession* s);
        ACE_Based::LockedQueue<WorldSession*, ACE_Thread_Mutex> addSessQueue;

        // used versions
        std::string m_DBVersion;

        typedef std::map<uint8, std::string> AutobroadcastsMap;
        AutobroadcastsMap m_Autobroadcasts;

        typedef std::map<uint8, uint8> AutobroadcastsWeightMap;
        AutobroadcastsWeightMap m_AutobroadcastsWeights;

        std::map<uint32, CharacterNameData> _characterNameDataMap;
        void LoadCharacterNameData();

        void ProcessQueryCallbacks();
        ACE_Future_Set<PreparedQueryResult> m_realmCharCallbacks;
};

extern uint32 realmID;

#define sWorld ACE_Singleton<World, ACE_Null_Mutex>::instance()
#endif
/// @}<|MERGE_RESOLUTION|>--- conflicted
+++ resolved
@@ -338,17 +338,14 @@
     CONFIG_WINTERGRASP_BATTLETIME,
     CONFIG_WINTERGRASP_NOBATTLETIME,
     CONFIG_WINTERGRASP_RESTART_AFTER_CRASH,
-<<<<<<< HEAD
     CONFIG_GUILD_SAVE_INTERVAL,
     CONFIG_GUILD_MAX_LEVEL,
     CONFIG_GUILD_UNDELETABLE_LEVEL,
     CONFIG_GUILD_DAILY_XP_CAP,
     CONFIG_GUILD_WEEKLY_REP_CAP,
-=======
     CONFIG_PACKET_SPOOF_POLICY,
     CONFIG_PACKET_SPOOF_BANMODE,
     CONFIG_PACKET_SPOOF_BANDURATION,
->>>>>>> 87e105c8
     INT_CONFIG_VALUE_COUNT
 };
 
