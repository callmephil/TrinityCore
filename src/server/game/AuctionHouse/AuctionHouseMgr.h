--- conflicted
+++ resolved
@@ -42,11 +42,7 @@
     ERR_AUCTION_HIGHER_BID          = 5,
     ERR_AUCTION_BID_INCREMENT       = 7,
     ERR_AUCTION_BID_OWN             = 10,
-<<<<<<< HEAD
-    ERR_RESTRICTED_ACCOUNT          = 13,
-=======
     ERR_AUCTION_RESTRICTED_ACCOUNT  = 13
->>>>>>> 9ec22fff
 };
 
 enum AuctionAction
