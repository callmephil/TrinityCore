--- conflicted
+++ resolved
@@ -337,20 +337,15 @@
 void AddSC_instance_temple_of_ahnqiraj();
 void AddSC_wailing_caverns();                //Wailing caverns
 void AddSC_instance_wailing_caverns();
-<<<<<<< HEAD
-void AddSC_zulfarrak();                     //Zul'Farrak generic
-void AddSC_instance_zulfarrak();            //Zul'Farrak instance script
+void AddSC_boss_zum_rah();                   //Zul'Farrak
+void AddSC_zulfarrak();
+void AddSC_instance_zulfarrak();
 void AddSC_instance_halls_of_origination();
 void AddSC_boss_temple_guardian_anhuur();
 void AddSC_boss_earthrager_ptah();
 void AddSC_boss_anraphet();
 void AddSC_instance_firelands();
 void AddSC_boss_alysrazor();
-=======
-void AddSC_boss_zum_rah();                   //Zul'Farrak
-void AddSC_zulfarrak();
-void AddSC_instance_zulfarrak();
->>>>>>> c5ff184e
 
 void AddSC_ashenvale();
 void AddSC_azshara();
