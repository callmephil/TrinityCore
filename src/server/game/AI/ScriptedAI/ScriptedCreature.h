--- conflicted
+++ resolved
@@ -367,11 +367,7 @@
         void _EnterCombat();
         void _JustDied();
         void _JustReachedHome() { me->setActive(false); }
-<<<<<<< HEAD
-        void _DespawnAtEvade();
-=======
         void _DespawnAtEvade(uint32 delayToRespawn = 30);
->>>>>>> ae1a5c6c
 
         void TeleportCheaters();
 
