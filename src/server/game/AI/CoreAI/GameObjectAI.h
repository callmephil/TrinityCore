--- conflicted
+++ resolved
@@ -42,11 +42,7 @@
         // Pass parameters between AI
         virtual void DoAction(const int32 /*param = 0 */) {}
         virtual void SetGUID(uint64 /*guid*/, int32 /*id = 0 */) {}
-<<<<<<< HEAD
-        virtual uint64 GetGUID(int32 /*id = 0 */) { return 0; }
-=======
         virtual uint64 GetGUID(int32 /*id = 0 */) const { return 0; }
->>>>>>> 7bef4ce4
 
         static int Permissible(GameObject const* go);
 
