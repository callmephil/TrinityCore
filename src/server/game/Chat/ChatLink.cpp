--- conflicted
+++ resolved
@@ -319,14 +319,8 @@
     if (*_spell->SpellName && strcmp(_spell->SpellName, buffer) == 0)
         return true;
 
-<<<<<<< HEAD
-    sLog->outDebug(LOG_FILTER_CHATSYS, "ChatHandler::isValidChatMessage('%s'): linked spell (id: %u) name wasn't found in any localization", context, _spell->Id);
+    sLog->outTrace(LOG_FILTER_CHATSYS, "ChatHandler::isValidChatMessage('%s'): linked spell (id: %u) name wasn't found in any localization", context, _spell->Id);
     return false;
-=======
-    if (!res)
-        sLog->outTrace(LOG_FILTER_CHATSYS, "ChatHandler::isValidChatMessage('%s'): linked spell (id: %u) name wasn't found in any localization", context, _spell->Id);
-    return res;
->>>>>>> 32c259b1
 }
 
 // |color|Hachievement:achievement_id:player_guid:0:0:0:0:0:0:0:0|h[name]|h|r
@@ -381,14 +375,8 @@
     if (*_achievement->name && strcmp(_achievement->name, buffer) == 0)
         return true;
 
-<<<<<<< HEAD
-    sLog->outDebug(LOG_FILTER_CHATSYS, "ChatHandler::isValidChatMessage('%s'): linked achievement (id: %u) name wasn't found in any localization", context, _achievement->ID);
+    sLog->outTrace(LOG_FILTER_CHATSYS, "ChatHandler::isValidChatMessage('%s'): linked achievement (id: %u) name wasn't found in any localization", context, _achievement->ID);
     return false;
-=======
-    if (!res)
-        sLog->outTrace(LOG_FILTER_CHATSYS, "ChatHandler::isValidChatMessage('%s'): linked achievement (id: %u) name wasn't found in any localization", context, _achievement->ID);
-    return res;
->>>>>>> 32c259b1
 }
 
 // |color|Htrade:spell_id:cur_value:max_value:player_guid:base64_data|h[name]|h|r
