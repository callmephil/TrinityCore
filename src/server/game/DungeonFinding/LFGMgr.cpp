/*
 * Copyright (C) 2008-2014 TrinityCore <http://www.trinitycore.org/>
 *
 * This program is free software; you can redistribute it and/or modify it
 * under the terms of the GNU General Public License as published by the
 * Free Software Foundation; either version 2 of the License, or (at your
 * option) any later version.
 *
 * This program is distributed in the hope that it will be useful, but WITHOUT
 * ANY WARRANTY; without even the implied warranty of MERCHANTABILITY or
 * FITNESS FOR A PARTICULAR PURPOSE. See the GNU General Public License for
 * more details.
 *
 * You should have received a copy of the GNU General Public License along
 * with this program. If not, see <http://www.gnu.org/licenses/>.
 */

#include "Common.h"
#include "SharedDefines.h"
#include "DBCStores.h"
#include "DisableMgr.h"
#include "ObjectMgr.h"
#include "SocialMgr.h"
#include "Language.h"
#include "LFGMgr.h"
#include "LFGScripts.h"
#include "LFGGroupData.h"
#include "LFGPlayerData.h"
#include "LFGQueue.h"
#include "Group.h"
#include "Player.h"
#include "RBAC.h"
#include "GroupMgr.h"
#include "GameEventMgr.h"
#include "WorldSession.h"

namespace lfg
{

LFGMgr::LFGMgr(): m_QueueTimer(0), m_lfgProposalId(1),
    m_options(sWorld->getIntConfig(CONFIG_LFG_OPTIONSMASK))
{
    new LFGPlayerScript();
    new LFGGroupScript();
}

LFGMgr::~LFGMgr()
{
    for (LfgRewardContainer::iterator itr = RewardMapStore.begin(); itr != RewardMapStore.end(); ++itr)
        delete itr->second;
}

void LFGMgr::_LoadFromDB(Field* fields, ObjectGuid guid)
{
    if (!fields)
        return;

    if (!guid.IsGroup())
        return;

    SetLeader(guid, ObjectGuid(HIGHGUID_PLAYER, fields[0].GetUInt32()));

    uint32 dungeon = fields[17].GetUInt32();
    uint8 state = fields[18].GetUInt8();

    if (!dungeon || !state)
        return;

    SetDungeon(guid, dungeon);

    switch (state)
    {
        case LFG_STATE_DUNGEON:
        case LFG_STATE_FINISHED_DUNGEON:
            SetState(guid, (LfgState)state);
            break;
        default:
            break;
    }
}

void LFGMgr::_SaveToDB(ObjectGuid guid, uint32 db_guid)
{
    if (!guid.IsGroup())
        return;

    PreparedStatement* stmt = CharacterDatabase.GetPreparedStatement(CHAR_DEL_LFG_DATA);

    stmt->setUInt32(0, db_guid);

    CharacterDatabase.Execute(stmt);

    stmt = CharacterDatabase.GetPreparedStatement(CHAR_INS_LFG_DATA);
    stmt->setUInt32(0, db_guid);

    stmt->setUInt32(1, GetDungeon(guid));
    stmt->setUInt32(2, GetState(guid));

    CharacterDatabase.Execute(stmt);
}

/// Load rewards for completing dungeons
void LFGMgr::LoadRewards()
{
    uint32 oldMSTime = getMSTime();

    for (LfgRewardContainer::iterator itr = RewardMapStore.begin(); itr != RewardMapStore.end(); ++itr)
        delete itr->second;
    RewardMapStore.clear();

    // ORDER BY is very important for GetRandomDungeonReward!
    QueryResult result = WorldDatabase.Query("SELECT dungeonId, maxLevel, firstQuestId, otherQuestId FROM lfg_dungeon_rewards ORDER BY dungeonId, maxLevel ASC");

    if (!result)
    {
        TC_LOG_ERROR("server.loading", ">> Loaded 0 lfg dungeon rewards. DB table `lfg_dungeon_rewards` is empty!");
        return;
    }

    uint32 count = 0;

    Field* fields = NULL;
    do
    {
        fields = result->Fetch();
        uint32 dungeonId = fields[0].GetUInt32();
        uint32 maxLevel = fields[1].GetUInt8();
        uint32 firstQuestId = fields[2].GetUInt32();
        uint32 otherQuestId = fields[3].GetUInt32();

        if (!GetLFGDungeonEntry(dungeonId))
        {
            TC_LOG_ERROR("sql.sql", "Dungeon %u specified in table `lfg_dungeon_rewards` does not exist!", dungeonId);
            continue;
        }

        if (!maxLevel || maxLevel > sWorld->getIntConfig(CONFIG_MAX_PLAYER_LEVEL))
        {
            TC_LOG_ERROR("sql.sql", "Level %u specified for dungeon %u in table `lfg_dungeon_rewards` can never be reached!", maxLevel, dungeonId);
            maxLevel = sWorld->getIntConfig(CONFIG_MAX_PLAYER_LEVEL);
        }

        if (!firstQuestId || !sObjectMgr->GetQuestTemplate(firstQuestId))
        {
            TC_LOG_ERROR("sql.sql", "First quest %u specified for dungeon %u in table `lfg_dungeon_rewards` does not exist!", firstQuestId, dungeonId);
            continue;
        }

        if (otherQuestId && !sObjectMgr->GetQuestTemplate(otherQuestId))
        {
            TC_LOG_ERROR("sql.sql", "Other quest %u specified for dungeon %u in table `lfg_dungeon_rewards` does not exist!", otherQuestId, dungeonId);
            otherQuestId = 0;
        }

        RewardMapStore.insert(LfgRewardContainer::value_type(dungeonId, new LfgReward(maxLevel, firstQuestId, otherQuestId)));
        ++count;
    }
    while (result->NextRow());

    TC_LOG_INFO("server.loading", ">> Loaded %u lfg dungeon rewards in %u ms", count, GetMSTimeDiffToNow(oldMSTime));
}

LFGDungeonData const* LFGMgr::GetLFGDungeon(uint32 id)
{
    LFGDungeonContainer::const_iterator itr = LfgDungeonStore.find(id);
    if (itr != LfgDungeonStore.end())
        return &(itr->second);

    return NULL;
}

void LFGMgr::LoadLFGDungeons(bool reload /* = false */)
{
    uint32 oldMSTime = getMSTime();

    LfgDungeonStore.clear();

    // Initialize Dungeon map with data from dbcs
    for (uint32 i = 0; i < sLFGDungeonStore.GetNumRows(); ++i)
    {
        LFGDungeonEntry const* dungeon = sLFGDungeonStore.LookupEntry(i);
        if (!dungeon)
            continue;

        switch (dungeon->type)
        {
            case LFG_TYPE_DUNGEON:
            case LFG_TYPE_HEROIC:
            case LFG_TYPE_RAID:
            case LFG_TYPE_RANDOM:
                LfgDungeonStore[dungeon->ID] = LFGDungeonData(dungeon);
                break;
        }
    }

    // Fill teleport locations from DB
    QueryResult result = WorldDatabase.Query("SELECT dungeonId, position_x, position_y, position_z, orientation, requiredItemLevel FROM lfg_dungeon_template");
    if (!result)
    {
        TC_LOG_ERROR("server.loading", ">> Loaded 0 lfg dungeon templates. DB table `lfg_dungeon_template` is empty!");
        return;
    }

    uint32 count = 0;

    do
    {
        Field* fields = result->Fetch();
        uint32 dungeonId = fields[0].GetUInt32();
        LFGDungeonContainer::iterator dungeonItr = LfgDungeonStore.find(dungeonId);
        if (dungeonItr == LfgDungeonStore.end())
        {
            TC_LOG_ERROR("sql.sql", "table `lfg_entrances` contains coordinates for wrong dungeon %u", dungeonId);
            continue;
        }

        LFGDungeonData& data    = dungeonItr->second;
        data.x                  = fields[1].GetFloat();
        data.y                  = fields[2].GetFloat();
        data.z                  = fields[3].GetFloat();
        data.o                  = fields[4].GetFloat();
        data.requiredItemLevel  = fields[5].GetUInt16();

        ++count;
    }
    while (result->NextRow());

    TC_LOG_INFO("server.loading", ">> Loaded %u lfg dungeon templates in %u ms", count, GetMSTimeDiffToNow(oldMSTime));

    // Fill all other teleport coords from areatriggers
    for (LFGDungeonContainer::iterator itr = LfgDungeonStore.begin(); itr != LfgDungeonStore.end(); ++itr)
    {
        LFGDungeonData& dungeon = itr->second;

        // No teleport coords in database, load from areatriggers
        if (dungeon.type != LFG_TYPE_RANDOM && dungeon.x == 0.0f && dungeon.y == 0.0f && dungeon.z == 0.0f)
        {
            AreaTriggerStruct const* at = sObjectMgr->GetMapEntranceTrigger(dungeon.map);
            if (!at)
            {
                TC_LOG_ERROR("sql.sql", "Failed to load dungeon %s (Id: %u), cant find areatrigger for map %u", dungeon.name.c_str(), dungeon.id, dungeon.map);
                continue;
            }

            dungeon.map = at->target_mapId;
            dungeon.x = at->target_X;
            dungeon.y = at->target_Y;
            dungeon.z = at->target_Z;
            dungeon.o = at->target_Orientation;
        }

        if (dungeon.type != LFG_TYPE_RANDOM)
            CachedDungeonMapStore[dungeon.group].insert(dungeon.id);
        CachedDungeonMapStore[0].insert(dungeon.id);
    }

    if (reload)
        CachedDungeonMapStore.clear();
}

void LFGMgr::Update(uint32 diff)
{
    if (!isOptionEnabled(LFG_OPTION_ENABLE_DUNGEON_FINDER | LFG_OPTION_ENABLE_RAID_BROWSER))
        return;

    time_t currTime = time(NULL);

    // Remove obsolete role checks
    for (LfgRoleCheckContainer::iterator it = RoleChecksStore.begin(); it != RoleChecksStore.end();)
    {
        LfgRoleCheckContainer::iterator itRoleCheck = it++;
        LfgRoleCheck& roleCheck = itRoleCheck->second;
        if (currTime < roleCheck.cancelTime)
            continue;
        roleCheck.state = LFG_ROLECHECK_MISSING_ROLE;

        for (LfgRolesMap::const_iterator itRoles = roleCheck.roles.begin(); itRoles != roleCheck.roles.end(); ++itRoles)
        {
            ObjectGuid guid = itRoles->first;
            RestoreState(guid, "Remove Obsolete RoleCheck");
            SendLfgRoleCheckUpdate(guid, roleCheck);
            if (guid == roleCheck.leader)
                SendLfgJoinResult(guid, LfgJoinResultData(LFG_JOIN_ROLE_CHECK_FAILED, LFG_ROLECHECK_MISSING_ROLE));
        }

        RestoreState(itRoleCheck->first, "Remove Obsolete RoleCheck");
        RoleChecksStore.erase(itRoleCheck);
    }

    // Remove obsolete proposals
    for (LfgProposalContainer::iterator it = ProposalsStore.begin(); it != ProposalsStore.end();)
    {
        LfgProposalContainer::iterator itRemove = it++;
        if (itRemove->second.cancelTime < currTime)
            RemoveProposal(itRemove, LFG_UPDATETYPE_PROPOSAL_FAILED);
    }

    // Remove obsolete kicks
    for (LfgPlayerBootContainer::iterator it = BootsStore.begin(); it != BootsStore.end();)
    {
        LfgPlayerBootContainer::iterator itBoot = it++;
        LfgPlayerBoot& boot = itBoot->second;
        if (boot.cancelTime < currTime)
        {
            boot.inProgress = false;
            for (LfgAnswerContainer::const_iterator itVotes = boot.votes.begin(); itVotes != boot.votes.end(); ++itVotes)
            {
                ObjectGuid pguid = itVotes->first;
                if (pguid != boot.victim)
                    SendLfgBootProposalUpdate(pguid, boot);
                SetState(pguid, LFG_STATE_DUNGEON);
            }
            SetState(itBoot->first, LFG_STATE_DUNGEON);
            BootsStore.erase(itBoot);
        }
    }

    uint32 lastProposalId = m_lfgProposalId;
    // Check if a proposal can be formed with the new groups being added
    for (LfgQueueContainer::iterator it = QueuesStore.begin(); it != QueuesStore.end(); ++it)
        if (uint8 newProposals = it->second.FindGroups())
            TC_LOG_DEBUG("lfg.update", "Found %u new groups in queue %u", newProposals, it->first);

    if (lastProposalId != m_lfgProposalId)
    {
        // FIXME lastProposalId ? lastProposalId +1 ?
        for (LfgProposalContainer::const_iterator itProposal = ProposalsStore.find(m_lfgProposalId); itProposal != ProposalsStore.end(); ++itProposal)
        {
            uint32 proposalId = itProposal->first;
            LfgProposal& proposal = ProposalsStore[proposalId];

            ObjectGuid guid;
            for (LfgProposalPlayerContainer::const_iterator itPlayers = proposal.players.begin(); itPlayers != proposal.players.end(); ++itPlayers)
            {
                guid = itPlayers->first;
                SetState(guid, LFG_STATE_PROPOSAL);
                if (ObjectGuid gguid = GetGroup(guid))
                {
                    SetState(gguid, LFG_STATE_PROPOSAL);
                    SendLfgUpdateStatus(guid, LfgUpdateData(LFG_UPDATETYPE_PROPOSAL_BEGIN, GetSelectedDungeons(guid), GetComment(guid)), true);
                }
                else
                    SendLfgUpdateStatus(guid, LfgUpdateData(LFG_UPDATETYPE_PROPOSAL_BEGIN, GetSelectedDungeons(guid), GetComment(guid)), false);
                SendLfgUpdateProposal(guid, proposal);
            }

            if (proposal.state == LFG_PROPOSAL_SUCCESS)
                UpdateProposal(proposalId, guid, true);
        }
    }

    // Update all players status queue info
    if (m_QueueTimer > LFG_QUEUEUPDATE_INTERVAL)
    {
        m_QueueTimer = 0;
        for (LfgQueueContainer::iterator it = QueuesStore.begin(); it != QueuesStore.end(); ++it)
            it->second.UpdateQueueTimers(it->first, currTime);
    }
    else
        m_QueueTimer += diff;
}

/**
    Adds the player/group to lfg queue. If player is in a group then it is the leader
    of the group tying to join the group. Join conditions are checked before adding
    to the new queue.

   @param[in]     player Player trying to join (or leader of group trying to join)
   @param[in]     roles Player selected roles
   @param[in]     dungeons Dungeons the player/group is applying for
   @param[in]     comment Player selected comment
*/
void LFGMgr::JoinLfg(Player* player, uint8 roles, LfgDungeonSet& dungeons, const std::string& comment)
{
    if (!player || !player->GetSession() || dungeons.empty())
        return;

    Group* grp = player->GetGroup();
    ObjectGuid guid = player->GetGUID();
    ObjectGuid gguid = grp ? grp->GetGUID() : guid;
    LfgJoinResultData joinData;
    GuidSet players;
    uint32 rDungeonId = 0;
    bool isContinue = grp && grp->isLFGGroup() && GetState(gguid) != LFG_STATE_FINISHED_DUNGEON;

    // Do not allow to change dungeon in the middle of a current dungeon
    if (isContinue)
    {
        dungeons.clear();
        dungeons.insert(GetDungeon(gguid));
    }

    // Already in queue?
    LfgState state = GetState(gguid);
    if (state == LFG_STATE_QUEUED)
    {
        LFGQueue& queue = GetQueue(gguid);
        queue.RemoveFromQueue(gguid);
    }

    // Check player or group member restrictions
    if (!player->GetSession()->HasPermission(rbac::RBAC_PERM_JOIN_DUNGEON_FINDER))
        joinData.result = LFG_JOIN_NOT_MEET_REQS;
    else if (player->InBattleground() || player->InArena() || player->InBattlegroundQueue())
        joinData.result = LFG_JOIN_USING_BG_SYSTEM;
    else if (player->HasAura(LFG_SPELL_DUNGEON_DESERTER))
        joinData.result = LFG_JOIN_DESERTER;
    else if (player->HasAura(LFG_SPELL_DUNGEON_COOLDOWN))
        joinData.result = LFG_JOIN_RANDOM_COOLDOWN;
    else if (dungeons.empty())
        joinData.result = LFG_JOIN_NOT_MEET_REQS;
    else if (grp)
    {
        if (grp->GetMembersCount() > MAXGROUPSIZE)
            joinData.result = LFG_JOIN_TOO_MUCH_MEMBERS;
        else
        {
            uint8 memberCount = 0;
            for (GroupReference* itr = grp->GetFirstMember(); itr != NULL && joinData.result == LFG_JOIN_OK; itr = itr->next())
            {
                if (Player* plrg = itr->GetSource())
                {
                    if (!plrg->GetSession()->HasPermission(rbac::RBAC_PERM_JOIN_DUNGEON_FINDER))
                        joinData.result = LFG_JOIN_INTERNAL_ERROR;
                    if (plrg->HasAura(LFG_SPELL_DUNGEON_DESERTER))
                        joinData.result = LFG_JOIN_PARTY_DESERTER;
                    else if (plrg->HasAura(LFG_SPELL_DUNGEON_COOLDOWN))
                        joinData.result = LFG_JOIN_PARTY_RANDOM_COOLDOWN;
                    else if (plrg->InBattleground() || plrg->InArena() || plrg->InBattlegroundQueue())
                        joinData.result = LFG_JOIN_USING_BG_SYSTEM;
                    ++memberCount;
                    players.insert(plrg->GetGUID());
                }
            }

            if (joinData.result == LFG_JOIN_OK && memberCount != grp->GetMembersCount())
                joinData.result = LFG_JOIN_DISCONNECTED;
        }
    }
    else
        players.insert(player->GetGUID());

    // Check if all dungeons are valid
    bool isRaid = false;
    if (joinData.result == LFG_JOIN_OK)
    {
        bool isDungeon = false;
        for (LfgDungeonSet::const_iterator it = dungeons.begin(); it != dungeons.end() && joinData.result == LFG_JOIN_OK; ++it)
        {
            LfgType type = GetDungeonType(*it);
            switch (type)
            {
                case LFG_TYPE_RANDOM:
                    if (dungeons.size() > 1)               // Only allow 1 random dungeon
                        joinData.result = LFG_JOIN_DUNGEON_INVALID;
                    else
                        rDungeonId = (*dungeons.begin());
                    // No break on purpose (Random can only be dungeon or heroic dungeon)
                case LFG_TYPE_HEROIC:
                case LFG_TYPE_DUNGEON:
                    if (isRaid)
                        joinData.result = LFG_JOIN_MIXED_RAID_DUNGEON;
                    isDungeon = true;
                    break;
                case LFG_TYPE_RAID:
                    if (isDungeon)
                        joinData.result = LFG_JOIN_MIXED_RAID_DUNGEON;
                    isRaid = true;
                    break;
                default:
                    joinData.result = LFG_JOIN_DUNGEON_INVALID;
                    break;
            }
        }

        // it could be changed
        if (joinData.result == LFG_JOIN_OK)
        {
            // Expand random dungeons and check restrictions
            if (rDungeonId)
                dungeons = GetDungeonsByRandom(rDungeonId);

            // if we have lockmap then there are no compatible dungeons
            GetCompatibleDungeons(dungeons, players, joinData.lockmap);
            if (dungeons.empty())
                joinData.result = grp ? LFG_JOIN_INTERNAL_ERROR : LFG_JOIN_NOT_MEET_REQS;
        }
    }

    // Can't join. Send result
    if (joinData.result != LFG_JOIN_OK)
    {
        TC_LOG_DEBUG("lfg.join", "%s joining with %u members. Result: %u, Dungeons: %s",
            guid.ToString().c_str(), grp ? grp->GetMembersCount() : 1, joinData.result, ConcatenateDungeons(dungeons).c_str());

        if (!dungeons.empty())                             // Only should show lockmap when have no dungeons available
            joinData.lockmap.clear();
        player->GetSession()->SendLfgJoinResult(joinData);
        return;
    }

    SetComment(guid, comment);

    if (isRaid)
    {
        TC_LOG_DEBUG("lfg.join", "%s trying to join raid browser and it's disabled.", guid.ToString().c_str());
        return;
    }

    std::string debugNames = "";
    if (grp)                                               // Begin rolecheck
    {
        // Create new rolecheck
        LfgRoleCheck& roleCheck = RoleChecksStore[gguid];
        roleCheck.cancelTime = time_t(time(NULL)) + LFG_TIME_ROLECHECK;
        roleCheck.state = LFG_ROLECHECK_INITIALITING;
        roleCheck.leader = guid;
        roleCheck.dungeons = dungeons;
        roleCheck.rDungeonId = rDungeonId;

        if (rDungeonId)
        {
            dungeons.clear();
            dungeons.insert(rDungeonId);
        }

        SetState(gguid, LFG_STATE_ROLECHECK);
        // Send update to player
        LfgUpdateData updateData = LfgUpdateData(LFG_UPDATETYPE_JOIN_QUEUE, dungeons, comment);
        for (GroupReference* itr = grp->GetFirstMember(); itr != NULL; itr = itr->next())
        {
            if (Player* plrg = itr->GetSource())
            {
                ObjectGuid pguid = plrg->GetGUID();
                plrg->GetSession()->SendLfgUpdateStatus(updateData, true);
                SetState(pguid, LFG_STATE_ROLECHECK);
                if (!isContinue)
                    SetSelectedDungeons(pguid, dungeons);
                roleCheck.roles[pguid] = 0;
                if (!debugNames.empty())
                    debugNames.append(", ");
                debugNames.append(plrg->GetName());
            }
        }
        // Update leader role
        UpdateRoleCheck(gguid, guid, roles);
    }
    else                                                   // Add player to queue
    {
        LfgRolesMap rolesMap;
        rolesMap[guid] = roles;
        LFGQueue& queue = GetQueue(guid);
        queue.AddQueueData(guid, time(NULL), dungeons, rolesMap);

        if (!isContinue)
        {
            if (rDungeonId)
            {
                dungeons.clear();
                dungeons.insert(rDungeonId);
            }
            SetSelectedDungeons(guid, dungeons);
        }
        // Send update to player
        player->GetSession()->SendLfgJoinResult(joinData);
        player->GetSession()->SendLfgUpdateStatus(LfgUpdateData(LFG_UPDATETYPE_JOIN_QUEUE, dungeons, comment), false);
        SetState(gguid, LFG_STATE_QUEUED);
        SetRoles(guid, roles);
        debugNames.append(player->GetName());
    }

    TC_LOG_DEBUG("lfg.join", "%s joined (%s), Members: %s. Dungeons (%u): %s", guid.ToString().c_str(),
        grp ? "group" : "player", debugNames.c_str(), uint32(dungeons.size()), ConcatenateDungeons(dungeons).c_str());
}

/**
    Leaves Dungeon System. Player/Group is removed from queue, rolechecks, proposals
    or votekicks. Player or group needs to be not NULL and using Dungeon System

   @param[in]     guid Player or group guid
*/
void LFGMgr::LeaveLfg(ObjectGuid guid)
{
    ObjectGuid gguid = guid.IsGroup() ? guid : GetGroup(guid);

    TC_LOG_DEBUG("lfg.leave", "%s left (%s)", guid.ToString().c_str(), guid == gguid ? "group" : "player");

    LfgState state = GetState(guid);
    switch (state)
    {
        case LFG_STATE_QUEUED:
            if (gguid)
            {
                LFGQueue& queue = GetQueue(gguid);
                queue.RemoveFromQueue(gguid);
                SetState(gguid, LFG_STATE_NONE);
                GuidSet const& players = GetPlayers(gguid);
                for (GuidSet::const_iterator it = players.begin(); it != players.end(); ++it)
                {
                    SetState(*it, LFG_STATE_NONE);
                    SendLfgUpdateStatus(*it, LfgUpdateData(LFG_UPDATETYPE_REMOVED_FROM_QUEUE), true);
                }
            }
            else
            {
                LFGQueue& queue = GetQueue(guid);
                queue.RemoveFromQueue(guid);
                SendLfgUpdateStatus(guid, LfgUpdateData(LFG_UPDATETYPE_REMOVED_FROM_QUEUE), false);
                SetState(guid, LFG_STATE_NONE);
            }
            break;
        case LFG_STATE_ROLECHECK:
            if (gguid)
                UpdateRoleCheck(gguid);                    // No player to update role = LFG_ROLECHECK_ABORTED
            break;
        case LFG_STATE_PROPOSAL:
        {
            // Remove from Proposals
            LfgProposalContainer::iterator it = ProposalsStore.begin();
            ObjectGuid pguid = gguid == guid ? GetLeader(gguid) : guid;
            while (it != ProposalsStore.end())
            {
                LfgProposalPlayerContainer::iterator itPlayer = it->second.players.find(pguid);
                if (itPlayer != it->second.players.end())
                {
                    // Mark the player/leader of group who left as didn't accept the proposal
                    itPlayer->second.accept = LFG_ANSWER_DENY;
                    break;
                }
                ++it;
            }

            // Remove from queue - if proposal is found, RemoveProposal will call RemoveFromQueue
            if (it != ProposalsStore.end())
                RemoveProposal(it, LFG_UPDATETYPE_PROPOSAL_DECLINED);
            break;
        }
        case LFG_STATE_NONE:
        case LFG_STATE_RAIDBROWSER:
            break;
        case LFG_STATE_DUNGEON:
        case LFG_STATE_FINISHED_DUNGEON:
        case LFG_STATE_BOOT:
            if (guid != gguid) // Player
                SetState(guid, LFG_STATE_NONE);
            break;
    }
}

/**
   Update the Role check info with the player selected role.

   @param[in]     grp Group guid to update rolecheck
   @param[in]     guid Player guid (0 = rolecheck failed)
   @param[in]     roles Player selected roles
*/
void LFGMgr::UpdateRoleCheck(ObjectGuid gguid, ObjectGuid guid /* = ObjectGuid::Empty */, uint8 roles /* = PLAYER_ROLE_NONE */)
{
    if (!gguid)
        return;

    LfgRolesMap check_roles;
    LfgRoleCheckContainer::iterator itRoleCheck = RoleChecksStore.find(gguid);
    if (itRoleCheck == RoleChecksStore.end())
        return;

    LfgRoleCheck& roleCheck = itRoleCheck->second;
    bool sendRoleChosen = roleCheck.state != LFG_ROLECHECK_DEFAULT && guid;

    if (!guid)
        roleCheck.state = LFG_ROLECHECK_ABORTED;
    else if (roles < PLAYER_ROLE_TANK)                            // Player selected no role.
        roleCheck.state = LFG_ROLECHECK_NO_ROLE;
    else
    {
        roleCheck.roles[guid] = roles;

        // Check if all players have selected a role
        LfgRolesMap::const_iterator itRoles = roleCheck.roles.begin();
        while (itRoles != roleCheck.roles.end() && itRoles->second != PLAYER_ROLE_NONE)
            ++itRoles;

        if (itRoles == roleCheck.roles.end())
        {
            // use temporal var to check roles, CheckGroupRoles modifies the roles
            check_roles = roleCheck.roles;
            roleCheck.state = CheckGroupRoles(check_roles) ? LFG_ROLECHECK_FINISHED : LFG_ROLECHECK_WRONG_ROLES;
        }
    }

    LfgDungeonSet dungeons;
    if (roleCheck.rDungeonId)
        dungeons.insert(roleCheck.rDungeonId);
    else
        dungeons = roleCheck.dungeons;

    LfgJoinResult joinResult = LFG_JOIN_FAILED;
    if (roleCheck.state == LFG_ROLECHECK_MISSING_ROLE || roleCheck.state == LFG_ROLECHECK_WRONG_ROLES)
        joinResult = LFG_JOIN_ROLE_CHECK_FAILED;

    LfgJoinResultData joinData = LfgJoinResultData(joinResult, roleCheck.state);
    for (LfgRolesMap::const_iterator it = roleCheck.roles.begin(); it != roleCheck.roles.end(); ++it)
    {
        ObjectGuid pguid = it->first;

        if (sendRoleChosen)
            SendLfgRoleChosen(pguid, guid, roles);

        SendLfgRoleCheckUpdate(pguid, roleCheck);
        switch (roleCheck.state)
        {
            case LFG_ROLECHECK_INITIALITING:
                continue;
            case LFG_ROLECHECK_FINISHED:
                SetState(pguid, LFG_STATE_QUEUED);
                SetRoles(pguid, it->second);
                SendLfgUpdateStatus(pguid, LfgUpdateData(LFG_UPDATETYPE_ADDED_TO_QUEUE, dungeons, GetComment(pguid)), true);
                break;
            default:
                if (roleCheck.leader == pguid)
                    SendLfgJoinResult(pguid, joinData);
                SendLfgUpdateStatus(pguid, LfgUpdateData(LFG_UPDATETYPE_ROLECHECK_FAILED), true);
                RestoreState(pguid, "Rolecheck Failed");
                break;
        }
    }

    if (roleCheck.state == LFG_ROLECHECK_FINISHED)
    {
        SetState(gguid, LFG_STATE_QUEUED);
        LFGQueue& queue = GetQueue(gguid);
        queue.AddQueueData(gguid, time_t(time(NULL)), roleCheck.dungeons, roleCheck.roles);
        RoleChecksStore.erase(itRoleCheck);
    }
    else if (roleCheck.state != LFG_ROLECHECK_INITIALITING)
    {
        RestoreState(gguid, "Rolecheck Failed");
        RoleChecksStore.erase(itRoleCheck);
    }
}

/**
   Given a list of dungeons remove the dungeons players have restrictions.

   @param[in, out] dungeons Dungeons to check restrictions
   @param[in]     players Set of players to check their dungeon restrictions
   @param[out]    lockMap Map of players Lock status info of given dungeons (Empty if dungeons is not empty)
*/
void LFGMgr::GetCompatibleDungeons(LfgDungeonSet& dungeons, GuidSet const& players, LfgLockPartyMap& lockMap)
{
    lockMap.clear();
    for (GuidSet::const_iterator it = players.begin(); it != players.end() && !dungeons.empty(); ++it)
    {
        ObjectGuid guid = (*it);
        LfgLockMap const& cachedLockMap = GetLockedDungeons(guid);
        for (LfgLockMap::const_iterator it2 = cachedLockMap.begin(); it2 != cachedLockMap.end() && !dungeons.empty(); ++it2)
        {
            uint32 dungeonId = (it2->first & 0x00FFFFFF); // Compare dungeon ids
            LfgDungeonSet::iterator itDungeon = dungeons.find(dungeonId);
            if (itDungeon != dungeons.end())
            {
                dungeons.erase(itDungeon);
                lockMap[guid][dungeonId] = it2->second;
            }
        }
    }
    if (!dungeons.empty())
        lockMap.clear();
}

/**
   Check if a group can be formed with the given group roles

   @param[in]     groles Map of roles to check
   @return True if roles are compatible
*/
bool LFGMgr::CheckGroupRoles(LfgRolesMap& groles)
{
    if (groles.empty())
        return false;

    uint8 damage = 0;
    uint8 tank = 0;
    uint8 healer = 0;

    for (LfgRolesMap::iterator it = groles.begin(); it != groles.end(); ++it)
    {
        uint8 role = it->second & ~PLAYER_ROLE_LEADER;
        if (role == PLAYER_ROLE_NONE)
            return false;

        if (role & PLAYER_ROLE_DAMAGE)
        {
            if (role != PLAYER_ROLE_DAMAGE)
            {
                it->second -= PLAYER_ROLE_DAMAGE;
                if (CheckGroupRoles(groles))
                    return true;
                it->second += PLAYER_ROLE_DAMAGE;
            }
            else if (damage == LFG_DPS_NEEDED)
                return false;
            else
                damage++;
        }

        if (role & PLAYER_ROLE_HEALER)
        {
            if (role != PLAYER_ROLE_HEALER)
            {
                it->second -= PLAYER_ROLE_HEALER;
                if (CheckGroupRoles(groles))
                    return true;
                it->second += PLAYER_ROLE_HEALER;
            }
            else if (healer == LFG_HEALERS_NEEDED)
                return false;
            else
                healer++;
        }

        if (role & PLAYER_ROLE_TANK)
        {
            if (role != PLAYER_ROLE_TANK)
            {
                it->second -= PLAYER_ROLE_TANK;
                if (CheckGroupRoles(groles))
                    return true;
                it->second += PLAYER_ROLE_TANK;
            }
            else if (tank == LFG_TANKS_NEEDED)
                return false;
            else
                tank++;
        }
    }
    return (tank + healer + damage) == uint8(groles.size());
}

/**
   Makes a new group given a proposal
   @param[in]     proposal Proposal to get info from
*/
void LFGMgr::MakeNewGroup(LfgProposal const& proposal)
{
    GuidList players;
    GuidList playersToTeleport;

    for (LfgProposalPlayerContainer::const_iterator it = proposal.players.begin(); it != proposal.players.end(); ++it)
    {
        ObjectGuid guid = it->first;
        if (guid == proposal.leader)
            players.push_front(guid);
        else
            players.push_back(guid);

        if (proposal.isNew || GetGroup(guid) != proposal.group)
            playersToTeleport.push_back(guid);
    }

    // Set the dungeon difficulty
    LFGDungeonData const* dungeon = GetLFGDungeon(proposal.dungeonId);
    ASSERT(dungeon);

    Group* grp = proposal.group ? sGroupMgr->GetGroupByGUID(proposal.group.GetCounter()) : NULL;
    for (GuidList::const_iterator it = players.begin(); it != players.end(); ++it)
    {
        ObjectGuid pguid = (*it);
        Player* player = ObjectAccessor::FindPlayer(pguid);
        if (!player)
            continue;

        Group* group = player->GetGroup();
        if (group && group != grp)
            group->RemoveMember(player->GetGUID());

        if (!grp)
        {
            grp = new Group();
            grp->ConvertToLFG();
            grp->Create(player);
            ObjectGuid gguid = grp->GetGUID();
            SetState(gguid, LFG_STATE_PROPOSAL);
            sGroupMgr->AddGroup(grp);
        }
        else if (group != grp)
            grp->AddMember(player);

        grp->SetLfgRoles(pguid, proposal.players.find(pguid)->second.role);

        // Add the cooldown spell if queued for a random dungeon
        if (dungeon->type == LFG_TYPE_RANDOM)
            player->CastSpell(player, LFG_SPELL_DUNGEON_COOLDOWN, false);
    }

    ASSERT(grp);
    grp->SetDungeonDifficulty(Difficulty(dungeon->difficulty));
    ObjectGuid gguid = grp->GetGUID();
    SetDungeon(gguid, dungeon->Entry());
    SetState(gguid, LFG_STATE_DUNGEON);

    _SaveToDB(gguid, grp->GetDbStoreId());

    // Teleport Player
    for (GuidList::const_iterator it = playersToTeleport.begin(); it != playersToTeleport.end(); ++it)
        if (Player* player = ObjectAccessor::FindPlayer(*it))
            TeleportPlayer(player, false);

    // Update group info
    grp->SendUpdate();
}

uint32 LFGMgr::AddProposal(LfgProposal& proposal)
{
    proposal.id = ++m_lfgProposalId;
    ProposalsStore[m_lfgProposalId] = proposal;
    return m_lfgProposalId;
}

/**
   Update Proposal info with player answer

   @param[in]     proposalId Proposal id to be updated
   @param[in]     guid Player guid to update answer
   @param[in]     accept Player answer
*/
void LFGMgr::UpdateProposal(uint32 proposalId, ObjectGuid guid, bool accept)
{
    // Check if the proposal exists
    LfgProposalContainer::iterator itProposal = ProposalsStore.find(proposalId);
    if (itProposal == ProposalsStore.end())
        return;

    LfgProposal& proposal = itProposal->second;

    // Check if proposal have the current player
    LfgProposalPlayerContainer::iterator itProposalPlayer = proposal.players.find(guid);
    if (itProposalPlayer == proposal.players.end())
        return;

    LfgProposalPlayer& player = itProposalPlayer->second;
    player.accept = LfgAnswer(accept);

    TC_LOG_DEBUG("lfg.proposal.update", "%s, Proposal %u, Selection: %u", guid.ToString().c_str(), proposalId, accept);
    if (!accept)
    {
        RemoveProposal(itProposal, LFG_UPDATETYPE_PROPOSAL_DECLINED);
        return;
    }

    // check if all have answered and reorder players (leader first)
    bool allAnswered = true;
    for (LfgProposalPlayerContainer::const_iterator itPlayers = proposal.players.begin(); itPlayers != proposal.players.end(); ++itPlayers)
        if (itPlayers->second.accept != LFG_ANSWER_AGREE)   // No answer (-1) or not accepted (0)
            allAnswered = false;

    if (!allAnswered)
    {
        for (LfgProposalPlayerContainer::const_iterator it = proposal.players.begin(); it != proposal.players.end(); ++it)
            SendLfgUpdateProposal(it->first, proposal);

        return;
    }

    bool sendUpdate = proposal.state != LFG_PROPOSAL_SUCCESS;
    proposal.state = LFG_PROPOSAL_SUCCESS;
    time_t joinTime = time(NULL);

    LFGQueue& queue = GetQueue(guid);
    LfgUpdateData updateData = LfgUpdateData(LFG_UPDATETYPE_GROUP_FOUND);
    for (LfgProposalPlayerContainer::const_iterator it = proposal.players.begin(); it != proposal.players.end(); ++it)
    {
        ObjectGuid pguid = it->first;
        ObjectGuid gguid = it->second.group;
        uint32 dungeonId = (*GetSelectedDungeons(pguid).begin());
        int32 waitTime = -1;
        if (sendUpdate)
           SendLfgUpdateProposal(pguid, proposal);

        if (gguid)
        {
            waitTime = int32((joinTime - queue.GetJoinTime(gguid)) / IN_MILLISECONDS);
            SendLfgUpdateStatus(pguid, updateData, false);
        }
        else
        {
            waitTime = int32((joinTime - queue.GetJoinTime(pguid)) / IN_MILLISECONDS);
            SendLfgUpdateStatus(pguid, updateData, false);
        }
        updateData.updateType = LFG_UPDATETYPE_REMOVED_FROM_QUEUE;
        SendLfgUpdateStatus(pguid, updateData, true);
        SendLfgUpdateStatus(pguid, updateData, false);

        // Update timers
        uint8 role = GetRoles(pguid);
        role &= ~PLAYER_ROLE_LEADER;
        switch (role)
        {
            case PLAYER_ROLE_DAMAGE:
                queue.UpdateWaitTimeDps(waitTime, dungeonId);
                break;
            case PLAYER_ROLE_HEALER:
                queue.UpdateWaitTimeHealer(waitTime, dungeonId);
                break;
            case PLAYER_ROLE_TANK:
                queue.UpdateWaitTimeTank(waitTime, dungeonId);
                break;
            default:
                queue.UpdateWaitTimeAvg(waitTime, dungeonId);
                break;
        }

        SetState(pguid, LFG_STATE_DUNGEON);
    }

    // Remove players/groups from Queue
    for (GuidList::const_iterator it = proposal.queues.begin(); it != proposal.queues.end(); ++it)
        queue.RemoveFromQueue(*it);

    MakeNewGroup(proposal);
    ProposalsStore.erase(itProposal);
}

/**
   Remove a proposal from the pool, remove the group that didn't accept (if needed) and readd the other members to the queue

   @param[in]     itProposal Iterator to the proposal to remove
   @param[in]     type Type of removal (LFG_UPDATETYPE_PROPOSAL_FAILED, LFG_UPDATETYPE_PROPOSAL_DECLINED)
*/
void LFGMgr::RemoveProposal(LfgProposalContainer::iterator itProposal, LfgUpdateType type)
{
    LfgProposal& proposal = itProposal->second;
    proposal.state = LFG_PROPOSAL_FAILED;

    TC_LOG_DEBUG("lfg.proposal.remove", "Proposal %u, state FAILED, UpdateType %u", itProposal->first, type);
    // Mark all people that didn't answered as no accept
    if (type == LFG_UPDATETYPE_PROPOSAL_FAILED)
        for (LfgProposalPlayerContainer::iterator it = proposal.players.begin(); it != proposal.players.end(); ++it)
            if (it->second.accept == LFG_ANSWER_PENDING)
                it->second.accept = LFG_ANSWER_DENY;

    // Mark players/groups to be removed
    GuidSet toRemove;
    for (LfgProposalPlayerContainer::iterator it = proposal.players.begin(); it != proposal.players.end(); ++it)
    {
        if (it->second.accept == LFG_ANSWER_AGREE)
            continue;

        ObjectGuid guid = it->second.group ? it->second.group : it->first;
        // Player didn't accept or still pending when no secs left
        if (it->second.accept == LFG_ANSWER_DENY || type == LFG_UPDATETYPE_PROPOSAL_FAILED)
        {
            it->second.accept = LFG_ANSWER_DENY;
            toRemove.insert(guid);
        }
    }

    // Notify players
    for (LfgProposalPlayerContainer::const_iterator it = proposal.players.begin(); it != proposal.players.end(); ++it)
    {
        ObjectGuid guid = it->first;
        ObjectGuid gguid = it->second.group ? it->second.group : guid;

        SendLfgUpdateProposal(guid, proposal);

        if (toRemove.find(gguid) != toRemove.end())         // Didn't accept or in same group that someone that didn't accept
        {
            LfgUpdateData updateData;
            if (it->second.accept == LFG_ANSWER_DENY)
            {
                updateData.updateType = type;
                TC_LOG_DEBUG("lfg.proposal.remove", "%s didn't accept. Removing from queue and compatible cache", guid.ToString().c_str());
            }
            else
            {
                updateData.updateType = LFG_UPDATETYPE_REMOVED_FROM_QUEUE;
                TC_LOG_DEBUG("lfg.proposal.remove", "%s in same group that someone that didn't accept. Removing from queue and compatible cache", guid.ToString().c_str());
            }

            RestoreState(guid, "Proposal Fail (didn't accepted or in group with someone that didn't accept");
            if (gguid != guid)
            {
                RestoreState(it->second.group, "Proposal Fail (someone in group didn't accepted)");
                SendLfgUpdateStatus(guid, updateData, true);
            }
            else
                SendLfgUpdateStatus(guid, updateData, false);
        }
        else
        {
            TC_LOG_DEBUG("lfg.proposal.remove", "Readding %s to queue.", guid.ToString().c_str());
            SetState(guid, LFG_STATE_QUEUED);
            if (gguid != guid)
            {
                SetState(gguid, LFG_STATE_QUEUED);
                SendLfgUpdateStatus(guid, LfgUpdateData(LFG_UPDATETYPE_ADDED_TO_QUEUE, GetSelectedDungeons(guid), GetComment(guid)), true);
            }
            else
                SendLfgUpdateStatus(guid, LfgUpdateData(LFG_UPDATETYPE_ADDED_TO_QUEUE, GetSelectedDungeons(guid), GetComment(guid)), false);
        }
    }

    LFGQueue& queue = GetQueue(proposal.players.begin()->first);
    // Remove players/groups from queue
    for (GuidSet::const_iterator it = toRemove.begin(); it != toRemove.end(); ++it)
    {
        ObjectGuid guid = *it;
        queue.RemoveFromQueue(guid);
        proposal.queues.remove(guid);
    }

    // Readd to queue
    for (GuidList::const_iterator it = proposal.queues.begin(); it != proposal.queues.end(); ++it)
    {
        ObjectGuid guid = *it;
        queue.AddToQueue(guid);
    }

    ProposalsStore.erase(itProposal);
}

/**
   Initialize a boot kick vote

   @param[in]     gguid Group the vote kicks belongs to
   @param[in]     kicker Kicker guid
   @param[in]     victim Victim guid
   @param[in]     reason Kick reason
*/
void LFGMgr::InitBoot(ObjectGuid gguid, ObjectGuid kicker, ObjectGuid victim, std::string const& reason)
{
    SetState(gguid, LFG_STATE_BOOT);

    LfgPlayerBoot& boot = BootsStore[gguid];
    boot.inProgress = true;
    boot.cancelTime = time_t(time(NULL)) + LFG_TIME_BOOT;
    boot.reason = reason;
    boot.victim = victim;

    GuidSet const& players = GetPlayers(gguid);

    // Set votes
    for (GuidSet::const_iterator itr = players.begin(); itr != players.end(); ++itr)
    {
        ObjectGuid guid = (*itr);
        SetState(guid, LFG_STATE_BOOT);
        boot.votes[guid] = LFG_ANSWER_PENDING;
    }

    boot.votes[victim] = LFG_ANSWER_DENY;                  // Victim auto vote NO
    boot.votes[kicker] = LFG_ANSWER_AGREE;                 // Kicker auto vote YES

    // Notify players
    for (GuidSet::const_iterator it = players.begin(); it != players.end(); ++it)
        SendLfgBootProposalUpdate(*it, boot);
}

/**
   Update Boot info with player answer

   @param[in]     guid Player who has answered
   @param[in]     player answer
*/
void LFGMgr::UpdateBoot(ObjectGuid guid, bool accept)
{
    ObjectGuid gguid = GetGroup(guid);
    if (!gguid)
        return;

    LfgPlayerBootContainer::iterator itBoot = BootsStore.find(gguid);
    if (itBoot == BootsStore.end())
        return;

    LfgPlayerBoot& boot = itBoot->second;

    if (boot.votes[guid] != LFG_ANSWER_PENDING)    // Cheat check: Player can't vote twice
        return;

    boot.votes[guid] = LfgAnswer(accept);

    uint8 votesNum = 0;
    uint8 agreeNum = 0;
    for (LfgAnswerContainer::const_iterator itVotes = boot.votes.begin(); itVotes != boot.votes.end(); ++itVotes)
    {
        if (itVotes->second != LFG_ANSWER_PENDING)
        {
            ++votesNum;
            if (itVotes->second == LFG_ANSWER_AGREE)
                ++agreeNum;
        }
    }

    // if we don't have enough votes (agree or deny) do nothing
    if (agreeNum < LFG_GROUP_KICK_VOTES_NEEDED && (votesNum - agreeNum) < LFG_GROUP_KICK_VOTES_NEEDED)
        return;

    // Send update info to all players
    boot.inProgress = false;
    for (LfgAnswerContainer::const_iterator itVotes = boot.votes.begin(); itVotes != boot.votes.end(); ++itVotes)
    {
        ObjectGuid pguid = itVotes->first;
        if (pguid != boot.victim)
        {
            SetState(pguid, LFG_STATE_DUNGEON);
            SendLfgBootProposalUpdate(pguid, boot);
        }
    }

    SetState(gguid, LFG_STATE_DUNGEON);
    if (agreeNum == LFG_GROUP_KICK_VOTES_NEEDED)           // Vote passed - Kick player
    {
        if (Group* group = sGroupMgr->GetGroupByGUID(gguid.GetCounter()))
            Player::RemoveFromGroup(group, boot.victim, GROUP_REMOVEMETHOD_KICK_LFG);
        DecreaseKicksLeft(gguid);
    }
    BootsStore.erase(itBoot);
}

/**
   Teleports the player in or out the dungeon

   @param[in]     player Player to teleport
   @param[in]     out Teleport out (true) or in (false)
   @param[in]     fromOpcode Function called from opcode handlers? (Default false)
*/
void LFGMgr::TeleportPlayer(Player* player, bool out, bool fromOpcode /*= false*/)
{
    LFGDungeonData const* dungeon = NULL;
    Group* group = player->GetGroup();

    if (group && group->isLFGGroup())
        dungeon = GetLFGDungeon(GetDungeon(group->GetGUID()));

    if (!dungeon)
    {
        TC_LOG_DEBUG("lfg.teleport", "Player %s not in group/lfggroup or dungeon not found!",
            player->GetName().c_str());
        player->GetSession()->SendLfgTeleportError(uint8(LFG_TELEPORTERROR_INVALID_LOCATION));
        return;
    }

    if (out)
    {
        TC_LOG_DEBUG("lfg.teleport", "Player %s is being teleported out. Current Map %u - Expected Map %u",
            player->GetName().c_str(), player->GetMapId(), uint32(dungeon->map));
        if (player->GetMapId() == uint32(dungeon->map))
            player->TeleportToBGEntryPoint();

        return;
    }

    LfgTeleportError error = LFG_TELEPORTERROR_OK;

    if (!player->IsAlive())
        error = LFG_TELEPORTERROR_PLAYER_DEAD;
    else if (player->IsFalling() || player->HasUnitState(UNIT_STATE_JUMPING))
        error = LFG_TELEPORTERROR_FALLING;
    else if (player->IsMirrorTimerActive(FATIGUE_TIMER))
        error = LFG_TELEPORTERROR_FATIGUE;
    else if (player->GetVehicle())
        error = LFG_TELEPORTERROR_IN_VEHICLE;
    else if (player->GetCharmGUID())
        error = LFG_TELEPORTERROR_CHARMING;
    else if (player->GetMapId() != uint32(dungeon->map))  // Do not teleport players in dungeon to the entrance
    {
        uint32 mapid = dungeon->map;
        float x = dungeon->x;
        float y = dungeon->y;
        float z = dungeon->z;
        float orientation = dungeon->o;

        if (!fromOpcode)
        {
            // Select a player inside to be teleported to
            for (GroupReference* itr = group->GetFirstMember(); itr != NULL && !mapid; itr = itr->next())
            {
                Player* plrg = itr->GetSource();
                if (plrg && plrg != player && plrg->GetMapId() == uint32(dungeon->map))
                {
                    mapid = plrg->GetMapId();
                    x = plrg->GetPositionX();
                    y = plrg->GetPositionY();
                    z = plrg->GetPositionZ();
                    orientation = plrg->GetOrientation();
                    break;
                }
            }
        }

        if (!player->GetMap()->IsDungeon())
            player->SetBattlegroundEntryPoint();

        if (player->IsInFlight())
        {
            player->GetMotionMaster()->MovementExpired();
            player->CleanupAfterTaxiFlight();
        }

        if (!player->TeleportTo(mapid, x, y, z, orientation))
            error = LFG_TELEPORTERROR_INVALID_LOCATION;
    }
    else
        error = LFG_TELEPORTERROR_INVALID_LOCATION;

    if (error != LFG_TELEPORTERROR_OK)
        player->GetSession()->SendLfgTeleportError(uint8(error));

    TC_LOG_DEBUG("lfg.teleport", "Player %s is being teleported in to map %u "
        "(x: %f, y: %f, z: %f) Result: %u", player->GetName().c_str(), dungeon->map,
        dungeon->x, dungeon->y, dungeon->z, error);
}

/**
   Finish a dungeon and give reward, if any.

   @param[in]     guid Group guid
   @param[in]     dungeonId Dungeonid
*/
void LFGMgr::FinishDungeon(ObjectGuid gguid, const uint32 dungeonId)
{
    uint32 gDungeonId = GetDungeon(gguid);
    if (gDungeonId != dungeonId)
    {
        TC_LOG_DEBUG("lfg.dungeon.finish", "Group %s finished dungeon %u but queued for %u", gguid.ToString().c_str(), dungeonId, gDungeonId);
        return;
    }

    if (GetState(gguid) == LFG_STATE_FINISHED_DUNGEON) // Shouldn't happen. Do not reward multiple times
    {
        TC_LOG_DEBUG("lfg.dungeon.finish", "Group: %s already rewarded", gguid.ToString().c_str());
        return;
    }

    SetState(gguid, LFG_STATE_FINISHED_DUNGEON);

    GuidSet const& players = GetPlayers(gguid);
    for (GuidSet::const_iterator it = players.begin(); it != players.end(); ++it)
    {
        ObjectGuid guid = (*it);
        if (GetState(guid) == LFG_STATE_FINISHED_DUNGEON)
        {
            TC_LOG_DEBUG("lfg.dungeon.finish", "Group: %s, Player: %s already rewarded", gguid.ToString().c_str(), guid.ToString().c_str());
            continue;
        }

        uint32 rDungeonId = 0;
        const LfgDungeonSet& dungeons = GetSelectedDungeons(guid);
        if (!dungeons.empty())
            rDungeonId = (*dungeons.begin());

        SetState(guid, LFG_STATE_FINISHED_DUNGEON);

        // Give rewards only if its a random dungeon
        LFGDungeonData const* dungeon = GetLFGDungeon(rDungeonId);

        if (!dungeon || (dungeon->type != LFG_TYPE_RANDOM && !dungeon->seasonal))
        {
            TC_LOG_DEBUG("lfg.dungeon.finish", "Group: %s, Player: %s dungeon %u is not random or seasonal", gguid.ToString().c_str(), guid.ToString().c_str(), rDungeonId);
            continue;
        }

        Player* player = ObjectAccessor::FindPlayer(guid);
        if (!player)
        {
            TC_LOG_DEBUG("lfg.dungeon.finish", "Group: %s, Player: %s not found in world", gguid.ToString().c_str(), guid.ToString().c_str());
            continue;
        }

        LFGDungeonData const* dungeonDone = GetLFGDungeon(dungeonId);
        uint32 mapId = dungeonDone ? uint32(dungeonDone->map) : 0;

        if (player->GetMapId() != mapId)
        {
            TC_LOG_DEBUG("lfg.dungeon.finish", "Group: %s, Player: %s is in map %u and should be in %u to get reward", gguid.ToString().c_str(), guid.ToString().c_str(), player->GetMapId(), mapId);
            continue;
        }

        // Update achievements
        if (dungeon->difficulty == DUNGEON_DIFFICULTY_HEROIC)
            player->UpdateAchievementCriteria(ACHIEVEMENT_CRITERIA_TYPE_USE_LFD_TO_GROUP_WITH_PLAYERS, 1);

        LfgReward const* reward = GetRandomDungeonReward(rDungeonId, player->getLevel());
        if (!reward)
            continue;

        bool done = false;
        Quest const* quest = sObjectMgr->GetQuestTemplate(reward->firstQuest);
        if (!quest)
            continue;

        // if we can take the quest, means that we haven't done this kind of "run", IE: First Heroic Random of Day.
        if (player->CanRewardQuest(quest, false))
            player->RewardQuest(quest, 0, NULL, false);
        else
        {
            done = true;
            quest = sObjectMgr->GetQuestTemplate(reward->otherQuest);
            if (!quest)
                continue;
            // we give reward without informing client (retail does this)
            player->RewardQuest(quest, 0, NULL, false);
        }

        // Give rewards
        TC_LOG_DEBUG("lfg.dungeon.finish", "Group: %s, Player: %s done dungeon %u, %s previously done.", gguid.ToString().c_str(), guid.ToString().c_str(), GetDungeon(gguid), done ? " " : " not");
        LfgPlayerRewardData data = LfgPlayerRewardData(dungeon->Entry(), GetDungeon(gguid, false), done, quest);
        player->GetSession()->SendLfgPlayerReward(data);
    }
}

// --------------------------------------------------------------------------//
// Auxiliar Functions
// --------------------------------------------------------------------------//

/**
   Get the dungeon list that can be done given a random dungeon entry.

   @param[in]     randomdungeon Random dungeon id (if value = 0 will return all dungeons)
   @returns Set of dungeons that can be done.
*/
LfgDungeonSet const& LFGMgr::GetDungeonsByRandom(uint32 randomdungeon)
{
    LFGDungeonData const* dungeon = GetLFGDungeon(randomdungeon);
    uint32 group = dungeon ? dungeon->group : 0;
    return CachedDungeonMapStore[group];
}

/**
   Get the reward of a given random dungeon at a certain level

   @param[in]     dungeon dungeon id
   @param[in]     level Player level
   @returns Reward
*/
LfgReward const* LFGMgr::GetRandomDungeonReward(uint32 dungeon, uint8 level)
{
    LfgReward const* rew = NULL;
    LfgRewardContainerBounds bounds = RewardMapStore.equal_range(dungeon & 0x00FFFFFF);
    for (LfgRewardContainer::const_iterator itr = bounds.first; itr != bounds.second; ++itr)
    {
        rew = itr->second;
        // ordered properly at loading
        if (itr->second->maxLevel >= level)
            break;
    }

    return rew;
}

/**
   Given a Dungeon id returns the dungeon Type

   @param[in]     dungeon dungeon id
   @returns Dungeon type
*/
LfgType LFGMgr::GetDungeonType(uint32 dungeonId)
{
    LFGDungeonData const* dungeon = GetLFGDungeon(dungeonId);
    if (!dungeon)
        return LFG_TYPE_NONE;

    return LfgType(dungeon->type);
}

LfgState LFGMgr::GetState(ObjectGuid guid)
{
    LfgState state;
    if (guid.IsGroup())
    {
        state = GroupsStore[guid].GetState();
        TC_LOG_TRACE("lfg.data.group.state.get", "Group: %s, State: %u", guid.ToString().c_str(), state);
    }
    else
    {
        state = PlayersStore[guid].GetState();
        TC_LOG_TRACE("lfg.data.player.state.get", "Player: %s, State: %u", guid.ToString().c_str(), state);
    }

    return state;
}

LfgState LFGMgr::GetOldState(ObjectGuid guid)
{
    LfgState state;
    if (guid.IsGroup())
    {
        state = GroupsStore[guid].GetOldState();
        TC_LOG_TRACE("lfg.data.group.oldstate.get", "Group: %s, Old state: %u", guid.ToString().c_str(), state);
    }
    else
    {
        state = PlayersStore[guid].GetOldState();
        TC_LOG_TRACE("lfg.data.player.oldstate.get", "Player: %s, Old state: %u", guid.ToString().c_str(), state);
    }

    return state;
}

uint32 LFGMgr::GetDungeon(ObjectGuid guid, bool asId /*= true */)
{
    uint32 dungeon = GroupsStore[guid].GetDungeon(asId);
    TC_LOG_TRACE("lfg.data.group.dungeon.get", "Group: %s, asId: %u, Dungeon: %u", guid.ToString().c_str(), asId, dungeon);
    return dungeon;
}

uint32 LFGMgr::GetDungeonMapId(ObjectGuid guid)
{
    uint32 dungeonId = GroupsStore[guid].GetDungeon(true);
    uint32 mapId = 0;
    if (dungeonId)
        if (LFGDungeonData const* dungeon = GetLFGDungeon(dungeonId))
            mapId = dungeon->map;

    TC_LOG_TRACE("lfg.data.group.dungeon.map", "Group: %s, MapId: %u (DungeonId: %u)", guid.ToString().c_str(), mapId, dungeonId);

    return mapId;
}

uint8 LFGMgr::GetRoles(ObjectGuid guid)
{
    uint8 roles = PlayersStore[guid].GetRoles();
    TC_LOG_TRACE("lfg.data.player.role.get", "Player: %s, Role: %u", guid.ToString().c_str(), roles);
    return roles;
}

const std::string& LFGMgr::GetComment(ObjectGuid guid)
{
    TC_LOG_TRACE("lfg.data.player.comment.get", "Player: %s, Comment: %s", guid.ToString().c_str(), PlayersStore[guid].GetComment().c_str());
    return PlayersStore[guid].GetComment();
}

LfgDungeonSet const& LFGMgr::GetSelectedDungeons(ObjectGuid guid)
{
    TC_LOG_TRACE("lfg.data.player.dungeons.selected.get", "Player: %s, Selected Dungeons: %s", guid.ToString().c_str(), ConcatenateDungeons(PlayersStore[guid].GetSelectedDungeons()).c_str());
    return PlayersStore[guid].GetSelectedDungeons();
}

LfgLockMap const LFGMgr::GetLockedDungeons(ObjectGuid guid)
{
    TC_LOG_TRACE("lfg.data.player.dungeons.locked.get", "Player: %s, LockedDungeons.", guid.ToString().c_str());
    LfgLockMap lock;
    Player* player = ObjectAccessor::FindPlayer(guid);
    if (!player)
    {
        TC_LOG_WARN("lfg.data.player.dungeons.locked.get", "Player: %s not ingame while retrieving his LockedDungeons.", guid.ToString().c_str());
        return lock;
    }

    uint8 level = player->getLevel();
    uint8 expansion = player->GetSession()->Expansion();
    LfgDungeonSet const& dungeons = GetDungeonsByRandom(0);
    bool denyJoin = !player->GetSession()->HasPermission(rbac::RBAC_PERM_JOIN_DUNGEON_FINDER);

    for (LfgDungeonSet::const_iterator it = dungeons.begin(); it != dungeons.end(); ++it)
    {
        LFGDungeonData const* dungeon = GetLFGDungeon(*it);
        if (!dungeon) // should never happen - We provide a list from sLFGDungeonStore
            continue;

        uint32 lockStatus = 0;
        if (denyJoin)
            lockStatus = LFG_LOCKSTATUS_RAID_LOCKED;
        else if (dungeon->expansion > expansion)
            lockStatus = LFG_LOCKSTATUS_INSUFFICIENT_EXPANSION;
        else if (DisableMgr::IsDisabledFor(DISABLE_TYPE_MAP, dungeon->map, player))
            lockStatus = LFG_LOCKSTATUS_RAID_LOCKED;
        else if (dungeon->difficulty > DUNGEON_DIFFICULTY_NORMAL && player->GetBoundInstance(dungeon->map, Difficulty(dungeon->difficulty)))
            lockStatus = LFG_LOCKSTATUS_RAID_LOCKED;
        else if (dungeon->minlevel > level)
            lockStatus = LFG_LOCKSTATUS_TOO_LOW_LEVEL;
        else if (dungeon->maxlevel < level)
            lockStatus = LFG_LOCKSTATUS_TOO_HIGH_LEVEL;
        else if (dungeon->seasonal && !IsSeasonActive(dungeon->id))
            lockStatus = LFG_LOCKSTATUS_NOT_IN_SEASON;
        else if (dungeon->requiredItemLevel > player->GetAverageItemLevel())
            lockStatus = LFG_LOCKSTATUS_TOO_LOW_GEAR_SCORE;
        else if (AccessRequirement const* ar = sObjectMgr->GetAccessRequirement(dungeon->map, Difficulty(dungeon->difficulty)))
        {
            if (ar->achievement && !player->HasAchieved(ar->achievement))
                lockStatus = LFG_LOCKSTATUS_MISSING_ACHIEVEMENT;
            else if (player->GetTeam() == ALLIANCE && ar->quest_A && !player->GetQuestRewardStatus(ar->quest_A))
                lockStatus = LFG_LOCKSTATUS_QUEST_NOT_COMPLETED;
            else if (player->GetTeam() == HORDE && ar->quest_H && !player->GetQuestRewardStatus(ar->quest_H))
                lockStatus = LFG_LOCKSTATUS_QUEST_NOT_COMPLETED;
            else
                if (ar->item)
                {
                    if (!player->HasItemCount(ar->item) && (!ar->item2 || !player->HasItemCount(ar->item2)))
                        lockStatus = LFG_LOCKSTATUS_MISSING_ITEM;
                }
                else if (ar->item2 && !player->HasItemCount(ar->item2))
                    lockStatus = LFG_LOCKSTATUS_MISSING_ITEM;
        }

        /* @todo VoA closed if WG is not under team control (LFG_LOCKSTATUS_RAID_LOCKED)
        lockData = LFG_LOCKSTATUS_TOO_HIGH_GEAR_SCORE;
        lockData = LFG_LOCKSTATUS_ATTUNEMENT_TOO_LOW_LEVEL;
        lockData = LFG_LOCKSTATUS_ATTUNEMENT_TOO_HIGH_LEVEL;
        */

        if (lockStatus)
            lock[dungeon->Entry()] = LfgLockInfoData(lockStatus, dungeon->requiredItemLevel, player->GetAverageItemLevel());
    }

    return lock;
}

uint8 LFGMgr::GetKicksLeft(ObjectGuid guid)
{
    uint8 kicks = GroupsStore[guid].GetKicksLeft();
    TC_LOG_TRACE("lfg.data.group.kickleft.get", "Group: %s, Kicks left: %u", guid.ToString().c_str(), kicks);
    return kicks;
}

void LFGMgr::RestoreState(ObjectGuid guid, char const* debugMsg)
{
    if (guid.IsGroup())
    {
        LfgGroupData& data = GroupsStore[guid];
        TC_LOG_TRACE("lfg.data.group.state.restore", "Group: %s (%s), State: %s, Old state: %s",
            guid.ToString().c_str(), debugMsg, GetStateString(data.GetState()).c_str(),
            GetStateString(data.GetOldState()).c_str());

        data.RestoreState();
    }
    else
    {
        LfgPlayerData& data = PlayersStore[guid];
        TC_LOG_TRACE("lfg.data.player.state.restore", "Player: %s (%s), State: %s, Old state: %s",
            guid.ToString().c_str(), debugMsg, GetStateString(data.GetState()).c_str(),
            GetStateString(data.GetOldState()).c_str());

        data.RestoreState();
    }
}

void LFGMgr::SetState(ObjectGuid guid, LfgState state)
{
    if (guid.IsGroup())
    {
        LfgGroupData& data = GroupsStore[guid];
        TC_LOG_TRACE("lfg.data.group.state.set", "Group: %s, New state: %s, Previous: %s, Old state: %s",
            guid.ToString().c_str(), GetStateString(state).c_str(), GetStateString(data.GetState()).c_str(),
            GetStateString(data.GetOldState()).c_str());

        data.SetState(state);
    }
    else
    {
        LfgPlayerData& data = PlayersStore[guid];
        TC_LOG_TRACE("lfg.data.player.state.set", "Player: %s, New state: %s, Previous: %s, OldState: %s",
            guid.ToString().c_str(), GetStateString(state).c_str(), GetStateString(data.GetState()).c_str(),
            GetStateString(data.GetOldState()).c_str());

        data.SetState(state);
    }
}

void LFGMgr::SetDungeon(ObjectGuid guid, uint32 dungeon)
{
    TC_LOG_TRACE("lfg.data.group.dungeon.set", "Group: %s, Dungeon: %u", guid.ToString().c_str(), dungeon);
    GroupsStore[guid].SetDungeon(dungeon);
}

void LFGMgr::SetRoles(ObjectGuid guid, uint8 roles)
{
    TC_LOG_TRACE("lfg.data.player.role.set", "Player: %s, Roles: %u", guid.ToString().c_str(), roles);
    PlayersStore[guid].SetRoles(roles);
}

void LFGMgr::SetComment(ObjectGuid guid, std::string const& comment)
{
    TC_LOG_TRACE("lfg.data.player.comment.set", "Player: %s, Comment: %s", guid.ToString().c_str(), comment.c_str());
    PlayersStore[guid].SetComment(comment);
}

void LFGMgr::SetSelectedDungeons(ObjectGuid guid, LfgDungeonSet const& dungeons)
{
    TC_LOG_TRACE("lfg.data.player.dungeon.selected.set", "Player: %s, Dungeons: %s", guid.ToString().c_str(), ConcatenateDungeons(dungeons).c_str());
    PlayersStore[guid].SetSelectedDungeons(dungeons);
}

void LFGMgr::DecreaseKicksLeft(ObjectGuid guid)
{
    GroupsStore[guid].DecreaseKicksLeft();
    TC_LOG_TRACE("lfg.data.group.kicksleft.decrease", "Group: %s, Kicks: %u", guid.ToString().c_str(), GroupsStore[guid].GetKicksLeft());
}

void LFGMgr::RemovePlayerData(ObjectGuid guid)
{
    TC_LOG_TRACE("lfg.data.player.remove", "Player: %s", guid.ToString().c_str());
    LfgPlayerDataContainer::iterator it = PlayersStore.find(guid);
    if (it != PlayersStore.end())
        PlayersStore.erase(it);
}

void LFGMgr::RemoveGroupData(ObjectGuid guid)
{
    TC_LOG_TRACE("lfg.data.group.remove", "Group: %s", guid.ToString().c_str());
    LfgGroupDataContainer::iterator it = GroupsStore.find(guid);
    if (it == GroupsStore.end())
        return;

    LfgState state = GetState(guid);
    // If group is being formed after proposal success do nothing more
    GuidSet const& players = it->second.GetPlayers();
    for (ObjectGuid playerGUID : players)
    {
        SetGroup(playerGUID, ObjectGuid::Empty);
        if (state != LFG_STATE_PROPOSAL)
        {
            SetState(playerGUID, LFG_STATE_NONE);
            SendLfgUpdateStatus(playerGUID, LfgUpdateData(LFG_UPDATETYPE_REMOVED_FROM_QUEUE), true);
        }
    }
    GroupsStore.erase(it);
}

uint8 LFGMgr::GetTeam(ObjectGuid guid)
{
    uint8 team = PlayersStore[guid].GetTeam();
    TC_LOG_TRACE("lfg.data.player.team.get", "Player: %s, Team: %u", guid.ToString().c_str(), team);
    return team;
}

uint8 LFGMgr::RemovePlayerFromGroup(ObjectGuid gguid, ObjectGuid guid)
{
    return GroupsStore[gguid].RemovePlayer(guid);
}

void LFGMgr::AddPlayerToGroup(ObjectGuid gguid, ObjectGuid guid)
{
    GroupsStore[gguid].AddPlayer(guid);
}

void LFGMgr::SetLeader(ObjectGuid gguid, ObjectGuid leader)
{
    GroupsStore[gguid].SetLeader(leader);
}

void LFGMgr::SetTeam(ObjectGuid guid, uint8 team)
{
    if (sWorld->getBoolConfig(CONFIG_ALLOW_TWO_SIDE_INTERACTION_GROUP))
        team = 0;

    PlayersStore[guid].SetTeam(team);
}

ObjectGuid LFGMgr::GetGroup(ObjectGuid guid)
{
    return PlayersStore[guid].GetGroup();
}

void LFGMgr::SetGroup(ObjectGuid guid, ObjectGuid group)
{
    PlayersStore[guid].SetGroup(group);
}

GuidSet const& LFGMgr::GetPlayers(ObjectGuid guid)
{
    return GroupsStore[guid].GetPlayers();
}

uint8 LFGMgr::GetPlayerCount(ObjectGuid guid)
{
    return GroupsStore[guid].GetPlayerCount();
}

ObjectGuid LFGMgr::GetLeader(ObjectGuid guid)
{
    return GroupsStore[guid].GetLeader();
}

bool LFGMgr::HasIgnore(ObjectGuid guid1, ObjectGuid guid2)
{
    Player* plr1 = ObjectAccessor::FindConnectedPlayer(guid1);
    Player* plr2 = ObjectAccessor::FindConnectedPlayer(guid2);
    return plr1 && plr2 && (plr1->GetSocial()->HasIgnore(guid2.GetCounter()) || plr2->GetSocial()->HasIgnore(guid1.GetCounter()));
}

void LFGMgr::SendLfgRoleChosen(ObjectGuid guid, ObjectGuid pguid, uint8 roles)
{
    if (Player* player = ObjectAccessor::FindConnectedPlayer(guid))
        player->GetSession()->SendLfgRoleChosen(pguid, roles);
}

void LFGMgr::SendLfgRoleCheckUpdate(ObjectGuid guid, LfgRoleCheck const& roleCheck)
{
    if (Player* player = ObjectAccessor::FindConnectedPlayer(guid))
        player->GetSession()->SendLfgRoleCheckUpdate(roleCheck);
}

<<<<<<< HEAD
void LFGMgr::SendLfgUpdateStatus(ObjectGuid guid, LfgUpdateData const& data, bool party)
{
    if (Player* player = ObjectAccessor::FindPlayer(guid))
        player->GetSession()->SendLfgUpdateStatus(data, party);
=======
void LFGMgr::SendLfgUpdatePlayer(ObjectGuid guid, LfgUpdateData const& data)
{
    if (Player* player = ObjectAccessor::FindConnectedPlayer(guid))
        player->GetSession()->SendLfgUpdatePlayer(data);
}

void LFGMgr::SendLfgUpdateParty(ObjectGuid guid, LfgUpdateData const& data)
{
    if (Player* player = ObjectAccessor::FindConnectedPlayer(guid))
        player->GetSession()->SendLfgUpdateParty(data);
>>>>>>> a1477707
}

void LFGMgr::SendLfgJoinResult(ObjectGuid guid, LfgJoinResultData const& data)
{
    if (Player* player = ObjectAccessor::FindConnectedPlayer(guid))
        player->GetSession()->SendLfgJoinResult(data);
}

void LFGMgr::SendLfgBootProposalUpdate(ObjectGuid guid, LfgPlayerBoot const& boot)
{
    if (Player* player = ObjectAccessor::FindConnectedPlayer(guid))
        player->GetSession()->SendLfgBootProposalUpdate(boot);
}

void LFGMgr::SendLfgUpdateProposal(ObjectGuid guid, LfgProposal const& proposal)
{
    if (Player* player = ObjectAccessor::FindConnectedPlayer(guid))
        player->GetSession()->SendLfgUpdateProposal(proposal);
}

void LFGMgr::SendLfgQueueStatus(ObjectGuid guid, LfgQueueStatusData const& data)
{
    if (Player* player = ObjectAccessor::FindConnectedPlayer(guid))
        player->GetSession()->SendLfgQueueStatus(data);
}

bool LFGMgr::IsLfgGroup(ObjectGuid guid)
{
    return guid && guid.IsGroup() && GroupsStore[guid].IsLfgGroup();
}

uint8 LFGMgr::GetQueueId(ObjectGuid guid)
{
    if (guid.IsGroup())
    {
        GuidSet const& players = GetPlayers(guid);
        ObjectGuid pguid = players.empty() ? ObjectGuid::Empty : (*players.begin());
        if (pguid)
            return GetTeam(pguid);
    }

    return GetTeam(guid);
}

LFGQueue& LFGMgr::GetQueue(ObjectGuid guid)
{
    uint8 queueId = GetQueueId(guid);
    return QueuesStore[queueId];
}

bool LFGMgr::AllQueued(GuidList const& check)
{
    if (check.empty())
        return false;

    for (GuidList::const_iterator it = check.begin(); it != check.end(); ++it)
        if (GetState(*it) != LFG_STATE_QUEUED)
            return false;
    return true;
}

time_t LFGMgr::GetQueueJoinTime(ObjectGuid guid)
{
    uint8 queueId = GetQueueId(guid);
    LfgQueueContainer::const_iterator itr = QueuesStore.find(queueId);
    if (itr != QueuesStore.end())
        return itr->second.GetJoinTime(guid);

    return 0;
}

// Only for debugging purposes
void LFGMgr::Clean()
{
    QueuesStore.clear();
}

bool LFGMgr::isOptionEnabled(uint32 option)
{
    return (m_options & option) != 0;
}

uint32 LFGMgr::GetOptions()
{
    return m_options;
}

void LFGMgr::SetOptions(uint32 options)
{
    m_options = options;
}

LfgUpdateData LFGMgr::GetLfgStatus(ObjectGuid guid)
{
    LfgPlayerData& playerData = PlayersStore[guid];
    return LfgUpdateData(LFG_UPDATETYPE_UPDATE_STATUS, playerData.GetState(), playerData.GetSelectedDungeons());
}

bool LFGMgr::IsSeasonActive(uint32 dungeonId)
{
    switch (dungeonId)
    {
        case 285: // The Headless Horseman
            return IsHolidayActive(HOLIDAY_HALLOWS_END);
        case 286: // The Frost Lord Ahune
            return IsHolidayActive(HOLIDAY_FIRE_FESTIVAL);
        case 287: // Coren Direbrew
            return IsHolidayActive(HOLIDAY_BREWFEST);
        case 288: // The Crown Chemical Co.
            return IsHolidayActive(HOLIDAY_LOVE_IS_IN_THE_AIR);
    }
    return false;
}

std::string LFGMgr::DumpQueueInfo(bool full)
{
    uint32 size = uint32(QueuesStore.size());
    std::ostringstream o;

    o << "Number of Queues: " << size << "\n";
    for (LfgQueueContainer::const_iterator itr = QueuesStore.begin(); itr != QueuesStore.end(); ++itr)
    {
        std::string const& queued = itr->second.DumpQueueInfo();
        std::string const& compatibles = itr->second.DumpCompatibleInfo(full);
        o << queued << compatibles;
    }

    return o.str();
}

void LFGMgr::SetupGroupMember(ObjectGuid guid, ObjectGuid gguid)
{
    LfgDungeonSet dungeons;
    dungeons.insert(GetDungeon(gguid));
    SetSelectedDungeons(guid, dungeons);
    SetState(guid, GetState(gguid));
    SetGroup(guid, gguid);
    AddPlayerToGroup(gguid, guid);
}

bool LFGMgr::selectedRandomLfgDungeon(ObjectGuid guid)
{
    if (GetState(guid) != LFG_STATE_NONE)
    {
        LfgDungeonSet const& dungeons = GetSelectedDungeons(guid);
        if (!dungeons.empty())
        {
             LFGDungeonData const* dungeon = GetLFGDungeon(*dungeons.begin());
             if (dungeon && (dungeon->type == LFG_TYPE_RANDOM || dungeon->seasonal))
                 return true;
        }
    }

    return false;
}

bool LFGMgr::inLfgDungeonMap(ObjectGuid guid, uint32 map, Difficulty difficulty)
{
    if (!guid.IsGroup())
        guid = GetGroup(guid);

    if (uint32 dungeonId = GetDungeon(guid, true))
        if (LFGDungeonData const* dungeon = GetLFGDungeon(dungeonId))
            if (uint32(dungeon->map) == map && dungeon->difficulty == difficulty)
                return true;

    return false;
}

uint32 LFGMgr::GetLFGDungeonEntry(uint32 id)
{
    if (id)
        if (LFGDungeonData const* dungeon = GetLFGDungeon(id))
            return dungeon->Entry();

    return 0;
}

LfgDungeonSet LFGMgr::GetRandomAndSeasonalDungeons(uint8 level, uint8 expansion)
{
    LfgDungeonSet randomDungeons;
    for (lfg::LFGDungeonContainer::const_iterator itr = LfgDungeonStore.begin(); itr != LfgDungeonStore.end(); ++itr)
    {
        lfg::LFGDungeonData const& dungeon = itr->second;
        if ((dungeon.type == lfg::LFG_TYPE_RANDOM || (dungeon.seasonal && sLFGMgr->IsSeasonActive(dungeon.id)))
            && dungeon.expansion <= expansion && dungeon.minlevel <= level && level <= dungeon.maxlevel)
            randomDungeons.insert(dungeon.Entry());
    }
    return randomDungeons;
}

} // namespace lfg<|MERGE_RESOLUTION|>--- conflicted
+++ resolved
@@ -1790,23 +1790,16 @@
         player->GetSession()->SendLfgRoleCheckUpdate(roleCheck);
 }
 
-<<<<<<< HEAD
 void LFGMgr::SendLfgUpdateStatus(ObjectGuid guid, LfgUpdateData const& data, bool party)
 {
-    if (Player* player = ObjectAccessor::FindPlayer(guid))
+    if (Player* player = ObjectAccessor::FindConnectedPlayer(guid))
         player->GetSession()->SendLfgUpdateStatus(data, party);
-=======
-void LFGMgr::SendLfgUpdatePlayer(ObjectGuid guid, LfgUpdateData const& data)
-{
-    if (Player* player = ObjectAccessor::FindConnectedPlayer(guid))
-        player->GetSession()->SendLfgUpdatePlayer(data);
 }
 
 void LFGMgr::SendLfgUpdateParty(ObjectGuid guid, LfgUpdateData const& data)
 {
     if (Player* player = ObjectAccessor::FindConnectedPlayer(guid))
         player->GetSession()->SendLfgUpdateParty(data);
->>>>>>> a1477707
 }
 
 void LFGMgr::SendLfgJoinResult(ObjectGuid guid, LfgJoinResultData const& data)
