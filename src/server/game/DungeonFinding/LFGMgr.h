--- conflicted
+++ resolved
@@ -274,12 +274,8 @@
     LFGDungeonData(LFGDungeonEntry const* dbc): id(dbc->ID), name(dbc->name), map(dbc->map),
         type(dbc->type), expansion(dbc->expansion), group(dbc->grouptype),
         minlevel(dbc->minlevel), maxlevel(dbc->maxlevel), difficulty(Difficulty(dbc->difficulty)),
-<<<<<<< HEAD
-        seasonal(dbc->flags & LFG_FLAG_SEASONAL), x(0.0f), y(0.0f), z(0.0f), o(0.0f),
+        seasonal((dbc->flags & LFG_FLAG_SEASONAL) != 0), x(0.0f), y(0.0f), z(0.0f), o(0.0f),
         requiredItemLevel(0)
-=======
-        seasonal((dbc->flags & LFG_FLAG_SEASONAL) != 0), x(0.0f), y(0.0f), z(0.0f), o(0.0f)
->>>>>>> 1866d8cc
         { }
 
     uint32 id;
