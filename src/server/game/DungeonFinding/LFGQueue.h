--- conflicted
+++ resolved
@@ -100,13 +100,8 @@
         void UpdateWaitTimeDps(int32 waitTime, uint32 dungeonId);
 
         // Update Queue timers
-<<<<<<< HEAD
         void UpdateQueueTimers(uint8 queueId, time_t currTime);
-        time_t GetJoinTime(uint64 guid) const;
-=======
-        void UpdateQueueTimers(time_t currTime);
-        time_t GetJoinTime(ObjectGuid guid);
->>>>>>> 050d56ac
+        time_t GetJoinTime(ObjectGuid guid) const;
 
         // Find new group
         uint8 FindGroups();
