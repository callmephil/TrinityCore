/*
* Copyright (C) 2008-2016 TrinityCore <http://www.trinitycore.org/>
* Copyright (C) 2005-2009 MaNGOS <http://getmangos.com/>
*
* This program is free software; you can redistribute it and/or modify it
* under the terms of the GNU General Public License as published by the
* Free Software Foundation; either version 2 of the License, or (at your
* option) any later version.
*
* This program is distributed in the hope that it will be useful, but WITHOUT
* ANY WARRANTY; without even the implied warranty of MERCHANTABILITY or
* FITNESS FOR A PARTICULAR PURPOSE. See the GNU General Public License for
* more details.
*
* You should have received a copy of the GNU General Public License along
* with this program. If not, see <http://www.gnu.org/licenses/>.
*/

#ifndef __WORLDSOCKET_H__
#define __WORLDSOCKET_H__

#include "Common.h"
#include "WorldPacketCrypt.h"
#include "ServerPktHeader.h"
#include "Socket.h"
#include "Util.h"
#include "WorldPacket.h"
#include "WorldSession.h"
#include "MPSCQueue.h"
#include <chrono>
#include <boost/asio/ip/tcp.hpp>
#include <boost/asio/buffer.hpp>

using boost::asio::ip::tcp;
class EncryptablePacket;

#pragma pack(push, 1)

struct ClientPktHeader
{
    uint16 size;
    uint32 cmd;

    bool IsValidSize() const { return size >= 4 && size < 10240; }
    bool IsValidOpcode() const { return cmd < NUM_OPCODE_HANDLERS; }
};

#pragma pack(pop)

struct AuthSession;

class WorldSocket : public Socket<WorldSocket>
{
    static std::string const ServerConnectionInitialize;

    static std::string const ClientConnectionInitialize;

    typedef Socket<WorldSocket> BaseSocket;

public:
    WorldSocket(tcp::socket&& socket);

    WorldSocket(WorldSocket const& right) = delete;
    WorldSocket& operator=(WorldSocket const& right) = delete;

    void Start() override;
    bool Update() override;

    void SendPacket(WorldPacket& packet);

protected:
    void OnClose() override;
    void ReadHandler() override;
    bool ReadHeaderHandler();

    enum class ReadDataHandlerResult
    {
        Ok = 0,
        Error = 1,
        WaitingForQuery = 2
    };

    ReadDataHandlerResult ReadDataHandler();

private:
    void CheckIpCallback(PreparedQueryResult result);

    /// writes network.opcode log
    /// accessing WorldSession is not threadsafe, only do it when holding _worldSessionLock
    void LogOpcodeText(uint16 opcode, std::unique_lock<std::mutex> const& guard) const;
    /// sends and logs network.opcode without accessing WorldSession
    void SendPacketAndLogOpcode(WorldPacket& packet);
    void HandleSendAuthSession();
    void HandleAuthSession(WorldPacket& recvPacket);
    void HandleAuthSessionCallback(std::shared_ptr<AuthSession> authSession, PreparedQueryResult result);
    void LoadSessionPermissionsCallback(PreparedQueryResult result);
    void SendAuthResponseError(uint8 code);

    bool HandlePing(WorldPacket& recvPacket);

    uint32 _authSeed;
    WorldPacketCrypt _authCrypt;

    std::chrono::steady_clock::time_point _LastPingTime;
    uint32 _OverSpeedPings;

    std::mutex _worldSessionLock;
    WorldSession* _worldSession;

    MessageBuffer _headerBuffer;
    MessageBuffer _packetBuffer;
    MPSCQueue<EncryptablePacket> _bufferQueue;

<<<<<<< HEAD
    bool _initialized;

    std::mutex _queryLock;
=======
>>>>>>> ae1a5c6c
    PreparedQueryResultFuture _queryFuture;
    std::function<void(PreparedQueryResult&&)> _queryCallback;
    std::string _ipCountry;
};

#endif<|MERGE_RESOLUTION|>--- conflicted
+++ resolved
@@ -111,12 +111,8 @@
     MessageBuffer _packetBuffer;
     MPSCQueue<EncryptablePacket> _bufferQueue;
 
-<<<<<<< HEAD
     bool _initialized;
 
-    std::mutex _queryLock;
-=======
->>>>>>> ae1a5c6c
     PreparedQueryResultFuture _queryFuture;
     std::function<void(PreparedQueryResult&&)> _queryCallback;
     std::string _ipCountry;
