/*
 * Copyright (C) 2008-2014 TrinityCore <http://www.trinitycore.org/>
 * Copyright (C) 2005-2009 MaNGOS <http://getmangos.com/>
 *
 * This program is free software; you can redistribute it and/or modify it
 * under the terms of the GNU General Public License as published by the
 * Free Software Foundation; either version 2 of the License, or (at your
 * option) any later version.
 *
 * This program is distributed in the hope that it will be useful, but WITHOUT
 * ANY WARRANTY; without even the implied warranty of MERCHANTABILITY or
 * FITNESS FOR A PARTICULAR PURPOSE. See the GNU General Public License for
 * more details.
 *
 * You should have received a copy of the GNU General Public License along
 * with this program. If not, see <http://www.gnu.org/licenses/>.
 */

#include <memory>
#include "WorldSocket.h"
#include "BigNumber.h"
#include "Opcodes.h"
#include "ScriptMgr.h"
#include "SHA1.h"
#include "PacketLog.h"
#include "BattlenetAccountMgr.h"

using boost::asio::ip::tcp;

WorldSocket::WorldSocket(tcp::socket&& socket)
    : Socket(std::move(socket), sizeof(ClientPktHeader)), _authSeed(rand32()), _OverSpeedPings(0), _worldSession(nullptr)
{
}

void WorldSocket::Start()
{
    AsyncReadHeader();

    // not an opcode. this packet sends raw string WORLD OF WARCRAFT CONNECTION - SERVER TO CLIENT"
    // because of our implementation of WorldPacket sending, bytes "WO" become the opcode
    WorldPacket packet(MSG_VERIFY_CONNECTIVITY);
    packet << "RLD OF WARCRAFT CONNECTION - SERVER TO CLIENT";
    AsyncWrite(packet);
}

void WorldSocket::HandleSendAuthSession()
{
    WorldPacket packet(SMSG_AUTH_CHALLENGE, 37);
    BigNumber seed1;
    seed1.SetRand(16 * 8);
    packet.append(seed1.AsByteArray(16).get(), 16);               // new encryption seeds

    BigNumber seed2;
    seed2.SetRand(16 * 8);
    packet.append(seed2.AsByteArray(16).get(), 16);               // new encryption seeds

    packet << uint32(_authSeed);
    packet << uint8(1);
    AsyncWrite(packet);
}

void WorldSocket::ReadHeaderHandler(boost::system::error_code error, size_t transferedBytes)
{
    if (!error && transferedBytes == sizeof(ClientPktHeader))
    {
        _authCrypt.DecryptRecv(GetReadBuffer(), sizeof(ClientPktHeader));

        ClientPktHeader* header = reinterpret_cast<ClientPktHeader*>(GetReadBuffer());
        EndianConvertReverse(header->size);
        EndianConvert(header->cmd);

        AsyncReadData(header->size - sizeof(header->cmd), sizeof(ClientPktHeader));
    }
    else
        CloseSocket();
}

void WorldSocket::ReadDataHandler(boost::system::error_code error, size_t transferedBytes)
{
    ClientPktHeader* header = reinterpret_cast<ClientPktHeader*>(GetReadBuffer());

    if (!error && transferedBytes == (header->size - sizeof(header->cmd)))
    {
        header->size -= sizeof(header->cmd);

        Opcodes opcode = PacketFilter::DropHighBytes(Opcodes(header->cmd));

        std::string opcodeName = GetOpcodeNameForLogging(opcode);

        WorldPacket packet(opcode, header->size);

        if (header->size > 0)
        {
            packet.resize(header->size);

            std::memcpy(packet.contents(), &(GetReadBuffer()[sizeof(ClientPktHeader)]), header->size);
        }

        if (sPacketLog->CanLogPacket())
            sPacketLog->LogPacket(packet, CLIENT_TO_SERVER);

        TC_LOG_TRACE("network.opcode", "C->S: %s %s", (_worldSession ? _worldSession->GetPlayerInfo() : GetRemoteIpAddress().to_string()).c_str(), GetOpcodeNameForLogging(opcode).c_str());

        switch (opcode)
        {
            case CMSG_PING:
                HandlePing(packet);
                break;
            case CMSG_AUTH_SESSION:
                if (_worldSession)
                {
                    TC_LOG_ERROR("network", "WorldSocket::ProcessIncoming: received duplicate CMSG_AUTH_SESSION from %s", _worldSession->GetPlayerInfo().c_str());
                    break;
                }

                sScriptMgr->OnPacketReceive(shared_from_this(), packet);
                HandleAuthSession(packet);
                break;
            case CMSG_KEEP_ALIVE:
                TC_LOG_DEBUG("network", "%s", opcodeName.c_str());
                sScriptMgr->OnPacketReceive(shared_from_this(), packet);
                break;
            case CMSG_LOG_DISCONNECT:
                packet.rfinish();   // contains uint32 disconnectReason;
                TC_LOG_DEBUG("network", "%s", opcodeName.c_str());
                sScriptMgr->OnPacketReceive(shared_from_this(), packet);
                return;
                // not an opcode, client sends string "WORLD OF WARCRAFT CONNECTION - CLIENT TO SERVER" without opcode
                // first 4 bytes become the opcode (2 dropped)
            case MSG_VERIFY_CONNECTIVITY:
            {
                TC_LOG_DEBUG("network", "%s", opcodeName.c_str());
                sScriptMgr->OnPacketReceive(shared_from_this(), packet);
                std::string str;
                packet >> str;
                if (str != "D OF WARCRAFT CONNECTION - CLIENT TO SERVER")
                {
                    CloseSocket();
                    break;
                }

                HandleSendAuthSession();
                break;
            }
            case CMSG_ENABLE_NAGLE:
            {
                TC_LOG_DEBUG("network", "%s", opcodeName.c_str());
                sScriptMgr->OnPacketReceive(shared_from_this(), packet);
                if (_worldSession)
                    _worldSession->HandleEnableNagleAlgorithm();
                break;
            }
            default:
            {
                if (!_worldSession)
                {
                    TC_LOG_ERROR("network.opcode", "ProcessIncoming: Client not authed opcode = %u", uint32(opcode));
                    break;
                }

                // Our Idle timer will reset on any non PING opcodes.
                // Catches people idling on the login screen and any lingering ingame connections.
                _worldSession->ResetTimeOutTime();

                // Copy the packet to the heap before enqueuing
                _worldSession->QueuePacket(new WorldPacket(packet));
                break;
            }
        }

        AsyncReadHeader();
    }
    else
        CloseSocket();
}

void WorldSocket::AsyncWrite(WorldPacket& packet)
{
    if (sPacketLog->CanLogPacket())
        sPacketLog->LogPacket(packet, SERVER_TO_CLIENT);

    WorldPacket const* pkt = &packet;
    WorldPacket buff;   // Empty buffer used in case packet should be compressed
    if (_worldSession && packet.size() > 0x400)
    {
        buff.Compress(_worldSession->GetCompressionStream(), pkt);
        pkt = &buff;
    }

    TC_LOG_TRACE("network.opcode", "S->C: %s %s", (_worldSession ? _worldSession->GetPlayerInfo() : GetRemoteIpAddress().to_string()).c_str(), GetOpcodeNameForLogging(pkt->GetOpcode()).c_str());

    ServerPktHeader header(pkt->size() + 2, pkt->GetOpcode());

<<<<<<< HEAD
    std::vector<uint8> data(header.getHeaderLength() + pkt->size());
    std::memcpy(data.data(), header.header, header.getHeaderLength());

    if (!pkt->empty())
        std::memcpy(&data[header.getHeaderLength()], pkt->contents(), pkt->size());

=======
>>>>>>> e502e01f
    std::lock_guard<std::mutex> guard(_writeLock);

    bool needsWriteStart = _writeQueue.empty();
    _authCrypt.EncryptSend(header.header, header.getHeaderLength());

    _writeQueue.emplace(header, std::move(packet));

    if (needsWriteStart)
        AsyncWrite(_writeQueue.front());
}

void WorldSocket::HandleAuthSession(WorldPacket& recvPacket)
{
    uint8 digest[20];
    uint32 clientSeed;
    uint8 security;
    uint16 clientBuild;
    uint32 id;
    uint32 addonSize;
    LocaleConstant locale;
    std::string account;
    SHA1Hash sha;
    BigNumber k;
    bool wardenActive = sWorld->getBoolConfig(CONFIG_WARDEN_ENABLED);
    WorldPacket addonsData;

    recvPacket.read_skip<uint32>();
    recvPacket.read_skip<uint32>();
    recvPacket.read_skip<uint8>();
    recvPacket >> digest[10];
    recvPacket >> digest[18];
    recvPacket >> digest[12];
    recvPacket >> digest[5];
    recvPacket.read_skip<uint64>();
    recvPacket >> digest[15];
    recvPacket >> digest[9];
    recvPacket >> digest[19];
    recvPacket >> digest[4];
    recvPacket >> digest[7];
    recvPacket >> digest[16];
    recvPacket >> digest[3];
    recvPacket >> clientBuild;
    recvPacket >> digest[8];
    recvPacket.read_skip<uint32>();
    recvPacket.read_skip<uint8>();
    recvPacket >> digest[17];
    recvPacket >> digest[6];
    recvPacket >> digest[0];
    recvPacket >> digest[1];
    recvPacket >> digest[11];
    recvPacket >> clientSeed;
    recvPacket >> digest[2];
    recvPacket.read_skip<uint32>();
    recvPacket >> digest[14];
    recvPacket >> digest[13];

    recvPacket >> addonSize;

    if (addonSize)
    {
        addonsData.resize(addonSize);
        recvPacket.read((uint8*)addonsData.contents(), addonSize);
    }

    recvPacket.ReadBit();
    uint32 accountNameLength = recvPacket.ReadBits(12);
    account = recvPacket.ReadString(accountNameLength);
    if (sWorld->IsClosed())
    {
        SendAuthResponseError(AUTH_REJECT);
        TC_LOG_ERROR("network", "WorldSocket::HandleAuthSession: World closed, denying client (%s).", GetRemoteIpAddress().to_string().c_str());
        return;
    }

    // Get the account information from the realmd database
    //         0           1        2       3          4         5       6          7   8
    // SELECT id, sessionkey, last_ip, locked, expansion, mutetime, locale, recruiter, os FROM account WHERE username = ?
    PreparedStatement* stmt;
    uint32 battlenetAccountId = 0;
    uint8 battlenetAccountIndex = 0;
    if (Battlenet::AccountMgr::GetAccountIdAndIndex(account, &battlenetAccountId, &battlenetAccountIndex))
    {
        stmt = LoginDatabase.GetPreparedStatement(LOGIN_SEL_ACCOUNT_INFO_BY_BNET);
        stmt->setUInt32(0, battlenetAccountId);
        stmt->setUInt8(1, battlenetAccountIndex);
    }
    else
    {
        stmt = LoginDatabase.GetPreparedStatement(LOGIN_SEL_ACCOUNT_INFO_BY_NAME);
        stmt->setString(0, account);
    }

    PreparedQueryResult result = LoginDatabase.Query(stmt);

    // Stop if the account is not found
    if (!result)
    {
        // We can not log here, as we do not know the account. Thus, no accountId.
        SendAuthResponseError(AUTH_UNKNOWN_ACCOUNT);
        TC_LOG_ERROR("network", "WorldSocket::HandleAuthSession: Sent Auth Response (unknown account).");
        return;
    }

    Field* fields = result->Fetch();

    uint8 expansion = fields[4].GetUInt8();
    uint32 world_expansion = sWorld->getIntConfig(CONFIG_EXPANSION);
    if (expansion > world_expansion)
        expansion = world_expansion;

    // For hook purposes, we get Remoteaddress at this point.
    std::string address = GetRemoteIpAddress().to_string();

    // As we don't know if attempted login process by ip works, we update last_attempt_ip right away
    stmt = LoginDatabase.GetPreparedStatement(LOGIN_UPD_LAST_ATTEMPT_IP);

    stmt->setString(0, address);
    stmt->setString(1, account);

    LoginDatabase.Execute(stmt);
    // This also allows to check for possible "hack" attempts on account

    // id has to be fetched at this point, so that first actual account response that fails can be logged
    id = fields[0].GetUInt32();

    ///- Re-check ip locking (same check as in realmd).
    if (fields[3].GetUInt8() == 1) // if ip is locked
    {
        if (strcmp(fields[2].GetCString(), address.c_str()))
        {
            SendAuthResponseError(AUTH_FAILED);
            TC_LOG_DEBUG("network", "WorldSocket::HandleAuthSession: Sent Auth Response (Account IP differs. Original IP: %s, new IP: %s).", fields[2].GetCString(), address.c_str());
            // We could log on hook only instead of an additional db log, however action logger is config based. Better keep DB logging as well
            sScriptMgr->OnFailedAccountLogin(id);
            return;
        }
    }

    k.SetHexStr(fields[1].GetCString());

    int64 mutetime = fields[5].GetInt64();
    //! Negative mutetime indicates amount of seconds to be muted effective on next login - which is now.
    if (mutetime < 0)
    {
        mutetime = time(NULL) + llabs(mutetime);

        PreparedStatement* stmt = LoginDatabase.GetPreparedStatement(LOGIN_UPD_MUTE_TIME_LOGIN);

        stmt->setInt64(0, mutetime);
        stmt->setUInt32(1, id);

        LoginDatabase.Execute(stmt);
    }

    locale = LocaleConstant(fields[6].GetUInt8());
    if (locale >= TOTAL_LOCALES)
        locale = LOCALE_enUS;

    uint32 recruiter = fields[7].GetUInt32();
    std::string os = fields[8].GetString();

    // Must be done before WorldSession is created
    if (wardenActive && os != "Win" && os != "OSX")
    {
        SendAuthResponseError(AUTH_REJECT);
        TC_LOG_ERROR("network", "WorldSocket::HandleAuthSession: Client %s attempted to log in using invalid client OS (%s).", address.c_str(), os.c_str());
        return;
    }

    // Checks gmlevel per Realm
    stmt = LoginDatabase.GetPreparedStatement(LOGIN_GET_GMLEVEL_BY_REALMID);

    stmt->setUInt32(0, id);
    stmt->setInt32(1, int32(realmID));

    result = LoginDatabase.Query(stmt);

    if (!result)
        security = 0;
    else
    {
        fields = result->Fetch();
        security = fields[0].GetUInt8();
    }

    // Re-check account ban (same check as in realmd)
    stmt = LoginDatabase.GetPreparedStatement(LOGIN_SEL_BANS);

    stmt->setUInt32(0, id);
    stmt->setString(1, address);

    PreparedQueryResult banresult = LoginDatabase.Query(stmt);

    if (banresult) // if account banned
    {
        SendAuthResponseError(AUTH_BANNED);
        TC_LOG_ERROR("network", "WorldSocket::HandleAuthSession: Sent Auth Response (Account banned).");
        sScriptMgr->OnFailedAccountLogin(id);
        return;
    }

    // Check locked state for server
    AccountTypes allowedAccountType = sWorld->GetPlayerSecurityLimit();
    TC_LOG_DEBUG("network", "Allowed Level: %u Player Level %u", allowedAccountType, AccountTypes(security));
    if (allowedAccountType > SEC_PLAYER && AccountTypes(security) < allowedAccountType)
    {
        SendAuthResponseError(AUTH_UNAVAILABLE);
        TC_LOG_INFO("network", "WorldSocket::HandleAuthSession: User tries to login but his security level is not enough");
        sScriptMgr->OnFailedAccountLogin(id);
        return;
    }

    // Check that Key and account name are the same on client and server
    uint32 t = 0;

    sha.UpdateData(account);
    sha.UpdateData((uint8*)&t, 4);
    sha.UpdateData((uint8*)&clientSeed, 4);
    sha.UpdateData((uint8*)&_authSeed, 4);
    sha.UpdateBigNumbers(&k, NULL);
    sha.Finalize();

    if (memcmp(sha.GetDigest(), digest, 20))
    {
        SendAuthResponseError(AUTH_FAILED);
        TC_LOG_ERROR("network", "WorldSocket::HandleAuthSession: Authentication failed for account: %u ('%s') address: %s", id, account.c_str(), address.c_str());
        return;
    }

    TC_LOG_DEBUG("network", "WorldSocket::HandleAuthSession: Client '%s' authenticated successfully from %s.",
        account.c_str(),
        address.c_str());

    // Check if this user is by any chance a recruiter
    stmt = LoginDatabase.GetPreparedStatement(LOGIN_SEL_ACCOUNT_RECRUITER);

    stmt->setUInt32(0, id);

    result = LoginDatabase.Query(stmt);

    bool isRecruiter = false;
    if (result)
        isRecruiter = true;

    // Update the last_ip in the database as it was successful for login
    stmt = LoginDatabase.GetPreparedStatement(LOGIN_UPD_LAST_IP);

    stmt->setString(0, address);
    stmt->setString(1, account);

    LoginDatabase.Execute(stmt);

    // NOTE ATM the socket is single-threaded, have this in mind ...
    _worldSession = new WorldSession(id, battlenetAccountId, shared_from_this(), AccountTypes(security), expansion, mutetime, locale, recruiter, isRecruiter);

    _authCrypt.Init(&k);

    _worldSession->LoadGlobalAccountData();
    _worldSession->LoadTutorialsData();
    _worldSession->ReadAddonsInfo(addonsData);
    _worldSession->LoadPermissions();

    // At this point, we can safely hook a successful login
    sScriptMgr->OnAccountLogin(id);

    // Initialize Warden system only if it is enabled by config
    if (wardenActive)
        _worldSession->InitWarden(&k, os);

    sWorld->AddSession(_worldSession);
}

void WorldSocket::SendAuthResponseError(uint8 code)
{
    WorldPacket packet(SMSG_AUTH_RESPONSE, 1);
    packet.WriteBit(0); // has queue info
    packet.WriteBit(0); // has account info
    packet << uint8(code);

    AsyncWrite(packet);
}

void WorldSocket::HandlePing(WorldPacket& recvPacket)
{
    uint32 ping;
    uint32 latency;

    // Get the ping packet content
    recvPacket >> latency;
    recvPacket >> ping;

    if (_LastPingTime == steady_clock::time_point())
    {
        _LastPingTime = steady_clock::now();
    }
    else
    {
        steady_clock::time_point now = steady_clock::now();

        steady_clock::duration diff = now - _LastPingTime;

        _LastPingTime = now;

        if (diff < seconds(27))
        {
            ++_OverSpeedPings;

            uint32 maxAllowed = sWorld->getIntConfig(CONFIG_MAX_OVERSPEED_PINGS);

            if (maxAllowed && _OverSpeedPings > maxAllowed)
            {
                if (_worldSession && !_worldSession->HasPermission(rbac::RBAC_PERM_SKIP_CHECK_OVERSPEED_PING))
                {
                    TC_LOG_ERROR("network", "WorldSocket::HandlePing: %s kicked for over-speed pings (address: %s)",
                        _worldSession->GetPlayerInfo().c_str(), GetRemoteIpAddress().to_string().c_str());

                    CloseSocket();
                    return;
                }
            }
        }
        else
            _OverSpeedPings = 0;
    }

    if (_worldSession)
    {
        _worldSession->SetLatency(latency);
        _worldSession->ResetClientTimeDelay();
    }
    else
    {
        TC_LOG_ERROR("network", "WorldSocket::HandlePing: peer sent CMSG_PING, but is not authenticated or got recently kicked, address = %s", GetRemoteIpAddress().to_string().c_str());

        CloseSocket();
        return;
    }

    WorldPacket packet(SMSG_PONG, 4);
    packet << ping;
    return AsyncWrite(packet);
}<|MERGE_RESOLUTION|>--- conflicted
+++ resolved
@@ -179,27 +179,13 @@
     if (sPacketLog->CanLogPacket())
         sPacketLog->LogPacket(packet, SERVER_TO_CLIENT);
 
-    WorldPacket const* pkt = &packet;
-    WorldPacket buff;   // Empty buffer used in case packet should be compressed
     if (_worldSession && packet.size() > 0x400)
-    {
-        buff.Compress(_worldSession->GetCompressionStream(), pkt);
-        pkt = &buff;
-    }
-
-    TC_LOG_TRACE("network.opcode", "S->C: %s %s", (_worldSession ? _worldSession->GetPlayerInfo() : GetRemoteIpAddress().to_string()).c_str(), GetOpcodeNameForLogging(pkt->GetOpcode()).c_str());
-
-    ServerPktHeader header(pkt->size() + 2, pkt->GetOpcode());
-
-<<<<<<< HEAD
-    std::vector<uint8> data(header.getHeaderLength() + pkt->size());
-    std::memcpy(data.data(), header.header, header.getHeaderLength());
-
-    if (!pkt->empty())
-        std::memcpy(&data[header.getHeaderLength()], pkt->contents(), pkt->size());
-
-=======
->>>>>>> e502e01f
+        packet.Compress(_worldSession->GetCompressionStream());
+
+    TC_LOG_TRACE("network.opcode", "S->C: %s %s", (_worldSession ? _worldSession->GetPlayerInfo() : GetRemoteIpAddress().to_string()).c_str(), GetOpcodeNameForLogging(packet.GetOpcode()).c_str());
+
+    ServerPktHeader header(packet.size() + 2, packet.GetOpcode());
+
     std::lock_guard<std::mutex> guard(_writeLock);
 
     bool needsWriteStart = _writeQueue.empty();
