/*
 * Copyright (C) 2008-2014 TrinityCore <http://www.trinitycore.org/>
 * Copyright (C) 2005-2009 MaNGOS <http://getmangos.com/>
 *
 * This program is free software; you can redistribute it and/or modify it
 * under the terms of the GNU General Public License as published by the
 * Free Software Foundation; either version 2 of the License, or (at your
 * option) any later version.
 *
 * This program is distributed in the hope that it will be useful, but WITHOUT
 * ANY WARRANTY; without even the implied warranty of MERCHANTABILITY or
 * FITNESS FOR A PARTICULAR PURPOSE. See the GNU General Public License for
 * more details.
 *
 * You should have received a copy of the GNU General Public License along
 * with this program. If not, see <http://www.gnu.org/licenses/>.
 */

#include <boost/asio/write.hpp>
#include <boost/asio/read_until.hpp>
#include <memory>
#include "WorldSocket.h"
#include "ServerPktHeader.h"
#include "BigNumber.h"
#include "Opcodes.h"
#include "ScriptMgr.h"
#include "SHA1.h"
<<<<<<< HEAD
#include "BattlenetAccountMgr.h"
=======
#include "PacketLog.h"
>>>>>>> 99dd35da

using boost::asio::ip::tcp;
using boost::asio::streambuf;

WorldSocket::WorldSocket(tcp::socket&& socket)
    : _socket(std::move(socket)), _authSeed(static_cast<uint32>(rand32())), _OverSpeedPings(0), _worldSession(nullptr)
{
}

void WorldSocket::Start()
{
    AsyncReadHeader();

    // not an opcode. this packet sends raw string WORLD OF WARCRAFT CONNECTION - SERVER TO CLIENT"
    // because of our implementation of WorldPacket sending, bytes "WO" become the opcode
    WorldPacket packet(MSG_VERIFY_CONNECTIVITY);
    packet << "RLD OF WARCRAFT CONNECTION - SERVER TO CLIENT";
    AsyncWrite(packet);
}

void WorldSocket::HandleSendAuthSession()
{
    WorldPacket packet(SMSG_AUTH_CHALLENGE, 37);
    BigNumber seed1;
    seed1.SetRand(16 * 8);
    packet.append(seed1.AsByteArray(16).get(), 16);               // new encryption seeds

    BigNumber seed2;
    seed2.SetRand(16 * 8);
    packet.append(seed2.AsByteArray(16).get(), 16);               // new encryption seeds

<<<<<<< HEAD
    packet << uint32(_authSeed);
    packet << uint8(1);
=======
>>>>>>> 99dd35da
    AsyncWrite(packet);
}

void WorldSocket::AsyncReadHeader()
{
    auto self(shared_from_this());
    _socket.async_read_some(boost::asio::buffer(_readBuffer, sizeof(ClientPktHeader)), [this, self](boost::system::error_code error, size_t transferedBytes)
    {
        if (!error && transferedBytes == sizeof(ClientPktHeader))
        {
            ClientPktHeader* header = (ClientPktHeader*)&_readBuffer;

            if (_worldSession)
                _authCrypt.DecryptRecv((uint8*)header, sizeof(ClientPktHeader));

            EndianConvertReverse(header->size);
            EndianConvert(header->cmd);

            AsyncReadData(header->size - sizeof(header->cmd));
        }
        else
        {
            _socket.close();
        }
    });
}

void WorldSocket::AsyncReadData(size_t dataSize)
{
    auto self(shared_from_this());
    _socket.async_read_some(boost::asio::buffer(&_readBuffer[sizeof(ClientPktHeader)], dataSize), [this, dataSize, self](boost::system::error_code error, size_t transferedBytes)
    {
        if (!error && transferedBytes == dataSize)
        {
            ClientPktHeader* header = (ClientPktHeader*)&_readBuffer;

            header->size -= sizeof(header->cmd);

            Opcodes opcode = PacketFilter::DropHighBytes(Opcodes(header->cmd));

            std::string opcodeName = GetOpcodeNameForLogging(opcode);

            WorldPacket packet(opcode, header->size);

            if (header->size > 0)
            {
                packet.resize(header->size);

                std::memcpy(packet.contents(), &_readBuffer[sizeof(ClientPktHeader)], header->size);
            }

            if (sPacketLog->CanLogPacket())
                sPacketLog->LogPacket(packet, CLIENT_TO_SERVER);

            TC_LOG_TRACE("network.opcode", "C->S: %s %s", (_worldSession ? _worldSession->GetPlayerInfo() : GetRemoteIpAddress()).c_str(), GetOpcodeNameForLogging(opcode).c_str());

            switch (opcode)
            {
                case CMSG_PING:
                    HandlePing(packet);
                    break;
                case CMSG_AUTH_SESSION:
                    if (_worldSession)
                    {
                        TC_LOG_ERROR("network", "WorldSocket::ProcessIncoming: received duplicate CMSG_AUTH_SESSION from %s", _worldSession->GetPlayerInfo().c_str());
                        break;
                    }

                    sScriptMgr->OnPacketReceive(shared_from_this(), packet);
                    HandleAuthSession(packet);
                    break;
                case CMSG_KEEP_ALIVE:
                    TC_LOG_DEBUG("network", "%s", opcodeName.c_str());
                    sScriptMgr->OnPacketReceive(shared_from_this(), packet);
                    break;
                case CMSG_LOG_DISCONNECT:
                    packet.rfinish();   // contains uint32 disconnectReason;
                    TC_LOG_DEBUG("network", "%s", opcodeName.c_str());
                    sScriptMgr->OnPacketReceive(shared_from_this(), packet);
                    return;
                    // not an opcode, client sends string "WORLD OF WARCRAFT CONNECTION - CLIENT TO SERVER" without opcode
                    // first 4 bytes become the opcode (2 dropped)
                case MSG_VERIFY_CONNECTIVITY:
                {
                    TC_LOG_DEBUG("network", "%s", opcodeName.c_str());
                    sScriptMgr->OnPacketReceive(shared_from_this(), packet);
                    std::string str;
                    packet >> str;
                    if (str != "D OF WARCRAFT CONNECTION - CLIENT TO SERVER")
                    {
                        _socket.close();
                        break;
                    }

                    HandleSendAuthSession();
                    break;
                }
                case CMSG_ENABLE_NAGLE:
                {
                    TC_LOG_DEBUG("network", "%s", opcodeName.c_str());
                    sScriptMgr->OnPacketReceive(shared_from_this(), packet);
                    if (_worldSession)
                        _worldSession->HandleEnableNagleAlgorithm();
                    break;
                }
                default:
                {
                    if (!_worldSession)
                    {
                        TC_LOG_ERROR("network.opcode", "ProcessIncoming: Client not authed opcode = %u", uint32(opcode));
                        break;
                    }

                    // Our Idle timer will reset on any non PING opcodes.
                    // Catches people idling on the login screen and any lingering ingame connections.
                    _worldSession->ResetTimeOutTime();

                    // Copy the packet to the heap before enqueuing
                    _worldSession->QueuePacket(new WorldPacket(packet));
                    break;
                }
            }

            AsyncReadHeader();
        }
        else
        {
            _socket.close();
        }
    });
}

void WorldSocket::AsyncWrite(WorldPacket const& packet)
{
    if (sPacketLog->CanLogPacket())
        sPacketLog->LogPacket(packet, SERVER_TO_CLIENT);

    TC_LOG_TRACE("network.opcode", "S->C: %s %s", (_worldSession ? _worldSession->GetPlayerInfo() : GetRemoteIpAddress()).c_str(), GetOpcodeNameForLogging(packet.GetOpcode()).c_str());

    ServerPktHeader header(packet.size() + 2, packet.GetOpcode());
    _authCrypt.EncryptSend((uint8*)header.header, header.getHeaderLength());

    auto data = new char[header.getHeaderLength() + packet.size()];
    std::memcpy(data, (char*)header.header, header.getHeaderLength());

    if (!packet.empty())
        std::memcpy(data + header.getHeaderLength(), (char const*)packet.contents(), packet.size());

    // Use a shared_ptr here to prevent leaking memory after the async operation has completed
    std::shared_ptr<char> buffer(data, [=](char* _b)
    {
        delete[] _b; // Ensure that the data is deleted as an array
    });

    auto self(shared_from_this());

    boost::asio::async_write(_socket, boost::asio::buffer(buffer.get(), header.getHeaderLength() + packet.size()), [this, self, buffer](boost::system::error_code error, std::size_t /*length*/)
    {
        if (error)
        {
            _socket.close();
        }
    });
}

void WorldSocket::HandleAuthSession(WorldPacket& recvPacket)
{
    uint8 digest[20];
    uint32 clientSeed;
    uint8 security;
    uint16 clientBuild;
    uint32 id;
    uint32 addonSize;
    LocaleConstant locale;
    std::string account;
    SHA1Hash sha;
    BigNumber k;
    bool wardenActive = sWorld->getBoolConfig(CONFIG_WARDEN_ENABLED);
    WorldPacket addonsData;

    recvPacket.read_skip<uint32>();
    recvPacket.read_skip<uint32>();
    recvPacket.read_skip<uint8>();
    recvPacket >> digest[10];
    recvPacket >> digest[18];
    recvPacket >> digest[12];
    recvPacket >> digest[5];
    recvPacket.read_skip<uint64>();
    recvPacket >> digest[15];
    recvPacket >> digest[9];
    recvPacket >> digest[19];
    recvPacket >> digest[4];
    recvPacket >> digest[7];
    recvPacket >> digest[16];
    recvPacket >> digest[3];
    recvPacket >> clientBuild;
    recvPacket >> digest[8];
    recvPacket.read_skip<uint32>();
    recvPacket.read_skip<uint8>();
    recvPacket >> digest[17];
    recvPacket >> digest[6];
    recvPacket >> digest[0];
    recvPacket >> digest[1];
    recvPacket >> digest[11];
    recvPacket >> clientSeed;
    recvPacket >> digest[2];
    recvPacket.read_skip<uint32>();
    recvPacket >> digest[14];
    recvPacket >> digest[13];

    recvPacket >> addonSize;

    if (addonSize)
    {
        addonsData.resize(addonSize);
        recvPacket.read((uint8*)addonsData.contents(), addonSize);
    }

    recvPacket.ReadBit();
    uint32 accountNameLength = recvPacket.ReadBits(12);
    account = recvPacket.ReadString(accountNameLength);
    if (sWorld->IsClosed())
    {
        SendAuthResponseError(AUTH_REJECT);
        TC_LOG_ERROR("network", "WorldSocket::HandleAuthSession: World closed, denying client (%s).", GetRemoteIpAddress().c_str());
        return;
    }

    // Get the account information from the realmd database
    //         0           1        2       3          4         5       6          7   8
    // SELECT id, sessionkey, last_ip, locked, expansion, mutetime, locale, recruiter, os FROM account WHERE username = ?
    PreparedStatement* stmt;
    uint32 battlenetAccountId = 0;
    uint8 battlenetAccountIndex = 0;
    if (Battlenet::AccountMgr::GetAccountIdAndIndex(account, &battlenetAccountId, &battlenetAccountIndex))
    {
        stmt = LoginDatabase.GetPreparedStatement(LOGIN_SEL_ACCOUNT_INFO_BY_BNET);
        stmt->setUInt32(0, battlenetAccountId);
        stmt->setUInt8(1, battlenetAccountIndex);
    }
    else
    {
        stmt = LoginDatabase.GetPreparedStatement(LOGIN_SEL_ACCOUNT_INFO_BY_NAME);
        stmt->setString(0, account);
    }

    PreparedQueryResult result = LoginDatabase.Query(stmt);

    // Stop if the account is not found
    if (!result)
    {
        // We can not log here, as we do not know the account. Thus, no accountId.
        SendAuthResponseError(AUTH_UNKNOWN_ACCOUNT);
        TC_LOG_ERROR("network", "WorldSocket::HandleAuthSession: Sent Auth Response (unknown account).");
        return;
    }

    Field* fields = result->Fetch();

    uint8 expansion = fields[4].GetUInt8();
    uint32 world_expansion = sWorld->getIntConfig(CONFIG_EXPANSION);
    if (expansion > world_expansion)
        expansion = world_expansion;

    // For hook purposes, we get Remoteaddress at this point.
    std::string address = GetRemoteIpAddress();

    // As we don't know if attempted login process by ip works, we update last_attempt_ip right away
    stmt = LoginDatabase.GetPreparedStatement(LOGIN_UPD_LAST_ATTEMPT_IP);

    stmt->setString(0, address);
    stmt->setString(1, account);

    LoginDatabase.Execute(stmt);
    // This also allows to check for possible "hack" attempts on account

    // id has to be fetched at this point, so that first actual account response that fails can be logged
    id = fields[0].GetUInt32();

    ///- Re-check ip locking (same check as in realmd).
    if (fields[3].GetUInt8() == 1) // if ip is locked
    {
        if (strcmp(fields[2].GetCString(), address.c_str()))
        {
            SendAuthResponseError(AUTH_FAILED);
            TC_LOG_DEBUG("network", "WorldSocket::HandleAuthSession: Sent Auth Response (Account IP differs. Original IP: %s, new IP: %s).", fields[2].GetCString(), address.c_str());
            // We could log on hook only instead of an additional db log, however action logger is config based. Better keep DB logging as well
            sScriptMgr->OnFailedAccountLogin(id);
            return;
        }
    }

    k.SetHexStr(fields[1].GetCString());

    int64 mutetime = fields[5].GetInt64();
    //! Negative mutetime indicates amount of seconds to be muted effective on next login - which is now.
    if (mutetime < 0)
    {
        mutetime = time(NULL) + llabs(mutetime);

        PreparedStatement* stmt = LoginDatabase.GetPreparedStatement(LOGIN_UPD_MUTE_TIME_LOGIN);

        stmt->setInt64(0, mutetime);
        stmt->setUInt32(1, id);

        LoginDatabase.Execute(stmt);
    }

    locale = LocaleConstant(fields[6].GetUInt8());
    if (locale >= TOTAL_LOCALES)
        locale = LOCALE_enUS;

    uint32 recruiter = fields[7].GetUInt32();
    std::string os = fields[8].GetString();

    // Must be done before WorldSession is created
    if (wardenActive && os != "Win" && os != "OSX")
    {
        SendAuthResponseError(AUTH_REJECT);
        TC_LOG_ERROR("network", "WorldSocket::HandleAuthSession: Client %s attempted to log in using invalid client OS (%s).", address.c_str(), os.c_str());
        return;
    }

    // Checks gmlevel per Realm
    stmt = LoginDatabase.GetPreparedStatement(LOGIN_GET_GMLEVEL_BY_REALMID);

    stmt->setUInt32(0, id);
    stmt->setInt32(1, int32(realmID));

    result = LoginDatabase.Query(stmt);

    if (!result)
        security = 0;
    else
    {
        fields = result->Fetch();
        security = fields[0].GetUInt8();
    }

    // Re-check account ban (same check as in realmd)
    stmt = LoginDatabase.GetPreparedStatement(LOGIN_SEL_BANS);

    stmt->setUInt32(0, id);
    stmt->setString(1, address);

    PreparedQueryResult banresult = LoginDatabase.Query(stmt);

    if (banresult) // if account banned
    {
        SendAuthResponseError(AUTH_BANNED);
        TC_LOG_ERROR("network", "WorldSocket::HandleAuthSession: Sent Auth Response (Account banned).");
        sScriptMgr->OnFailedAccountLogin(id);
        return;
    }

    // Check locked state for server
    AccountTypes allowedAccountType = sWorld->GetPlayerSecurityLimit();
    TC_LOG_DEBUG("network", "Allowed Level: %u Player Level %u", allowedAccountType, AccountTypes(security));
    if (allowedAccountType > SEC_PLAYER && AccountTypes(security) < allowedAccountType)
    {
        SendAuthResponseError(AUTH_UNAVAILABLE);
        TC_LOG_INFO("network", "WorldSocket::HandleAuthSession: User tries to login but his security level is not enough");
        sScriptMgr->OnFailedAccountLogin(id);
        return;
    }

    // Check that Key and account name are the same on client and server
    uint32 t = 0;

    sha.UpdateData(account);
    sha.UpdateData((uint8*)&t, 4);
    sha.UpdateData((uint8*)&clientSeed, 4);
    sha.UpdateData((uint8*)&_authSeed, 4);
    sha.UpdateBigNumbers(&k, NULL);
    sha.Finalize();

    if (memcmp(sha.GetDigest(), digest, 20))
    {
        SendAuthResponseError(AUTH_FAILED);
        TC_LOG_ERROR("network", "WorldSocket::HandleAuthSession: Authentication failed for account: %u ('%s') address: %s", id, account.c_str(), address.c_str());
        return;
    }

    TC_LOG_DEBUG("network", "WorldSocket::HandleAuthSession: Client '%s' authenticated successfully from %s.",
        account.c_str(),
        address.c_str());

    // Check if this user is by any chance a recruiter
    stmt = LoginDatabase.GetPreparedStatement(LOGIN_SEL_ACCOUNT_RECRUITER);

    stmt->setUInt32(0, id);

    result = LoginDatabase.Query(stmt);

    bool isRecruiter = false;
    if (result)
        isRecruiter = true;

    // Update the last_ip in the database as it was successful for login
    stmt = LoginDatabase.GetPreparedStatement(LOGIN_UPD_LAST_IP);

    stmt->setString(0, address);
    stmt->setString(1, account);

    LoginDatabase.Execute(stmt);

    // NOTE ATM the socket is single-threaded, have this in mind ...
    _worldSession = new WorldSession(id, battlenetAccountId, shared_from_this(), AccountTypes(security), expansion, mutetime, locale, recruiter, isRecruiter);

    _authCrypt.Init(&k);

    _worldSession->LoadGlobalAccountData();
    _worldSession->LoadTutorialsData();
    _worldSession->ReadAddonsInfo(addonsData);
    _worldSession->LoadPermissions();

    // At this point, we can safely hook a successful login
    sScriptMgr->OnAccountLogin(id);

    // Initialize Warden system only if it is enabled by config
    if (wardenActive)
        _worldSession->InitWarden(&k, os);

    sWorld->AddSession(_worldSession);
}

void WorldSocket::SendAuthResponseError(uint8 code)
{
    WorldPacket packet(SMSG_AUTH_RESPONSE, 1);
    packet.WriteBit(0); // has queue info
    packet.WriteBit(0); // has account info
    packet << uint8(code);

    AsyncWrite(packet);
}

void WorldSocket::HandlePing(WorldPacket& recvPacket)
{
    uint32 ping;
    uint32 latency;

    // Get the ping packet content
    recvPacket >> latency;
    recvPacket >> ping;

    if (_LastPingTime == steady_clock::time_point())
    {
        _LastPingTime = steady_clock::now();
    }
    else
    {
        steady_clock::time_point now = steady_clock::now();

        steady_clock::duration diff = now - _LastPingTime;

        _LastPingTime = now;

        if (diff < seconds(27))
        {
            ++_OverSpeedPings;

            uint32 maxAllowed = sWorld->getIntConfig(CONFIG_MAX_OVERSPEED_PINGS);

            if (maxAllowed && _OverSpeedPings > maxAllowed)
            {
                if (_worldSession && !_worldSession->HasPermission(rbac::RBAC_PERM_SKIP_CHECK_OVERSPEED_PING))
                {
                    TC_LOG_ERROR("network", "WorldSocket::HandlePing: %s kicked for over-speed pings (address: %s)",
                        _worldSession->GetPlayerInfo().c_str(), GetRemoteIpAddress().c_str());

                    _socket.close();
                    return;
                }
            }
        }
        else
            _OverSpeedPings = 0;
    }

    if (_worldSession)
    {
        _worldSession->SetLatency(latency);
        _worldSession->ResetClientTimeDelay();
    }
    else
    {
        TC_LOG_ERROR("network", "WorldSocket::HandlePing: peer sent CMSG_PING, but is not authenticated or got recently kicked, address = %s",
            GetRemoteIpAddress().c_str());

        _socket.close();
        return;
    }

    WorldPacket packet(SMSG_PONG, 4);
    packet << ping;
    return AsyncWrite(packet);
}<|MERGE_RESOLUTION|>--- conflicted
+++ resolved
@@ -25,11 +25,8 @@
 #include "Opcodes.h"
 #include "ScriptMgr.h"
 #include "SHA1.h"
-<<<<<<< HEAD
+#include "PacketLog.h"
 #include "BattlenetAccountMgr.h"
-=======
-#include "PacketLog.h"
->>>>>>> 99dd35da
 
 using boost::asio::ip::tcp;
 using boost::asio::streambuf;
@@ -61,11 +58,8 @@
     seed2.SetRand(16 * 8);
     packet.append(seed2.AsByteArray(16).get(), 16);               // new encryption seeds
 
-<<<<<<< HEAD
     packet << uint32(_authSeed);
     packet << uint8(1);
-=======
->>>>>>> 99dd35da
     AsyncWrite(packet);
 }
 
