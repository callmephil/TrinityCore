--- conflicted
+++ resolved
@@ -922,9 +922,6 @@
 
     K.SetHexStr (fields[1].GetCString());
 
-<<<<<<< HEAD
-    time_t mutetime = time_t (fields[7].GetUInt64());
-=======
     int64 mutetime = fields[7].GetInt64();
     //! Negative mutetime indicates amount of seconds to be muted effective on next login - which is now.
     if (mutetime < 0)
@@ -938,7 +935,6 @@
 
         LoginDatabase.Execute(stmt);
     }
->>>>>>> 31762890
 
     locale = LocaleConstant (fields[8].GetUInt8());
     if (locale >= TOTAL_LOCALES)
@@ -1022,20 +1018,12 @@
 
     // Update the last_ip in the database
 
-<<<<<<< HEAD
-    LoginDatabase.PExecute ("UPDATE account "
-        "SET last_ip = '%s' "
-        "WHERE username = '%s'",
-        address.c_str(),
-        safe_account.c_str());
-=======
     PreparedStatement* stmt = CharacterDatabase.GetPreparedStatement(LOGIN_UPDATE_LAST_IP);
 
     stmt->setString(0, address);
     stmt->setString(1, account);
 
     CharacterDatabase.Execute(stmt);
->>>>>>> 31762890
 
     // NOTE ATM the socket is single-threaded, have this in mind ...
     ACE_NEW_RETURN (m_Session, WorldSession (id, this, AccountTypes(security), expansion, mutetime, locale, recruiter, isRecruiter), -1);
