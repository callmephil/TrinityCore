--- conflicted
+++ resolved
@@ -791,13 +791,6 @@
     LocaleConstant locale;
     std::string account;
     SHA1Hash sha;
-<<<<<<< HEAD
-=======
-    uint32 clientBuild;
-    uint32 unk2, unk3, unk5, unk6, unk7;
-    uint64 unk4;
-    WorldPacket packet, SendAddonPacked;
->>>>>>> 985de414
     BigNumber k;
     WorldPacket addonsData;
 
@@ -870,13 +863,6 @@
     if (expansion > world_expansion)
         expansion = world_expansion;
 
-<<<<<<< HEAD
-    sLog->outDebug(LOG_FILTER_NETWORKIO, "WorldSocket::HandleAuthSession: (s, v) check s: %s v: %s",
-        fields[5].GetCString(),
-        fields[4].GetCString());
-
-=======
->>>>>>> 985de414
     ///- Re-check ip locking (same check as in realmd).
     if (fields[3].GetUInt8() == 1) // if ip is locked
     {
