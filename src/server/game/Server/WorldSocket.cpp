--- conflicted
+++ resolved
@@ -260,28 +260,7 @@
         return;
     }
 
-<<<<<<< HEAD
-    // Get the account information from the realmd database
-=======
-    // Read the content of the packet
-    recvPacket >> clientBuild;
-    recvPacket >> unk2;
-    recvPacket >> account;
-    recvPacket >> unk3;
-    recvPacket >> clientSeed;
-    recvPacket >> unk5 >> unk6 >> unk7;
-    recvPacket >> unk4;
-    recvPacket.read(digest, 20);
-
-    TC_LOG_DEBUG("network", "WorldSocket::HandleAuthSession: client %u, unk2 %u, account %s, unk3 %u, clientseed %u",
-        clientBuild,
-        unk2,
-        account.c_str(),
-        unk3,
-        clientSeed);
-
     // Get the account information from the auth database
->>>>>>> 01b733eb
     //         0           1        2       3          4         5       6          7   8
     // SELECT id, sessionkey, last_ip, locked, expansion, mutetime, locale, recruiter, os FROM account WHERE username = ?
     PreparedStatement* stmt;
