/*
 * Copyright (C) 2008-2013 TrinityCore <http://www.trinitycore.org/>
 * Copyright (C) 2005-2009 MaNGOS <http://getmangos.com/>
 *
 * This program is free software; you can redistribute it and/or modify it
 * under the terms of the GNU General Public License as published by the
 * Free Software Foundation; either version 2 of the License, or (at your
 * option) any later version.
 *
 * This program is distributed in the hope that it will be useful, but WITHOUT
 * ANY WARRANTY; without even the implied warranty of MERCHANTABILITY or
 * FITNESS FOR A PARTICULAR PURPOSE. See the GNU General Public License for
 * more details.
 *
 * You should have received a copy of the GNU General Public License along
 * with this program. If not, see <http://www.gnu.org/licenses/>.
 */

/// \addtogroup u2w
/// @{
/// \file

#ifndef __WORLDSESSION_H
#define __WORLDSESSION_H

#include "Common.h"
#include "SharedDefines.h"
#include "AddonMgr.h"
#include "DatabaseEnv.h"
#include "World.h"
#include "WorldPacket.h"
#include "Cryptography/BigNumber.h"
#include "Opcodes.h"
#include "AccountMgr.h"

class Creature;
class GameObject;
class InstanceSave;
class Item;
class LoginQueryHolder;
class Object;
class Player;
class Quest;
class SpellCastTargets;
class Unit;
class Warden;
class WorldPacket;
class WorldSocket;
struct AreaTableEntry;
struct AuctionEntry;
struct DeclinedName;
struct ItemTemplate;
struct MovementInfo;

namespace lfg
{
struct LfgJoinResultData;
struct LfgPlayerBoot;
struct LfgProposal;
struct LfgQueueStatusData;
struct LfgPlayerRewardData;
struct LfgRoleCheck;
struct LfgUpdateData;
}

namespace rbac
{
class RBACData;
}

enum AccountDataType
{
    GLOBAL_CONFIG_CACHE             = 0,                    // 0x01 g
    PER_CHARACTER_CONFIG_CACHE      = 1,                    // 0x02 p
    GLOBAL_BINDINGS_CACHE           = 2,                    // 0x04 g
    PER_CHARACTER_BINDINGS_CACHE    = 3,                    // 0x08 p
    GLOBAL_MACROS_CACHE             = 4,                    // 0x10 g
    PER_CHARACTER_MACROS_CACHE      = 5,                    // 0x20 p
    PER_CHARACTER_LAYOUT_CACHE      = 6,                    // 0x40 p
    PER_CHARACTER_CHAT_CACHE        = 7                     // 0x80 p
};

#define NUM_ACCOUNT_DATA_TYPES        8

#define GLOBAL_CACHE_MASK           0x15
#define PER_CHARACTER_CACHE_MASK    0xEA

#define REGISTERED_ADDON_PREFIX_SOFTCAP 64

struct AccountData
{
    AccountData() : Time(0), Data("") {}

    time_t Time;
    std::string Data;
};

enum PartyOperation
{
    PARTY_OP_INVITE = 0,
    PARTY_OP_UNINVITE = 1,
    PARTY_OP_LEAVE = 2,
    PARTY_OP_SWAP = 4
};

enum BFLeaveReason
{
    BF_LEAVE_REASON_CLOSE     = 0x00000001,
    //BF_LEAVE_REASON_UNK1      = 0x00000002, (not used)
    //BF_LEAVE_REASON_UNK2      = 0x00000004, (not used)
    BF_LEAVE_REASON_EXITED    = 0x00000008,
    BF_LEAVE_REASON_LOW_LEVEL = 0x00000010
};

enum ChatRestrictionType
{
    ERR_CHAT_RESTRICTED = 0,
    ERR_CHAT_THROTTLED  = 1,
    ERR_USER_SQUELCHED  = 2,
    ERR_YELL_RESTRICTED = 3
};

enum CharterTypes
{
    GUILD_CHARTER_TYPE                            = 4,
    ARENA_TEAM_CHARTER_2v2_TYPE                   = 2,
    ARENA_TEAM_CHARTER_3v3_TYPE                   = 3,
    ARENA_TEAM_CHARTER_5v5_TYPE                   = 5,
};

#define DB2_REPLY_SPARSE 2442913102
#define DB2_REPLY_ITEM   1344507586

//class to deal with packet processing
//allows to determine if next packet is safe to be processed
class PacketFilter
{
public:
    explicit PacketFilter(WorldSession* pSession) : m_pSession(pSession) {}
    virtual ~PacketFilter() {}

    virtual bool Process(WorldPacket* /*packet*/) { return true; }
    virtual bool ProcessLogout() const { return true; }
    static Opcodes DropHighBytes(Opcodes opcode) { return Opcodes(opcode & 0xFFFF); }

protected:
    WorldSession* const m_pSession;
};
//process only thread-safe packets in Map::Update()
class MapSessionFilter : public PacketFilter
{
public:
    explicit MapSessionFilter(WorldSession* pSession) : PacketFilter(pSession) {}
    ~MapSessionFilter() {}

    virtual bool Process(WorldPacket* packet);
    //in Map::Update() we do not process player logout!
    virtual bool ProcessLogout() const { return false; }
};

//class used to filer only thread-unsafe packets from queue
//in order to update only be used in World::UpdateSessions()
class WorldSessionFilter : public PacketFilter
{
public:
    explicit WorldSessionFilter(WorldSession* pSession) : PacketFilter(pSession) {}
    ~WorldSessionFilter() {}

    virtual bool Process(WorldPacket* packet);
};

// Proxy structure to contain data passed to callback function,
// only to prevent bloating the parameter list
class CharacterCreateInfo
{
    friend class WorldSession;
    friend class Player;

    protected:
        CharacterCreateInfo(std::string const& name, uint8 race, uint8 cclass, uint8 gender, uint8 skin, uint8 face, uint8 hairStyle, uint8 hairColor, uint8 facialHair, uint8 outfitId,
        WorldPacket& data) : Name(name), Race(race), Class(cclass), Gender(gender), Skin(skin), Face(face), HairStyle(hairStyle), HairColor(hairColor), FacialHair(facialHair),
        OutfitId(outfitId), Data(data), CharCount(0)
        {}

        /// User specified variables
        std::string Name;
        uint8 Race;
        uint8 Class;
        uint8 Gender;
        uint8 Skin;
        uint8 Face;
        uint8 HairStyle;
        uint8 HairColor;
        uint8 FacialHair;
        uint8 OutfitId;
        WorldPacket Data;

        /// Server side data
        uint8 CharCount;
};

/// Player session in the World
class WorldSession
{
    public:
        WorldSession(uint32 id, WorldSocket* sock, AccountTypes sec, uint8 expansion, time_t mute_time, LocaleConstant locale, uint32 recruiter, bool isARecruiter);
        ~WorldSession();

        bool PlayerLoading() const { return m_playerLoading; }
        bool PlayerLogout() const { return m_playerLogout; }
        bool PlayerLogoutWithSave() const { return m_playerLogout && m_playerSave; }
        bool PlayerRecentlyLoggedOut() const { return m_playerRecentlyLogout; }

        void ReadAddonsInfo(WorldPacket& data);
        void SendAddonsInfo();
        bool IsAddonRegistered(const std::string& prefix) const;

        void SendPacket(WorldPacket const* packet, bool forced = false);
        void SendNotification(const char *format, ...) ATTR_PRINTF(2, 3);
        void SendNotification(uint32 string_id, ...);
        void SendPetNameInvalid(uint32 error, std::string const& name, DeclinedName *declinedName);
        void SendPartyResult(PartyOperation operation, std::string const& member, PartyResult res, uint32 val = 0);
        void SendAreaTriggerMessage(const char* Text, ...) ATTR_PRINTF(2, 3);
        void SendSetPhaseShift(std::set<uint32> const& phaseIds, std::set<uint32> const& terrainswaps);
        void SendQueryTimeResponse();

        void SendAuthResponse(uint8 code, bool queued, uint32 queuePos = 0);
        void SendClientCacheVersion(uint32 version);

        rbac::RBACData* GetRBACData();
        bool HasPermission(uint32 permissionId);
        void LoadPermissions();
        void InvalidateRBACData(); // Used to force LoadPermissions at next HasPermission check

        AccountTypes GetSecurity() const { return _security; }
        uint32 GetAccountId() const { return _accountId; }
        Player* GetPlayer() const { return _player; }
        std::string const& GetPlayerName() const;
        std::string GetPlayerInfo() const;

        uint32 GetGuidLow() const;
        void SetSecurity(AccountTypes security) { _security = security; }
        std::string const& GetRemoteAddress() { return m_Address; }
        void SetPlayer(Player* player);
        uint8 Expansion() const { return m_expansion; }

        void InitWarden(BigNumber* k, std::string const& os);

        /// Session in auth.queue currently
        void SetInQueue(bool state) { m_inQueue = state; }

        /// Is the user engaged in a log out process?
        bool isLogingOut() const { return _logoutTime || m_playerLogout; }

        /// Engage the logout process for the user
        void LogoutRequest(time_t requestTime)
        {
            _logoutTime = requestTime;
        }

        /// Is logout cooldown expired?
        bool ShouldLogOut(time_t currTime) const
        {
            return (_logoutTime > 0 && currTime >= _logoutTime + 20);
        }

        void LogoutPlayer(bool save);
        void KickPlayer();

        void QueuePacket(WorldPacket* new_packet);
        bool Update(uint32 diff, PacketFilter& updater);

        /// Handle the authentication waiting queue (to be completed)
        void SendAuthWaitQue(uint32 position);

        //void SendTestCreatureQueryOpcode(uint32 entry, uint64 guid, uint32 testvalue);
        void SendNameQueryOpcode(uint64 guid);

        void SendTrainerList(uint64 guid);
        void SendTrainerList(uint64 guid, std::string const& strTitle);
        void SendListInventory(uint64 guid);
        void SendShowBank(uint64 guid);
        void SendTabardVendorActivate(uint64 guid);
        void SendSpiritResurrect();
        void SendBindPoint(Creature* npc);

        void SendAttackStop(Unit const* enemy);

        void SendBattleGroundList(uint64 guid, BattlegroundTypeId bgTypeId = BATTLEGROUND_RB);

        void SendTradeStatus(TradeStatus status);
        void SendUpdateTrade(bool trader_data = true);
        void SendCancelTrade();

        void SendPetitionQueryOpcode(uint64 petitionguid);

        // Spell
        void HandleClientCastFlags(WorldPacket& recvPacket, uint8 castFlags, SpellCastTargets & targets);

        // Pet
        void SendPetNameQuery(uint64 guid, uint32 petnumber);
        void SendStablePet(uint64 guid);
        void SendStablePetCallback(PreparedQueryResult result, uint64 guid);
        void SendStableResult(uint8 guid);
        bool CheckStableMaster(uint64 guid);

        // Account Data
        AccountData* GetAccountData(AccountDataType type) { return &m_accountData[type]; }
        void SetAccountData(AccountDataType type, time_t tm, std::string const& data);
        void SendAccountDataTimes(uint32 mask);
        void LoadGlobalAccountData();
        void LoadAccountData(PreparedQueryResult result, uint32 mask);

        void LoadTutorialsData();
        void SendTutorialsData();
        void SaveTutorialsData(SQLTransaction& trans);
        uint32 GetTutorialInt(uint8 index) const { return m_Tutorials[index]; }
        void SetTutorialInt(uint8 index, uint32 value)
        {
            if (m_Tutorials[index] != value)
            {
                m_Tutorials[index] = value;
                m_TutorialsChanged = true;
            }
        }
        //used with item_page table
        bool SendItemInfo(uint32 itemid, WorldPacket data);
        //auction
        void SendAuctionHello(uint64 guid, Creature* unit);
        void SendAuctionCommandResult(AuctionEntry* auction, uint32 Action, uint32 ErrorCode, uint32 bidError = 0);
        void SendAuctionBidderNotification(uint32 location, uint32 auctionId, uint64 bidder, uint32 bidSum, uint32 diff, uint32 item_template);
        void SendAuctionOwnerNotification(AuctionEntry* auction);
        void SendAuctionRemovedNotification(uint32 auctionId, uint32 itemEntry, int32 randomPropertyId);

        //Item Enchantment
        void SendEnchantmentLog(uint64 target, uint64 caster, uint32 itemId, uint32 enchantId);
        void SendItemEnchantTimeUpdate(uint64 Playerguid, uint64 Itemguid, uint32 slot, uint32 Duration);

        //Taxi
        void SendTaxiStatus(uint64 guid);
        void SendTaxiMenu(Creature* unit);
        void SendDoFlight(uint32 mountDisplayId, uint32 path, uint32 pathNode = 0);
        bool SendLearnNewTaxiNode(Creature* unit);
        void SendDiscoverNewTaxiNode(uint32 nodeid);

        // Guild/Arena Team
        void SendArenaTeamCommandResult(uint32 team_action, std::string const& team, std::string const& player, uint32 error_id = 0);
        void SendNotInArenaTeamPacket(uint8 type);
        void SendPetitionShowList(uint64 guid);

        void BuildPartyMemberStatsChangedPacket(Player* player, WorldPacket* data);

        void DoLootRelease(uint64 lguid);

        // Account mute time
        time_t m_muteTime;

        // Locales
        LocaleConstant GetSessionDbcLocale() const { return m_sessionDbcLocale; }
        LocaleConstant GetSessionDbLocaleIndex() const { return m_sessionDbLocaleIndex; }
        const char *GetTrinityString(int32 entry) const;

        uint32 GetLatency() const { return m_latency; }
        void SetLatency(uint32 latency) { m_latency = latency; }
        void ResetClientTimeDelay() { m_clientTimeDelay = 0; }
        uint32 getDialogStatus(Player* player, Object* questgiver, uint32 defstatus);

        time_t m_timeOutTime;
        void UpdateTimeOutTime(uint32 diff)
        {
            if (time_t(diff) > m_timeOutTime)
                m_timeOutTime = 0;
            else
                m_timeOutTime -= diff;
        }
        void ResetTimeOutTime() { m_timeOutTime = sWorld->getIntConfig(CONFIG_SOCKET_TIMEOUTTIME); }
        bool IsConnectionIdle() const { return (m_timeOutTime <= 0 && !m_inQueue); }

        // Recruit-A-Friend Handling
        uint32 GetRecruiterId() const { return recruiterId; }
        bool IsARecruiter() const { return isRecruiter; }

        z_stream_s* GetCompressionStream() { return _compressionStream; }

    public:                                                 // opcodes handlers

        void Handle_NULL(WorldPacket& recvPacket);          // not used
        void Handle_EarlyProccess(WorldPacket& recvPacket); // just mark packets processed in WorldSocket::OnRead
        void Handle_ServerSide(WorldPacket& recvPacket);    // sever side only, can't be accepted from client
        void Handle_Deprecated(WorldPacket& recvPacket);    // never used anymore by client

        void HandleCharEnumOpcode(WorldPacket& recvPacket);
        void HandleCharDeleteOpcode(WorldPacket& recvPacket);
        void HandleCharCreateOpcode(WorldPacket& recvPacket);
        void HandleCharCreateCallback(PreparedQueryResult result, CharacterCreateInfo* createInfo);
        void HandlePlayerLoginOpcode(WorldPacket& recvPacket);
        void HandleLoadScreenOpcode(WorldPacket& recvPacket);
        void HandleCharEnum(PreparedQueryResult result);
        void HandlePlayerLogin(LoginQueryHolder * holder);
        void HandleCharFactionOrRaceChange(WorldPacket& recvData);
        void HandleRandomizeCharNameOpcode(WorldPacket& recvData);
        void HandleReorderCharacters(WorldPacket& recvData);
        void HandleOpeningCinematic(WorldPacket& recvData);

        // played time
        void HandlePlayedTime(WorldPacket& recvPacket);

        // new
        void HandleMoveUnRootAck(WorldPacket& recvPacket);
        void HandleMoveRootAck(WorldPacket& recvPacket);
        void HandleLookingForGroup(WorldPacket& recvPacket);
        void HandleReturnToGraveyard(WorldPacket& recvPacket);

        // new inspect
        void HandleInspectOpcode(WorldPacket& recvPacket);

        // new party stats
        void HandleInspectHonorStatsOpcode(WorldPacket& recvPacket);

        void HandleMoveWaterWalkAck(WorldPacket& recvPacket);
        void HandleFeatherFallAck(WorldPacket& recvData);

        void HandleMoveHoverAck(WorldPacket& recvData);

        void HandleMountSpecialAnimOpcode(WorldPacket& recvdata);

        // character view
        void HandleShowingHelmOpcode(WorldPacket& recvData);
        void HandleShowingCloakOpcode(WorldPacket& recvData);

        // repair
        void HandleRepairItemOpcode(WorldPacket& recvPacket);

        // Knockback
        void HandleMoveKnockBackAck(WorldPacket& recvPacket);

        void HandleMoveTeleportAck(WorldPacket& recvPacket);
        void HandleForceSpeedChangeAck(WorldPacket& recvData);
        void HandleSetCollisionHeightAck(WorldPacket& recvPacket);

        void HandlePingOpcode(WorldPacket& recvPacket);
        void HandleAuthSessionOpcode(WorldPacket& recvPacket);
        void HandleRepopRequestOpcode(WorldPacket& recvPacket);
        void HandleAutostoreLootItemOpcode(WorldPacket& recvPacket);
        void HandleLootMoneyOpcode(WorldPacket& recvPacket);
        void HandleLootOpcode(WorldPacket& recvPacket);
        void HandleLootReleaseOpcode(WorldPacket& recvPacket);
        void HandleLootMasterGiveOpcode(WorldPacket& recvPacket);
        void HandleWhoOpcode(WorldPacket& recvPacket);
        void HandleLogoutRequestOpcode(WorldPacket& recvPacket);
        void HandlePlayerLogoutOpcode(WorldPacket& recvPacket);
        void HandleLogoutCancelOpcode(WorldPacket& recvPacket);

        // GM Ticket opcodes
        void HandleGMTicketCreateOpcode(WorldPacket& recvPacket);
        void HandleGMTicketUpdateOpcode(WorldPacket& recvPacket);
        void HandleGMTicketDeleteOpcode(WorldPacket& recvPacket);
        void HandleGMTicketGetTicketOpcode(WorldPacket& recvPacket);
        void HandleGMTicketSystemStatusOpcode(WorldPacket& recvPacket);
        void HandleGMSurveySubmit(WorldPacket& recvPacket);
        void HandleReportLag(WorldPacket& recvPacket);
        void HandleGMResponseResolve(WorldPacket& recvPacket);

        void HandleTogglePvP(WorldPacket& recvPacket);

        void HandleZoneUpdateOpcode(WorldPacket& recvPacket);
        void HandleSetSelectionOpcode(WorldPacket& recvPacket);
        void HandleStandStateChangeOpcode(WorldPacket& recvPacket);
        void HandleEmoteOpcode(WorldPacket& recvPacket);
        void HandleContactListOpcode(WorldPacket& recvPacket);
        void HandleAddFriendOpcode(WorldPacket& recvPacket);
        void HandleAddFriendOpcodeCallBack(PreparedQueryResult result, std::string const& friendNote);
        void HandleDelFriendOpcode(WorldPacket& recvPacket);
        void HandleAddIgnoreOpcode(WorldPacket& recvPacket);
        void HandleAddIgnoreOpcodeCallBack(PreparedQueryResult result);
        void HandleDelIgnoreOpcode(WorldPacket& recvPacket);
        void HandleSetContactNotesOpcode(WorldPacket& recvPacket);
        void HandleBugOpcode(WorldPacket& recvPacket);

        void HandleAreaTriggerOpcode(WorldPacket& recvPacket);

        void HandleSetFactionAtWar(WorldPacket& recvData);
        void HandleSetFactionCheat(WorldPacket& recvData);
        void HandleSetWatchedFactionOpcode(WorldPacket& recvData);
        void HandleSetFactionInactiveOpcode(WorldPacket& recvData);

        void HandleUpdateAccountData(WorldPacket& recvPacket);
        void HandleRequestAccountData(WorldPacket& recvPacket);
        void HandleSetActionButtonOpcode(WorldPacket& recvPacket);

        void HandleGameObjectUseOpcode(WorldPacket& recPacket);
        void HandleMeetingStoneInfo(WorldPacket& recPacket);
        void HandleGameobjectReportUse(WorldPacket& recvPacket);

        void HandleNameQueryOpcode(WorldPacket& recvPacket);

        void HandleQueryTimeOpcode(WorldPacket& recvPacket);

        void HandleCreatureQueryOpcode(WorldPacket& recvPacket);

        void HandleGameObjectQueryOpcode(WorldPacket& recvPacket);

        void HandleMoveWorldportAckOpcode(WorldPacket& recvPacket);
        void HandleMoveWorldportAckOpcode();                // for server-side calls

        void HandleMovementOpcodes(WorldPacket& recvPacket);
        void HandleSetActiveMoverOpcode(WorldPacket& recvData);
        void HandleMoveNotActiveMover(WorldPacket& recvData);
        void HandleDismissControlledVehicle(WorldPacket& recvData);
        void HandleRequestVehicleExit(WorldPacket& recvData);
        void HandleChangeSeatsOnControlledVehicle(WorldPacket& recvData);
        void HandleMoveTimeSkippedOpcode(WorldPacket& recvData);

        void HandleRequestRaidInfoOpcode(WorldPacket& recvData);

        void HandleBattlefieldStatusOpcode(WorldPacket& recvData);
        void HandleBattleMasterHelloOpcode(WorldPacket& recvData);

        void HandleGroupInviteOpcode(WorldPacket& recvPacket);
        //void HandleGroupCancelOpcode(WorldPacket& recvPacket);
        void HandleGroupInviteResponseOpcode(WorldPacket& recvPacket);
        void HandleGroupUninviteOpcode(WorldPacket& recvPacket);
        void HandleGroupUninviteGuidOpcode(WorldPacket& recvPacket);
        void HandleGroupSetLeaderOpcode(WorldPacket& recvPacket);
        void HandleGroupSetRolesOpcode(WorldPacket& recvData);
        void HandleGroupDisbandOpcode(WorldPacket& recvPacket);
        void HandleOptOutOfLootOpcode(WorldPacket& recvData);
        void HandleLootMethodOpcode(WorldPacket& recvPacket);
        void HandleLootRoll(WorldPacket& recvData);
        void HandleRequestPartyMemberStatsOpcode(WorldPacket& recvData);
        void HandleRaidTargetUpdateOpcode(WorldPacket& recvData);
        void HandleRaidReadyCheckOpcode(WorldPacket& recvData);
        void HandleRaidReadyCheckFinishedOpcode(WorldPacket& recvData);
        void HandleGroupRaidConvertOpcode(WorldPacket& recvData);
        void HandleGroupChangeSubGroupOpcode(WorldPacket& recvData);
        void HandleGroupSwapSubGroupOpcode(WorldPacket& recvData);
        void HandleGroupAssistantLeaderOpcode(WorldPacket& recvData);
        void HandlePartyAssignmentOpcode(WorldPacket& recvData);

        void HandlePetitionBuyOpcode(WorldPacket& recvData);
        void HandlePetitionShowSignOpcode(WorldPacket& recvData);
        void HandlePetitionQueryOpcode(WorldPacket& recvData);
        void HandlePetitionRenameOpcode(WorldPacket& recvData);
        void HandlePetitionSignOpcode(WorldPacket& recvData);
        void HandlePetitionDeclineOpcode(WorldPacket& recvData);
        void HandleOfferPetitionOpcode(WorldPacket& recvData);
        void HandleTurnInPetitionOpcode(WorldPacket& recvData);

        void HandleGuildQueryOpcode(WorldPacket& recvPacket);
        void HandleGuildInviteOpcode(WorldPacket& recvPacket);
        void HandleGuildRemoveOpcode(WorldPacket& recvPacket);
        void HandleGuildAcceptOpcode(WorldPacket& recvPacket);
        void HandleGuildDeclineOpcode(WorldPacket& recvPacket);
        void HandleGuildEventLogQueryOpcode(WorldPacket& recvPacket);
        void HandleGuildRosterOpcode(WorldPacket& recvPacket);
        void HandleGuildRewardsQueryOpcode(WorldPacket& recvPacket);
        void HandleGuildPromoteOpcode(WorldPacket& recvPacket);
        void HandleGuildDemoteOpcode(WorldPacket& recvPacket);
        void HandleGuildAssignRankOpcode(WorldPacket& recvPacket);
        void HandleGuildLeaveOpcode(WorldPacket& recvPacket);
        void HandleGuildDisbandOpcode(WorldPacket& recvPacket);
        void HandleGuildSetGuildMaster(WorldPacket& recvPacket);
        void HandleGuildMOTDOpcode(WorldPacket& recvPacket);
        void HandleGuildNewsUpdateStickyOpcode(WorldPacket& recvPacket);
        void HandleGuildSetNoteOpcode(WorldPacket& recvPacket);
        void HandleGuildQueryRanksOpcode(WorldPacket& recvPacket);
        void HandleGuildQueryNewsOpcode(WorldPacket& recvPacket);
        void HandleGuildSetRankPermissionsOpcode(WorldPacket& recvPacket);
        void HandleGuildAddRankOpcode(WorldPacket& recvPacket);
        void HandleGuildDelRankOpcode(WorldPacket& recvPacket);
        void HandleGuildChangeInfoTextOpcode(WorldPacket& recvPacket);
        void HandleSaveGuildEmblemOpcode(WorldPacket& recvPacket);
        void HandleGuildRequestPartyState(WorldPacket& recvPacket);
        void HandleGuildRequestMaxDailyXP(WorldPacket& recvPacket);
        void HandleAutoDeclineGuildInvites(WorldPacket& recvPacket);

        void HandleGuildFinderAddRecruit(WorldPacket& recvPacket);
        void HandleGuildFinderBrowse(WorldPacket& recvPacket);
        void HandleGuildFinderDeclineRecruit(WorldPacket& recvPacket);
        void HandleGuildFinderGetApplications(WorldPacket& recvPacket);
        void HandleGuildFinderGetRecruits(WorldPacket& recvPacket);
        void HandleGuildFinderPostRequest(WorldPacket& recvPacket);
        void HandleGuildFinderRemoveRecruit(WorldPacket& recvPacket);
        void HandleGuildFinderSetGuildPost(WorldPacket& recvPacket);

        void HandleTaxiNodeStatusQueryOpcode(WorldPacket& recvPacket);
        void HandleTaxiQueryAvailableNodes(WorldPacket& recvPacket);
        void HandleActivateTaxiOpcode(WorldPacket& recvPacket);
        void HandleActivateTaxiExpressOpcode(WorldPacket& recvPacket);
        void HandleMoveSplineDoneOpcode(WorldPacket& recvPacket);
        void SendActivateTaxiReply(ActivateTaxiReply reply);

        void HandleTabardVendorActivateOpcode(WorldPacket& recvPacket);
        void HandleBankerActivateOpcode(WorldPacket& recvPacket);
        void HandleBuyBankSlotOpcode(WorldPacket& recvPacket);
        void HandleTrainerListOpcode(WorldPacket& recvPacket);
        void HandleTrainerBuySpellOpcode(WorldPacket& recvPacket);
        void HandlePetitionShowListOpcode(WorldPacket& recvPacket);
        void HandleGossipHelloOpcode(WorldPacket& recvPacket);
        void HandleGossipSelectOptionOpcode(WorldPacket& recvPacket);
        void HandleSpiritHealerActivateOpcode(WorldPacket& recvPacket);
        void HandleNpcTextQueryOpcode(WorldPacket& recvPacket);
        void HandleBinderActivateOpcode(WorldPacket& recvPacket);
        void HandleListStabledPetsOpcode(WorldPacket& recvPacket);
        void HandleStablePet(WorldPacket& recvPacket);
        void HandleStablePetCallback(PreparedQueryResult result);
        void HandleUnstablePet(WorldPacket& recvPacket);
        void HandleUnstablePetCallback(PreparedQueryResult result, uint32 petId);
        void HandleBuyStableSlot(WorldPacket& recvPacket);
        void HandleStableRevivePet(WorldPacket& recvPacket);
        void HandleStableSwapPet(WorldPacket& recvPacket);
        void HandleStableSwapPetCallback(PreparedQueryResult result, uint32 petId);
        void SendTrainerBuyFailed(uint64 guid, uint32 spellId, uint32 reason);

        void HandleDuelAcceptedOpcode(WorldPacket& recvPacket);
        void HandleDuelCancelledOpcode(WorldPacket& recvPacket);

        void HandleAcceptTradeOpcode(WorldPacket& recvPacket);
        void HandleBeginTradeOpcode(WorldPacket& recvPacket);
        void HandleBusyTradeOpcode(WorldPacket& recvPacket);
        void HandleCancelTradeOpcode(WorldPacket& recvPacket);
        void HandleClearTradeItemOpcode(WorldPacket& recvPacket);
        void HandleIgnoreTradeOpcode(WorldPacket& recvPacket);
        void HandleInitiateTradeOpcode(WorldPacket& recvPacket);
        void HandleSetTradeGoldOpcode(WorldPacket& recvPacket);
        void HandleSetTradeItemOpcode(WorldPacket& recvPacket);
        void HandleUnacceptTradeOpcode(WorldPacket& recvPacket);

        void HandleAuctionHelloOpcode(WorldPacket& recvPacket);
        void HandleAuctionListItems(WorldPacket& recvData);
        void HandleAuctionListBidderItems(WorldPacket& recvData);
        void HandleAuctionSellItem(WorldPacket& recvData);
        void HandleAuctionRemoveItem(WorldPacket& recvData);
        void HandleAuctionListOwnerItems(WorldPacket& recvData);
        void HandleAuctionPlaceBid(WorldPacket& recvData);
        void HandleAuctionListPendingSales(WorldPacket& recvData);

        void HandleGetMailList(WorldPacket& recvData);
        void HandleSendMail(WorldPacket& recvData);
        void HandleMailTakeMoney(WorldPacket& recvData);
        void HandleMailTakeItem(WorldPacket& recvData);
        void HandleMailMarkAsRead(WorldPacket& recvData);
        void HandleMailReturnToSender(WorldPacket& recvData);
        void HandleMailDelete(WorldPacket& recvData);
        void HandleItemTextQuery(WorldPacket& recvData);
        void HandleMailCreateTextItem(WorldPacket& recvData);
        void HandleQueryNextMailTime(WorldPacket& recvData);
        void HandleCancelChanneling(WorldPacket& recvData);

        void SendItemPageInfo(ItemTemplate* itemProto);
        void HandleSplitItemOpcode(WorldPacket& recvPacket);
        void HandleSwapInvItemOpcode(WorldPacket& recvPacket);
        void HandleDestroyItemOpcode(WorldPacket& recvPacket);
        void HandleAutoEquipItemOpcode(WorldPacket& recvPacket);
        void HandleSellItemOpcode(WorldPacket& recvPacket);
        void HandleBuyItemInSlotOpcode(WorldPacket& recvPacket);
        void HandleBuyItemOpcode(WorldPacket& recvPacket);
        void HandleListInventoryOpcode(WorldPacket& recvPacket);
        void HandleAutoStoreBagItemOpcode(WorldPacket& recvPacket);
        void HandleReadItem(WorldPacket& recvPacket);
        void HandleAutoEquipItemSlotOpcode(WorldPacket& recvPacket);
        void HandleSwapItem(WorldPacket& recvPacket);
        void HandleBuybackItem(WorldPacket& recvPacket);
        void HandleAutoBankItemOpcode(WorldPacket& recvPacket);
        void HandleAutoStoreBankItemOpcode(WorldPacket& recvPacket);
        void HandleWrapItemOpcode(WorldPacket& recvPacket);

        void HandleAttackSwingOpcode(WorldPacket& recvPacket);
        void HandleAttackStopOpcode(WorldPacket& recvPacket);
        void HandleSetSheathedOpcode(WorldPacket& recvPacket);

        void HandleUseItemOpcode(WorldPacket& recvPacket);
        void HandleOpenItemOpcode(WorldPacket& recvPacket);
        void HandleCastSpellOpcode(WorldPacket& recvPacket);
        void HandleCancelCastOpcode(WorldPacket& recvPacket);
        void HandleCancelAuraOpcode(WorldPacket& recvPacket);
        void HandleCancelGrowthAuraOpcode(WorldPacket& recvPacket);
        void HandleCancelAutoRepeatSpellOpcode(WorldPacket& recvPacket);

        void HandleLearnTalentOpcode(WorldPacket& recvPacket);
        void HandleLearnPreviewTalents(WorldPacket& recvPacket);
        void HandleTalentWipeConfirmOpcode(WorldPacket& recvPacket);
        void HandleUnlearnSkillOpcode(WorldPacket& recvPacket);

        void HandleQuestgiverStatusQueryOpcode(WorldPacket& recvPacket);
        void HandleQuestgiverStatusMultipleQuery(WorldPacket& recvPacket);
        void HandleQuestgiverHelloOpcode(WorldPacket& recvPacket);
        void HandleQuestgiverAcceptQuestOpcode(WorldPacket& recvPacket);
        void HandleQuestgiverQueryQuestOpcode(WorldPacket& recvPacket);
        void HandleQuestgiverChooseRewardOpcode(WorldPacket& recvPacket);
        void HandleQuestgiverRequestRewardOpcode(WorldPacket& recvPacket);
        void HandleQuestQueryOpcode(WorldPacket& recvPacket);
        void HandleQuestgiverCancel(WorldPacket& recvData);
        void HandleQuestLogSwapQuest(WorldPacket& recvData);
        void HandleQuestLogRemoveQuest(WorldPacket& recvData);
        void HandleQuestConfirmAccept(WorldPacket& recvData);
        void HandleQuestgiverCompleteQuest(WorldPacket& recvData);
        void HandleQuestgiverQuestAutoLaunch(WorldPacket& recvPacket);
        void HandlePushQuestToParty(WorldPacket& recvPacket);
        void HandleQuestPushResult(WorldPacket& recvPacket);

        void HandleMessagechatOpcode(WorldPacket& recvPacket);
        void HandleAddonMessagechatOpcode(WorldPacket& recvPacket);
        void SendPlayerNotFoundNotice(std::string const& name);
        void SendPlayerAmbiguousNotice(std::string const& name);
        void SendWrongFactionNotice();
        void SendChatRestrictedNotice(ChatRestrictionType restriction);
        void HandleTextEmoteOpcode(WorldPacket& recvPacket);
        void HandleChatIgnoredOpcode(WorldPacket& recvPacket);

        void HandleUnregisterAddonPrefixesOpcode(WorldPacket& recvPacket);
        void HandleAddonRegisteredPrefixesOpcode(WorldPacket& recvPacket);

        void HandleReclaimCorpseOpcode(WorldPacket& recvPacket);
        void HandleCorpseQueryOpcode(WorldPacket& recvPacket);
        void HandleCorpseMapPositionQuery(WorldPacket& recvPacket);
        void HandleResurrectResponseOpcode(WorldPacket& recvPacket);
        void HandleSummonResponseOpcode(WorldPacket& recvData);

        void HandleJoinChannel(WorldPacket& recvPacket);
        void HandleLeaveChannel(WorldPacket& recvPacket);
        void HandleChannelList(WorldPacket& recvPacket);
        void HandleChannelPassword(WorldPacket& recvPacket);
        void HandleChannelSetOwner(WorldPacket& recvPacket);
        void HandleChannelOwner(WorldPacket& recvPacket);
        void HandleChannelModerator(WorldPacket& recvPacket);
        void HandleChannelUnmoderator(WorldPacket& recvPacket);
        void HandleChannelMute(WorldPacket& recvPacket);
        void HandleChannelUnmute(WorldPacket& recvPacket);
        void HandleChannelInvite(WorldPacket& recvPacket);
        void HandleChannelKick(WorldPacket& recvPacket);
        void HandleChannelBan(WorldPacket& recvPacket);
        void HandleChannelUnban(WorldPacket& recvPacket);
        void HandleChannelAnnouncements(WorldPacket& recvPacket);
        void HandleChannelModerate(WorldPacket& recvPacket);
        void HandleChannelDeclineInvite(WorldPacket& recvPacket);
        void HandleChannelDisplayListQuery(WorldPacket& recvPacket);
        void HandleGetChannelMemberCount(WorldPacket& recvPacket);
        void HandleSetChannelWatch(WorldPacket& recvPacket);

        void HandleCompleteCinematic(WorldPacket& recvPacket);
        void HandleNextCinematicCamera(WorldPacket& recvPacket);

        void HandlePageTextQueryOpcode(WorldPacket& recvPacket);

        void HandleTutorialFlag (WorldPacket& recvData);
        void HandleTutorialClear(WorldPacket& recvData);
        void HandleTutorialReset(WorldPacket& recvData);

        //Pet
        void HandlePetAction(WorldPacket& recvData);
        void HandlePetStopAttack(WorldPacket& recvData);
        void HandlePetActionHelper(Unit* pet, uint64 guid1, uint32 spellid, uint16 flag, uint64 guid2, float x, float y, float z);
        void HandlePetNameQuery(WorldPacket& recvData);
        void HandlePetSetAction(WorldPacket& recvData);
        void HandlePetAbandon(WorldPacket& recvData);
        void HandlePetRename(WorldPacket& recvData);
        void HandlePetCancelAuraOpcode(WorldPacket& recvPacket);
        void HandlePetSpellAutocastOpcode(WorldPacket& recvPacket);
        void HandlePetCastSpellOpcode(WorldPacket& recvPacket);
        void HandlePetLearnTalent(WorldPacket& recvPacket);
        void HandleLearnPreviewTalentsPet(WorldPacket& recvPacket);

        void HandleSetActionBarToggles(WorldPacket& recvData);

        void HandleCharRenameOpcode(WorldPacket& recvData);
        void HandleChangePlayerNameOpcodeCallBack(PreparedQueryResult result, std::string const& newName);
        void HandleSetPlayerDeclinedNames(WorldPacket& recvData);

        void HandleTotemDestroyed(WorldPacket& recvData);
        void HandleDismissCritter(WorldPacket& recvData);

        //Battleground
        void HandleBattlemasterHelloOpcode(WorldPacket& recvData);
        void HandleBattlemasterJoinOpcode(WorldPacket& recvData);
        void HandleBattlegroundPlayerPositionsOpcode(WorldPacket& recvData);
        void HandlePVPLogDataOpcode(WorldPacket& recvData);
        void HandleBattleFieldPortOpcode(WorldPacket& recvData);
        void HandleBattlefieldListOpcode(WorldPacket& recvData);
        void HandleBattlefieldLeaveOpcode(WorldPacket& recvData);
        void HandleBattlemasterJoinArena(WorldPacket& recvData);
        void HandleReportPvPAFK(WorldPacket& recvData);
        void HandleRequestRatedBgInfo(WorldPacket& recvData);
        void HandleRequestPvpOptions(WorldPacket& recvData);
        void HandleRequestPvpReward(WorldPacket& recvData);
        void HandleRequestRatedBgStats(WorldPacket& recvData);

        void HandleWardenDataOpcode(WorldPacket& recvData);
        void HandleWorldTeleportOpcode(WorldPacket& recvData);
        void HandleMinimapPingOpcode(WorldPacket& recvData);
        void HandleRandomRollOpcode(WorldPacket& recvData);
        void HandleFarSightOpcode(WorldPacket& recvData);
        void HandleSetDungeonDifficultyOpcode(WorldPacket& recvData);
        void HandleSetRaidDifficultyOpcode(WorldPacket& recvData);
        void HandleMoveSetCanFlyAckOpcode(WorldPacket& recvData);
        void HandleSetTitleOpcode(WorldPacket& recvData);
        void HandleRealmSplitOpcode(WorldPacket& recvData);
        void HandleTimeSyncResp(WorldPacket& recvData);
        void HandleWhoisOpcode(WorldPacket& recvData);
        void HandleResetInstancesOpcode(WorldPacket& recvData);
        void HandleHearthAndResurrect(WorldPacket& recvData);
        void HandleInstanceLockResponse(WorldPacket& recvPacket);

        // Battlefield
        void SendBfInvitePlayerToWar(uint64 guid, uint32 zoneId, uint32 time);
        void SendBfInvitePlayerToQueue(uint64 guid);
        void SendBfQueueInviteResponse(uint64 guid, uint32 zoneId, bool canQueue = true, bool full = false);
        void SendBfEntered(uint64 guid);
        void SendBfLeaveMessage(uint64 guid, BFLeaveReason reason = BF_LEAVE_REASON_EXITED);
        void HandleBfQueueInviteResponse(WorldPacket& recvData);
        void HandleBfEntryInviteResponse(WorldPacket& recvData);
        void HandleBfExitRequest(WorldPacket& recvData);

        // Looking for Dungeon/Raid
        void HandleLfgSetCommentOpcode(WorldPacket& recvData);
        void HandleLfgGetLockInfoOpcode(WorldPacket& recvData);
        void SendLfgPlayerLockInfo();
        void SendLfgPartyLockInfo();
        void HandleLfgJoinOpcode(WorldPacket& recvData);
        void HandleLfgLeaveOpcode(WorldPacket& recvData);
        void HandleLfgSetRolesOpcode(WorldPacket& recvData);
        void HandleLfgProposalResultOpcode(WorldPacket& recvData);
        void HandleLfgSetBootVoteOpcode(WorldPacket& recvData);
        void HandleLfgTeleportOpcode(WorldPacket& recvData);
        void HandleLfrJoinOpcode(WorldPacket& recvData);
        void HandleLfrLeaveOpcode(WorldPacket& recvData);
        void HandleLfgGetStatus(WorldPacket& recvData);

        void SendLfgUpdateStatus(lfg::LfgUpdateData const& updateData, bool party);
        void SendLfgRoleChosen(uint64 guid, uint8 roles);
        void SendLfgRoleCheckUpdate(lfg::LfgRoleCheck const& pRoleCheck);
        void SendLfgLfrList(bool update);
        void SendLfgJoinResult(lfg::LfgJoinResultData const& joinData);
        void SendLfgQueueStatus(lfg::LfgQueueStatusData const& queueData);
        void SendLfgPlayerReward(lfg::LfgPlayerRewardData const& lfgPlayerRewardData);
        void SendLfgBootProposalUpdate(lfg::LfgPlayerBoot const& boot);
        void SendLfgUpdateProposal(lfg::LfgProposal const& proposal);
        void SendLfgDisabled();
        void SendLfgOfferContinue(uint32 dungeonEntry);
        void SendLfgTeleportError(uint8 err);

        // Arena Team
        void HandleInspectArenaTeamsOpcode(WorldPacket& recvData);
        void HandleArenaTeamQueryOpcode(WorldPacket& recvData);
        void HandleArenaTeamRosterOpcode(WorldPacket& recvData);
        void HandleArenaTeamCreateOpcode(WorldPacket& recvData);
        void HandleArenaTeamInviteOpcode(WorldPacket& recvData);
        void HandleArenaTeamAcceptOpcode(WorldPacket& recvData);
        void HandleArenaTeamDeclineOpcode(WorldPacket& recvData);
        void HandleArenaTeamLeaveOpcode(WorldPacket& recvData);
        void HandleArenaTeamRemoveOpcode(WorldPacket& recvData);
        void HandleArenaTeamDisbandOpcode(WorldPacket& recvData);
        void HandleArenaTeamLeaderOpcode(WorldPacket& recvData);

        void HandleAreaSpiritHealerQueryOpcode(WorldPacket& recvData);
        void HandleAreaSpiritHealerQueueOpcode(WorldPacket& recvData);
        void HandleCancelMountAuraOpcode(WorldPacket& recvData);
        void HandleSelfResOpcode(WorldPacket& recvData);
        void HandleComplainOpcode(WorldPacket& recvData);
        void HandleRequestPetInfoOpcode(WorldPacket& recvData);

        // Socket gem
        void HandleSocketOpcode(WorldPacket& recvData);

        void HandleCancelTempEnchantmentOpcode(WorldPacket& recvData);

        void HandleItemRefundInfoRequest(WorldPacket& recvData);
        void HandleItemRefund(WorldPacket& recvData);

        void HandleChannelVoiceOnOpcode(WorldPacket& recvData);
        void HandleVoiceSessionEnableOpcode(WorldPacket& recvData);
        void HandleSetActiveVoiceChannel(WorldPacket& recvData);
        void HandleSetTaxiBenchmarkOpcode(WorldPacket& recvData);

        // Guild Bank
        void HandleGuildPermissions(WorldPacket& recvData);
        void HandleGuildBankMoneyWithdrawn(WorldPacket& recvData);
        void HandleGuildBankerActivate(WorldPacket& recvData);
        void HandleGuildBankQueryTab(WorldPacket& recvData);
        void HandleGuildBankLogQuery(WorldPacket& recvData);
        void HandleGuildBankDepositMoney(WorldPacket& recvData);
        void HandleGuildBankWithdrawMoney(WorldPacket& recvData);
        void HandleGuildBankSwapItems(WorldPacket& recvData);

        void HandleGuildBankUpdateTab(WorldPacket& recvData);
        void HandleGuildBankBuyTab(WorldPacket& recvData);
        void HandleQueryGuildBankTabText(WorldPacket& recvData);
        void HandleSetGuildBankTabText(WorldPacket& recvData);
        void HandleGuildQueryXPOpcode(WorldPacket& recvData);

        // Refer-a-Friend
        void HandleGrantLevel(WorldPacket& recvData);
        void HandleAcceptGrantLevel(WorldPacket& recvData);

        // Calendar
        void HandleCalendarGetCalendar(WorldPacket& recvData);
        void HandleCalendarGetEvent(WorldPacket& recvData);
        void HandleCalendarGuildFilter(WorldPacket& recvData);
        void HandleCalendarArenaTeam(WorldPacket& recvData);
        void HandleCalendarAddEvent(WorldPacket& recvData);
        void HandleCalendarUpdateEvent(WorldPacket& recvData);
        void HandleCalendarRemoveEvent(WorldPacket& recvData);
        void HandleCalendarCopyEvent(WorldPacket& recvData);
        void HandleCalendarEventInvite(WorldPacket& recvData);
        void HandleCalendarEventRsvp(WorldPacket& recvData);
        void HandleCalendarEventRemoveInvite(WorldPacket& recvData);
        void HandleCalendarEventStatus(WorldPacket& recvData);
        void HandleCalendarEventModeratorStatus(WorldPacket& recvData);
        void HandleCalendarComplain(WorldPacket& recvData);
        void HandleCalendarGetNumPending(WorldPacket& recvData);
        void HandleCalendarEventSignup(WorldPacket& recvData);

        void SendCalendarRaidLockout(InstanceSave const* save, bool add);
        void SendCalendarRaidLockoutUpdated(InstanceSave const* save);
        void HandleSetSavedInstanceExtend(WorldPacket& recvData);

        // Void Storage
        void HandleVoidStorageUnlock(WorldPacket& recvData);
        void HandleVoidStorageQuery(WorldPacket& recvData);
        void HandleVoidStorageTransfer(WorldPacket& recvData);
        void HandleVoidSwapItem(WorldPacket& recvData);
        void SendVoidStorageTransferResult(VoidTransferError result);

        // Transmogrification
        void HandleTransmogrifyItems(WorldPacket& recvData);

        // Reforge
        void HandleReforgeItemOpcode(WorldPacket& recvData);
        void SendReforgeResult(bool success);

        // Miscellaneous
        void HandleSpellClick(WorldPacket& recvData);
        void HandleMirrorImageDataRequest(WorldPacket& recvData);
        void HandleAlterAppearance(WorldPacket& recvData);
        void HandleRemoveGlyph(WorldPacket& recvData);
        void HandleCharCustomize(WorldPacket& recvData);
        void HandleQueryInspectAchievements(WorldPacket& recvData);
        void HandleGuildAchievementProgressQuery(WorldPacket& recvData);
        void HandleEquipmentSetSave(WorldPacket& recvData);
        void HandleEquipmentSetDelete(WorldPacket& recvData);
        void HandleEquipmentSetUse(WorldPacket& recvData);
        void HandleWorldStateUITimerUpdate(WorldPacket& recvData);
        void HandleReadyForAccountDataTimes(WorldPacket& recvData);
        void HandleQueryQuestsCompleted(WorldPacket& recvData);
        void HandleQuestPOIQuery(WorldPacket& recvData);
        void HandleEjectPassenger(WorldPacket& data);
        void HandleEnterPlayerVehicle(WorldPacket& data);
        void HandleUpdateProjectilePosition(WorldPacket& recvPacket);
        void HandleRequestHotfix(WorldPacket& recvPacket);
        void HandleUpdateMissileTrajectory(WorldPacket& recvPacket);
        void HandleViolenceLevel(WorldPacket& recvPacket);
        void HandleObjectUpdateFailedOpcode(WorldPacket& recvPacket);
        void HandleRequestCategoryCooldowns(WorldPacket& recvPacket);
        int32 HandleEnableNagleAlgorithm();

        // Compact Unit Frames (4.x)
        void HandleSaveCUFProfiles(WorldPacket& recvPacket);
        void SendLoadCUFProfiles();

    private:
        void InitializeQueryCallbackParameters();
        void ProcessQueryCallbacks();

        PreparedQueryResultFuture _charEnumCallback;
        PreparedQueryResultFuture _addIgnoreCallback;
        PreparedQueryResultFuture _stablePetCallback;
        QueryCallback<PreparedQueryResult, std::string> _charRenameCallback;
        QueryCallback<PreparedQueryResult, std::string> _addFriendCallback;
        QueryCallback<PreparedQueryResult, uint32> _unstablePetCallback;
        QueryCallback<PreparedQueryResult, uint32> _stableSwapCallback;
        QueryCallback<PreparedQueryResult, uint64> _sendStabledPetCallback;
        QueryCallback<PreparedQueryResult, CharacterCreateInfo*, true> _charCreateCallback;
        QueryResultHolderFuture _charLoginCallback;

    friend class World;
    protected:
        class DosProtection
        {
            friend class World;
            public:
                DosProtection(WorldSession* s) : Session(s), _policy((Policy)sWorld->getIntConfig(CONFIG_PACKET_SPOOF_POLICY)) {}
                bool EvaluateOpcode(WorldPacket& p) const;
                void AllowOpcode(uint16 opcode, bool allow) { _isOpcodeAllowed[opcode] = allow; }
            protected:
                enum Policy
                {
                    POLICY_LOG,
                    POLICY_KICK,
                    POLICY_BAN,
                };

                bool IsOpcodeAllowed(uint16 opcode) const
                {
                    OpcodeStatusMap::const_iterator itr = _isOpcodeAllowed.find(opcode);
                    if (itr == _isOpcodeAllowed.end())
                        return true;    // No presence in the map indicates this is the first time the opcode was sent this session, so allow

                    return itr->second;
                }

                WorldSession* Session;

            private:
                typedef UNORDERED_MAP<uint16, bool> OpcodeStatusMap;
                OpcodeStatusMap _isOpcodeAllowed; // could be bool array, but wouldn't be practical for game versions with non-linear opcodes
                Policy _policy;
        } AntiDOS;

    private:
        // private trade methods
        void moveItems(Item* myItems[], Item* hisItems[]);

        // logging helper
        void LogUnexpectedOpcode(WorldPacket* packet, const char* status, const char *reason);
        void LogUnprocessedTail(WorldPacket* packet);

        // EnumData helpers
        bool IsLegitCharacterForAccount(uint32 lowGUID)
        {
            return _legitCharacters.find(lowGUID) != _legitCharacters.end();
        }

        // this stores the GUIDs of the characters who can login
        // characters who failed on Player::BuildEnumData shouldn't login
        std::set<uint32> _legitCharacters;

        uint32 m_GUIDLow;                                   // set loggined or recently logout player (while m_playerRecentlyLogout set)
        Player* _player;
        WorldSocket* m_Socket;
        std::string m_Address;

        AccountTypes _security;
        uint32 _accountId;
        uint8 m_expansion;

        typedef std::list<AddonInfo> AddonsList;

        // Warden
        Warden* _warden;                                    // Remains NULL if Warden system is not enabled by config

        time_t _logoutTime;
        bool m_inQueue;                                     // session wait in auth.queue
        bool m_playerLoading;                               // code processed in LoginPlayer
        bool m_playerLogout;                                // code processed in LogoutPlayer
        bool m_playerRecentlyLogout;
        bool m_playerSave;
        LocaleConstant m_sessionDbcLocale;
        LocaleConstant m_sessionDbLocaleIndex;
        uint32 m_latency;
        uint32 m_clientTimeDelay;
        AccountData m_accountData[NUM_ACCOUNT_DATA_TYPES];
        uint32 m_Tutorials[MAX_ACCOUNT_TUTORIAL_VALUES];
        bool   m_TutorialsChanged;
        AddonsList m_addonsList;
        std::vector<std::string> _registeredAddonPrefixes;
        bool _filterAddonMessages;
        uint32 recruiterId;
        bool isRecruiter;
        ACE_Based::LockedQueue<WorldPacket*, ACE_Thread_Mutex> _recvQueue;
        time_t timeLastWhoCommand;
<<<<<<< HEAD
        z_stream_s* _compressionStream;
        RBACData* _RBACData;
=======
        rbac::RBACData* _RBACData;
>>>>>>> c8f525c7
};
#endif
/// @}<|MERGE_RESOLUTION|>--- conflicted
+++ resolved
@@ -1058,12 +1058,8 @@
         bool isRecruiter;
         ACE_Based::LockedQueue<WorldPacket*, ACE_Thread_Mutex> _recvQueue;
         time_t timeLastWhoCommand;
-<<<<<<< HEAD
         z_stream_s* _compressionStream;
-        RBACData* _RBACData;
-=======
         rbac::RBACData* _RBACData;
->>>>>>> c8f525c7
 };
 #endif
 /// @}