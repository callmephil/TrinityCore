--- conflicted
+++ resolved
@@ -78,6 +78,12 @@
 
     time_t Time;
     std::string Data;
+};
+
+union BytesGuid
+{
+    uint8 bytes[8];
+    uint64 guid;
 };
 
 enum PartyOperation
@@ -401,12 +407,8 @@
         void HandleCharCreateOpcode(WorldPacket& recvPacket);
         void HandleCharCreateCallback(PreparedQueryResult result, CharacterCreateInfo* createInfo);
         void HandlePlayerLoginOpcode(WorldPacket& recvPacket);
-<<<<<<< HEAD
         void HandleLoadScreenOpcode(WorldPacket& recvPacket);
-        void HandleCharEnum(QueryResult result);
-=======
         void HandleCharEnum(PreparedQueryResult result);
->>>>>>> 31762890
         void HandlePlayerLogin(LoginQueryHolder * holder);
         void HandleCharFactionOrRaceChange(WorldPacket& recv_data);
         void HandleRandomizeCharNameOpcode(WorldPacket& recv_data);
