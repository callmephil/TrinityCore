/*
 * Copyright (C) 2008-2013 TrinityCore <http://www.trinitycore.org/>
 * Copyright (C) 2005-2009 MaNGOS <http://getmangos.com/>
 *
 * This program is free software; you can redistribute it and/or modify it
 * under the terms of the GNU General Public License as published by the
 * Free Software Foundation; either version 2 of the License, or (at your
 * option) any later version.
 *
 * This program is distributed in the hope that it will be useful, but WITHOUT
 * ANY WARRANTY; without even the implied warranty of MERCHANTABILITY or
 * FITNESS FOR A PARTICULAR PURPOSE. See the GNU General Public License for
 * more details.
 *
 * You should have received a copy of the GNU General Public License along
 * with this program. If not, see <http://www.gnu.org/licenses/>.
 */

/// \addtogroup u2w
/// @{
/// \file

#ifndef __WORLDSESSION_H
#define __WORLDSESSION_H

#include "Common.h"
#include "SharedDefines.h"
#include "AddonMgr.h"
#include "DatabaseEnv.h"
#include "World.h"
#include "WorldPacket.h"
#include "Cryptography/BigNumber.h"
#include "Opcodes.h"

class Creature;
class GameObject;
class InstanceSave;
class Item;
class LoginQueryHolder;
class Object;
class Player;
class Quest;
class SpellCastTargets;
class Unit;
class Warden;
class WorldPacket;
class WorldSocket;
struct AreaTableEntry;
struct AuctionEntry;
struct DeclinedName;
struct ItemTemplate;
struct LfgJoinResultData;
struct LfgLockStatus;
struct LfgPlayerBoot;
struct LfgProposal;
struct LfgQueueStatusData;
struct LfgPlayerRewardData;
struct LfgRoleCheck;
struct LfgUpdateData;
struct MovementInfo;

enum AccountDataType
{
    GLOBAL_CONFIG_CACHE             = 0,                    // 0x01 g
    PER_CHARACTER_CONFIG_CACHE      = 1,                    // 0x02 p
    GLOBAL_BINDINGS_CACHE           = 2,                    // 0x04 g
    PER_CHARACTER_BINDINGS_CACHE    = 3,                    // 0x08 p
    GLOBAL_MACROS_CACHE             = 4,                    // 0x10 g
    PER_CHARACTER_MACROS_CACHE      = 5,                    // 0x20 p
    PER_CHARACTER_LAYOUT_CACHE      = 6,                    // 0x40 p
    PER_CHARACTER_CHAT_CACHE        = 7                     // 0x80 p
};

#define NUM_ACCOUNT_DATA_TYPES        8

#define GLOBAL_CACHE_MASK           0x15
#define PER_CHARACTER_CACHE_MASK    0xEA

#define REGISTERED_ADDON_PREFIX_SOFTCAP 64

struct AccountData
{
    AccountData() : Time(0), Data("") {}

    time_t Time;
    std::string Data;
};

enum PartyOperation
{
    PARTY_OP_INVITE = 0,
    PARTY_OP_UNINVITE = 1,
    PARTY_OP_LEAVE = 2,
    PARTY_OP_SWAP = 4
};

enum BFLeaveReason
{
    BF_LEAVE_REASON_CLOSE     = 0x00000001,
    //BF_LEAVE_REASON_UNK1      = 0x00000002, (not used)
    //BF_LEAVE_REASON_UNK2      = 0x00000004, (not used)
    BF_LEAVE_REASON_EXITED    = 0x00000008,
    BF_LEAVE_REASON_LOW_LEVEL = 0x00000010
};

enum ChatRestrictionType
{
    ERR_CHAT_RESTRICTED = 0,
    ERR_CHAT_THROTTLED  = 1,
    ERR_USER_SQUELCHED  = 2,
    ERR_YELL_RESTRICTED = 3
};

enum CharterTypes
{
    GUILD_CHARTER_TYPE                            = 4,
    ARENA_TEAM_CHARTER_2v2_TYPE                   = 2,
    ARENA_TEAM_CHARTER_3v3_TYPE                   = 3,
    ARENA_TEAM_CHARTER_5v5_TYPE                   = 5,
};

#define DB2_REPLY_SPARSE 2442913102
#define DB2_REPLY_ITEM   1344507586

//class to deal with packet processing
//allows to determine if next packet is safe to be processed
class PacketFilter
{
public:
    explicit PacketFilter(WorldSession* pSession) : m_pSession(pSession) {}
    virtual ~PacketFilter() {}

    virtual bool Process(WorldPacket* /*packet*/) { return true; }
    virtual bool ProcessLogout() const { return true; }
    static Opcodes DropHighBytes(Opcodes opcode) { return Opcodes(opcode & 0xFFFF); }

protected:
    WorldSession* const m_pSession;
};
//process only thread-safe packets in Map::Update()
class MapSessionFilter : public PacketFilter
{
public:
    explicit MapSessionFilter(WorldSession* pSession) : PacketFilter(pSession) {}
    ~MapSessionFilter() {}

    virtual bool Process(WorldPacket* packet);
    //in Map::Update() we do not process player logout!
    virtual bool ProcessLogout() const { return false; }
};

//class used to filer only thread-unsafe packets from queue
//in order to update only be used in World::UpdateSessions()
class WorldSessionFilter : public PacketFilter
{
public:
    explicit WorldSessionFilter(WorldSession* pSession) : PacketFilter(pSession) {}
    ~WorldSessionFilter() {}

    virtual bool Process(WorldPacket* packet);
};

// Proxy structure to contain data passed to callback function,
// only to prevent bloating the parameter list
class CharacterCreateInfo
{
    friend class WorldSession;
    friend class Player;

    protected:
        CharacterCreateInfo(std::string const& name, uint8 race, uint8 cclass, uint8 gender, uint8 skin, uint8 face, uint8 hairStyle, uint8 hairColor, uint8 facialHair, uint8 outfitId,
        WorldPacket& data) : Name(name), Race(race), Class(cclass), Gender(gender), Skin(skin), Face(face), HairStyle(hairStyle), HairColor(hairColor), FacialHair(facialHair),
        OutfitId(outfitId), Data(data), CharCount(0)
        {}

        /// User specified variables
        std::string Name;
        uint8 Race;
        uint8 Class;
        uint8 Gender;
        uint8 Skin;
        uint8 Face;
        uint8 HairStyle;
        uint8 HairColor;
        uint8 FacialHair;
        uint8 OutfitId;
        WorldPacket Data;

        /// Server side data
        uint8 CharCount;

    private:
        virtual ~CharacterCreateInfo(){};
};

/// Player session in the World
class WorldSession
{
    public:
        WorldSession(uint32 id, WorldSocket* sock, AccountTypes sec, uint8 expansion, time_t mute_time, LocaleConstant locale, uint32 recruiter, bool isARecruiter);
        ~WorldSession();

        bool PlayerLoading() const { return m_playerLoading; }
        bool PlayerLogout() const { return m_playerLogout; }
        bool PlayerLogoutWithSave() const { return m_playerLogout && m_playerSave; }
        bool PlayerRecentlyLoggedOut() const { return m_playerRecentlyLogout; }

        void ReadAddonsInfo(WorldPacket& data);
        void SendAddonsInfo();
        bool IsAddonRegistered(const std::string& prefix) const;

        void SendPacket(WorldPacket const* packet, bool forced = false);
        void SendNotification(const char *format, ...) ATTR_PRINTF(2, 3);
        void SendNotification(uint32 string_id, ...);
        void SendPetNameInvalid(uint32 error, std::string const& name, DeclinedName *declinedName);
        void SendPartyResult(PartyOperation operation, std::string const& member, PartyResult res, uint32 val = 0);
        void SendAreaTriggerMessage(const char* Text, ...) ATTR_PRINTF(2, 3);
        void SendSetPhaseShift(std::set<uint32> const& phaseIds, std::set<uint32> const& terrainswaps);
        void SendQueryTimeResponse();

        void SendAuthResponse(uint8 code, bool queued, uint32 queuePos = 0);
        void SendClientCacheVersion(uint32 version);

        AccountTypes GetSecurity() const { return _security; }
        uint32 GetAccountId() const { return _accountId; }
        Player* GetPlayer() const { return _player; }
        std::string const& GetPlayerName() const;
        std::string GetPlayerInfo() const;

        uint32 GetGuidLow() const;
        void SetSecurity(AccountTypes security) { _security = security; }
        std::string const& GetRemoteAddress() { return m_Address; }
        void SetPlayer(Player* player);
        uint8 Expansion() const { return m_expansion; }

        void InitWarden(BigNumber* k, std::string const& os);

        /// Session in auth.queue currently
        void SetInQueue(bool state) { m_inQueue = state; }

        /// Is the user engaged in a log out process?
        bool isLogingOut() const { return _logoutTime || m_playerLogout; }

        /// Engage the logout process for the user
        void LogoutRequest(time_t requestTime)
        {
            _logoutTime = requestTime;
        }

        /// Is logout cooldown expired?
        bool ShouldLogOut(time_t currTime) const
        {
            return (_logoutTime > 0 && currTime >= _logoutTime + 20);
        }

        void LogoutPlayer(bool Save);
        void KickPlayer();

        void QueuePacket(WorldPacket* new_packet);
        bool Update(uint32 diff, PacketFilter& updater);

        /// Handle the authentication waiting queue (to be completed)
        void SendAuthWaitQue(uint32 position);

        //void SendTestCreatureQueryOpcode(uint32 entry, uint64 guid, uint32 testvalue);
        void SendNameQueryOpcode(uint64 guid);

        void SendTrainerList(uint64 guid);
        void SendTrainerList(uint64 guid, std::string const& strTitle);
        void SendListInventory(uint64 guid);
        void SendShowBank(uint64 guid);
        void SendTabardVendorActivate(uint64 guid);
        void SendSpiritResurrect();
        void SendBindPoint(Creature* npc);

        void SendAttackStop(Unit const* enemy);

        void SendBattleGroundList(uint64 guid, BattlegroundTypeId bgTypeId = BATTLEGROUND_RB);

        void SendTradeStatus(TradeStatus status);
        void SendUpdateTrade(bool trader_data = true);
        void SendCancelTrade();

        void SendPetitionQueryOpcode(uint64 petitionguid);

        // Spell
        void HandleClientCastFlags(WorldPacket& recvPacket, uint8 castFlags, SpellCastTargets & targets);

        // Pet
        void SendPetNameQuery(uint64 guid, uint32 petnumber);
        void SendStablePet(uint64 guid);
        void SendStablePetCallback(PreparedQueryResult result, uint64 guid);
        void SendStableResult(uint8 guid);
        bool CheckStableMaster(uint64 guid);

        // Account Data
        AccountData* GetAccountData(AccountDataType type) { return &m_accountData[type]; }
        void SetAccountData(AccountDataType type, time_t tm, std::string const& data);
        void SendAccountDataTimes(uint32 mask);
        void LoadGlobalAccountData();
        void LoadAccountData(PreparedQueryResult result, uint32 mask);

        void LoadTutorialsData();
        void SendTutorialsData();
        void SaveTutorialsData(SQLTransaction& trans);
        uint32 GetTutorialInt(uint8 index) const { return m_Tutorials[index]; }
        void SetTutorialInt(uint8 index, uint32 value)
        {
            if (m_Tutorials[index] != value)
            {
                m_Tutorials[index] = value;
                m_TutorialsChanged = true;
            }
        }
        //used with item_page table
        bool SendItemInfo(uint32 itemid, WorldPacket data);
        //auction
        void SendAuctionHello(uint64 guid, Creature* unit);
        void SendAuctionCommandResult(AuctionEntry* auction, uint32 Action, uint32 ErrorCode, uint32 bidError = 0);
        void SendAuctionBidderNotification(uint32 location, uint32 auctionId, uint64 bidder, uint32 bidSum, uint32 diff, uint32 item_template);
        void SendAuctionOwnerNotification(AuctionEntry* auction);
        void SendAuctionRemovedNotification(uint32 auctionId, uint32 itemEntry, int32 randomPropertyId);

        //Item Enchantment
        void SendEnchantmentLog(uint64 Target, uint64 Caster, uint32 ItemID, uint32 SpellID);
        void SendItemEnchantTimeUpdate(uint64 Playerguid, uint64 Itemguid, uint32 slot, uint32 Duration);

        //Taxi
        void SendTaxiStatus(uint64 guid);
        void SendTaxiMenu(Creature* unit);
        void SendDoFlight(uint32 mountDisplayId, uint32 path, uint32 pathNode = 0);
        bool SendLearnNewTaxiNode(Creature* unit);
        void SendDiscoverNewTaxiNode(uint32 nodeid);

        // Guild/Arena Team
        void SendArenaTeamCommandResult(uint32 team_action, std::string const& team, std::string const& player, uint32 error_id = 0);
        void SendNotInArenaTeamPacket(uint8 type);
        void SendPetitionShowList(uint64 guid);

        void BuildPartyMemberStatsChangedPacket(Player* player, WorldPacket* data);

        void DoLootRelease(uint64 lguid);

        // Account mute time
        time_t m_muteTime;

        // Locales
        LocaleConstant GetSessionDbcLocale() const { return m_sessionDbcLocale; }
        LocaleConstant GetSessionDbLocaleIndex() const { return m_sessionDbLocaleIndex; }
        const char *GetTrinityString(int32 entry) const;

        uint32 GetLatency() const { return m_latency; }
        void SetLatency(uint32 latency) { m_latency = latency; }
        uint32 getDialogStatus(Player* player, Object* questgiver, uint32 defstatus);

        time_t m_timeOutTime;
        void UpdateTimeOutTime(uint32 diff)
        {
            if (time_t(diff) > m_timeOutTime)
                m_timeOutTime = 0;
            else
                m_timeOutTime -= diff;
        }
        void ResetTimeOutTime() { m_timeOutTime = sWorld->getIntConfig(CONFIG_SOCKET_TIMEOUTTIME); }
        bool IsConnectionIdle() const { return (m_timeOutTime <= 0 && !m_inQueue); }

        // Recruit-A-Friend Handling
        uint32 GetRecruiterId() const { return recruiterId; }
        bool IsARecruiter() const { return isRecruiter; }

        z_stream_s* GetCompressionStream() { return _compressionStream; }

    public:                                                 // opcodes handlers

        void Handle_NULL(WorldPacket& recvPacket);          // not used
        void Handle_EarlyProccess(WorldPacket& recvPacket); // just mark packets processed in WorldSocket::OnRead
        void Handle_ServerSide(WorldPacket& recvPacket);    // sever side only, can't be accepted from client
        void Handle_Deprecated(WorldPacket& recvPacket);    // never used anymore by client

        void HandleCharEnumOpcode(WorldPacket& recvPacket);
        void HandleCharDeleteOpcode(WorldPacket& recvPacket);
        void HandleCharCreateOpcode(WorldPacket& recvPacket);
        void HandleCharCreateCallback(PreparedQueryResult result, CharacterCreateInfo* createInfo);
        void HandlePlayerLoginOpcode(WorldPacket& recvPacket);
        void HandleLoadScreenOpcode(WorldPacket& recvPacket);
        void HandleCharEnum(PreparedQueryResult result);
        void HandlePlayerLogin(LoginQueryHolder * holder);
        void HandleCharFactionOrRaceChange(WorldPacket& recvData);
        void HandleRandomizeCharNameOpcode(WorldPacket& recvData);
        void HandleReorderCharacters(WorldPacket& recvData);
        void HandleOpeningCinematic(WorldPacket& recvData);

        // played time
        void HandlePlayedTime(WorldPacket& recvPacket);

        // new
        void HandleMoveUnRootAck(WorldPacket& recvPacket);
        void HandleMoveRootAck(WorldPacket& recvPacket);
        void HandleLookingForGroup(WorldPacket& recvPacket);
        void HandleReturnToGraveyard(WorldPacket& recvPacket);

        // new inspect
        void HandleInspectOpcode(WorldPacket& recvPacket);

        // new party stats
        void HandleInspectHonorStatsOpcode(WorldPacket& recvPacket);

        void HandleMoveWaterWalkAck(WorldPacket& recvPacket);
        void HandleFeatherFallAck(WorldPacket& recvData);

        void HandleMoveHoverAck(WorldPacket& recvData);

        void HandleMountSpecialAnimOpcode(WorldPacket& recvdata);

        // character view
        void HandleShowingHelmOpcode(WorldPacket& recvData);
        void HandleShowingCloakOpcode(WorldPacket& recvData);

        // repair
        void HandleRepairItemOpcode(WorldPacket& recvPacket);

        // Knockback
        void HandleMoveKnockBackAck(WorldPacket& recvPacket);

        void HandleMoveTeleportAck(WorldPacket& recvPacket);
        void HandleForceSpeedChangeAck(WorldPacket& recvData);

        void HandlePingOpcode(WorldPacket& recvPacket);
        void HandleAuthSessionOpcode(WorldPacket& recvPacket);
        void HandleRepopRequestOpcode(WorldPacket& recvPacket);
        void HandleAutostoreLootItemOpcode(WorldPacket& recvPacket);
        void HandleLootMoneyOpcode(WorldPacket& recvPacket);
        void HandleLootOpcode(WorldPacket& recvPacket);
        void HandleLootReleaseOpcode(WorldPacket& recvPacket);
        void HandleLootMasterGiveOpcode(WorldPacket& recvPacket);
        void HandleWhoOpcode(WorldPacket& recvPacket);
        void HandleLogoutRequestOpcode(WorldPacket& recvPacket);
        void HandlePlayerLogoutOpcode(WorldPacket& recvPacket);
        void HandleLogoutCancelOpcode(WorldPacket& recvPacket);

        // GM Ticket opcodes
        void HandleGMTicketCreateOpcode(WorldPacket& recvPacket);
        void HandleGMTicketUpdateOpcode(WorldPacket& recvPacket);
        void HandleGMTicketDeleteOpcode(WorldPacket& recvPacket);
        void HandleGMTicketGetTicketOpcode(WorldPacket& recvPacket);
        void HandleGMTicketSystemStatusOpcode(WorldPacket& recvPacket);
        void HandleGMSurveySubmit(WorldPacket& recvPacket);
        void HandleReportLag(WorldPacket& recvPacket);
        void HandleGMResponseResolve(WorldPacket& recvPacket);

        void HandleTogglePvP(WorldPacket& recvPacket);

        void HandleZoneUpdateOpcode(WorldPacket& recvPacket);
        void HandleSetSelectionOpcode(WorldPacket& recvPacket);
        void HandleStandStateChangeOpcode(WorldPacket& recvPacket);
        void HandleEmoteOpcode(WorldPacket& recvPacket);
        void HandleContactListOpcode(WorldPacket& recvPacket);
        void HandleAddFriendOpcode(WorldPacket& recvPacket);
        void HandleAddFriendOpcodeCallBack(PreparedQueryResult result, std::string const& friendNote);
        void HandleDelFriendOpcode(WorldPacket& recvPacket);
        void HandleAddIgnoreOpcode(WorldPacket& recvPacket);
        void HandleAddIgnoreOpcodeCallBack(PreparedQueryResult result);
        void HandleDelIgnoreOpcode(WorldPacket& recvPacket);
        void HandleSetContactNotesOpcode(WorldPacket& recvPacket);
        void HandleBugOpcode(WorldPacket& recvPacket);

        void HandleAreaTriggerOpcode(WorldPacket& recvPacket);

        void HandleSetFactionAtWar(WorldPacket& recvData);
        void HandleSetFactionCheat(WorldPacket& recvData);
        void HandleSetWatchedFactionOpcode(WorldPacket& recvData);
        void HandleSetFactionInactiveOpcode(WorldPacket& recvData);

        void HandleUpdateAccountData(WorldPacket& recvPacket);
        void HandleRequestAccountData(WorldPacket& recvPacket);
        void HandleSetActionButtonOpcode(WorldPacket& recvPacket);

        void HandleGameObjectUseOpcode(WorldPacket& recPacket);
        void HandleMeetingStoneInfo(WorldPacket& recPacket);
        void HandleGameobjectReportUse(WorldPacket& recvPacket);

        void HandleNameQueryOpcode(WorldPacket& recvPacket);

        void HandleQueryTimeOpcode(WorldPacket& recvPacket);

        void HandleCreatureQueryOpcode(WorldPacket& recvPacket);

        void HandleGameObjectQueryOpcode(WorldPacket& recvPacket);

        void HandleMoveWorldportAckOpcode(WorldPacket& recvPacket);
        void HandleMoveWorldportAckOpcode();                // for server-side calls

        void HandleMovementOpcodes(WorldPacket& recvPacket);
        void HandleSetActiveMoverOpcode(WorldPacket& recvData);
        void HandleMoveNotActiveMover(WorldPacket& recvData);
        void HandleDismissControlledVehicle(WorldPacket& recvData);
        void HandleRequestVehicleExit(WorldPacket& recvData);
        void HandleChangeSeatsOnControlledVehicle(WorldPacket& recvData);
        void HandleMoveTimeSkippedOpcode(WorldPacket& recvData);

        void HandleRequestRaidInfoOpcode(WorldPacket& recvData);

        void HandleBattlefieldStatusOpcode(WorldPacket& recvData);
        void HandleBattleMasterHelloOpcode(WorldPacket& recvData);

        void HandleGroupInviteOpcode(WorldPacket& recvPacket);
        //void HandleGroupCancelOpcode(WorldPacket& recvPacket);
        void HandleGroupInviteResponseOpcode(WorldPacket& recvPacket);
        void HandleGroupUninviteOpcode(WorldPacket& recvPacket);
        void HandleGroupUninviteGuidOpcode(WorldPacket& recvPacket);
        void HandleGroupSetLeaderOpcode(WorldPacket& recvPacket);
        void HandleGroupSetRolesOpcode(WorldPacket& recvData);
        void HandleGroupDisbandOpcode(WorldPacket& recvPacket);
        void HandleOptOutOfLootOpcode(WorldPacket& recvData);
        void HandleLootMethodOpcode(WorldPacket& recvPacket);
        void HandleLootRoll(WorldPacket& recvData);
        void HandleRequestPartyMemberStatsOpcode(WorldPacket& recvData);
        void HandleRaidTargetUpdateOpcode(WorldPacket& recvData);
        void HandleRaidReadyCheckOpcode(WorldPacket& recvData);
        void HandleRaidReadyCheckFinishedOpcode(WorldPacket& recvData);
        void HandleGroupRaidConvertOpcode(WorldPacket& recvData);
        void HandleGroupChangeSubGroupOpcode(WorldPacket& recvData);
        void HandleGroupSwapSubGroupOpcode(WorldPacket& recvData);
        void HandleGroupAssistantLeaderOpcode(WorldPacket& recvData);
        void HandlePartyAssignmentOpcode(WorldPacket& recvData);

        void HandlePetitionBuyOpcode(WorldPacket& recvData);
        void HandlePetitionShowSignOpcode(WorldPacket& recvData);
        void HandlePetitionQueryOpcode(WorldPacket& recvData);
        void HandlePetitionRenameOpcode(WorldPacket& recvData);
        void HandlePetitionSignOpcode(WorldPacket& recvData);
        void HandlePetitionDeclineOpcode(WorldPacket& recvData);
        void HandleOfferPetitionOpcode(WorldPacket& recvData);
        void HandleTurnInPetitionOpcode(WorldPacket& recvData);

        void HandleGuildQueryOpcode(WorldPacket& recvPacket);
        void HandleGuildInviteOpcode(WorldPacket& recvPacket);
        void HandleGuildRemoveOpcode(WorldPacket& recvPacket);
        void HandleGuildAcceptOpcode(WorldPacket& recvPacket);
        void HandleGuildDeclineOpcode(WorldPacket& recvPacket);
        void HandleGuildEventLogQueryOpcode(WorldPacket& recvPacket);
        void HandleGuildRosterOpcode(WorldPacket& recvPacket);
        void HandleGuildRewardsQueryOpcode(WorldPacket& recvPacket);
        void HandleGuildPromoteOpcode(WorldPacket& recvPacket);
        void HandleGuildDemoteOpcode(WorldPacket& recvPacket);
        void HandleGuildAssignRankOpcode(WorldPacket& recvPacket);
        void HandleGuildLeaveOpcode(WorldPacket& recvPacket);
        void HandleGuildDisbandOpcode(WorldPacket& recvPacket);
        void HandleGuildSetGuildMaster(WorldPacket& recvPacket);
        void HandleGuildMOTDOpcode(WorldPacket& recvPacket);
        void HandleGuildNewsUpdateStickyOpcode(WorldPacket& recvPacket);
        void HandleGuildSetNoteOpcode(WorldPacket& recvPacket);
        void HandleGuildQueryRanksOpcode(WorldPacket& recvPacket);
        void HandleGuildQueryNewsOpcode(WorldPacket& recvPacket);
        void HandleGuildSetRankPermissionsOpcode(WorldPacket& recvPacket);
        void HandleGuildAddRankOpcode(WorldPacket& recvPacket);
        void HandleGuildDelRankOpcode(WorldPacket& recvPacket);
        void HandleGuildChangeInfoTextOpcode(WorldPacket& recvPacket);
        void HandleSaveGuildEmblemOpcode(WorldPacket& recvPacket);
        void HandleGuildRequestPartyState(WorldPacket& recvPacket);
        void HandleGuildRequestMaxDailyXP(WorldPacket& recvPacket);
        void HandleAutoDeclineGuildInvites(WorldPacket& recvPacket);

        void HandleGuildFinderAddRecruit(WorldPacket& recvPacket);
        void HandleGuildFinderBrowse(WorldPacket& recvPacket);
        void HandleGuildFinderDeclineRecruit(WorldPacket& recvPacket);
        void HandleGuildFinderGetApplications(WorldPacket& recvPacket);
        void HandleGuildFinderGetRecruits(WorldPacket& recvPacket);
        void HandleGuildFinderPostRequest(WorldPacket& recvPacket);
        void HandleGuildFinderRemoveRecruit(WorldPacket& recvPacket);
        void HandleGuildFinderSetGuildPost(WorldPacket& recvPacket);

        void HandleTaxiNodeStatusQueryOpcode(WorldPacket& recvPacket);
        void HandleTaxiQueryAvailableNodes(WorldPacket& recvPacket);
        void HandleActivateTaxiOpcode(WorldPacket& recvPacket);
        void HandleActivateTaxiExpressOpcode(WorldPacket& recvPacket);
        void HandleMoveSplineDoneOpcode(WorldPacket& recvPacket);
        void SendActivateTaxiReply(ActivateTaxiReply reply);

        void HandleTabardVendorActivateOpcode(WorldPacket& recvPacket);
        void HandleBankerActivateOpcode(WorldPacket& recvPacket);
        void HandleBuyBankSlotOpcode(WorldPacket& recvPacket);
        void HandleTrainerListOpcode(WorldPacket& recvPacket);
        void HandleTrainerBuySpellOpcode(WorldPacket& recvPacket);
        void HandlePetitionShowListOpcode(WorldPacket& recvPacket);
        void HandleGossipHelloOpcode(WorldPacket& recvPacket);
        void HandleGossipSelectOptionOpcode(WorldPacket& recvPacket);
        void HandleSpiritHealerActivateOpcode(WorldPacket& recvPacket);
        void HandleNpcTextQueryOpcode(WorldPacket& recvPacket);
        void HandleBinderActivateOpcode(WorldPacket& recvPacket);
        void HandleListStabledPetsOpcode(WorldPacket& recvPacket);
        void HandleStablePet(WorldPacket& recvPacket);
        void HandleStablePetCallback(PreparedQueryResult result);
        void HandleUnstablePet(WorldPacket& recvPacket);
        void HandleUnstablePetCallback(PreparedQueryResult result, uint32 petId);
        void HandleBuyStableSlot(WorldPacket& recvPacket);
        void HandleStableRevivePet(WorldPacket& recvPacket);
        void HandleStableSwapPet(WorldPacket& recvPacket);
        void HandleStableSwapPetCallback(PreparedQueryResult result, uint32 petId);
        void SendTrainerBuyFailed(uint64 guid, uint32 spellId, uint32 reason);

        void HandleDuelAcceptedOpcode(WorldPacket& recvPacket);
        void HandleDuelCancelledOpcode(WorldPacket& recvPacket);

        void HandleAcceptTradeOpcode(WorldPacket& recvPacket);
        void HandleBeginTradeOpcode(WorldPacket& recvPacket);
        void HandleBusyTradeOpcode(WorldPacket& recvPacket);
        void HandleCancelTradeOpcode(WorldPacket& recvPacket);
        void HandleClearTradeItemOpcode(WorldPacket& recvPacket);
        void HandleIgnoreTradeOpcode(WorldPacket& recvPacket);
        void HandleInitiateTradeOpcode(WorldPacket& recvPacket);
        void HandleSetTradeGoldOpcode(WorldPacket& recvPacket);
        void HandleSetTradeItemOpcode(WorldPacket& recvPacket);
        void HandleUnacceptTradeOpcode(WorldPacket& recvPacket);

        void HandleAuctionHelloOpcode(WorldPacket& recvPacket);
        void HandleAuctionListItems(WorldPacket& recvData);
        void HandleAuctionListBidderItems(WorldPacket& recvData);
        void HandleAuctionSellItem(WorldPacket& recvData);
        void HandleAuctionRemoveItem(WorldPacket& recvData);
        void HandleAuctionListOwnerItems(WorldPacket& recvData);
        void HandleAuctionPlaceBid(WorldPacket& recvData);
        void HandleAuctionListPendingSales(WorldPacket& recvData);

        void HandleGetMailList(WorldPacket& recvData);
        void HandleSendMail(WorldPacket& recvData);
        void HandleMailTakeMoney(WorldPacket& recvData);
        void HandleMailTakeItem(WorldPacket& recvData);
        void HandleMailMarkAsRead(WorldPacket& recvData);
        void HandleMailReturnToSender(WorldPacket& recvData);
        void HandleMailDelete(WorldPacket& recvData);
        void HandleItemTextQuery(WorldPacket& recvData);
        void HandleMailCreateTextItem(WorldPacket& recvData);
        void HandleQueryNextMailTime(WorldPacket& recvData);
        void HandleCancelChanneling(WorldPacket& recvData);

        void SendItemPageInfo(ItemTemplate* itemProto);
        void HandleSplitItemOpcode(WorldPacket& recvPacket);
        void HandleSwapInvItemOpcode(WorldPacket& recvPacket);
        void HandleDestroyItemOpcode(WorldPacket& recvPacket);
        void HandleAutoEquipItemOpcode(WorldPacket& recvPacket);
        void SendItemDb2Reply(uint32 entry);
        void SendItemSparseDb2Reply(uint32 entry);
        void HandleSellItemOpcode(WorldPacket& recvPacket);
        void HandleBuyItemInSlotOpcode(WorldPacket& recvPacket);
        void HandleBuyItemOpcode(WorldPacket& recvPacket);
        void HandleListInventoryOpcode(WorldPacket& recvPacket);
        void HandleAutoStoreBagItemOpcode(WorldPacket& recvPacket);
        void HandleReadItem(WorldPacket& recvPacket);
        void HandleAutoEquipItemSlotOpcode(WorldPacket& recvPacket);
        void HandleSwapItem(WorldPacket& recvPacket);
        void HandleBuybackItem(WorldPacket& recvPacket);
        void HandleAutoBankItemOpcode(WorldPacket& recvPacket);
        void HandleAutoStoreBankItemOpcode(WorldPacket& recvPacket);
        void HandleWrapItemOpcode(WorldPacket& recvPacket);

        void HandleAttackSwingOpcode(WorldPacket& recvPacket);
        void HandleAttackStopOpcode(WorldPacket& recvPacket);
        void HandleSetSheathedOpcode(WorldPacket& recvPacket);

        void HandleUseItemOpcode(WorldPacket& recvPacket);
        void HandleOpenItemOpcode(WorldPacket& recvPacket);
        void HandleCastSpellOpcode(WorldPacket& recvPacket);
        void HandleCancelCastOpcode(WorldPacket& recvPacket);
        void HandleCancelAuraOpcode(WorldPacket& recvPacket);
        void HandleCancelGrowthAuraOpcode(WorldPacket& recvPacket);
        void HandleCancelAutoRepeatSpellOpcode(WorldPacket& recvPacket);

        void HandleLearnTalentOpcode(WorldPacket& recvPacket);
        void HandleLearnPreviewTalents(WorldPacket& recvPacket);
        void HandleTalentWipeConfirmOpcode(WorldPacket& recvPacket);
        void HandleUnlearnSkillOpcode(WorldPacket& recvPacket);

        void HandleQuestgiverStatusQueryOpcode(WorldPacket& recvPacket);
        void HandleQuestgiverStatusMultipleQuery(WorldPacket& recvPacket);
        void HandleQuestgiverHelloOpcode(WorldPacket& recvPacket);
        void HandleQuestgiverAcceptQuestOpcode(WorldPacket& recvPacket);
        void HandleQuestgiverQueryQuestOpcode(WorldPacket& recvPacket);
        void HandleQuestgiverChooseRewardOpcode(WorldPacket& recvPacket);
        void HandleQuestgiverRequestRewardOpcode(WorldPacket& recvPacket);
        void HandleQuestQueryOpcode(WorldPacket& recvPacket);
        void HandleQuestgiverCancel(WorldPacket& recvData);
        void HandleQuestLogSwapQuest(WorldPacket& recvData);
        void HandleQuestLogRemoveQuest(WorldPacket& recvData);
        void HandleQuestConfirmAccept(WorldPacket& recvData);
        void HandleQuestgiverCompleteQuest(WorldPacket& recvData);
        void HandleQuestgiverQuestAutoLaunch(WorldPacket& recvPacket);
        void HandlePushQuestToParty(WorldPacket& recvPacket);
        void HandleQuestPushResult(WorldPacket& recvPacket);

        void HandleMessagechatOpcode(WorldPacket& recvPacket);
        void HandleAddonMessagechatOpcode(WorldPacket& recvPacket);
        void SendPlayerNotFoundNotice(std::string const& name);
        void SendPlayerAmbiguousNotice(std::string const& name);
        void SendWrongFactionNotice();
        void SendChatRestrictedNotice(ChatRestrictionType restriction);
        void HandleTextEmoteOpcode(WorldPacket& recvPacket);
        void HandleChatIgnoredOpcode(WorldPacket& recvPacket);

        void HandleUnregisterAddonPrefixesOpcode(WorldPacket& recvPacket);
        void HandleAddonRegisteredPrefixesOpcode(WorldPacket& recvPacket);

        void HandleReclaimCorpseOpcode(WorldPacket& recvPacket);
        void HandleCorpseQueryOpcode(WorldPacket& recvPacket);
        void HandleCorpseMapPositionQuery(WorldPacket& recvPacket);
        void HandleResurrectResponseOpcode(WorldPacket& recvPacket);
        void HandleSummonResponseOpcode(WorldPacket& recvData);

        void HandleJoinChannel(WorldPacket& recvPacket);
        void HandleLeaveChannel(WorldPacket& recvPacket);
        void HandleChannelList(WorldPacket& recvPacket);
        void HandleChannelPassword(WorldPacket& recvPacket);
        void HandleChannelSetOwner(WorldPacket& recvPacket);
        void HandleChannelOwner(WorldPacket& recvPacket);
        void HandleChannelModerator(WorldPacket& recvPacket);
        void HandleChannelUnmoderator(WorldPacket& recvPacket);
        void HandleChannelMute(WorldPacket& recvPacket);
        void HandleChannelUnmute(WorldPacket& recvPacket);
        void HandleChannelInvite(WorldPacket& recvPacket);
        void HandleChannelKick(WorldPacket& recvPacket);
        void HandleChannelBan(WorldPacket& recvPacket);
        void HandleChannelUnban(WorldPacket& recvPacket);
        void HandleChannelAnnouncements(WorldPacket& recvPacket);
        void HandleChannelModerate(WorldPacket& recvPacket);
        void HandleChannelDeclineInvite(WorldPacket& recvPacket);
        void HandleChannelDisplayListQuery(WorldPacket& recvPacket);
        void HandleGetChannelMemberCount(WorldPacket& recvPacket);
        void HandleSetChannelWatch(WorldPacket& recvPacket);

        void HandleCompleteCinematic(WorldPacket& recvPacket);
        void HandleNextCinematicCamera(WorldPacket& recvPacket);

        void HandlePageTextQueryOpcode(WorldPacket& recvPacket);

        void HandleTutorialFlag (WorldPacket& recvData);
        void HandleTutorialClear(WorldPacket& recvData);
        void HandleTutorialReset(WorldPacket& recvData);

        //Pet
        void HandlePetAction(WorldPacket& recvData);
        void HandlePetStopAttack(WorldPacket& recvData);
        void HandlePetActionHelper(Unit* pet, uint64 guid1, uint32 spellid, uint16 flag, uint64 guid2, float x, float y, float z);
        void HandlePetNameQuery(WorldPacket& recvData);
        void HandlePetSetAction(WorldPacket& recvData);
        void HandlePetAbandon(WorldPacket& recvData);
        void HandlePetRename(WorldPacket& recvData);
        void HandlePetCancelAuraOpcode(WorldPacket& recvPacket);
        void HandlePetSpellAutocastOpcode(WorldPacket& recvPacket);
        void HandlePetCastSpellOpcode(WorldPacket& recvPacket);
        void HandlePetLearnTalent(WorldPacket& recvPacket);
        void HandleLearnPreviewTalentsPet(WorldPacket& recvPacket);

        void HandleSetActionBarToggles(WorldPacket& recvData);

        void HandleCharRenameOpcode(WorldPacket& recvData);
        void HandleChangePlayerNameOpcodeCallBack(PreparedQueryResult result, std::string const& newName);
        void HandleSetPlayerDeclinedNames(WorldPacket& recvData);

        void HandleTotemDestroyed(WorldPacket& recvData);
        void HandleDismissCritter(WorldPacket& recvData);

        //Battleground
        void HandleBattlemasterHelloOpcode(WorldPacket& recvData);
        void HandleBattlemasterJoinOpcode(WorldPacket& recvData);
        void HandleBattlegroundPlayerPositionsOpcode(WorldPacket& recvData);
        void HandlePVPLogDataOpcode(WorldPacket& recvData);
        void HandleBattleFieldPortOpcode(WorldPacket& recvData);
        void HandleBattlefieldListOpcode(WorldPacket& recvData);
        void HandleBattlefieldLeaveOpcode(WorldPacket& recvData);
        void HandleBattlemasterJoinArena(WorldPacket& recvData);
        void HandleReportPvPAFK(WorldPacket& recvData);
        void HandleRequestRatedBgInfo(WorldPacket& recvData);
        void HandleRequestPvpOptions(WorldPacket& recvData);
        void HandleRequestPvpReward(WorldPacket& recvData);
        void HandleRequestRatedBgStats(WorldPacket& recvData);

        void HandleWardenDataOpcode(WorldPacket& recvData);
        void HandleWorldTeleportOpcode(WorldPacket& recvData);
        void HandleMinimapPingOpcode(WorldPacket& recvData);
        void HandleRandomRollOpcode(WorldPacket& recvData);
        void HandleFarSightOpcode(WorldPacket& recvData);
        void HandleSetDungeonDifficultyOpcode(WorldPacket& recvData);
        void HandleSetRaidDifficultyOpcode(WorldPacket& recvData);
        void HandleMoveSetCanFlyAckOpcode(WorldPacket& recvData);
        void HandleSetTitleOpcode(WorldPacket& recvData);
        void HandleRealmSplitOpcode(WorldPacket& recvData);
        void HandleTimeSyncResp(WorldPacket& recvData);
        void HandleWhoisOpcode(WorldPacket& recvData);
        void HandleResetInstancesOpcode(WorldPacket& recvData);
        void HandleHearthAndResurrect(WorldPacket& recvData);
        void HandleInstanceLockResponse(WorldPacket& recvPacket);

        // Battlefield
<<<<<<< HEAD
        void SendBfInvitePlayerToWar(uint64 guid, uint32 zoneId, uint32 pTime);
        void SendBfInvitePlayerToQueue(uint64 guid);
        void SendBfQueueInviteResponse(uint64 guid, uint32 zoneId, bool canQueue = true, bool full = false);
        void SendBfEntered(uint64 guid);
        void SendBfLeaveMessage(uint64 guid, BFLeaveReason reason = BF_LEAVE_REASON_EXITED);
=======
        void SendBfInvitePlayerToWar(uint32 battleId, uint32 zoneId, uint32 time);
        void SendBfInvitePlayerToQueue(uint32 battleId);
        void SendBfQueueInviteResponse(uint32 battleId, uint32 zoneId, bool canQueue = true, bool full = false);
        void SendBfEntered(uint32 battleId);
        void SendBfLeaveMessage(uint32 battleId, BFLeaveReason reason = BF_LEAVE_REASON_EXITED);
>>>>>>> ecbcca87
        void HandleBfQueueInviteResponse(WorldPacket& recvData);
        void HandleBfEntryInviteResponse(WorldPacket& recvData);
        void HandleBfExitRequest(WorldPacket& recvData);

        // Looking for Dungeon/Raid
        void HandleLfgSetCommentOpcode(WorldPacket& recvData);
        void HandleLfgPlayerLockInfoRequestOpcode(WorldPacket& recvData);
        void HandleLfgPartyLockInfoRequestOpcode(WorldPacket& recvData);
        void HandleLfgJoinOpcode(WorldPacket& recvData);
        void HandleLfgLeaveOpcode(WorldPacket& recvData);
        void HandleLfgSetRolesOpcode(WorldPacket& recvData);
        void HandleLfgProposalResultOpcode(WorldPacket& recvData);
        void HandleLfgSetBootVoteOpcode(WorldPacket& recvData);
        void HandleLfgTeleportOpcode(WorldPacket& recvData);
        void HandleLfrJoinOpcode(WorldPacket& recvData);
        void HandleLfrLeaveOpcode(WorldPacket& recvData);
        void HandleLfgGetStatus(WorldPacket& recvData);

        void SendLfgUpdatePlayer(LfgUpdateData const& updateData);
        void SendLfgUpdateParty(LfgUpdateData const& updateData);
        void SendLfgRoleChosen(uint64 guid, uint8 roles);
        void SendLfgRoleCheckUpdate(LfgRoleCheck const& pRoleCheck);
        void SendLfgLfrList(bool update);
        void SendLfgJoinResult(LfgJoinResultData const& joinData);
        void SendLfgQueueStatus(LfgQueueStatusData const& queueData);
        void SendLfgPlayerReward(LfgPlayerRewardData const& lfgPlayerRewardData);
        void SendLfgBootProposalUpdate(LfgPlayerBoot const& boot);
        void SendLfgUpdateProposal(LfgProposal const& proposal);
        void SendLfgDisabled();
        void SendLfgOfferContinue(uint32 dungeonEntry);
        void SendLfgTeleportError(uint8 err);

        // Arena Team
        void HandleInspectArenaTeamsOpcode(WorldPacket& recvData);
        void HandleArenaTeamQueryOpcode(WorldPacket& recvData);
        void HandleArenaTeamRosterOpcode(WorldPacket& recvData);
        void HandleArenaTeamCreateOpcode(WorldPacket& recvData);
        void HandleArenaTeamInviteOpcode(WorldPacket& recvData);
        void HandleArenaTeamAcceptOpcode(WorldPacket& recvData);
        void HandleArenaTeamDeclineOpcode(WorldPacket& recvData);
        void HandleArenaTeamLeaveOpcode(WorldPacket& recvData);
        void HandleArenaTeamRemoveOpcode(WorldPacket& recvData);
        void HandleArenaTeamDisbandOpcode(WorldPacket& recvData);
        void HandleArenaTeamLeaderOpcode(WorldPacket& recvData);

        void HandleAreaSpiritHealerQueryOpcode(WorldPacket& recvData);
        void HandleAreaSpiritHealerQueueOpcode(WorldPacket& recvData);
        void HandleCancelMountAuraOpcode(WorldPacket& recvData);
        void HandleSelfResOpcode(WorldPacket& recvData);
        void HandleComplainOpcode(WorldPacket& recvData);
        void HandleRequestPetInfoOpcode(WorldPacket& recvData);

        // Socket gem
        void HandleSocketOpcode(WorldPacket& recvData);

        void HandleCancelTempEnchantmentOpcode(WorldPacket& recvData);

        void HandleItemRefundInfoRequest(WorldPacket& recvData);
        void HandleItemRefund(WorldPacket& recvData);

        void HandleChannelVoiceOnOpcode(WorldPacket& recvData);
        void HandleVoiceSessionEnableOpcode(WorldPacket& recvData);
        void HandleSetActiveVoiceChannel(WorldPacket& recvData);
        void HandleSetTaxiBenchmarkOpcode(WorldPacket& recvData);

        // Guild Bank
        void HandleGuildPermissions(WorldPacket& recvData);
        void HandleGuildBankMoneyWithdrawn(WorldPacket& recvData);
        void HandleGuildBankerActivate(WorldPacket& recvData);
        void HandleGuildBankQueryTab(WorldPacket& recvData);
        void HandleGuildBankLogQuery(WorldPacket& recvData);
        void HandleGuildBankDepositMoney(WorldPacket& recvData);
        void HandleGuildBankWithdrawMoney(WorldPacket& recvData);
        void HandleGuildBankSwapItems(WorldPacket& recvData);

        void HandleGuildBankUpdateTab(WorldPacket& recvData);
        void HandleGuildBankBuyTab(WorldPacket& recvData);
        void HandleQueryGuildBankTabText(WorldPacket& recvData);
        void HandleSetGuildBankTabText(WorldPacket& recvData);
        void HandleGuildQueryXPOpcode(WorldPacket& recvData);

        // Refer-a-Friend
        void HandleGrantLevel(WorldPacket& recvData);
        void HandleAcceptGrantLevel(WorldPacket& recvData);

        // Calendar
        void HandleCalendarGetCalendar(WorldPacket& recvData);
        void HandleCalendarGetEvent(WorldPacket& recvData);
        void HandleCalendarGuildFilter(WorldPacket& recvData);
        void HandleCalendarArenaTeam(WorldPacket& recvData);
        void HandleCalendarAddEvent(WorldPacket& recvData);
        void HandleCalendarUpdateEvent(WorldPacket& recvData);
        void HandleCalendarRemoveEvent(WorldPacket& recvData);
        void HandleCalendarCopyEvent(WorldPacket& recvData);
        void HandleCalendarEventInvite(WorldPacket& recvData);
        void HandleCalendarEventRsvp(WorldPacket& recvData);
        void HandleCalendarEventRemoveInvite(WorldPacket& recvData);
        void HandleCalendarEventStatus(WorldPacket& recvData);
        void HandleCalendarEventModeratorStatus(WorldPacket& recvData);
        void HandleCalendarComplain(WorldPacket& recvData);
        void HandleCalendarGetNumPending(WorldPacket& recvData);
        void HandleCalendarEventSignup(WorldPacket& recvData);

        void SendCalendarRaidLockout(InstanceSave const* save, bool add);
        void SendCalendarRaidLockoutUpdated(InstanceSave const* save);
        void HandleSetSavedInstanceExtend(WorldPacket& recvData);

        // Void Storage
        void HandleVoidStorageUnlock(WorldPacket& recvData);
        void HandleVoidStorageQuery(WorldPacket& recvData);
        void HandleVoidStorageTransfer(WorldPacket& recvData);
        void HandleVoidSwapItem(WorldPacket& recvData);
        void SendVoidStorageTransferResult(VoidTransferError result);

        // Transmogrification
        void HandleTransmogrifyItems(WorldPacket& recvData);

        // Reforge
        void HandleReforgeItemOpcode(WorldPacket& recvData);
        void SendReforgeResult(bool success);

        // Miscellaneous
        void HandleSpellClick(WorldPacket& recvData);
        void HandleMirrorImageDataRequest(WorldPacket& recvData);
        void HandleAlterAppearance(WorldPacket& recvData);
        void HandleRemoveGlyph(WorldPacket& recvData);
        void HandleCharCustomize(WorldPacket& recvData);
        void HandleQueryInspectAchievements(WorldPacket& recvData);
        void HandleGuildAchievementProgressQuery(WorldPacket& recvData);
        void HandleEquipmentSetSave(WorldPacket& recvData);
        void HandleEquipmentSetDelete(WorldPacket& recvData);
        void HandleEquipmentSetUse(WorldPacket& recvData);
        void HandleWorldStateUITimerUpdate(WorldPacket& recvData);
        void HandleReadyForAccountDataTimes(WorldPacket& recvData);
        void HandleQueryQuestsCompleted(WorldPacket& recvData);
        void HandleQuestPOIQuery(WorldPacket& recvData);
        void HandleEjectPassenger(WorldPacket& data);
        void HandleEnterPlayerVehicle(WorldPacket& data);
        void HandleUpdateProjectilePosition(WorldPacket& recvPacket);
        void HandleRequestHotfix(WorldPacket& recvPacket);
        void HandleUpdateMissileTrajectory(WorldPacket& recvPacket);
        void HandleViolenceLevel(WorldPacket& recvPacket);
        void HandleObjectUpdateFailedOpcode(WorldPacket& recvPacket);
        int32 HandleEnableNagleAlgorithm();

        // Compact Unit Frames (4.x)
        void HandleSaveCUFProfiles(WorldPacket& recvPacket);
        void SendLoadCUFProfiles();

    private:
        void InitializeQueryCallbackParameters();
        void ProcessQueryCallbacks();

        PreparedQueryResultFuture _charEnumCallback;
        PreparedQueryResultFuture _addIgnoreCallback;
        PreparedQueryResultFuture _stablePetCallback;
        QueryCallback<PreparedQueryResult, std::string> _charRenameCallback;
        QueryCallback<PreparedQueryResult, std::string> _addFriendCallback;
        QueryCallback<PreparedQueryResult, uint32> _unstablePetCallback;
        QueryCallback<PreparedQueryResult, uint32> _stableSwapCallback;
        QueryCallback<PreparedQueryResult, uint64> _sendStabledPetCallback;
        QueryCallback<PreparedQueryResult, CharacterCreateInfo*, true> _charCreateCallback;
        QueryResultHolderFuture _charLoginCallback;

    private:
        // private trade methods
        void moveItems(Item* myItems[], Item* hisItems[]);

        // logging helper
        void LogUnexpectedOpcode(WorldPacket* packet, const char* status, const char *reason);
        void LogUnprocessedTail(WorldPacket* packet);

        // EnumData helpers
        bool CharCanLogin(uint32 lowGUID)
        {
            return _allowedCharsToLogin.find(lowGUID) != _allowedCharsToLogin.end();
        }

        // this stores the GUIDs of the characters who can login
        // characters who failed on Player::BuildEnumData shouldn't login
        std::set<uint32> _allowedCharsToLogin;

        uint32 m_GUIDLow;                                   // set loggined or recently logout player (while m_playerRecentlyLogout set)
        Player* _player;
        WorldSocket* m_Socket;
        std::string m_Address;

        AccountTypes _security;
        uint32 _accountId;
        uint8 m_expansion;

        typedef std::list<AddonInfo> AddonsList;

        // Warden
        Warden* _warden;                                    // Remains NULL if Warden system is not enabled by config

        time_t _logoutTime;
        bool m_inQueue;                                     // session wait in auth.queue
        bool m_playerLoading;                               // code processed in LoginPlayer
        bool m_playerLogout;                                // code processed in LogoutPlayer
        bool m_playerRecentlyLogout;
        bool m_playerSave;
        LocaleConstant m_sessionDbcLocale;
        LocaleConstant m_sessionDbLocaleIndex;
        uint32 m_latency;
        AccountData m_accountData[NUM_ACCOUNT_DATA_TYPES];
        uint32 m_Tutorials[MAX_ACCOUNT_TUTORIAL_VALUES];
        bool   m_TutorialsChanged;
        AddonsList m_addonsList;
        std::vector<std::string> _registeredAddonPrefixes;
        bool _filterAddonMessages;
        uint32 recruiterId;
        bool isRecruiter;
        ACE_Based::LockedQueue<WorldPacket*, ACE_Thread_Mutex> _recvQueue;
        time_t timeLastWhoCommand;
        z_stream_s* _compressionStream;
};
#endif
/// @}<|MERGE_RESOLUTION|>--- conflicted
+++ resolved
@@ -791,19 +791,11 @@
         void HandleInstanceLockResponse(WorldPacket& recvPacket);
 
         // Battlefield
-<<<<<<< HEAD
-        void SendBfInvitePlayerToWar(uint64 guid, uint32 zoneId, uint32 pTime);
+        void SendBfInvitePlayerToWar(uint64 guid, uint32 zoneId, uint32 time);
         void SendBfInvitePlayerToQueue(uint64 guid);
         void SendBfQueueInviteResponse(uint64 guid, uint32 zoneId, bool canQueue = true, bool full = false);
         void SendBfEntered(uint64 guid);
         void SendBfLeaveMessage(uint64 guid, BFLeaveReason reason = BF_LEAVE_REASON_EXITED);
-=======
-        void SendBfInvitePlayerToWar(uint32 battleId, uint32 zoneId, uint32 time);
-        void SendBfInvitePlayerToQueue(uint32 battleId);
-        void SendBfQueueInviteResponse(uint32 battleId, uint32 zoneId, bool canQueue = true, bool full = false);
-        void SendBfEntered(uint32 battleId);
-        void SendBfLeaveMessage(uint32 battleId, BFLeaveReason reason = BF_LEAVE_REASON_EXITED);
->>>>>>> ecbcca87
         void HandleBfQueueInviteResponse(WorldPacket& recvData);
         void HandleBfEntryInviteResponse(WorldPacket& recvData);
         void HandleBfExitRequest(WorldPacket& recvData);
