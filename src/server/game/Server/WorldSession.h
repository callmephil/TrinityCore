/*
 * Copyright (C) 2008-2013 TrinityCore <http://www.trinitycore.org/>
 * Copyright (C) 2005-2009 MaNGOS <http://getmangos.com/>
 *
 * This program is free software; you can redistribute it and/or modify it
 * under the terms of the GNU General Public License as published by the
 * Free Software Foundation; either version 2 of the License, or (at your
 * option) any later version.
 *
 * This program is distributed in the hope that it will be useful, but WITHOUT
 * ANY WARRANTY; without even the implied warranty of MERCHANTABILITY or
 * FITNESS FOR A PARTICULAR PURPOSE. See the GNU General Public License for
 * more details.
 *
 * You should have received a copy of the GNU General Public License along
 * with this program. If not, see <http://www.gnu.org/licenses/>.
 */

/// \addtogroup u2w
/// @{
/// \file

#ifndef __WORLDSESSION_H
#define __WORLDSESSION_H

#include "Common.h"
#include "AccountMgr.h"
#include "SharedDefines.h"
#include "AddonMgr.h"
#include "DatabaseEnv.h"
#include "World.h"
#include "WorldPacket.h"
#include "Cryptography/BigNumber.h"
#include "Opcodes.h"

class Creature;
class GameObject;
class InstanceSave;
class Item;
class LoginQueryHolder;
class Object;
class Player;
class Quest;
class SpellCastTargets;
class Unit;
class Warden;
class WorldPacket;
class WorldSocket;
struct AreaTableEntry;
struct AuctionEntry;
struct DeclinedName;
struct ItemTemplate;
struct MovementInfo;

namespace lfg
{
struct LfgJoinResultData;
struct LfgPlayerBoot;
struct LfgProposal;
struct LfgQueueStatusData;
struct LfgPlayerRewardData;
struct LfgRoleCheck;
struct LfgUpdateData;
}

enum AccountDataType
{
    GLOBAL_CONFIG_CACHE             = 0,                    // 0x01 g
    PER_CHARACTER_CONFIG_CACHE      = 1,                    // 0x02 p
    GLOBAL_BINDINGS_CACHE           = 2,                    // 0x04 g
    PER_CHARACTER_BINDINGS_CACHE    = 3,                    // 0x08 p
    GLOBAL_MACROS_CACHE             = 4,                    // 0x10 g
    PER_CHARACTER_MACROS_CACHE      = 5,                    // 0x20 p
    PER_CHARACTER_LAYOUT_CACHE      = 6,                    // 0x40 p
    PER_CHARACTER_CHAT_CACHE        = 7                     // 0x80 p
};

#define NUM_ACCOUNT_DATA_TYPES        8

#define GLOBAL_CACHE_MASK           0x15
#define PER_CHARACTER_CACHE_MASK    0xEA

#define REGISTERED_ADDON_PREFIX_SOFTCAP 64

struct AccountData
{
    AccountData() : Time(0), Data("") {}

    time_t Time;
    std::string Data;
};

enum PartyOperation
{
    PARTY_OP_INVITE = 0,
    PARTY_OP_UNINVITE = 1,
    PARTY_OP_LEAVE = 2,
    PARTY_OP_SWAP = 4
};

enum BFLeaveReason
{
    BF_LEAVE_REASON_CLOSE     = 0x00000001,
    //BF_LEAVE_REASON_UNK1      = 0x00000002, (not used)
    //BF_LEAVE_REASON_UNK2      = 0x00000004, (not used)
    BF_LEAVE_REASON_EXITED    = 0x00000008,
    BF_LEAVE_REASON_LOW_LEVEL = 0x00000010
};

enum ChatRestrictionType
{
    ERR_CHAT_RESTRICTED = 0,
    ERR_CHAT_THROTTLED  = 1,
    ERR_USER_SQUELCHED  = 2,
    ERR_YELL_RESTRICTED = 3
};

enum CharterTypes
{
    GUILD_CHARTER_TYPE                            = 4,
    ARENA_TEAM_CHARTER_2v2_TYPE                   = 2,
    ARENA_TEAM_CHARTER_3v3_TYPE                   = 3,
    ARENA_TEAM_CHARTER_5v5_TYPE                   = 5,
};

#define DB2_REPLY_SPARSE 2442913102
#define DB2_REPLY_ITEM   1344507586

//class to deal with packet processing
//allows to determine if next packet is safe to be processed
class PacketFilter
{
public:
    explicit PacketFilter(WorldSession* pSession) : m_pSession(pSession) {}
    virtual ~PacketFilter() {}

    virtual bool Process(WorldPacket* /*packet*/) { return true; }
    virtual bool ProcessLogout() const { return true; }
    static Opcodes DropHighBytes(Opcodes opcode) { return Opcodes(opcode & 0xFFFF); }

protected:
    WorldSession* const m_pSession;
};
//process only thread-safe packets in Map::Update()
class MapSessionFilter : public PacketFilter
{
public:
    explicit MapSessionFilter(WorldSession* pSession) : PacketFilter(pSession) {}
    ~MapSessionFilter() {}

    virtual bool Process(WorldPacket* packet);
    //in Map::Update() we do not process player logout!
    virtual bool ProcessLogout() const { return false; }
};

//class used to filer only thread-unsafe packets from queue
//in order to update only be used in World::UpdateSessions()
class WorldSessionFilter : public PacketFilter
{
public:
    explicit WorldSessionFilter(WorldSession* pSession) : PacketFilter(pSession) {}
    ~WorldSessionFilter() {}

    virtual bool Process(WorldPacket* packet);
};

// Proxy structure to contain data passed to callback function,
// only to prevent bloating the parameter list
class CharacterCreateInfo
{
    friend class WorldSession;
    friend class Player;

    protected:
        CharacterCreateInfo(std::string const& name, uint8 race, uint8 cclass, uint8 gender, uint8 skin, uint8 face, uint8 hairStyle, uint8 hairColor, uint8 facialHair, uint8 outfitId,
        WorldPacket& data) : Name(name), Race(race), Class(cclass), Gender(gender), Skin(skin), Face(face), HairStyle(hairStyle), HairColor(hairColor), FacialHair(facialHair),
        OutfitId(outfitId), Data(data), CharCount(0)
        {}

        /// User specified variables
        std::string Name;
        uint8 Race;
        uint8 Class;
        uint8 Gender;
        uint8 Skin;
        uint8 Face;
        uint8 HairStyle;
        uint8 HairColor;
        uint8 FacialHair;
        uint8 OutfitId;
        WorldPacket Data;

        /// Server side data
        uint8 CharCount;
};

/// Player session in the World
class WorldSession
{
    public:
        WorldSession(uint32 id, WorldSocket* sock, AccountTypes sec, uint8 expansion, time_t mute_time, LocaleConstant locale, uint32 recruiter, bool isARecruiter);
        ~WorldSession();

        bool PlayerLoading() const { return m_playerLoading; }
        bool PlayerLogout() const { return m_playerLogout; }
        bool PlayerLogoutWithSave() const { return m_playerLogout && m_playerSave; }
        bool PlayerRecentlyLoggedOut() const { return m_playerRecentlyLogout; }

        void ReadAddonsInfo(WorldPacket& data);
        void SendAddonsInfo();
        bool IsAddonRegistered(const std::string& prefix) const;

        void SendPacket(WorldPacket const* packet, bool forced = false);
        void SendNotification(const char *format, ...) ATTR_PRINTF(2, 3);
        void SendNotification(uint32 string_id, ...);
        void SendPetNameInvalid(uint32 error, std::string const& name, DeclinedName *declinedName);
        void SendPartyResult(PartyOperation operation, std::string const& member, PartyResult res, uint32 val = 0);
        void SendAreaTriggerMessage(const char* Text, ...) ATTR_PRINTF(2, 3);
        void SendSetPhaseShift(std::set<uint32> const& phaseIds, std::set<uint32> const& terrainswaps);
        void SendQueryTimeResponse();

        void SendAuthResponse(uint8 code, bool queued, uint32 queuePos = 0);
        void SendClientCacheVersion(uint32 version);

        RBACData* GetRBACData();
        bool HasPermission(uint32 permissionId);
        void LoadPermissions();

        AccountTypes GetSecurity() const { return _security; }
        uint32 GetAccountId() const { return _accountId; }
        Player* GetPlayer() const { return _player; }
        std::string const& GetPlayerName() const;
        std::string GetPlayerInfo() const;

        uint32 GetGuidLow() const;
        void SetSecurity(AccountTypes security) { _security = security; }
        std::string const& GetRemoteAddress() { return m_Address; }
        void SetPlayer(Player* player);
        uint8 Expansion() const { return m_expansion; }

        void InitWarden(BigNumber* k, std::string const& os);

        /// Session in auth.queue currently
        void SetInQueue(bool state) { m_inQueue = state; }

        /// Is the user engaged in a log out process?
        bool isLogingOut() const { return _logoutTime || m_playerLogout; }

        /// Engage the logout process for the user
        void LogoutRequest(time_t requestTime)
        {
            _logoutTime = requestTime;
        }

        /// Is logout cooldown expired?
        bool ShouldLogOut(time_t currTime) const
        {
            return (_logoutTime > 0 && currTime >= _logoutTime + 20);
        }

        void LogoutPlayer(bool Save);
        void KickPlayer();

        void QueuePacket(WorldPacket* new_packet);
        bool Update(uint32 diff, PacketFilter& updater);

        /// Handle the authentication waiting queue (to be completed)
        void SendAuthWaitQue(uint32 position);

        //void SendTestCreatureQueryOpcode(uint32 entry, uint64 guid, uint32 testvalue);
        void SendNameQueryOpcode(uint64 guid);

        void SendTrainerList(uint64 guid);
        void SendTrainerList(uint64 guid, std::string const& strTitle);
        void SendListInventory(uint64 guid);
        void SendShowBank(uint64 guid);
        void SendTabardVendorActivate(uint64 guid);
        void SendSpiritResurrect();
        void SendBindPoint(Creature* npc);

        void SendAttackStop(Unit const* enemy);

        void SendBattleGroundList(uint64 guid, BattlegroundTypeId bgTypeId = BATTLEGROUND_RB);

        void SendTradeStatus(TradeStatus status);
        void SendUpdateTrade(bool trader_data = true);
        void SendCancelTrade();

        void SendPetitionQueryOpcode(uint64 petitionguid);

        // Spell
        void HandleClientCastFlags(WorldPacket& recvPacket, uint8 castFlags, SpellCastTargets & targets);

        // Pet
        void SendPetNameQuery(uint64 guid, uint32 petnumber);
        void SendStablePet(uint64 guid);
        void SendStablePetCallback(PreparedQueryResult result, uint64 guid);
        void SendStableResult(uint8 guid);
        bool CheckStableMaster(uint64 guid);

        // Account Data
        AccountData* GetAccountData(AccountDataType type) { return &m_accountData[type]; }
        void SetAccountData(AccountDataType type, time_t tm, std::string const& data);
        void SendAccountDataTimes(uint32 mask);
        void LoadGlobalAccountData();
        void LoadAccountData(PreparedQueryResult result, uint32 mask);

        void LoadTutorialsData();
        void SendTutorialsData();
        void SaveTutorialsData(SQLTransaction& trans);
        uint32 GetTutorialInt(uint8 index) const { return m_Tutorials[index]; }
        void SetTutorialInt(uint8 index, uint32 value)
        {
            if (m_Tutorials[index] != value)
            {
                m_Tutorials[index] = value;
                m_TutorialsChanged = true;
            }
        }
        //used with item_page table
        bool SendItemInfo(uint32 itemid, WorldPacket data);
        //auction
        void SendAuctionHello(uint64 guid, Creature* unit);
        void SendAuctionCommandResult(AuctionEntry* auction, uint32 Action, uint32 ErrorCode, uint32 bidError = 0);
        void SendAuctionBidderNotification(uint32 location, uint32 auctionId, uint64 bidder, uint32 bidSum, uint32 diff, uint32 item_template);
        void SendAuctionOwnerNotification(AuctionEntry* auction);
        void SendAuctionRemovedNotification(uint32 auctionId, uint32 itemEntry, int32 randomPropertyId);

        //Item Enchantment
        void SendEnchantmentLog(uint64 Target, uint64 Caster, uint32 ItemID, uint32 SpellID);
        void SendItemEnchantTimeUpdate(uint64 Playerguid, uint64 Itemguid, uint32 slot, uint32 Duration);

        //Taxi
        void SendTaxiStatus(uint64 guid);
        void SendTaxiMenu(Creature* unit);
        void SendDoFlight(uint32 mountDisplayId, uint32 path, uint32 pathNode = 0);
        bool SendLearnNewTaxiNode(Creature* unit);
        void SendDiscoverNewTaxiNode(uint32 nodeid);

        // Guild/Arena Team
        void SendArenaTeamCommandResult(uint32 team_action, std::string const& team, std::string const& player, uint32 error_id = 0);
        void SendNotInArenaTeamPacket(uint8 type);
        void SendPetitionShowList(uint64 guid);

        void BuildPartyMemberStatsChangedPacket(Player* player, WorldPacket* data);

        void DoLootRelease(uint64 lguid);

        // Account mute time
        time_t m_muteTime;

        // Locales
        LocaleConstant GetSessionDbcLocale() const { return m_sessionDbcLocale; }
        LocaleConstant GetSessionDbLocaleIndex() const { return m_sessionDbLocaleIndex; }
        const char *GetTrinityString(int32 entry) const;

        uint32 GetLatency() const { return m_latency; }
        void SetLatency(uint32 latency) { m_latency = latency; }
        uint32 getDialogStatus(Player* player, Object* questgiver, uint32 defstatus);

        time_t m_timeOutTime;
        void UpdateTimeOutTime(uint32 diff)
        {
            if (time_t(diff) > m_timeOutTime)
                m_timeOutTime = 0;
            else
                m_timeOutTime -= diff;
        }
        void ResetTimeOutTime() { m_timeOutTime = sWorld->getIntConfig(CONFIG_SOCKET_TIMEOUTTIME); }
        bool IsConnectionIdle() const { return (m_timeOutTime <= 0 && !m_inQueue); }

        // Recruit-A-Friend Handling
        uint32 GetRecruiterId() const { return recruiterId; }
        bool IsARecruiter() const { return isRecruiter; }

        z_stream_s* GetCompressionStream() { return _compressionStream; }

    public:                                                 // opcodes handlers

        void Handle_NULL(WorldPacket& recvPacket);          // not used
        void Handle_EarlyProccess(WorldPacket& recvPacket); // just mark packets processed in WorldSocket::OnRead
        void Handle_ServerSide(WorldPacket& recvPacket);    // sever side only, can't be accepted from client
        void Handle_Deprecated(WorldPacket& recvPacket);    // never used anymore by client

        void HandleCharEnumOpcode(WorldPacket& recvPacket);
        void HandleCharDeleteOpcode(WorldPacket& recvPacket);
        void HandleCharCreateOpcode(WorldPacket& recvPacket);
        void HandleCharCreateCallback(PreparedQueryResult result, CharacterCreateInfo* createInfo);
        void HandlePlayerLoginOpcode(WorldPacket& recvPacket);
        void HandleLoadScreenOpcode(WorldPacket& recvPacket);
        void HandleCharEnum(PreparedQueryResult result);
        void HandlePlayerLogin(LoginQueryHolder * holder);
        void HandleCharFactionOrRaceChange(WorldPacket& recvData);
        void HandleRandomizeCharNameOpcode(WorldPacket& recvData);
        void HandleReorderCharacters(WorldPacket& recvData);
        void HandleOpeningCinematic(WorldPacket& recvData);

        // played time
        void HandlePlayedTime(WorldPacket& recvPacket);

        // new
        void HandleMoveUnRootAck(WorldPacket& recvPacket);
        void HandleMoveRootAck(WorldPacket& recvPacket);
        void HandleLookingForGroup(WorldPacket& recvPacket);
        void HandleReturnToGraveyard(WorldPacket& recvPacket);

        // new inspect
        void HandleInspectOpcode(WorldPacket& recvPacket);

        // new party stats
        void HandleInspectHonorStatsOpcode(WorldPacket& recvPacket);

        void HandleMoveWaterWalkAck(WorldPacket& recvPacket);
        void HandleFeatherFallAck(WorldPacket& recvData);

        void HandleMoveHoverAck(WorldPacket& recvData);

        void HandleMountSpecialAnimOpcode(WorldPacket& recvdata);

        // character view
        void HandleShowingHelmOpcode(WorldPacket& recvData);
        void HandleShowingCloakOpcode(WorldPacket& recvData);

        // repair
        void HandleRepairItemOpcode(WorldPacket& recvPacket);

        // Knockback
        void HandleMoveKnockBackAck(WorldPacket& recvPacket);

        void HandleMoveTeleportAck(WorldPacket& recvPacket);
        void HandleForceSpeedChangeAck(WorldPacket& recvData);

        void HandlePingOpcode(WorldPacket& recvPacket);
        void HandleAuthSessionOpcode(WorldPacket& recvPacket);
        void HandleRepopRequestOpcode(WorldPacket& recvPacket);
        void HandleAutostoreLootItemOpcode(WorldPacket& recvPacket);
        void HandleLootMoneyOpcode(WorldPacket& recvPacket);
        void HandleLootOpcode(WorldPacket& recvPacket);
        void HandleLootReleaseOpcode(WorldPacket& recvPacket);
        void HandleLootMasterGiveOpcode(WorldPacket& recvPacket);
        void HandleWhoOpcode(WorldPacket& recvPacket);
        void HandleLogoutRequestOpcode(WorldPacket& recvPacket);
        void HandlePlayerLogoutOpcode(WorldPacket& recvPacket);
        void HandleLogoutCancelOpcode(WorldPacket& recvPacket);

        // GM Ticket opcodes
        void HandleGMTicketCreateOpcode(WorldPacket& recvPacket);
        void HandleGMTicketUpdateOpcode(WorldPacket& recvPacket);
        void HandleGMTicketDeleteOpcode(WorldPacket& recvPacket);
        void HandleGMTicketGetTicketOpcode(WorldPacket& recvPacket);
        void HandleGMTicketSystemStatusOpcode(WorldPacket& recvPacket);
        void HandleGMSurveySubmit(WorldPacket& recvPacket);
        void HandleReportLag(WorldPacket& recvPacket);
        void HandleGMResponseResolve(WorldPacket& recvPacket);

        void HandleTogglePvP(WorldPacket& recvPacket);

        void HandleZoneUpdateOpcode(WorldPacket& recvPacket);
        void HandleSetSelectionOpcode(WorldPacket& recvPacket);
        void HandleStandStateChangeOpcode(WorldPacket& recvPacket);
        void HandleEmoteOpcode(WorldPacket& recvPacket);
        void HandleContactListOpcode(WorldPacket& recvPacket);
        void HandleAddFriendOpcode(WorldPacket& recvPacket);
        void HandleAddFriendOpcodeCallBack(PreparedQueryResult result, std::string const& friendNote);
        void HandleDelFriendOpcode(WorldPacket& recvPacket);
        void HandleAddIgnoreOpcode(WorldPacket& recvPacket);
        void HandleAddIgnoreOpcodeCallBack(PreparedQueryResult result);
        void HandleDelIgnoreOpcode(WorldPacket& recvPacket);
        void HandleSetContactNotesOpcode(WorldPacket& recvPacket);
        void HandleBugOpcode(WorldPacket& recvPacket);

        void HandleAreaTriggerOpcode(WorldPacket& recvPacket);

        void HandleSetFactionAtWar(WorldPacket& recvData);
        void HandleSetFactionCheat(WorldPacket& recvData);
        void HandleSetWatchedFactionOpcode(WorldPacket& recvData);
        void HandleSetFactionInactiveOpcode(WorldPacket& recvData);

        void HandleUpdateAccountData(WorldPacket& recvPacket);
        void HandleRequestAccountData(WorldPacket& recvPacket);
        void HandleSetActionButtonOpcode(WorldPacket& recvPacket);

        void HandleGameObjectUseOpcode(WorldPacket& recPacket);
        void HandleMeetingStoneInfo(WorldPacket& recPacket);
        void HandleGameobjectReportUse(WorldPacket& recvPacket);

        void HandleNameQueryOpcode(WorldPacket& recvPacket);

        void HandleQueryTimeOpcode(WorldPacket& recvPacket);

        void HandleCreatureQueryOpcode(WorldPacket& recvPacket);

        void HandleGameObjectQueryOpcode(WorldPacket& recvPacket);

        void HandleMoveWorldportAckOpcode(WorldPacket& recvPacket);
        void HandleMoveWorldportAckOpcode();                // for server-side calls

        void HandleMovementOpcodes(WorldPacket& recvPacket);
        void HandleSetActiveMoverOpcode(WorldPacket& recvData);
        void HandleMoveNotActiveMover(WorldPacket& recvData);
        void HandleDismissControlledVehicle(WorldPacket& recvData);
        void HandleRequestVehicleExit(WorldPacket& recvData);
        void HandleChangeSeatsOnControlledVehicle(WorldPacket& recvData);
        void HandleMoveTimeSkippedOpcode(WorldPacket& recvData);

        void HandleRequestRaidInfoOpcode(WorldPacket& recvData);

        void HandleBattlefieldStatusOpcode(WorldPacket& recvData);
        void HandleBattleMasterHelloOpcode(WorldPacket& recvData);

        void HandleGroupInviteOpcode(WorldPacket& recvPacket);
        //void HandleGroupCancelOpcode(WorldPacket& recvPacket);
        void HandleGroupInviteResponseOpcode(WorldPacket& recvPacket);
        void HandleGroupUninviteOpcode(WorldPacket& recvPacket);
        void HandleGroupUninviteGuidOpcode(WorldPacket& recvPacket);
        void HandleGroupSetLeaderOpcode(WorldPacket& recvPacket);
        void HandleGroupSetRolesOpcode(WorldPacket& recvData);
        void HandleGroupDisbandOpcode(WorldPacket& recvPacket);
        void HandleOptOutOfLootOpcode(WorldPacket& recvData);
        void HandleLootMethodOpcode(WorldPacket& recvPacket);
        void HandleLootRoll(WorldPacket& recvData);
        void HandleRequestPartyMemberStatsOpcode(WorldPacket& recvData);
        void HandleRaidTargetUpdateOpcode(WorldPacket& recvData);
        void HandleRaidReadyCheckOpcode(WorldPacket& recvData);
        void HandleRaidReadyCheckFinishedOpcode(WorldPacket& recvData);
        void HandleGroupRaidConvertOpcode(WorldPacket& recvData);
        void HandleGroupChangeSubGroupOpcode(WorldPacket& recvData);
        void HandleGroupSwapSubGroupOpcode(WorldPacket& recvData);
        void HandleGroupAssistantLeaderOpcode(WorldPacket& recvData);
        void HandlePartyAssignmentOpcode(WorldPacket& recvData);

        void HandlePetitionBuyOpcode(WorldPacket& recvData);
        void HandlePetitionShowSignOpcode(WorldPacket& recvData);
        void HandlePetitionQueryOpcode(WorldPacket& recvData);
        void HandlePetitionRenameOpcode(WorldPacket& recvData);
        void HandlePetitionSignOpcode(WorldPacket& recvData);
        void HandlePetitionDeclineOpcode(WorldPacket& recvData);
        void HandleOfferPetitionOpcode(WorldPacket& recvData);
        void HandleTurnInPetitionOpcode(WorldPacket& recvData);

        void HandleGuildQueryOpcode(WorldPacket& recvPacket);
        void HandleGuildInviteOpcode(WorldPacket& recvPacket);
        void HandleGuildRemoveOpcode(WorldPacket& recvPacket);
        void HandleGuildAcceptOpcode(WorldPacket& recvPacket);
        void HandleGuildDeclineOpcode(WorldPacket& recvPacket);
        void HandleGuildEventLogQueryOpcode(WorldPacket& recvPacket);
        void HandleGuildRosterOpcode(WorldPacket& recvPacket);
        void HandleGuildRewardsQueryOpcode(WorldPacket& recvPacket);
        void HandleGuildPromoteOpcode(WorldPacket& recvPacket);
        void HandleGuildDemoteOpcode(WorldPacket& recvPacket);
        void HandleGuildAssignRankOpcode(WorldPacket& recvPacket);
        void HandleGuildLeaveOpcode(WorldPacket& recvPacket);
        void HandleGuildDisbandOpcode(WorldPacket& recvPacket);
        void HandleGuildSetGuildMaster(WorldPacket& recvPacket);
        void HandleGuildMOTDOpcode(WorldPacket& recvPacket);
        void HandleGuildNewsUpdateStickyOpcode(WorldPacket& recvPacket);
        void HandleGuildSetNoteOpcode(WorldPacket& recvPacket);
        void HandleGuildQueryRanksOpcode(WorldPacket& recvPacket);
        void HandleGuildQueryNewsOpcode(WorldPacket& recvPacket);
        void HandleGuildSetRankPermissionsOpcode(WorldPacket& recvPacket);
        void HandleGuildAddRankOpcode(WorldPacket& recvPacket);
        void HandleGuildDelRankOpcode(WorldPacket& recvPacket);
        void HandleGuildChangeInfoTextOpcode(WorldPacket& recvPacket);
        void HandleSaveGuildEmblemOpcode(WorldPacket& recvPacket);
        void HandleGuildRequestPartyState(WorldPacket& recvPacket);
        void HandleGuildRequestMaxDailyXP(WorldPacket& recvPacket);
        void HandleAutoDeclineGuildInvites(WorldPacket& recvPacket);

        void HandleGuildFinderAddRecruit(WorldPacket& recvPacket);
        void HandleGuildFinderBrowse(WorldPacket& recvPacket);
        void HandleGuildFinderDeclineRecruit(WorldPacket& recvPacket);
        void HandleGuildFinderGetApplications(WorldPacket& recvPacket);
        void HandleGuildFinderGetRecruits(WorldPacket& recvPacket);
        void HandleGuildFinderPostRequest(WorldPacket& recvPacket);
        void HandleGuildFinderRemoveRecruit(WorldPacket& recvPacket);
        void HandleGuildFinderSetGuildPost(WorldPacket& recvPacket);

        void HandleTaxiNodeStatusQueryOpcode(WorldPacket& recvPacket);
        void HandleTaxiQueryAvailableNodes(WorldPacket& recvPacket);
        void HandleActivateTaxiOpcode(WorldPacket& recvPacket);
        void HandleActivateTaxiExpressOpcode(WorldPacket& recvPacket);
        void HandleMoveSplineDoneOpcode(WorldPacket& recvPacket);
        void SendActivateTaxiReply(ActivateTaxiReply reply);

        void HandleTabardVendorActivateOpcode(WorldPacket& recvPacket);
        void HandleBankerActivateOpcode(WorldPacket& recvPacket);
        void HandleBuyBankSlotOpcode(WorldPacket& recvPacket);
        void HandleTrainerListOpcode(WorldPacket& recvPacket);
        void HandleTrainerBuySpellOpcode(WorldPacket& recvPacket);
        void HandlePetitionShowListOpcode(WorldPacket& recvPacket);
        void HandleGossipHelloOpcode(WorldPacket& recvPacket);
        void HandleGossipSelectOptionOpcode(WorldPacket& recvPacket);
        void HandleSpiritHealerActivateOpcode(WorldPacket& recvPacket);
        void HandleNpcTextQueryOpcode(WorldPacket& recvPacket);
        void HandleBinderActivateOpcode(WorldPacket& recvPacket);
        void HandleListStabledPetsOpcode(WorldPacket& recvPacket);
        void HandleStablePet(WorldPacket& recvPacket);
        void HandleStablePetCallback(PreparedQueryResult result);
        void HandleUnstablePet(WorldPacket& recvPacket);
        void HandleUnstablePetCallback(PreparedQueryResult result, uint32 petId);
        void HandleBuyStableSlot(WorldPacket& recvPacket);
        void HandleStableRevivePet(WorldPacket& recvPacket);
        void HandleStableSwapPet(WorldPacket& recvPacket);
        void HandleStableSwapPetCallback(PreparedQueryResult result, uint32 petId);
        void SendTrainerBuyFailed(uint64 guid, uint32 spellId, uint32 reason);

        void HandleDuelAcceptedOpcode(WorldPacket& recvPacket);
        void HandleDuelCancelledOpcode(WorldPacket& recvPacket);

        void HandleAcceptTradeOpcode(WorldPacket& recvPacket);
        void HandleBeginTradeOpcode(WorldPacket& recvPacket);
        void HandleBusyTradeOpcode(WorldPacket& recvPacket);
        void HandleCancelTradeOpcode(WorldPacket& recvPacket);
        void HandleClearTradeItemOpcode(WorldPacket& recvPacket);
        void HandleIgnoreTradeOpcode(WorldPacket& recvPacket);
        void HandleInitiateTradeOpcode(WorldPacket& recvPacket);
        void HandleSetTradeGoldOpcode(WorldPacket& recvPacket);
        void HandleSetTradeItemOpcode(WorldPacket& recvPacket);
        void HandleUnacceptTradeOpcode(WorldPacket& recvPacket);

        void HandleAuctionHelloOpcode(WorldPacket& recvPacket);
        void HandleAuctionListItems(WorldPacket& recvData);
        void HandleAuctionListBidderItems(WorldPacket& recvData);
        void HandleAuctionSellItem(WorldPacket& recvData);
        void HandleAuctionRemoveItem(WorldPacket& recvData);
        void HandleAuctionListOwnerItems(WorldPacket& recvData);
        void HandleAuctionPlaceBid(WorldPacket& recvData);
        void HandleAuctionListPendingSales(WorldPacket& recvData);

        void HandleGetMailList(WorldPacket& recvData);
        void HandleSendMail(WorldPacket& recvData);
        void HandleMailTakeMoney(WorldPacket& recvData);
        void HandleMailTakeItem(WorldPacket& recvData);
        void HandleMailMarkAsRead(WorldPacket& recvData);
        void HandleMailReturnToSender(WorldPacket& recvData);
        void HandleMailDelete(WorldPacket& recvData);
        void HandleItemTextQuery(WorldPacket& recvData);
        void HandleMailCreateTextItem(WorldPacket& recvData);
        void HandleQueryNextMailTime(WorldPacket& recvData);
        void HandleCancelChanneling(WorldPacket& recvData);

        void SendItemPageInfo(ItemTemplate* itemProto);
        void HandleSplitItemOpcode(WorldPacket& recvPacket);
        void HandleSwapInvItemOpcode(WorldPacket& recvPacket);
        void HandleDestroyItemOpcode(WorldPacket& recvPacket);
        void HandleAutoEquipItemOpcode(WorldPacket& recvPacket);
        void SendItemDb2Reply(uint32 entry);
        void SendItemSparseDb2Reply(uint32 entry);
        void HandleSellItemOpcode(WorldPacket& recvPacket);
        void HandleBuyItemInSlotOpcode(WorldPacket& recvPacket);
        void HandleBuyItemOpcode(WorldPacket& recvPacket);
        void HandleListInventoryOpcode(WorldPacket& recvPacket);
        void HandleAutoStoreBagItemOpcode(WorldPacket& recvPacket);
        void HandleReadItem(WorldPacket& recvPacket);
        void HandleAutoEquipItemSlotOpcode(WorldPacket& recvPacket);
        void HandleSwapItem(WorldPacket& recvPacket);
        void HandleBuybackItem(WorldPacket& recvPacket);
        void HandleAutoBankItemOpcode(WorldPacket& recvPacket);
        void HandleAutoStoreBankItemOpcode(WorldPacket& recvPacket);
        void HandleWrapItemOpcode(WorldPacket& recvPacket);

        void HandleAttackSwingOpcode(WorldPacket& recvPacket);
        void HandleAttackStopOpcode(WorldPacket& recvPacket);
        void HandleSetSheathedOpcode(WorldPacket& recvPacket);

        void HandleUseItemOpcode(WorldPacket& recvPacket);
        void HandleOpenItemOpcode(WorldPacket& recvPacket);
        void HandleCastSpellOpcode(WorldPacket& recvPacket);
        void HandleCancelCastOpcode(WorldPacket& recvPacket);
        void HandleCancelAuraOpcode(WorldPacket& recvPacket);
        void HandleCancelGrowthAuraOpcode(WorldPacket& recvPacket);
        void HandleCancelAutoRepeatSpellOpcode(WorldPacket& recvPacket);

        void HandleLearnTalentOpcode(WorldPacket& recvPacket);
        void HandleLearnPreviewTalents(WorldPacket& recvPacket);
        void HandleTalentWipeConfirmOpcode(WorldPacket& recvPacket);
        void HandleUnlearnSkillOpcode(WorldPacket& recvPacket);

        void HandleQuestgiverStatusQueryOpcode(WorldPacket& recvPacket);
        void HandleQuestgiverStatusMultipleQuery(WorldPacket& recvPacket);
        void HandleQuestgiverHelloOpcode(WorldPacket& recvPacket);
        void HandleQuestgiverAcceptQuestOpcode(WorldPacket& recvPacket);
        void HandleQuestgiverQueryQuestOpcode(WorldPacket& recvPacket);
        void HandleQuestgiverChooseRewardOpcode(WorldPacket& recvPacket);
        void HandleQuestgiverRequestRewardOpcode(WorldPacket& recvPacket);
        void HandleQuestQueryOpcode(WorldPacket& recvPacket);
        void HandleQuestgiverCancel(WorldPacket& recvData);
        void HandleQuestLogSwapQuest(WorldPacket& recvData);
        void HandleQuestLogRemoveQuest(WorldPacket& recvData);
        void HandleQuestConfirmAccept(WorldPacket& recvData);
        void HandleQuestgiverCompleteQuest(WorldPacket& recvData);
        void HandleQuestgiverQuestAutoLaunch(WorldPacket& recvPacket);
        void HandlePushQuestToParty(WorldPacket& recvPacket);
        void HandleQuestPushResult(WorldPacket& recvPacket);

        void HandleMessagechatOpcode(WorldPacket& recvPacket);
        void HandleAddonMessagechatOpcode(WorldPacket& recvPacket);
        void SendPlayerNotFoundNotice(std::string const& name);
        void SendPlayerAmbiguousNotice(std::string const& name);
        void SendWrongFactionNotice();
        void SendChatRestrictedNotice(ChatRestrictionType restriction);
        void HandleTextEmoteOpcode(WorldPacket& recvPacket);
        void HandleChatIgnoredOpcode(WorldPacket& recvPacket);

        void HandleUnregisterAddonPrefixesOpcode(WorldPacket& recvPacket);
        void HandleAddonRegisteredPrefixesOpcode(WorldPacket& recvPacket);

        void HandleReclaimCorpseOpcode(WorldPacket& recvPacket);
        void HandleCorpseQueryOpcode(WorldPacket& recvPacket);
        void HandleCorpseMapPositionQuery(WorldPacket& recvPacket);
        void HandleResurrectResponseOpcode(WorldPacket& recvPacket);
        void HandleSummonResponseOpcode(WorldPacket& recvData);

        void HandleJoinChannel(WorldPacket& recvPacket);
        void HandleLeaveChannel(WorldPacket& recvPacket);
        void HandleChannelList(WorldPacket& recvPacket);
        void HandleChannelPassword(WorldPacket& recvPacket);
        void HandleChannelSetOwner(WorldPacket& recvPacket);
        void HandleChannelOwner(WorldPacket& recvPacket);
        void HandleChannelModerator(WorldPacket& recvPacket);
        void HandleChannelUnmoderator(WorldPacket& recvPacket);
        void HandleChannelMute(WorldPacket& recvPacket);
        void HandleChannelUnmute(WorldPacket& recvPacket);
        void HandleChannelInvite(WorldPacket& recvPacket);
        void HandleChannelKick(WorldPacket& recvPacket);
        void HandleChannelBan(WorldPacket& recvPacket);
        void HandleChannelUnban(WorldPacket& recvPacket);
        void HandleChannelAnnouncements(WorldPacket& recvPacket);
        void HandleChannelModerate(WorldPacket& recvPacket);
        void HandleChannelDeclineInvite(WorldPacket& recvPacket);
        void HandleChannelDisplayListQuery(WorldPacket& recvPacket);
        void HandleGetChannelMemberCount(WorldPacket& recvPacket);
        void HandleSetChannelWatch(WorldPacket& recvPacket);

        void HandleCompleteCinematic(WorldPacket& recvPacket);
        void HandleNextCinematicCamera(WorldPacket& recvPacket);

        void HandlePageTextQueryOpcode(WorldPacket& recvPacket);

        void HandleTutorialFlag (WorldPacket& recvData);
        void HandleTutorialClear(WorldPacket& recvData);
        void HandleTutorialReset(WorldPacket& recvData);

        //Pet
        void HandlePetAction(WorldPacket& recvData);
        void HandlePetStopAttack(WorldPacket& recvData);
        void HandlePetActionHelper(Unit* pet, uint64 guid1, uint32 spellid, uint16 flag, uint64 guid2, float x, float y, float z);
        void HandlePetNameQuery(WorldPacket& recvData);
        void HandlePetSetAction(WorldPacket& recvData);
        void HandlePetAbandon(WorldPacket& recvData);
        void HandlePetRename(WorldPacket& recvData);
        void HandlePetCancelAuraOpcode(WorldPacket& recvPacket);
        void HandlePetSpellAutocastOpcode(WorldPacket& recvPacket);
        void HandlePetCastSpellOpcode(WorldPacket& recvPacket);
        void HandlePetLearnTalent(WorldPacket& recvPacket);
        void HandleLearnPreviewTalentsPet(WorldPacket& recvPacket);

        void HandleSetActionBarToggles(WorldPacket& recvData);

        void HandleCharRenameOpcode(WorldPacket& recvData);
        void HandleChangePlayerNameOpcodeCallBack(PreparedQueryResult result, std::string const& newName);
        void HandleSetPlayerDeclinedNames(WorldPacket& recvData);

        void HandleTotemDestroyed(WorldPacket& recvData);
        void HandleDismissCritter(WorldPacket& recvData);

        //Battleground
        void HandleBattlemasterHelloOpcode(WorldPacket& recvData);
        void HandleBattlemasterJoinOpcode(WorldPacket& recvData);
        void HandleBattlegroundPlayerPositionsOpcode(WorldPacket& recvData);
        void HandlePVPLogDataOpcode(WorldPacket& recvData);
        void HandleBattleFieldPortOpcode(WorldPacket& recvData);
        void HandleBattlefieldListOpcode(WorldPacket& recvData);
        void HandleBattlefieldLeaveOpcode(WorldPacket& recvData);
        void HandleBattlemasterJoinArena(WorldPacket& recvData);
        void HandleReportPvPAFK(WorldPacket& recvData);
        void HandleRequestRatedBgInfo(WorldPacket& recvData);
        void HandleRequestPvpOptions(WorldPacket& recvData);
        void HandleRequestPvpReward(WorldPacket& recvData);
        void HandleRequestRatedBgStats(WorldPacket& recvData);

        void HandleWardenDataOpcode(WorldPacket& recvData);
        void HandleWorldTeleportOpcode(WorldPacket& recvData);
        void HandleMinimapPingOpcode(WorldPacket& recvData);
        void HandleRandomRollOpcode(WorldPacket& recvData);
        void HandleFarSightOpcode(WorldPacket& recvData);
        void HandleSetDungeonDifficultyOpcode(WorldPacket& recvData);
        void HandleSetRaidDifficultyOpcode(WorldPacket& recvData);
        void HandleMoveSetCanFlyAckOpcode(WorldPacket& recvData);
        void HandleSetTitleOpcode(WorldPacket& recvData);
        void HandleRealmSplitOpcode(WorldPacket& recvData);
        void HandleTimeSyncResp(WorldPacket& recvData);
        void HandleWhoisOpcode(WorldPacket& recvData);
        void HandleResetInstancesOpcode(WorldPacket& recvData);
        void HandleHearthAndResurrect(WorldPacket& recvData);
        void HandleInstanceLockResponse(WorldPacket& recvPacket);

        // Battlefield
        void SendBfInvitePlayerToWar(uint64 guid, uint32 zoneId, uint32 time);
        void SendBfInvitePlayerToQueue(uint64 guid);
        void SendBfQueueInviteResponse(uint64 guid, uint32 zoneId, bool canQueue = true, bool full = false);
        void SendBfEntered(uint64 guid);
        void SendBfLeaveMessage(uint64 guid, BFLeaveReason reason = BF_LEAVE_REASON_EXITED);
        void HandleBfQueueInviteResponse(WorldPacket& recvData);
        void HandleBfEntryInviteResponse(WorldPacket& recvData);
        void HandleBfExitRequest(WorldPacket& recvData);

        // Looking for Dungeon/Raid
        void HandleLfgSetCommentOpcode(WorldPacket& recvData);
        void HandleLfgPlayerLockInfoRequestOpcode(WorldPacket& recvData);
        void HandleLfgPartyLockInfoRequestOpcode(WorldPacket& recvData);
        void HandleLfgJoinOpcode(WorldPacket& recvData);
        void HandleLfgLeaveOpcode(WorldPacket& recvData);
        void HandleLfgSetRolesOpcode(WorldPacket& recvData);
        void HandleLfgProposalResultOpcode(WorldPacket& recvData);
        void HandleLfgSetBootVoteOpcode(WorldPacket& recvData);
        void HandleLfgTeleportOpcode(WorldPacket& recvData);
        void HandleLfrJoinOpcode(WorldPacket& recvData);
        void HandleLfrLeaveOpcode(WorldPacket& recvData);
        void HandleLfgGetStatus(WorldPacket& recvData);

        void SendLfgUpdatePlayer(lfg::LfgUpdateData const& updateData);
        void SendLfgUpdateParty(lfg::LfgUpdateData const& updateData);
        void SendLfgRoleChosen(uint64 guid, uint8 roles);
        void SendLfgRoleCheckUpdate(lfg::LfgRoleCheck const& pRoleCheck);
        void SendLfgLfrList(bool update);
        void SendLfgJoinResult(lfg::LfgJoinResultData const& joinData);
        void SendLfgQueueStatus(lfg::LfgQueueStatusData const& queueData);
        void SendLfgPlayerReward(lfg::LfgPlayerRewardData const& lfgPlayerRewardData);
        void SendLfgBootProposalUpdate(lfg::LfgPlayerBoot const& boot);
        void SendLfgUpdateProposal(lfg::LfgProposal const& proposal);
        void SendLfgDisabled();
        void SendLfgOfferContinue(uint32 dungeonEntry);
        void SendLfgTeleportError(uint8 err);

        // Arena Team
        void HandleInspectArenaTeamsOpcode(WorldPacket& recvData);
        void HandleArenaTeamQueryOpcode(WorldPacket& recvData);
        void HandleArenaTeamRosterOpcode(WorldPacket& recvData);
        void HandleArenaTeamCreateOpcode(WorldPacket& recvData);
        void HandleArenaTeamInviteOpcode(WorldPacket& recvData);
        void HandleArenaTeamAcceptOpcode(WorldPacket& recvData);
        void HandleArenaTeamDeclineOpcode(WorldPacket& recvData);
        void HandleArenaTeamLeaveOpcode(WorldPacket& recvData);
        void HandleArenaTeamRemoveOpcode(WorldPacket& recvData);
        void HandleArenaTeamDisbandOpcode(WorldPacket& recvData);
        void HandleArenaTeamLeaderOpcode(WorldPacket& recvData);

        void HandleAreaSpiritHealerQueryOpcode(WorldPacket& recvData);
        void HandleAreaSpiritHealerQueueOpcode(WorldPacket& recvData);
        void HandleCancelMountAuraOpcode(WorldPacket& recvData);
        void HandleSelfResOpcode(WorldPacket& recvData);
        void HandleComplainOpcode(WorldPacket& recvData);
        void HandleRequestPetInfoOpcode(WorldPacket& recvData);

        // Socket gem
        void HandleSocketOpcode(WorldPacket& recvData);

        void HandleCancelTempEnchantmentOpcode(WorldPacket& recvData);

        void HandleItemRefundInfoRequest(WorldPacket& recvData);
        void HandleItemRefund(WorldPacket& recvData);

        void HandleChannelVoiceOnOpcode(WorldPacket& recvData);
        void HandleVoiceSessionEnableOpcode(WorldPacket& recvData);
        void HandleSetActiveVoiceChannel(WorldPacket& recvData);
        void HandleSetTaxiBenchmarkOpcode(WorldPacket& recvData);

        // Guild Bank
        void HandleGuildPermissions(WorldPacket& recvData);
        void HandleGuildBankMoneyWithdrawn(WorldPacket& recvData);
        void HandleGuildBankerActivate(WorldPacket& recvData);
        void HandleGuildBankQueryTab(WorldPacket& recvData);
        void HandleGuildBankLogQuery(WorldPacket& recvData);
        void HandleGuildBankDepositMoney(WorldPacket& recvData);
        void HandleGuildBankWithdrawMoney(WorldPacket& recvData);
        void HandleGuildBankSwapItems(WorldPacket& recvData);

        void HandleGuildBankUpdateTab(WorldPacket& recvData);
        void HandleGuildBankBuyTab(WorldPacket& recvData);
        void HandleQueryGuildBankTabText(WorldPacket& recvData);
        void HandleSetGuildBankTabText(WorldPacket& recvData);
        void HandleGuildQueryXPOpcode(WorldPacket& recvData);

        // Refer-a-Friend
        void HandleGrantLevel(WorldPacket& recvData);
        void HandleAcceptGrantLevel(WorldPacket& recvData);

        // Calendar
        void HandleCalendarGetCalendar(WorldPacket& recvData);
        void HandleCalendarGetEvent(WorldPacket& recvData);
        void HandleCalendarGuildFilter(WorldPacket& recvData);
        void HandleCalendarArenaTeam(WorldPacket& recvData);
        void HandleCalendarAddEvent(WorldPacket& recvData);
        void HandleCalendarUpdateEvent(WorldPacket& recvData);
        void HandleCalendarRemoveEvent(WorldPacket& recvData);
        void HandleCalendarCopyEvent(WorldPacket& recvData);
        void HandleCalendarEventInvite(WorldPacket& recvData);
        void HandleCalendarEventRsvp(WorldPacket& recvData);
        void HandleCalendarEventRemoveInvite(WorldPacket& recvData);
        void HandleCalendarEventStatus(WorldPacket& recvData);
        void HandleCalendarEventModeratorStatus(WorldPacket& recvData);
        void HandleCalendarComplain(WorldPacket& recvData);
        void HandleCalendarGetNumPending(WorldPacket& recvData);
        void HandleCalendarEventSignup(WorldPacket& recvData);

        void SendCalendarRaidLockout(InstanceSave const* save, bool add);
        void SendCalendarRaidLockoutUpdated(InstanceSave const* save);
        void HandleSetSavedInstanceExtend(WorldPacket& recvData);

        // Void Storage
        void HandleVoidStorageUnlock(WorldPacket& recvData);
        void HandleVoidStorageQuery(WorldPacket& recvData);
        void HandleVoidStorageTransfer(WorldPacket& recvData);
        void HandleVoidSwapItem(WorldPacket& recvData);
        void SendVoidStorageTransferResult(VoidTransferError result);

        // Transmogrification
        void HandleTransmogrifyItems(WorldPacket& recvData);

        // Reforge
        void HandleReforgeItemOpcode(WorldPacket& recvData);
        void SendReforgeResult(bool success);

        // Miscellaneous
        void HandleSpellClick(WorldPacket& recvData);
        void HandleMirrorImageDataRequest(WorldPacket& recvData);
        void HandleAlterAppearance(WorldPacket& recvData);
        void HandleRemoveGlyph(WorldPacket& recvData);
        void HandleCharCustomize(WorldPacket& recvData);
        void HandleQueryInspectAchievements(WorldPacket& recvData);
        void HandleGuildAchievementProgressQuery(WorldPacket& recvData);
        void HandleEquipmentSetSave(WorldPacket& recvData);
        void HandleEquipmentSetDelete(WorldPacket& recvData);
        void HandleEquipmentSetUse(WorldPacket& recvData);
        void HandleWorldStateUITimerUpdate(WorldPacket& recvData);
        void HandleReadyForAccountDataTimes(WorldPacket& recvData);
        void HandleQueryQuestsCompleted(WorldPacket& recvData);
        void HandleQuestPOIQuery(WorldPacket& recvData);
        void HandleEjectPassenger(WorldPacket& data);
        void HandleEnterPlayerVehicle(WorldPacket& data);
        void HandleUpdateProjectilePosition(WorldPacket& recvPacket);
        void HandleRequestHotfix(WorldPacket& recvPacket);
        void HandleUpdateMissileTrajectory(WorldPacket& recvPacket);
        void HandleViolenceLevel(WorldPacket& recvPacket);
        void HandleObjectUpdateFailedOpcode(WorldPacket& recvPacket);
        int32 HandleEnableNagleAlgorithm();

        // Compact Unit Frames (4.x)
        void HandleSaveCUFProfiles(WorldPacket& recvPacket);
        void SendLoadCUFProfiles();

    private:
        void InitializeQueryCallbackParameters();
        void ProcessQueryCallbacks();

        PreparedQueryResultFuture _charEnumCallback;
        PreparedQueryResultFuture _addIgnoreCallback;
        PreparedQueryResultFuture _stablePetCallback;
        QueryCallback<PreparedQueryResult, std::string> _charRenameCallback;
        QueryCallback<PreparedQueryResult, std::string> _addFriendCallback;
        QueryCallback<PreparedQueryResult, uint32> _unstablePetCallback;
        QueryCallback<PreparedQueryResult, uint32> _stableSwapCallback;
        QueryCallback<PreparedQueryResult, uint64> _sendStabledPetCallback;
        QueryCallback<PreparedQueryResult, CharacterCreateInfo*, true> _charCreateCallback;
        QueryResultHolderFuture _charLoginCallback;

    private:
        // private trade methods
        void moveItems(Item* myItems[], Item* hisItems[]);

        // logging helper
        void LogUnexpectedOpcode(WorldPacket* packet, const char* status, const char *reason);
        void LogUnprocessedTail(WorldPacket* packet);

        // EnumData helpers
        bool CharCanLogin(uint32 lowGUID)
        {
            return _allowedCharsToLogin.find(lowGUID) != _allowedCharsToLogin.end();
        }

        // this stores the GUIDs of the characters who can login
        // characters who failed on Player::BuildEnumData shouldn't login
        std::set<uint32> _allowedCharsToLogin;

        uint32 m_GUIDLow;                                   // set loggined or recently logout player (while m_playerRecentlyLogout set)
        Player* _player;
        WorldSocket* m_Socket;
        std::string m_Address;

        AccountTypes _security;
        uint32 _accountId;
        uint8 m_expansion;

        typedef std::list<AddonInfo> AddonsList;

        // Warden
        Warden* _warden;                                    // Remains NULL if Warden system is not enabled by config

        time_t _logoutTime;
        bool m_inQueue;                                     // session wait in auth.queue
        bool m_playerLoading;                               // code processed in LoginPlayer
        bool m_playerLogout;                                // code processed in LogoutPlayer
        bool m_playerRecentlyLogout;
        bool m_playerSave;
        LocaleConstant m_sessionDbcLocale;
        LocaleConstant m_sessionDbLocaleIndex;
        uint32 m_latency;
        AccountData m_accountData[NUM_ACCOUNT_DATA_TYPES];
        uint32 m_Tutorials[MAX_ACCOUNT_TUTORIAL_VALUES];
        bool   m_TutorialsChanged;
        AddonsList m_addonsList;
        std::vector<std::string> _registeredAddonPrefixes;
        bool _filterAddonMessages;
        uint32 recruiterId;
        bool isRecruiter;
        ACE_Based::LockedQueue<WorldPacket*, ACE_Thread_Mutex> _recvQueue;
        time_t timeLastWhoCommand;
<<<<<<< HEAD
        z_stream_s* _compressionStream;
=======
        RBACData* _RBACData;
>>>>>>> 8f6e9dc8
};
#endif
/// @}<|MERGE_RESOLUTION|>--- conflicted
+++ resolved
@@ -1016,11 +1016,8 @@
         bool isRecruiter;
         ACE_Based::LockedQueue<WorldPacket*, ACE_Thread_Mutex> _recvQueue;
         time_t timeLastWhoCommand;
-<<<<<<< HEAD
         z_stream_s* _compressionStream;
-=======
         RBACData* _RBACData;
->>>>>>> 8f6e9dc8
 };
 #endif
 /// @}