/*
 * Copyright (C) 2008-2014 TrinityCore <http://www.trinitycore.org/>
 * Copyright (C) 2005-2009 MaNGOS <http://getmangos.com/>
 *
 * This program is free software; you can redistribute it and/or modify it
 * under the terms of the GNU General Public License as published by the
 * Free Software Foundation; either version 2 of the License, or (at your
 * option) any later version.
 *
 * This program is distributed in the hope that it will be useful, but WITHOUT
 * ANY WARRANTY; without even the implied warranty of MERCHANTABILITY or
 * FITNESS FOR A PARTICULAR PURPOSE. See the GNU General Public License for
 * more details.
 *
 * You should have received a copy of the GNU General Public License along
 * with this program. If not, see <http://www.gnu.org/licenses/>.
 */

/// \addtogroup u2w
/// @{
/// \file

#ifndef __WORLDSESSION_H
#define __WORLDSESSION_H

#include "Common.h"
#include "SharedDefines.h"
#include "AddonMgr.h"
#include "DatabaseEnv.h"
#include "World.h"
#include "Opcodes.h"
#include "WorldPacket.h"
#include "Cryptography/BigNumber.h"
#include "Opcodes.h"
#include "AccountMgr.h"
#include <unordered_set>

class Creature;
class GameObject;
class InstanceSave;
class Item;
class LoginQueryHolder;
class Object;
class Player;
class Quest;
class SpellCastTargets;
class Unit;
class Warden;
class WorldPacket;
class WorldSocket;
struct AreaTableEntry;
struct AuctionEntry;
struct DeclinedName;
struct ItemTemplate;
struct MovementInfo;
struct TradeStatusInfo;

namespace lfg
{
struct LfgJoinResultData;
struct LfgPlayerBoot;
struct LfgProposal;
struct LfgQueueStatusData;
struct LfgPlayerRewardData;
struct LfgRoleCheck;
struct LfgUpdateData;
}

namespace rbac
{
class RBACData;
}

enum AccountDataType
{
    GLOBAL_CONFIG_CACHE             = 0,                    // 0x01 g
    PER_CHARACTER_CONFIG_CACHE      = 1,                    // 0x02 p
    GLOBAL_BINDINGS_CACHE           = 2,                    // 0x04 g
    PER_CHARACTER_BINDINGS_CACHE    = 3,                    // 0x08 p
    GLOBAL_MACROS_CACHE             = 4,                    // 0x10 g
    PER_CHARACTER_MACROS_CACHE      = 5,                    // 0x20 p
    PER_CHARACTER_LAYOUT_CACHE      = 6,                    // 0x40 p
    PER_CHARACTER_CHAT_CACHE        = 7                     // 0x80 p
};

#define NUM_ACCOUNT_DATA_TYPES        8

#define GLOBAL_CACHE_MASK           0x15
#define PER_CHARACTER_CACHE_MASK    0xEA

#define REGISTERED_ADDON_PREFIX_SOFTCAP 64

struct AccountData
{
    AccountData() : Time(0), Data("") { }

    time_t Time;
    std::string Data;
};

enum PartyOperation
{
    PARTY_OP_INVITE = 0,
    PARTY_OP_UNINVITE = 1,
    PARTY_OP_LEAVE = 2,
    PARTY_OP_SWAP = 4
};

enum BFLeaveReason
{
    BF_LEAVE_REASON_CLOSE     = 0x00000001,
    //BF_LEAVE_REASON_UNK1      = 0x00000002, (not used)
    //BF_LEAVE_REASON_UNK2      = 0x00000004, (not used)
    BF_LEAVE_REASON_EXITED    = 0x00000008,
    BF_LEAVE_REASON_LOW_LEVEL = 0x00000010
};

enum ChatRestrictionType
{
    ERR_CHAT_RESTRICTED = 0,
    ERR_CHAT_THROTTLED  = 1,
    ERR_USER_SQUELCHED  = 2,
    ERR_YELL_RESTRICTED = 3
};

enum CharterTypes
{
    GUILD_CHARTER_TYPE                            = 4,
    ARENA_TEAM_CHARTER_2v2_TYPE                   = 2,
    ARENA_TEAM_CHARTER_3v3_TYPE                   = 3,
    ARENA_TEAM_CHARTER_5v5_TYPE                   = 5,
};

#define DB2_REPLY_SPARSE 2442913102
#define DB2_REPLY_ITEM   1344507586

//class to deal with packet processing
//allows to determine if next packet is safe to be processed
class PacketFilter
{
public:
    explicit PacketFilter(WorldSession* pSession) : m_pSession(pSession) { }
    virtual ~PacketFilter() { }

    virtual bool Process(WorldPacket* /*packet*/) { return true; }
    virtual bool ProcessLogout() const { return true; }
    static Opcodes DropHighBytes(Opcodes opcode) { return Opcodes(opcode & 0xFFFF); }

protected:
    WorldSession* const m_pSession;

private:
    PacketFilter(PacketFilter const& right) = delete;
    PacketFilter& operator=(PacketFilter const& right) = delete;
};
//process only thread-safe packets in Map::Update()
class MapSessionFilter : public PacketFilter
{
public:
    explicit MapSessionFilter(WorldSession* pSession) : PacketFilter(pSession) { }
    ~MapSessionFilter() { }

    virtual bool Process(WorldPacket* packet) override;
    //in Map::Update() we do not process player logout!
    virtual bool ProcessLogout() const override { return false; }
};

//class used to filer only thread-unsafe packets from queue
//in order to update only be used in World::UpdateSessions()
class WorldSessionFilter : public PacketFilter
{
public:
    explicit WorldSessionFilter(WorldSession* pSession) : PacketFilter(pSession) { }
    ~WorldSessionFilter() { }

    virtual bool Process(WorldPacket* packet) override;
};

// Proxy structure to contain data passed to callback function,
// only to prevent bloating the parameter list
class CharacterCreateInfo
{
    friend class WorldSession;
    friend class Player;

    protected:
        CharacterCreateInfo(std::string const& name, uint8 race, uint8 cclass, uint8 gender, uint8 skin, uint8 face, uint8 hairStyle, uint8 hairColor, uint8 facialHair, uint8 outfitId,
        WorldPacket& data) : Name(name), Race(race), Class(cclass), Gender(gender), Skin(skin), Face(face), HairStyle(hairStyle), HairColor(hairColor), FacialHair(facialHair),
        OutfitId(outfitId), Data(std::move(data)), CharCount(0)
        { }

        /// User specified variables
        std::string Name;
        uint8 Race;
        uint8 Class;
        uint8 Gender;
        uint8 Skin;
        uint8 Face;
        uint8 HairStyle;
        uint8 HairColor;
        uint8 FacialHair;
        uint8 OutfitId;
        WorldPacket Data;

        /// Server side data
        uint8 CharCount;
};

struct PacketCounter
{
    time_t lastReceiveTime;
    uint32 amountCounter;
};

/// Player session in the World
class WorldSession
{
    public:
        WorldSession(uint32 id, uint32 battlenetAccountId, std::shared_ptr<WorldSocket> sock, AccountTypes sec, uint8 expansion, time_t mute_time, LocaleConstant locale, uint32 recruiter, bool isARecruiter);
        ~WorldSession();

        bool PlayerLoading() const { return m_playerLoading; }
        bool PlayerLogout() const { return m_playerLogout; }
        bool PlayerLogoutWithSave() const { return m_playerLogout && m_playerSave; }
        bool PlayerRecentlyLoggedOut() const { return m_playerRecentlyLogout; }

        void ReadAddonsInfo(WorldPacket& data);
        void SendAddonsInfo();
        bool IsAddonRegistered(const std::string& prefix) const;

        void SendPacket(WorldPacket* packet, bool forced = false);
        void SendNotification(const char *format, ...) ATTR_PRINTF(2, 3);
        void SendNotification(uint32 string_id, ...);
        void SendPetNameInvalid(uint32 error, std::string const& name, DeclinedName *declinedName);
        void SendPartyResult(PartyOperation operation, std::string const& member, PartyResult res, uint32 val = 0);
        void SendAreaTriggerMessage(const char* Text, ...) ATTR_PRINTF(2, 3);
        void SendSetPhaseShift(std::set<uint32> const& phaseIds, std::set<uint32> const& terrainswaps, std::set<uint32> const& worldMapAreaSwaps);
        void SendQueryTimeResponse();

        void SendAuthResponse(uint8 code, bool queued, uint32 queuePos = 0);
        void SendClientCacheVersion(uint32 version);

        rbac::RBACData* GetRBACData();
        bool HasPermission(uint32 permissionId);
        void LoadPermissions();
        void InvalidateRBACData(); // Used to force LoadPermissions at next HasPermission check

        AccountTypes GetSecurity() const { return _security; }
        uint32 GetAccountId() const { return _accountId; }
        uint32 GetBattlenetAccountId() const { return _battlenetAccountId; }
        Player* GetPlayer() const { return _player; }
        std::string const& GetPlayerName() const;
        std::string GetPlayerInfo() const;

        uint32 GetGuidLow() const;
        void SetSecurity(AccountTypes security) { _security = security; }
        std::string const& GetRemoteAddress() { return m_Address; }
        void SetPlayer(Player* player);
        uint8 Expansion() const { return m_expansion; }

        void InitWarden(BigNumber* k, std::string const& os);

        /// Session in auth.queue currently
        void SetInQueue(bool state) { m_inQueue = state; }

        /// Is the user engaged in a log out process?
        bool isLogingOut() const { return _logoutTime || m_playerLogout; }

        /// Engage the logout process for the user
        void LogoutRequest(time_t requestTime)
        {
            _logoutTime = requestTime;
        }

        /// Is logout cooldown expired?
        bool ShouldLogOut(time_t currTime) const
        {
            return (_logoutTime > 0 && currTime >= _logoutTime + 20);
        }

        void LogoutPlayer(bool save);
        void KickPlayer();

        void QueuePacket(WorldPacket* new_packet);
        bool Update(uint32 diff, PacketFilter& updater);

        /// Handle the authentication waiting queue (to be completed)
        void SendAuthWaitQue(uint32 position);

        //void SendTestCreatureQueryOpcode(uint32 entry, uint64 guid, uint32 testvalue);
        void SendNameQueryOpcode(uint64 guid);

        bool CanOpenMailBox(uint64 guid);

        void SendTrainerList(uint64 guid);
        void SendTrainerList(uint64 guid, std::string const& strTitle);
        void SendListInventory(uint64 guid);
        void SendShowBank(uint64 guid);
        void SendTabardVendorActivate(uint64 guid);
        void SendSpiritResurrect();
        void SendBindPoint(Creature* npc);

        void SendAttackStop(Unit const* enemy);

        void SendBattleGroundList(uint64 guid, BattlegroundTypeId bgTypeId = BATTLEGROUND_RB);

<<<<<<< HEAD
        void SendTradeStatus(TradeStatus status, int8 clearSlot = 0);
=======
        void SendTradeStatus(TradeStatusInfo const& status);
>>>>>>> c741d268
        void SendUpdateTrade(bool trader_data = true);
        void SendCancelTrade();

        void SendPetitionQueryOpcode(uint64 petitionguid);

        // Spell
        void HandleClientCastFlags(WorldPacket& recvPacket, uint8 castFlags, SpellCastTargets & targets);

        // Pet
        void SendPetNameQuery(uint64 guid, uint32 petnumber);
        void SendStablePet(uint64 guid);
        void SendStablePetCallback(PreparedQueryResult result, uint64 guid);
        void SendStableResult(uint8 guid);
        bool CheckStableMaster(uint64 guid);

        // Account Data
        AccountData* GetAccountData(AccountDataType type) { return &m_accountData[type]; }
        void SetAccountData(AccountDataType type, time_t tm, std::string const& data);
        void SendAccountDataTimes(uint32 mask);
        void LoadGlobalAccountData();
        void LoadAccountData(PreparedQueryResult result, uint32 mask);

        void LoadTutorialsData();
        void SendTutorialsData();
        void SaveTutorialsData(SQLTransaction& trans);
        uint32 GetTutorialInt(uint8 index) const { return m_Tutorials[index]; }
        void SetTutorialInt(uint8 index, uint32 value)
        {
            if (m_Tutorials[index] != value)
            {
                m_Tutorials[index] = value;
                m_TutorialsChanged = true;
            }
        }
        //used with item_page table
        bool SendItemInfo(uint32 itemid, WorldPacket data);
        //auction
        void SendAuctionHello(uint64 guid, Creature* unit);
        void SendAuctionCommandResult(AuctionEntry* auction, uint32 Action, uint32 ErrorCode, uint32 bidError = 0);
        void SendAuctionBidderNotification(uint32 location, uint32 auctionId, uint64 bidder, uint32 bidSum, uint32 diff, uint32 item_template);
        void SendAuctionOwnerNotification(AuctionEntry* auction);
        void SendAuctionRemovedNotification(uint32 auctionId, uint32 itemEntry, int32 randomPropertyId);

        //Item Enchantment
        void SendEnchantmentLog(uint64 target, uint64 caster, uint32 itemId, uint32 enchantId);
        void SendItemEnchantTimeUpdate(uint64 Playerguid, uint64 Itemguid, uint32 slot, uint32 Duration);

        //Taxi
        void SendTaxiStatus(uint64 guid);
        void SendTaxiMenu(Creature* unit);
        void SendDoFlight(uint32 mountDisplayId, uint32 path, uint32 pathNode = 0);
        bool SendLearnNewTaxiNode(Creature* unit);
        void SendDiscoverNewTaxiNode(uint32 nodeid);

        // Guild/Arena Team
        void SendArenaTeamCommandResult(uint32 team_action, std::string const& team, std::string const& player, uint32 error_id = 0);
        void SendNotInArenaTeamPacket(uint8 type);
        void SendPetitionShowList(uint64 guid);

        void BuildPartyMemberStatsChangedPacket(Player* player, WorldPacket* data);

        void DoLootRelease(uint64 lguid);

        // Account mute time
        time_t m_muteTime;

        // Locales
        LocaleConstant GetSessionDbcLocale() const { return m_sessionDbcLocale; }
        LocaleConstant GetSessionDbLocaleIndex() const { return m_sessionDbLocaleIndex; }
        const char *GetTrinityString(int32 entry) const;

        uint32 GetLatency() const { return m_latency; }
        void SetLatency(uint32 latency) { m_latency = latency; }
        void ResetClientTimeDelay() { m_clientTimeDelay = 0; }

        std::atomic<time_t> m_timeOutTime;

        void UpdateTimeOutTime(uint32 diff)
        {
            if (time_t(diff) > m_timeOutTime)
                m_timeOutTime = 0;
            else
                m_timeOutTime -= diff;
        }
        void ResetTimeOutTime() { m_timeOutTime = sWorld->getIntConfig(CONFIG_SOCKET_TIMEOUTTIME); }
        bool IsConnectionIdle() const { return (m_timeOutTime <= 0 && !m_inQueue); }

        // Recruit-A-Friend Handling
        uint32 GetRecruiterId() const { return recruiterId; }
        bool IsARecruiter() const { return isRecruiter; }

        z_stream_s* GetCompressionStream() { return _compressionStream; }

    public:                                                 // opcodes handlers

        void Handle_NULL(WorldPacket& recvPacket);          // not used
        void Handle_EarlyProccess(WorldPacket& recvPacket); // just mark packets processed in WorldSocket::OnRead
        void Handle_ServerSide(WorldPacket& recvPacket);    // sever side only, can't be accepted from client
        void Handle_Deprecated(WorldPacket& recvPacket);    // never used anymore by client

        void HandleCharEnumOpcode(WorldPacket& recvPacket);
        void HandleCharDeleteOpcode(WorldPacket& recvPacket);
        void HandleCharCreateOpcode(WorldPacket& recvPacket);
        void HandleCharCreateCallback(PreparedQueryResult result, CharacterCreateInfo* createInfo);
        void HandlePlayerLoginOpcode(WorldPacket& recvPacket);
        void HandleLoadScreenOpcode(WorldPacket& recvPacket);
        void HandleCharEnum(PreparedQueryResult result);
        void HandlePlayerLogin(LoginQueryHolder * holder);
        void HandleCharFactionOrRaceChange(WorldPacket& recvData);
        void HandleRandomizeCharNameOpcode(WorldPacket& recvData);
        void HandleReorderCharacters(WorldPacket& recvData);
        void HandleOpeningCinematic(WorldPacket& recvData);

        // played time
        void HandlePlayedTime(WorldPacket& recvPacket);

        // new
        void HandleMoveUnRootAck(WorldPacket& recvPacket);
        void HandleMoveRootAck(WorldPacket& recvPacket);
        void HandleLookingForGroup(WorldPacket& recvPacket);
        void HandleReturnToGraveyard(WorldPacket& recvPacket);

        // new inspect
        void HandleInspectOpcode(WorldPacket& recvPacket);

        // new party stats
        void HandleInspectHonorStatsOpcode(WorldPacket& recvPacket);

        void HandleMoveWaterWalkAck(WorldPacket& recvPacket);
        void HandleFeatherFallAck(WorldPacket& recvData);

        void HandleMoveHoverAck(WorldPacket& recvData);

        void HandleMountSpecialAnimOpcode(WorldPacket& recvdata);

        // character view
        void HandleShowingHelmOpcode(WorldPacket& recvData);
        void HandleShowingCloakOpcode(WorldPacket& recvData);

        // repair
        void HandleRepairItemOpcode(WorldPacket& recvPacket);

        // Knockback
        void HandleMoveKnockBackAck(WorldPacket& recvPacket);

        void HandleMoveTeleportAck(WorldPacket& recvPacket);
        void HandleForceSpeedChangeAck(WorldPacket& recvData);
        void HandleSetCollisionHeightAck(WorldPacket& recvPacket);

        void HandlePingOpcode(WorldPacket& recvPacket);
        void HandleRepopRequestOpcode(WorldPacket& recvPacket);
        void HandleAutostoreLootItemOpcode(WorldPacket& recvPacket);
        void HandleLootMoneyOpcode(WorldPacket& recvPacket);
        void HandleLootOpcode(WorldPacket& recvPacket);
        void HandleLootReleaseOpcode(WorldPacket& recvPacket);
        void HandleLootMasterGiveOpcode(WorldPacket& recvPacket);
        void HandleWhoOpcode(WorldPacket& recvPacket);
        void HandleLogoutRequestOpcode(WorldPacket& recvPacket);
        void HandlePlayerLogoutOpcode(WorldPacket& recvPacket);
        void HandleLogoutCancelOpcode(WorldPacket& recvPacket);

        // GM Ticket opcodes
        void HandleGMTicketCreateOpcode(WorldPacket& recvPacket);
        void HandleGMTicketUpdateOpcode(WorldPacket& recvPacket);
        void HandleGMTicketDeleteOpcode(WorldPacket& recvPacket);
        void HandleGMTicketGetTicketOpcode(WorldPacket& recvPacket);
        void HandleGMTicketSystemStatusOpcode(WorldPacket& recvPacket);
        void HandleGMSurveySubmit(WorldPacket& recvPacket);
        void HandleReportLag(WorldPacket& recvPacket);
        void HandleGMResponseResolve(WorldPacket& recvPacket);

        void HandleTogglePvP(WorldPacket& recvPacket);

        void HandleZoneUpdateOpcode(WorldPacket& recvPacket);
        void HandleSetSelectionOpcode(WorldPacket& recvPacket);
        void HandleStandStateChangeOpcode(WorldPacket& recvPacket);
        void HandleEmoteOpcode(WorldPacket& recvPacket);
        void HandleContactListOpcode(WorldPacket& recvPacket);
        void HandleAddFriendOpcode(WorldPacket& recvPacket);
        void HandleAddFriendOpcodeCallBack(PreparedQueryResult result, std::string const& friendNote);
        void HandleDelFriendOpcode(WorldPacket& recvPacket);
        void HandleAddIgnoreOpcode(WorldPacket& recvPacket);
        void HandleAddIgnoreOpcodeCallBack(PreparedQueryResult result);
        void HandleDelIgnoreOpcode(WorldPacket& recvPacket);
        void HandleSetContactNotesOpcode(WorldPacket& recvPacket);
        void HandleBugOpcode(WorldPacket& recvPacket);

        void HandleAreaTriggerOpcode(WorldPacket& recvPacket);

        void HandleSetFactionAtWar(WorldPacket& recvData);
        void HandleSetFactionCheat(WorldPacket& recvData);
        void HandleSetWatchedFactionOpcode(WorldPacket& recvData);
        void HandleSetFactionInactiveOpcode(WorldPacket& recvData);

        void HandleUpdateAccountData(WorldPacket& recvPacket);
        void HandleRequestAccountData(WorldPacket& recvPacket);
        void HandleSetActionButtonOpcode(WorldPacket& recvPacket);

        void HandleGameObjectUseOpcode(WorldPacket& recPacket);
        void HandleMeetingStoneInfo(WorldPacket& recPacket);
        void HandleGameobjectReportUse(WorldPacket& recvPacket);

        void HandleNameQueryOpcode(WorldPacket& recvPacket);

        void HandleQueryTimeOpcode(WorldPacket& recvPacket);

        void HandleCreatureQueryOpcode(WorldPacket& recvPacket);

        void HandleGameObjectQueryOpcode(WorldPacket& recvPacket);

        void HandleMoveWorldportAckOpcode(WorldPacket& recvPacket);
        void HandleMoveWorldportAckOpcode();                // for server-side calls

        void HandleMovementOpcodes(WorldPacket& recvPacket);
        void HandleSetActiveMoverOpcode(WorldPacket& recvData);
        void HandleMoveNotActiveMover(WorldPacket& recvData);
        void HandleDismissControlledVehicle(WorldPacket& recvData);
        void HandleRequestVehicleExit(WorldPacket& recvData);
        void HandleChangeSeatsOnControlledVehicle(WorldPacket& recvData);
        void HandleMoveTimeSkippedOpcode(WorldPacket& recvData);

        void HandleRequestRaidInfoOpcode(WorldPacket& recvData);

        void HandleBattlefieldStatusOpcode(WorldPacket& recvData);
        void HandleBattleMasterHelloOpcode(WorldPacket& recvData);

        void HandleGroupInviteOpcode(WorldPacket& recvPacket);
        //void HandleGroupCancelOpcode(WorldPacket& recvPacket);
        void HandleGroupInviteResponseOpcode(WorldPacket& recvPacket);
        void HandleGroupUninviteOpcode(WorldPacket& recvPacket);
        void HandleGroupUninviteGuidOpcode(WorldPacket& recvPacket);
        void HandleGroupSetLeaderOpcode(WorldPacket& recvPacket);
        void HandleGroupSetRolesOpcode(WorldPacket& recvData);
        void HandleGroupDisbandOpcode(WorldPacket& recvPacket);
        void HandleOptOutOfLootOpcode(WorldPacket& recvData);
        void HandleLootMethodOpcode(WorldPacket& recvPacket);
        void HandleLootRoll(WorldPacket& recvData);
        void HandleRequestPartyMemberStatsOpcode(WorldPacket& recvData);
        void HandleRaidTargetUpdateOpcode(WorldPacket& recvData);
        void HandleRaidReadyCheckOpcode(WorldPacket& recvData);
        void HandleRaidReadyCheckFinishedOpcode(WorldPacket& recvData);
        void HandleGroupRaidConvertOpcode(WorldPacket& recvData);
        void HandleGroupChangeSubGroupOpcode(WorldPacket& recvData);
        void HandleGroupSwapSubGroupOpcode(WorldPacket& recvData);
        void HandleGroupAssistantLeaderOpcode(WorldPacket& recvData);
        void HandlePartyAssignmentOpcode(WorldPacket& recvData);

        void HandlePetitionBuyOpcode(WorldPacket& recvData);
        void HandlePetitionShowSignOpcode(WorldPacket& recvData);
        void HandlePetitionQueryOpcode(WorldPacket& recvData);
        void HandlePetitionRenameOpcode(WorldPacket& recvData);
        void HandlePetitionSignOpcode(WorldPacket& recvData);
        void HandlePetitionDeclineOpcode(WorldPacket& recvData);
        void HandleOfferPetitionOpcode(WorldPacket& recvData);
        void HandleTurnInPetitionOpcode(WorldPacket& recvData);

        void HandleGuildQueryOpcode(WorldPacket& recvPacket);
        void HandleGuildInviteOpcode(WorldPacket& recvPacket);
        void HandleGuildRemoveOpcode(WorldPacket& recvPacket);
        void HandleGuildAcceptOpcode(WorldPacket& recvPacket);
        void HandleGuildDeclineOpcode(WorldPacket& recvPacket);
        void HandleGuildEventLogQueryOpcode(WorldPacket& recvPacket);
        void HandleGuildRosterOpcode(WorldPacket& recvPacket);
        void HandleGuildRewardsQueryOpcode(WorldPacket& recvPacket);
        void HandleGuildPromoteOpcode(WorldPacket& recvPacket);
        void HandleGuildDemoteOpcode(WorldPacket& recvPacket);
        void HandleGuildAssignRankOpcode(WorldPacket& recvPacket);
        void HandleGuildLeaveOpcode(WorldPacket& recvPacket);
        void HandleGuildDisbandOpcode(WorldPacket& recvPacket);
        void HandleGuildSetGuildMaster(WorldPacket& recvPacket);
        void HandleGuildMOTDOpcode(WorldPacket& recvPacket);
        void HandleGuildNewsUpdateStickyOpcode(WorldPacket& recvPacket);
        void HandleGuildSetNoteOpcode(WorldPacket& recvPacket);
        void HandleGuildQueryRanksOpcode(WorldPacket& recvPacket);
        void HandleGuildQueryNewsOpcode(WorldPacket& recvPacket);
        void HandleGuildSetRankPermissionsOpcode(WorldPacket& recvPacket);
        void HandleGuildAddRankOpcode(WorldPacket& recvPacket);
        void HandleGuildDelRankOpcode(WorldPacket& recvPacket);
        void HandleGuildChangeInfoTextOpcode(WorldPacket& recvPacket);
        void HandleSaveGuildEmblemOpcode(WorldPacket& recvPacket);
        void HandleGuildRequestPartyState(WorldPacket& recvPacket);
        void HandleGuildRequestMaxDailyXP(WorldPacket& recvPacket);
        void HandleAutoDeclineGuildInvites(WorldPacket& recvPacket);

        void HandleGuildFinderAddRecruit(WorldPacket& recvPacket);
        void HandleGuildFinderBrowse(WorldPacket& recvPacket);
        void HandleGuildFinderDeclineRecruit(WorldPacket& recvPacket);
        void HandleGuildFinderGetApplications(WorldPacket& recvPacket);
        void HandleGuildFinderGetRecruits(WorldPacket& recvPacket);
        void HandleGuildFinderPostRequest(WorldPacket& recvPacket);
        void HandleGuildFinderRemoveRecruit(WorldPacket& recvPacket);
        void HandleGuildFinderSetGuildPost(WorldPacket& recvPacket);

        void HandleTaxiNodeStatusQueryOpcode(WorldPacket& recvPacket);
        void HandleTaxiQueryAvailableNodes(WorldPacket& recvPacket);
        void HandleActivateTaxiOpcode(WorldPacket& recvPacket);
        void HandleActivateTaxiExpressOpcode(WorldPacket& recvPacket);
        void HandleMoveSplineDoneOpcode(WorldPacket& recvPacket);
        void SendActivateTaxiReply(ActivateTaxiReply reply);

        void HandleTabardVendorActivateOpcode(WorldPacket& recvPacket);
        void HandleBankerActivateOpcode(WorldPacket& recvPacket);
        void HandleBuyBankSlotOpcode(WorldPacket& recvPacket);
        void HandleTrainerListOpcode(WorldPacket& recvPacket);
        void HandleTrainerBuySpellOpcode(WorldPacket& recvPacket);
        void HandlePetitionShowListOpcode(WorldPacket& recvPacket);
        void HandleGossipHelloOpcode(WorldPacket& recvPacket);
        void HandleGossipSelectOptionOpcode(WorldPacket& recvPacket);
        void HandleSpiritHealerActivateOpcode(WorldPacket& recvPacket);
        void HandleNpcTextQueryOpcode(WorldPacket& recvPacket);
        void HandleBinderActivateOpcode(WorldPacket& recvPacket);
        void HandleListStabledPetsOpcode(WorldPacket& recvPacket);
        void HandleStablePet(WorldPacket& recvPacket);
        void HandleStablePetCallback(PreparedQueryResult result);
        void HandleUnstablePet(WorldPacket& recvPacket);
        void HandleUnstablePetCallback(PreparedQueryResult result, uint32 petId);
        void HandleBuyStableSlot(WorldPacket& recvPacket);
        void HandleStableRevivePet(WorldPacket& recvPacket);
        void HandleStableSwapPet(WorldPacket& recvPacket);
        void HandleStableSwapPetCallback(PreparedQueryResult result, uint32 petId);
        void SendTrainerBuyFailed(uint64 guid, uint32 spellId, uint32 reason);

        void HandleDuelAcceptedOpcode(WorldPacket& recvPacket);
        void HandleDuelCancelledOpcode(WorldPacket& recvPacket);

        void HandleAcceptTradeOpcode(WorldPacket& recvPacket);
        void HandleBeginTradeOpcode(WorldPacket& recvPacket);
        void HandleBusyTradeOpcode(WorldPacket& recvPacket);
        void HandleCancelTradeOpcode(WorldPacket& recvPacket);
        void HandleClearTradeItemOpcode(WorldPacket& recvPacket);
        void HandleIgnoreTradeOpcode(WorldPacket& recvPacket);
        void HandleInitiateTradeOpcode(WorldPacket& recvPacket);
        void HandleSetTradeGoldOpcode(WorldPacket& recvPacket);
        void HandleSetTradeItemOpcode(WorldPacket& recvPacket);
        void HandleUnacceptTradeOpcode(WorldPacket& recvPacket);

        void HandleAuctionHelloOpcode(WorldPacket& recvPacket);
        void HandleAuctionListItems(WorldPacket& recvData);
        void HandleAuctionListBidderItems(WorldPacket& recvData);
        void HandleAuctionSellItem(WorldPacket& recvData);
        void HandleAuctionRemoveItem(WorldPacket& recvData);
        void HandleAuctionListOwnerItems(WorldPacket& recvData);
        void HandleAuctionPlaceBid(WorldPacket& recvData);
        void HandleAuctionListPendingSales(WorldPacket& recvData);

        void HandleGetMailList(WorldPacket& recvData);
        void HandleSendMail(WorldPacket& recvData);
        void HandleMailTakeMoney(WorldPacket& recvData);
        void HandleMailTakeItem(WorldPacket& recvData);
        void HandleMailMarkAsRead(WorldPacket& recvData);
        void HandleMailReturnToSender(WorldPacket& recvData);
        void HandleMailDelete(WorldPacket& recvData);
        void HandleItemTextQuery(WorldPacket& recvData);
        void HandleMailCreateTextItem(WorldPacket& recvData);
        void HandleQueryNextMailTime(WorldPacket& recvData);
        void HandleCancelChanneling(WorldPacket& recvData);
        void SendShowMailBox(uint64 guid);

        void SendItemPageInfo(ItemTemplate* itemProto);
        void HandleSplitItemOpcode(WorldPacket& recvPacket);
        void HandleSwapInvItemOpcode(WorldPacket& recvPacket);
        void HandleDestroyItemOpcode(WorldPacket& recvPacket);
        void HandleAutoEquipItemOpcode(WorldPacket& recvPacket);
        void HandleSellItemOpcode(WorldPacket& recvPacket);
        void HandleBuyItemInSlotOpcode(WorldPacket& recvPacket);
        void HandleBuyItemOpcode(WorldPacket& recvPacket);
        void HandleListInventoryOpcode(WorldPacket& recvPacket);
        void HandleAutoStoreBagItemOpcode(WorldPacket& recvPacket);
        void HandleReadItem(WorldPacket& recvPacket);
        void HandleAutoEquipItemSlotOpcode(WorldPacket& recvPacket);
        void HandleSwapItem(WorldPacket& recvPacket);
        void HandleBuybackItem(WorldPacket& recvPacket);
        void HandleAutoBankItemOpcode(WorldPacket& recvPacket);
        void HandleAutoStoreBankItemOpcode(WorldPacket& recvPacket);
        void HandleWrapItemOpcode(WorldPacket& recvPacket);

        void HandleAttackSwingOpcode(WorldPacket& recvPacket);
        void HandleAttackStopOpcode(WorldPacket& recvPacket);
        void HandleSetSheathedOpcode(WorldPacket& recvPacket);

        void HandleUseItemOpcode(WorldPacket& recvPacket);
        void HandleOpenItemOpcode(WorldPacket& recvPacket);
        void HandleCastSpellOpcode(WorldPacket& recvPacket);
        void HandleCancelCastOpcode(WorldPacket& recvPacket);
        void HandleCancelAuraOpcode(WorldPacket& recvPacket);
        void HandleCancelGrowthAuraOpcode(WorldPacket& recvPacket);
        void HandleCancelAutoRepeatSpellOpcode(WorldPacket& recvPacket);

        void HandleLearnTalentOpcode(WorldPacket& recvPacket);
        void HandleLearnPreviewTalents(WorldPacket& recvPacket);
        void HandleTalentWipeConfirmOpcode(WorldPacket& recvPacket);
        void HandleUnlearnSkillOpcode(WorldPacket& recvPacket);

        void HandleQuestgiverStatusQueryOpcode(WorldPacket& recvPacket);
        void HandleQuestgiverStatusMultipleQuery(WorldPacket& recvPacket);
        void HandleQuestgiverHelloOpcode(WorldPacket& recvPacket);
        void HandleQuestgiverAcceptQuestOpcode(WorldPacket& recvPacket);
        void HandleQuestgiverQueryQuestOpcode(WorldPacket& recvPacket);
        void HandleQuestgiverChooseRewardOpcode(WorldPacket& recvPacket);
        void HandleQuestgiverRequestRewardOpcode(WorldPacket& recvPacket);
        void HandleQuestQueryOpcode(WorldPacket& recvPacket);
        void HandleQuestgiverCancel(WorldPacket& recvData);
        void HandleQuestLogSwapQuest(WorldPacket& recvData);
        void HandleQuestLogRemoveQuest(WorldPacket& recvData);
        void HandleQuestConfirmAccept(WorldPacket& recvData);
        void HandleQuestgiverCompleteQuest(WorldPacket& recvData);
        void HandleQuestgiverQuestAutoLaunch(WorldPacket& recvPacket);
        void HandlePushQuestToParty(WorldPacket& recvPacket);
        void HandleQuestPushResult(WorldPacket& recvPacket);

        void HandleMessagechatOpcode(WorldPacket& recvPacket);
        void HandleAddonMessagechatOpcode(WorldPacket& recvPacket);
        void SendPlayerNotFoundNotice(std::string const& name);
        void SendPlayerAmbiguousNotice(std::string const& name);
        void SendWrongFactionNotice();
        void SendChatRestrictedNotice(ChatRestrictionType restriction);
        void HandleTextEmoteOpcode(WorldPacket& recvPacket);
        void HandleChatIgnoredOpcode(WorldPacket& recvPacket);

        void HandleUnregisterAddonPrefixesOpcode(WorldPacket& recvPacket);
        void HandleAddonRegisteredPrefixesOpcode(WorldPacket& recvPacket);

        void HandleReclaimCorpseOpcode(WorldPacket& recvPacket);
        void HandleCorpseQueryOpcode(WorldPacket& recvPacket);
        void HandleCorpseMapPositionQuery(WorldPacket& recvPacket);
        void HandleResurrectResponseOpcode(WorldPacket& recvPacket);
        void HandleSummonResponseOpcode(WorldPacket& recvData);

        void HandleJoinChannel(WorldPacket& recvPacket);
        void HandleLeaveChannel(WorldPacket& recvPacket);
        void HandleChannelList(WorldPacket& recvPacket);
        void HandleChannelPassword(WorldPacket& recvPacket);
        void HandleChannelSetOwner(WorldPacket& recvPacket);
        void HandleChannelOwner(WorldPacket& recvPacket);
        void HandleChannelModerator(WorldPacket& recvPacket);
        void HandleChannelUnmoderator(WorldPacket& recvPacket);
        void HandleChannelMute(WorldPacket& recvPacket);
        void HandleChannelUnmute(WorldPacket& recvPacket);
        void HandleChannelInvite(WorldPacket& recvPacket);
        void HandleChannelKick(WorldPacket& recvPacket);
        void HandleChannelBan(WorldPacket& recvPacket);
        void HandleChannelUnban(WorldPacket& recvPacket);
        void HandleChannelAnnouncements(WorldPacket& recvPacket);
        void HandleChannelModerate(WorldPacket& recvPacket);
        void HandleChannelDeclineInvite(WorldPacket& recvPacket);
        void HandleChannelDisplayListQuery(WorldPacket& recvPacket);
        void HandleGetChannelMemberCount(WorldPacket& recvPacket);
        void HandleSetChannelWatch(WorldPacket& recvPacket);

        void HandleCompleteCinematic(WorldPacket& recvPacket);
        void HandleNextCinematicCamera(WorldPacket& recvPacket);

        void HandlePageTextQueryOpcode(WorldPacket& recvPacket);

        void HandleTutorialFlag (WorldPacket& recvData);
        void HandleTutorialClear(WorldPacket& recvData);
        void HandleTutorialReset(WorldPacket& recvData);

        //Pet
        void HandlePetAction(WorldPacket& recvData);
        void HandlePetStopAttack(WorldPacket& recvData);
        void HandlePetActionHelper(Unit* pet, uint64 guid1, uint32 spellid, uint16 flag, uint64 guid2, float x, float y, float z);
        void HandlePetNameQuery(WorldPacket& recvData);
        void HandlePetSetAction(WorldPacket& recvData);
        void HandlePetAbandon(WorldPacket& recvData);
        void HandlePetRename(WorldPacket& recvData);
        void HandlePetCancelAuraOpcode(WorldPacket& recvPacket);
        void HandlePetSpellAutocastOpcode(WorldPacket& recvPacket);
        void HandlePetCastSpellOpcode(WorldPacket& recvPacket);
        void HandlePetLearnTalent(WorldPacket& recvPacket);
        void HandleLearnPreviewTalentsPet(WorldPacket& recvPacket);

        void HandleSetActionBarToggles(WorldPacket& recvData);

        void HandleCharRenameOpcode(WorldPacket& recvData);
        void HandleChangePlayerNameOpcodeCallBack(PreparedQueryResult result, std::string const& newName);
        void HandleSetPlayerDeclinedNames(WorldPacket& recvData);

        void HandleTotemDestroyed(WorldPacket& recvData);
        void HandleDismissCritter(WorldPacket& recvData);

        //Battleground
        void HandleBattlemasterHelloOpcode(WorldPacket& recvData);
        void HandleBattlemasterJoinOpcode(WorldPacket& recvData);
        void HandleBattlegroundPlayerPositionsOpcode(WorldPacket& recvData);
        void HandlePVPLogDataOpcode(WorldPacket& recvData);
        void HandleBattleFieldPortOpcode(WorldPacket& recvData);
        void HandleBattlefieldListOpcode(WorldPacket& recvData);
        void HandleBattlefieldLeaveOpcode(WorldPacket& recvData);
        void HandleBattlemasterJoinArena(WorldPacket& recvData);
        void HandleReportPvPAFK(WorldPacket& recvData);
        void HandleRequestRatedBgInfo(WorldPacket& recvData);
        void HandleRequestPvpOptions(WorldPacket& recvData);
        void HandleRequestPvpReward(WorldPacket& recvData);
        void HandleRequestRatedBgStats(WorldPacket& recvData);

        // Battlefield
        void SendBfInvitePlayerToWar(uint64 guid, uint32 zoneId, uint32 time);
        void SendBfInvitePlayerToQueue(uint64 guid);
        void SendBfQueueInviteResponse(uint64 guid, uint32 zoneId, bool canQueue = true, bool full = false);
        void SendBfEntered(uint64 guid);
        void SendBfLeaveMessage(uint64 guid, BFLeaveReason reason = BF_LEAVE_REASON_EXITED);
        void HandleBfQueueInviteResponse(WorldPacket& recvData);
        void HandleBfEntryInviteResponse(WorldPacket& recvData);
        void HandleBfExitRequest(WorldPacket& recvData);

        void HandleWardenDataOpcode(WorldPacket& recvData);
        void HandleWorldTeleportOpcode(WorldPacket& recvData);
        void HandleMinimapPingOpcode(WorldPacket& recvData);
        void HandleRandomRollOpcode(WorldPacket& recvData);
        void HandleFarSightOpcode(WorldPacket& recvData);
        void HandleSetDungeonDifficultyOpcode(WorldPacket& recvData);
        void HandleSetRaidDifficultyOpcode(WorldPacket& recvData);
        void HandleMoveSetCanFlyAckOpcode(WorldPacket& recvData);
        void HandleSetTitleOpcode(WorldPacket& recvData);
        void HandleRealmSplitOpcode(WorldPacket& recvData);
        void HandleTimeSyncResp(WorldPacket& recvData);
        void HandleWhoisOpcode(WorldPacket& recvData);
        void HandleResetInstancesOpcode(WorldPacket& recvData);
        void HandleHearthAndResurrect(WorldPacket& recvData);
        void HandleInstanceLockResponse(WorldPacket& recvPacket);

        // Looking for Dungeon/Raid
        void HandleLfgSetCommentOpcode(WorldPacket& recvData);
        void HandleLfgGetLockInfoOpcode(WorldPacket& recvData);
        void SendLfgPlayerLockInfo();
        void SendLfgPartyLockInfo();
        void HandleLfgJoinOpcode(WorldPacket& recvData);
        void HandleLfgLeaveOpcode(WorldPacket& recvData);
        void HandleLfgSetRolesOpcode(WorldPacket& recvData);
        void HandleLfgProposalResultOpcode(WorldPacket& recvData);
        void HandleLfgSetBootVoteOpcode(WorldPacket& recvData);
        void HandleLfgTeleportOpcode(WorldPacket& recvData);
        void HandleLfrJoinOpcode(WorldPacket& recvData);
        void HandleLfrLeaveOpcode(WorldPacket& recvData);
        void HandleLfgGetStatus(WorldPacket& recvData);

        void SendLfgUpdateStatus(lfg::LfgUpdateData const& updateData, bool party);
        void SendLfgRoleChosen(uint64 guid, uint8 roles);
        void SendLfgRoleCheckUpdate(lfg::LfgRoleCheck const& pRoleCheck);
        void SendLfgLfrList(bool update);
        void SendLfgJoinResult(lfg::LfgJoinResultData const& joinData);
        void SendLfgQueueStatus(lfg::LfgQueueStatusData const& queueData);
        void SendLfgPlayerReward(lfg::LfgPlayerRewardData const& lfgPlayerRewardData);
        void SendLfgBootProposalUpdate(lfg::LfgPlayerBoot const& boot);
        void SendLfgUpdateProposal(lfg::LfgProposal const& proposal);
        void SendLfgDisabled();
        void SendLfgOfferContinue(uint32 dungeonEntry);
        void SendLfgTeleportError(uint8 err);

        // Arena Team
        void HandleInspectArenaTeamsOpcode(WorldPacket& recvData);
        void HandleArenaTeamQueryOpcode(WorldPacket& recvData);
        void HandleArenaTeamRosterOpcode(WorldPacket& recvData);
        void HandleArenaTeamCreateOpcode(WorldPacket& recvData);
        void HandleArenaTeamInviteOpcode(WorldPacket& recvData);
        void HandleArenaTeamAcceptOpcode(WorldPacket& recvData);
        void HandleArenaTeamDeclineOpcode(WorldPacket& recvData);
        void HandleArenaTeamLeaveOpcode(WorldPacket& recvData);
        void HandleArenaTeamRemoveOpcode(WorldPacket& recvData);
        void HandleArenaTeamDisbandOpcode(WorldPacket& recvData);
        void HandleArenaTeamLeaderOpcode(WorldPacket& recvData);

        void HandleAreaSpiritHealerQueryOpcode(WorldPacket& recvData);
        void HandleAreaSpiritHealerQueueOpcode(WorldPacket& recvData);
        void HandleCancelMountAuraOpcode(WorldPacket& recvData);
        void HandleSelfResOpcode(WorldPacket& recvData);
        void HandleComplainOpcode(WorldPacket& recvData);
        void HandleRequestPetInfoOpcode(WorldPacket& recvData);

        // Socket gem
        void HandleSocketOpcode(WorldPacket& recvData);

        void HandleCancelTempEnchantmentOpcode(WorldPacket& recvData);

        void HandleItemRefundInfoRequest(WorldPacket& recvData);
        void HandleItemRefund(WorldPacket& recvData);

        void HandleChannelVoiceOnOpcode(WorldPacket& recvData);
        void HandleVoiceSessionEnableOpcode(WorldPacket& recvData);
        void HandleSetActiveVoiceChannel(WorldPacket& recvData);
        void HandleSetTaxiBenchmarkOpcode(WorldPacket& recvData);

        // Guild Bank
        void HandleGuildPermissions(WorldPacket& recvData);
        void HandleGuildBankMoneyWithdrawn(WorldPacket& recvData);
        void HandleGuildBankerActivate(WorldPacket& recvData);
        void HandleGuildBankQueryTab(WorldPacket& recvData);
        void HandleGuildBankLogQuery(WorldPacket& recvData);
        void HandleGuildBankDepositMoney(WorldPacket& recvData);
        void HandleGuildBankWithdrawMoney(WorldPacket& recvData);
        void HandleGuildBankSwapItems(WorldPacket& recvData);

        void HandleGuildBankUpdateTab(WorldPacket& recvData);
        void HandleGuildBankBuyTab(WorldPacket& recvData);
        void HandleQueryGuildBankTabText(WorldPacket& recvData);
        void HandleSetGuildBankTabText(WorldPacket& recvData);
        void HandleGuildQueryXPOpcode(WorldPacket& recvData);

        // Refer-a-Friend
        void HandleGrantLevel(WorldPacket& recvData);
        void HandleAcceptGrantLevel(WorldPacket& recvData);

        // Calendar
        void HandleCalendarGetCalendar(WorldPacket& recvData);
        void HandleCalendarGetEvent(WorldPacket& recvData);
        void HandleCalendarGuildFilter(WorldPacket& recvData);
        void HandleCalendarArenaTeam(WorldPacket& recvData);
        void HandleCalendarAddEvent(WorldPacket& recvData);
        void HandleCalendarUpdateEvent(WorldPacket& recvData);
        void HandleCalendarRemoveEvent(WorldPacket& recvData);
        void HandleCalendarCopyEvent(WorldPacket& recvData);
        void HandleCalendarEventInvite(WorldPacket& recvData);
        void HandleCalendarEventRsvp(WorldPacket& recvData);
        void HandleCalendarEventRemoveInvite(WorldPacket& recvData);
        void HandleCalendarEventStatus(WorldPacket& recvData);
        void HandleCalendarEventModeratorStatus(WorldPacket& recvData);
        void HandleCalendarComplain(WorldPacket& recvData);
        void HandleCalendarGetNumPending(WorldPacket& recvData);
        void HandleCalendarEventSignup(WorldPacket& recvData);

        void SendCalendarRaidLockout(InstanceSave const* save, bool add);
        void SendCalendarRaidLockoutUpdated(InstanceSave const* save);
        void HandleSetSavedInstanceExtend(WorldPacket& recvData);

        // Void Storage
        void HandleVoidStorageUnlock(WorldPacket& recvData);
        void HandleVoidStorageQuery(WorldPacket& recvData);
        void HandleVoidStorageTransfer(WorldPacket& recvData);
        void HandleVoidSwapItem(WorldPacket& recvData);
        void SendVoidStorageTransferResult(VoidTransferError result);

        // Transmogrification
        void HandleTransmogrifyItems(WorldPacket& recvData);

        // Reforge
        void HandleReforgeItemOpcode(WorldPacket& recvData);
        void SendReforgeResult(bool success);

        // Miscellaneous
        void HandleSpellClick(WorldPacket& recvData);
        void HandleMirrorImageDataRequest(WorldPacket& recvData);
        void HandleAlterAppearance(WorldPacket& recvData);
        void HandleRemoveGlyph(WorldPacket& recvData);
        void HandleCharCustomize(WorldPacket& recvData);
        void HandleQueryInspectAchievements(WorldPacket& recvData);
        void HandleGuildAchievementProgressQuery(WorldPacket& recvData);
        void HandleEquipmentSetSave(WorldPacket& recvData);
        void HandleEquipmentSetDelete(WorldPacket& recvData);
        void HandleEquipmentSetUse(WorldPacket& recvData);
        void HandleWorldStateUITimerUpdate(WorldPacket& recvData);
        void HandleReadyForAccountDataTimes(WorldPacket& recvData);
        void HandleQueryQuestsCompleted(WorldPacket& recvData);
        void HandleQuestPOIQuery(WorldPacket& recvData);
        void HandleEjectPassenger(WorldPacket& data);
        void HandleEnterPlayerVehicle(WorldPacket& data);
        void HandleUpdateProjectilePosition(WorldPacket& recvPacket);
        void HandleRequestHotfix(WorldPacket& recvPacket);
        void HandleUpdateMissileTrajectory(WorldPacket& recvPacket);
        void HandleViolenceLevel(WorldPacket& recvPacket);
        void HandleObjectUpdateFailedOpcode(WorldPacket& recvPacket);
        void HandleRequestCategoryCooldowns(WorldPacket& recvPacket);
        int32 HandleEnableNagleAlgorithm();

        // Compact Unit Frames (4.x)
        void HandleSaveCUFProfiles(WorldPacket& recvPacket);
        void SendLoadCUFProfiles();

    private:
        void InitializeQueryCallbackParameters();
        void ProcessQueryCallbacks();

        PreparedQueryResultFuture _charEnumCallback;
        PreparedQueryResultFuture _addIgnoreCallback;
        PreparedQueryResultFuture _stablePetCallback;
        QueryCallback<PreparedQueryResult, std::string> _charRenameCallback;
        QueryCallback<PreparedQueryResult, std::string> _addFriendCallback;
        QueryCallback<PreparedQueryResult, uint32> _unstablePetCallback;
        QueryCallback<PreparedQueryResult, uint32> _stableSwapCallback;
        QueryCallback<PreparedQueryResult, uint64> _sendStabledPetCallback;
        QueryCallback<PreparedQueryResult, CharacterCreateInfo*, true> _charCreateCallback;
        QueryResultHolderFuture _charLoginCallback;

    friend class World;
    protected:
        class DosProtection
        {
            friend class World;
            public:
                DosProtection(WorldSession* s) : Session(s), _policy((Policy)sWorld->getIntConfig(CONFIG_PACKET_SPOOF_POLICY)) { }
                bool EvaluateOpcode(WorldPacket& p, time_t time) const;
            protected:
                enum Policy
                {
                    POLICY_LOG,
                    POLICY_KICK,
                    POLICY_BAN,
                };

                uint32 GetMaxPacketCounterAllowed(uint16 opcode) const;

                WorldSession* Session;

            private:
                Policy _policy;
                typedef std::unordered_map<uint16, PacketCounter> PacketThrottlingMap;
                // mark this member as "mutable" so it can be modified even in const functions
                mutable PacketThrottlingMap _PacketThrottlingMap;

                DosProtection(DosProtection const& right) = delete;
                DosProtection& operator=(DosProtection const& right) = delete;
        } AntiDOS;

    private:
        // private trade methods
        void moveItems(Item* myItems[], Item* hisItems[]);

        bool CanUseBank(uint64 bankerGUID = 0) const;

        // logging helper
        void LogUnexpectedOpcode(WorldPacket* packet, const char* status, const char *reason);
        void LogUnprocessedTail(WorldPacket* packet);

        // EnumData helpers
        bool IsLegitCharacterForAccount(uint32 lowGUID)
        {
            return _legitCharacters.find(lowGUID) != _legitCharacters.end();
        }

        // this stores the GUIDs of the characters who can login
        // characters who failed on Player::BuildEnumData shouldn't login
        std::set<uint32> _legitCharacters;

        uint32 m_GUIDLow;                                   // set logined or recently logout player (while m_playerRecentlyLogout set)
        Player* _player;
        std::shared_ptr<WorldSocket> m_Socket;
        std::string m_Address;                              // Current Remote Address
     // std::string m_LAddress;                             // Last Attempted Remote Adress - we can not set attempted ip for a non-existing session!

        AccountTypes _security;
        uint32 _accountId;
        uint32 _battlenetAccountId;
        uint8 m_expansion;

        typedef std::list<AddonInfo> AddonsList;

        // Warden
        Warden* _warden;                                    // Remains NULL if Warden system is not enabled by config

        time_t _logoutTime;
        bool m_inQueue;                                     // session wait in auth.queue
        bool m_playerLoading;                               // code processed in LoginPlayer
        bool m_playerLogout;                                // code processed in LogoutPlayer
        bool m_playerRecentlyLogout;
        bool m_playerSave;
        LocaleConstant m_sessionDbcLocale;
        LocaleConstant m_sessionDbLocaleIndex;
        std::atomic<uint32> m_latency;
        std::atomic<uint32> m_clientTimeDelay;
        AccountData m_accountData[NUM_ACCOUNT_DATA_TYPES];
        uint32 m_Tutorials[MAX_ACCOUNT_TUTORIAL_VALUES];
        bool   m_TutorialsChanged;
        AddonsList m_addonsList;
        std::vector<std::string> _registeredAddonPrefixes;
        bool _filterAddonMessages;
        uint32 recruiterId;
        bool isRecruiter;
        LockedQueue<WorldPacket*> _recvQueue;
        z_stream_s* _compressionStream;
        rbac::RBACData* _RBACData;
        uint32 expireTime;
        bool forceExit;
        uint64 m_currentBankerGUID;

        WorldSession(WorldSession const& right) = delete;
        WorldSession& operator=(WorldSession const& right) = delete;
};
#endif
/// @}<|MERGE_RESOLUTION|>--- conflicted
+++ resolved
@@ -304,11 +304,7 @@
 
         void SendBattleGroundList(uint64 guid, BattlegroundTypeId bgTypeId = BATTLEGROUND_RB);
 
-<<<<<<< HEAD
-        void SendTradeStatus(TradeStatus status, int8 clearSlot = 0);
-=======
         void SendTradeStatus(TradeStatusInfo const& status);
->>>>>>> c741d268
         void SendUpdateTrade(bool trader_data = true);
         void SendCancelTrade();
 
