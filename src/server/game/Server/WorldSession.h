/*
 * Copyright (C) 2008-2016 TrinityCore <http://www.trinitycore.org/>
 * Copyright (C) 2005-2009 MaNGOS <http://getmangos.com/>
 *
 * This program is free software; you can redistribute it and/or modify it
 * under the terms of the GNU General Public License as published by the
 * Free Software Foundation; either version 2 of the License, or (at your
 * option) any later version.
 *
 * This program is distributed in the hope that it will be useful, but WITHOUT
 * ANY WARRANTY; without even the implied warranty of MERCHANTABILITY or
 * FITNESS FOR A PARTICULAR PURPOSE. See the GNU General Public License for
 * more details.
 *
 * You should have received a copy of the GNU General Public License along
 * with this program. If not, see <http://www.gnu.org/licenses/>.
 */

/// \addtogroup u2w
/// @{
/// \file

#ifndef __WORLDSESSION_H
#define __WORLDSESSION_H

#include "Common.h"
#include "SharedDefines.h"
#include "AddonMgr.h"
#include "DatabaseEnv.h"
#include "World.h"
#include "Opcodes.h"
#include "WorldPacket.h"
#include "Cryptography/BigNumber.h"
#include "Opcodes.h"
#include "AccountMgr.h"
#include <unordered_set>

class Creature;
class GameObject;
class InstanceSave;
class Item;
class LoginQueryHolder;
class Object;
class Player;
class Quest;
class SpellCastTargets;
class Unit;
class Warden;
class WorldPacket;
class WorldSocket;
struct AreaTableEntry;
struct AuctionEntry;
struct DeclinedName;
struct ItemTemplate;
struct MovementInfo;
struct TradeStatusInfo;

namespace lfg
{
struct LfgJoinResultData;
struct LfgPlayerBoot;
struct LfgProposal;
struct LfgQueueStatusData;
struct LfgPlayerRewardData;
struct LfgRoleCheck;
struct LfgUpdateData;
}

namespace rbac
{
class RBACData;
}

enum AccountDataType
{
    GLOBAL_CONFIG_CACHE             = 0,                    // 0x01 g
    PER_CHARACTER_CONFIG_CACHE      = 1,                    // 0x02 p
    GLOBAL_BINDINGS_CACHE           = 2,                    // 0x04 g
    PER_CHARACTER_BINDINGS_CACHE    = 3,                    // 0x08 p
    GLOBAL_MACROS_CACHE             = 4,                    // 0x10 g
    PER_CHARACTER_MACROS_CACHE      = 5,                    // 0x20 p
    PER_CHARACTER_LAYOUT_CACHE      = 6,                    // 0x40 p
    PER_CHARACTER_CHAT_CACHE        = 7                     // 0x80 p
};

#define NUM_ACCOUNT_DATA_TYPES        8

#define GLOBAL_CACHE_MASK           0x15
#define PER_CHARACTER_CACHE_MASK    0xEA

#define REGISTERED_ADDON_PREFIX_SOFTCAP 64

struct AccountData
{
    AccountData() : Time(0), Data("") { }

    time_t Time;
    std::string Data;
};

enum PartyOperation
{
    PARTY_OP_INVITE   = 0,
    PARTY_OP_UNINVITE = 1,
    PARTY_OP_LEAVE    = 2,
    PARTY_OP_SWAP     = 4
};

enum BarberShopResult
{
    BARBER_SHOP_RESULT_SUCCESS      = 0,
    BARBER_SHOP_RESULT_NO_MONEY     = 1,
    BARBER_SHOP_RESULT_NOT_ON_CHAIR = 2,
    BARBER_SHOP_RESULT_NO_MONEY_2   = 3
};

enum BFLeaveReason
{
    BF_LEAVE_REASON_CLOSE     = 0x00000001,
    //BF_LEAVE_REASON_UNK1      = 0x00000002, (not used)
    //BF_LEAVE_REASON_UNK2      = 0x00000004, (not used)
    BF_LEAVE_REASON_EXITED    = 0x00000008,
    BF_LEAVE_REASON_LOW_LEVEL = 0x00000010
};

enum ChatRestrictionType
{
    ERR_CHAT_RESTRICTED = 0,
    ERR_CHAT_THROTTLED  = 1,
    ERR_USER_SQUELCHED  = 2,
    ERR_YELL_RESTRICTED = 3
};

enum CharterTypes
{
    GUILD_CHARTER_TYPE                            = 4,
    ARENA_TEAM_CHARTER_2v2_TYPE                   = 2,
    ARENA_TEAM_CHARTER_3v3_TYPE                   = 3,
    ARENA_TEAM_CHARTER_5v5_TYPE                   = 5,
};

#define DB2_REPLY_SPARSE 2442913102
#define DB2_REPLY_ITEM   1344507586

enum DeclinedNameResult
{
    DECLINED_NAMES_RESULT_SUCCESS = 0,
    DECLINED_NAMES_RESULT_ERROR   = 1
};

//class to deal with packet processing
//allows to determine if next packet is safe to be processed
class PacketFilter
{
public:
    explicit PacketFilter(WorldSession* pSession) : m_pSession(pSession) { }
    virtual ~PacketFilter() { }

    virtual bool Process(WorldPacket* /*packet*/) { return true; }
    virtual bool ProcessLogout() const { return true; }

protected:
    WorldSession* const m_pSession;

private:
    PacketFilter(PacketFilter const& right) = delete;
    PacketFilter& operator=(PacketFilter const& right) = delete;
};
//process only thread-safe packets in Map::Update()
class MapSessionFilter : public PacketFilter
{
public:
    explicit MapSessionFilter(WorldSession* pSession) : PacketFilter(pSession) { }
    ~MapSessionFilter() { }

    virtual bool Process(WorldPacket* packet) override;
    //in Map::Update() we do not process player logout!
    virtual bool ProcessLogout() const override { return false; }
};

//class used to filer only thread-unsafe packets from queue
//in order to update only be used in World::UpdateSessions()
class WorldSessionFilter : public PacketFilter
{
public:
    explicit WorldSessionFilter(WorldSession* pSession) : PacketFilter(pSession) { }
    ~WorldSessionFilter() { }

    virtual bool Process(WorldPacket* packet) override;
};

// Proxy structure to contain data passed to callback function,
// only to prevent bloating the parameter list
class CharacterCreateInfo
{
    friend class WorldSession;
    friend class Player;

    protected:
        /// User specified variables
        std::string Name;
        uint8 Race       = 0;
        uint8 Class      = 0;
        uint8 Gender     = GENDER_NONE;
        uint8 Skin       = 0;
        uint8 Face       = 0;
        uint8 HairStyle  = 0;
        uint8 HairColor  = 0;
        uint8 FacialHair = 0;
        uint8 OutfitId   = 0;

        /// Server side data
        uint8 CharCount = 0;
};

struct CharacterRenameInfo
{
    friend class WorldSession;

    protected:
        ObjectGuid Guid;
        std::string Name;
};

struct CharacterCustomizeInfo : public CharacterRenameInfo
{
    friend class Player;
    friend class WorldSession;

    protected:
        uint8 Gender     = GENDER_NONE;
        uint8 Skin       = 0;
        uint8 Face       = 0;
        uint8 HairStyle  = 0;
        uint8 HairColor  = 0;
        uint8 FacialHair = 0;
};

struct CharacterFactionChangeInfo : public CharacterCustomizeInfo
{
    friend class Player;
    friend class WorldSession;

    protected:
        uint8 Race = 0;
};

struct PacketCounter
{
    time_t lastReceiveTime;
    uint32 amountCounter;
};

/// Player session in the World
class WorldSession
{
    public:
<<<<<<< HEAD
        WorldSession(uint32 id, std::string&& name, uint32 battlenetAccountId, std::shared_ptr<WorldSocket> sock, AccountTypes sec, uint8 expansion, time_t mute_time, LocaleConstant locale, uint32 recruiter, bool isARecruiter);
=======
        WorldSession(uint32 id, std::string&& name, std::shared_ptr<WorldSocket> sock, AccountTypes sec, uint8 expansion, time_t mute_time, LocaleConstant locale, uint32 recruiter, bool isARecruiter);
>>>>>>> 233297c5
        ~WorldSession();

        bool PlayerLoading() const { return m_playerLoading; }
        bool PlayerLogout() const { return m_playerLogout; }
        bool PlayerLogoutWithSave() const { return m_playerLogout && m_playerSave; }
        bool PlayerRecentlyLoggedOut() const { return m_playerRecentlyLogout; }
        bool PlayerDisconnected() const { return !m_Socket; }

        void ReadAddonsInfo(ByteBuffer& data);
        void SendAddonsInfo();
        bool IsAddonRegistered(const std::string& prefix) const;

        void SendPacket(WorldPacket* packet, bool forced = false);
        void SendNotification(const char *format, ...) ATTR_PRINTF(2, 3);
        void SendNotification(uint32 string_id, ...);
        void SendPetNameInvalid(uint32 error, std::string const& name, DeclinedName *declinedName);
        void SendPartyResult(PartyOperation operation, std::string const& member, PartyResult res, uint32 val = 0);
        void SendAreaTriggerMessage(const char* Text, ...) ATTR_PRINTF(2, 3);
        void SendSetPhaseShift(std::set<uint32> const& phaseIds, std::set<uint32> const& terrainswaps, std::set<uint32> const& worldMapAreaSwaps);
        void SendQueryTimeResponse();

        void SendAuthResponse(uint8 code, bool queued, uint32 queuePos = 0);
        void SendClientCacheVersion(uint32 version);

        void InitializeSession();
<<<<<<< HEAD
        void InitializeSessionCallback(SQLQueryHolder* realmHolder, SQLQueryHolder* holder);
=======
        void InitializeSessionCallback(SQLQueryHolder* realmHolder);
>>>>>>> 233297c5

        rbac::RBACData* GetRBACData();
        bool HasPermission(uint32 permissionId);
        void LoadPermissions();
        PreparedQueryResultFuture LoadPermissionsAsync();
        void InvalidateRBACData(); // Used to force LoadPermissions at next HasPermission check

        AccountTypes GetSecurity() const { return _security; }
        uint32 GetAccountId() const { return _accountId; }
        uint32 GetBattlenetAccountId() const { return _battlenetAccountId; }
        Player* GetPlayer() const { return _player; }
        std::string const& GetPlayerName() const;
        std::string GetPlayerInfo() const;

        ObjectGuid::LowType GetGUIDLow() const;
        void SetSecurity(AccountTypes security) { _security = security; }
        std::string const& GetRemoteAddress() const { return m_Address; }
        void SetPlayer(Player* player);
        uint8 Expansion() const { return m_expansion; }

        void InitWarden(BigNumber* k, std::string const& os);

        /// Session in auth.queue currently
        void SetInQueue(bool state) { m_inQueue = state; }

        /// Is the user engaged in a log out process?
        bool isLogingOut() const { return _logoutTime || m_playerLogout; }

        /// Engage the logout process for the user
        void LogoutRequest(time_t requestTime)
        {
            _logoutTime = requestTime;
        }

        /// Is logout cooldown expired?
        bool ShouldLogOut(time_t currTime) const
        {
            return (_logoutTime > 0 && currTime >= _logoutTime + 20);
        }

        void LogoutPlayer(bool save);
        void KickPlayer();

        void QueuePacket(WorldPacket* new_packet);
        bool Update(uint32 diff, PacketFilter& updater);

        /// Handle the authentication waiting queue (to be completed)
        void SendAuthWaitQue(uint32 position);

        void SendNameQueryOpcode(ObjectGuid guid);

        void SendTrainerList(ObjectGuid guid);
        void SendTrainerList(ObjectGuid guid, std::string const& strTitle);
        void SendListInventory(ObjectGuid guid);
        void SendShowBank(ObjectGuid guid);
        bool CanOpenMailBox(ObjectGuid guid);
        void SendShowMailBox(ObjectGuid guid);
        void SendTabardVendorActivate(ObjectGuid guid);
        void SendSpiritResurrect();
        void SendBindPoint(Creature* npc);

        void SendAttackStop(Unit const* enemy);

        void SendBattleGroundList(ObjectGuid guid, BattlegroundTypeId bgTypeId = BATTLEGROUND_RB);

        void SendTradeStatus(TradeStatusInfo const& status);
        void SendUpdateTrade(bool trader_data = true);
        void SendCancelTrade();

        void SendPetitionQueryOpcode(ObjectGuid petitionguid);

        // Spell
        void HandleClientCastFlags(WorldPacket& recvPacket, uint8 castFlags, SpellCastTargets& targets);

        // Pet
        void SendPetNameQuery(ObjectGuid guid, uint32 petnumber);
        void SendStablePet(ObjectGuid guid);
        void SendStablePetCallback(PreparedQueryResult result, ObjectGuid guid);
        void SendStableResult(uint8 guid);
        bool CheckStableMaster(ObjectGuid guid);

        // Account Data
        AccountData* GetAccountData(AccountDataType type) { return &m_accountData[type]; }
        void SetAccountData(AccountDataType type, time_t tm, std::string const& data);
        void SendAccountDataTimes(uint32 mask);
        void LoadAccountData(PreparedQueryResult result, uint32 mask);

        void LoadTutorialsData(PreparedQueryResult result);
        void SendTutorialsData();
        void SaveTutorialsData(SQLTransaction& trans);
        uint32 GetTutorialInt(uint8 index) const { return m_Tutorials[index]; }
        void SetTutorialInt(uint8 index, uint32 value)
        {
            if (m_Tutorials[index] != value)
            {
                m_Tutorials[index] = value;
                m_TutorialsChanged = true;
            }
        }
        //used with item_page table
        bool SendItemInfo(uint32 itemid, WorldPacket data);
        //auction
        void SendAuctionHello(ObjectGuid guid, Creature* unit);
        void SendAuctionCommandResult(AuctionEntry* auction, uint32 Action, uint32 ErrorCode, uint32 bidError = 0);
        void SendAuctionBidderNotification(uint32 location, uint32 auctionId, ObjectGuid bidder, uint32 bidSum, uint32 diff, uint32 item_template);
        void SendAuctionOwnerNotification(AuctionEntry* auction);
        void SendAuctionRemovedNotification(uint32 auctionId, uint32 itemEntry, int32 randomPropertyId);

        //Item Enchantment
        void SendEnchantmentLog(ObjectGuid target, ObjectGuid caster, uint32 itemId, uint32 enchantId);
        void SendItemEnchantTimeUpdate(ObjectGuid Playerguid, ObjectGuid Itemguid, uint32 slot, uint32 Duration);

        //Taxi
        void SendTaxiStatus(ObjectGuid guid);
        void SendTaxiMenu(Creature* unit);
        void SendDoFlight(uint32 mountDisplayId, uint32 path, uint32 pathNode = 0);
        bool SendLearnNewTaxiNode(Creature* unit);
        void SendDiscoverNewTaxiNode(uint32 nodeid);

        // Guild/Arena Team
        void SendArenaTeamCommandResult(uint32 team_action, std::string const& team, std::string const& player, uint32 error_id = 0);
        void SendNotInArenaTeamPacket(uint8 type);
        void SendPetitionShowList(ObjectGuid guid);

        void BuildPartyMemberStatsChangedPacket(Player* player, WorldPacket* data);

        void DoLootRelease(ObjectGuid lguid);

        // Account mute time
        time_t m_muteTime;

        // Locales
        LocaleConstant GetSessionDbcLocale() const { return m_sessionDbcLocale; }
        LocaleConstant GetSessionDbLocaleIndex() const { return m_sessionDbLocaleIndex; }
        char const* GetTrinityString(uint32 entry) const;

        uint32 GetLatency() const { return m_latency; }
        void SetLatency(uint32 latency) { m_latency = latency; }
        void ResetClientTimeDelay() { m_clientTimeDelay = 0; }

        std::atomic<int32> m_timeOutTime;

        void UpdateTimeOutTime(uint32 diff)
        {
            m_timeOutTime -= int32(diff);
        }

        void ResetTimeOutTime()
        {
            m_timeOutTime = int32(sWorld->getIntConfig(CONFIG_SOCKET_TIMEOUTTIME));
        }

        bool IsConnectionIdle() const
        {
            return m_timeOutTime <= 0 && !m_inQueue;
        }

        // Recruit-A-Friend Handling
        uint32 GetRecruiterId() const { return recruiterId; }
        bool IsARecruiter() const { return isRecruiter; }

        z_stream_s* GetCompressionStream() { return _compressionStream; }

    public:                                                 // opcodes handlers

        void Handle_NULL(WorldPacket& recvPacket);          // not used
        void Handle_EarlyProccess(WorldPacket& recvPacket); // just mark packets processed in WorldSocket::OnRead
        void Handle_ServerSide(WorldPacket& recvPacket);    // sever side only, can't be accepted from client
        void Handle_Deprecated(WorldPacket& recvPacket);    // never used anymore by client

        void HandleCharEnumOpcode(WorldPacket& recvPacket);
        void HandleCharDeleteOpcode(WorldPacket& recvPacket);
        void HandleCharCreateOpcode(WorldPacket& recvPacket);
        void HandleCharCreateCallback(PreparedQueryResult result, CharacterCreateInfo* createInfo);
        void HandlePlayerLoginOpcode(WorldPacket& recvPacket);
        void HandleLoadScreenOpcode(WorldPacket& recvPacket);
        void HandleCharEnum(PreparedQueryResult result);
        void HandlePlayerLogin(LoginQueryHolder * holder);
        void HandleCharFactionOrRaceChange(WorldPacket& recvData);
        void HandleRandomizeCharNameOpcode(WorldPacket& recvData);
        void HandleReorderCharacters(WorldPacket& recvData);
        void HandleOpeningCinematic(WorldPacket& recvData);
        void SendCharCreate(ResponseCodes result);
        void SendCharDelete(ResponseCodes result);
        void SendCharRename(ResponseCodes result, CharacterRenameInfo const& renameInfo);
        void SendCharCustomize(ResponseCodes result, CharacterCustomizeInfo const& customizeInfo);
        void SendCharFactionChange(ResponseCodes result, CharacterFactionChangeInfo const& factionChangeInfo);
        void SendSetPlayerDeclinedNamesResult(DeclinedNameResult result, ObjectGuid guid);
        void SendBarberShopResult(BarberShopResult result);

        // played time
        void HandlePlayedTime(WorldPacket& recvPacket);

        // new
        void HandleMoveUnRootAck(WorldPacket& recvPacket);
        void HandleMoveRootAck(WorldPacket& recvPacket);
        void HandleLookingForGroup(WorldPacket& recvPacket);

        // cemetery/graveyard related
        void HandleReturnToGraveyard(WorldPacket& recvPacket);
        void HandleRequestCemeteryList(WorldPacket& recvPacket);

        // new inspect
        void HandleInspectOpcode(WorldPacket& recvPacket);

        // new party stats
        void HandleInspectHonorStatsOpcode(WorldPacket& recvPacket);

        void HandleMoveWaterWalkAck(WorldPacket& recvPacket);
        void HandleFeatherFallAck(WorldPacket& recvData);

        void HandleMoveHoverAck(WorldPacket& recvData);

        void HandleMountSpecialAnimOpcode(WorldPacket& recvdata);

        // character view
        void HandleShowingHelmOpcode(WorldPacket& recvData);
        void HandleShowingCloakOpcode(WorldPacket& recvData);

        // repair
        void HandleRepairItemOpcode(WorldPacket& recvPacket);

        // Knockback
        void HandleMoveKnockBackAck(WorldPacket& recvPacket);

        void HandleMoveTeleportAck(WorldPacket& recvPacket);
        void HandleForceSpeedChangeAck(WorldPacket& recvData);
        void HandleSetCollisionHeightAck(WorldPacket& recvPacket);

        void HandlePingOpcode(WorldPacket& recvPacket);
        void HandleRepopRequestOpcode(WorldPacket& recvPacket);
        void HandleAutostoreLootItemOpcode(WorldPacket& recvPacket);
        void HandleLootMoneyOpcode(WorldPacket& recvPacket);
        void HandleLootOpcode(WorldPacket& recvPacket);
        void HandleLootReleaseOpcode(WorldPacket& recvPacket);
        void HandleLootMasterGiveOpcode(WorldPacket& recvPacket);
        void HandleWhoOpcode(WorldPacket& recvPacket);
        void HandleLogoutRequestOpcode(WorldPacket& recvPacket);
        void HandlePlayerLogoutOpcode(WorldPacket& recvPacket);
        void HandleLogoutCancelOpcode(WorldPacket& recvPacket);

        // GM Ticket opcodes
        void HandleGMTicketCreateOpcode(WorldPacket& recvPacket);
        void HandleGMTicketUpdateOpcode(WorldPacket& recvPacket);
        void HandleGMTicketDeleteOpcode(WorldPacket& recvPacket);
        void HandleGMTicketGetTicketOpcode(WorldPacket& recvPacket);
        void HandleGMTicketSystemStatusOpcode(WorldPacket& recvPacket);
        void HandleGMSurveySubmit(WorldPacket& recvPacket);
        void HandleReportLag(WorldPacket& recvPacket);
        void HandleGMResponseResolve(WorldPacket& recvPacket);

        void HandleTogglePvP(WorldPacket& recvPacket);

        void HandleZoneUpdateOpcode(WorldPacket& recvPacket);
        void HandleSetSelectionOpcode(WorldPacket& recvPacket);
        void HandleStandStateChangeOpcode(WorldPacket& recvPacket);
        void HandleEmoteOpcode(WorldPacket& recvPacket);
        void HandleContactListOpcode(WorldPacket& recvPacket);
        void HandleAddFriendOpcode(WorldPacket& recvPacket);
        void HandleAddFriendOpcodeCallBack(PreparedQueryResult result, std::string const& friendNote);
        void HandleDelFriendOpcode(WorldPacket& recvPacket);
        void HandleAddIgnoreOpcode(WorldPacket& recvPacket);
        void HandleAddIgnoreOpcodeCallBack(PreparedQueryResult result);
        void HandleDelIgnoreOpcode(WorldPacket& recvPacket);
        void HandleSetContactNotesOpcode(WorldPacket& recvPacket);
        void HandleBugOpcode(WorldPacket& recvPacket);

        void HandleAreaTriggerOpcode(WorldPacket& recvPacket);

        void HandleSetFactionAtWar(WorldPacket& recvData);
        void HandleSetFactionCheat(WorldPacket& recvData);
        void HandleSetWatchedFactionOpcode(WorldPacket& recvData);
        void HandleSetFactionInactiveOpcode(WorldPacket& recvData);

        void HandleUpdateAccountData(WorldPacket& recvPacket);
        void HandleRequestAccountData(WorldPacket& recvPacket);
        void HandleSetActionButtonOpcode(WorldPacket& recvPacket);

        void HandleGameObjectUseOpcode(WorldPacket& recPacket);
        void HandleMeetingStoneInfo(WorldPacket& recPacket);
        void HandleGameobjectReportUse(WorldPacket& recvPacket);

        void HandleNameQueryOpcode(WorldPacket& recvPacket);

        void HandleQueryTimeOpcode(WorldPacket& recvPacket);

        void HandleCreatureQueryOpcode(WorldPacket& recvPacket);

        void HandleGameObjectQueryOpcode(WorldPacket& recvPacket);

        void HandleMoveWorldportAckOpcode(WorldPacket& recvPacket);
        void HandleMoveWorldportAckOpcode();                // for server-side calls

        void HandleMovementOpcodes(WorldPacket& recvPacket);
        void HandleSetActiveMoverOpcode(WorldPacket& recvData);
        void HandleMoveNotActiveMover(WorldPacket& recvData);
        void HandleDismissControlledVehicle(WorldPacket& recvData);
        void HandleRequestVehicleExit(WorldPacket& recvData);
        void HandleChangeSeatsOnControlledVehicle(WorldPacket& recvData);
        void HandleMoveTimeSkippedOpcode(WorldPacket& recvData);

        void HandleRequestRaidInfoOpcode(WorldPacket& recvData);

        void HandleBattlefieldStatusOpcode(WorldPacket& recvData);
        void HandleBattleMasterHelloOpcode(WorldPacket& recvData);

        void HandleGroupInviteOpcode(WorldPacket& recvPacket);
        //void HandleGroupCancelOpcode(WorldPacket& recvPacket);
        void HandleGroupInviteResponseOpcode(WorldPacket& recvPacket);
        void HandleGroupUninviteOpcode(WorldPacket& recvPacket);
        void HandleGroupUninviteGuidOpcode(WorldPacket& recvPacket);
        void HandleGroupSetLeaderOpcode(WorldPacket& recvPacket);
        void HandleGroupSetRolesOpcode(WorldPacket& recvData);
        void HandleGroupDisbandOpcode(WorldPacket& recvPacket);
        void HandleOptOutOfLootOpcode(WorldPacket& recvData);
        void HandleLootMethodOpcode(WorldPacket& recvPacket);
        void HandleLootRoll(WorldPacket& recvData);
        void HandleRequestPartyMemberStatsOpcode(WorldPacket& recvData);
        void HandleRaidTargetUpdateOpcode(WorldPacket& recvData);
        void HandleRaidReadyCheckOpcode(WorldPacket& recvData);
        void HandleRaidReadyCheckFinishedOpcode(WorldPacket& recvData);
        void HandleGroupRaidConvertOpcode(WorldPacket& recvData);
        void HandleGroupRequestJoinUpdates(WorldPacket& recvData);
        void HandleGroupChangeSubGroupOpcode(WorldPacket& recvData);
        void HandleGroupSwapSubGroupOpcode(WorldPacket& recvData);
        void HandleGroupAssistantLeaderOpcode(WorldPacket& recvData);
        void HandlePartyAssignmentOpcode(WorldPacket& recvData);
        void HandleRolePollBeginOpcode(WorldPacket& recvData);

        void HandlePetitionBuyOpcode(WorldPacket& recvData);
        void HandlePetitionShowSignOpcode(WorldPacket& recvData);
        void HandlePetitionQueryOpcode(WorldPacket& recvData);
        void HandlePetitionRenameOpcode(WorldPacket& recvData);
        void HandlePetitionSignOpcode(WorldPacket& recvData);
        void HandlePetitionDeclineOpcode(WorldPacket& recvData);
        void HandleOfferPetitionOpcode(WorldPacket& recvData);
        void HandleTurnInPetitionOpcode(WorldPacket& recvData);

        void HandleGuildQueryOpcode(WorldPacket& recvPacket);
        void HandleGuildInviteOpcode(WorldPacket& recvPacket);
        void HandleGuildRemoveOpcode(WorldPacket& recvPacket);
        void HandleGuildAcceptOpcode(WorldPacket& recvPacket);
        void HandleGuildDeclineOpcode(WorldPacket& recvPacket);
        void HandleGuildEventLogQueryOpcode(WorldPacket& recvPacket);
        void HandleGuildRosterOpcode(WorldPacket& recvPacket);
        void HandleGuildRewardsQueryOpcode(WorldPacket& recvPacket);
        void HandleGuildPromoteOpcode(WorldPacket& recvPacket);
        void HandleGuildDemoteOpcode(WorldPacket& recvPacket);
        void HandleGuildAssignRankOpcode(WorldPacket& recvPacket);
        void HandleGuildLeaveOpcode(WorldPacket& recvPacket);
        void HandleGuildDisbandOpcode(WorldPacket& recvPacket);
        void HandleGuildSetAchievementTracking(WorldPacket& recvPacket);
        void HandleGuildSetGuildMaster(WorldPacket& recvPacket);
        void HandleGuildMOTDOpcode(WorldPacket& recvPacket);
        void HandleGuildNewsUpdateStickyOpcode(WorldPacket& recvPacket);
        void HandleGuildSetNoteOpcode(WorldPacket& recvPacket);
        void HandleGuildQueryRanksOpcode(WorldPacket& recvPacket);
        void HandleGuildQueryNewsOpcode(WorldPacket& recvPacket);
        void HandleGuildSetRankPermissionsOpcode(WorldPacket& recvPacket);
        void HandleGuildAddRankOpcode(WorldPacket& recvPacket);
        void HandleGuildDelRankOpcode(WorldPacket& recvPacket);
        void HandleGuildChangeInfoTextOpcode(WorldPacket& recvPacket);
        void HandleSaveGuildEmblemOpcode(WorldPacket& recvPacket);
        void HandleGuildRequestPartyState(WorldPacket& recvPacket);
        void HandleGuildRequestChallengeUpdate(WorldPacket& recvPacket);
        void HandleGuildRequestMaxDailyXP(WorldPacket& recvPacket);
        void HandleAutoDeclineGuildInvites(WorldPacket& recvPacket);

        void HandleGuildFinderAddRecruit(WorldPacket& recvPacket);
        void HandleGuildFinderBrowse(WorldPacket& recvPacket);
        void HandleGuildFinderDeclineRecruit(WorldPacket& recvPacket);
        void HandleGuildFinderGetApplications(WorldPacket& recvPacket);
        void HandleGuildFinderGetRecruits(WorldPacket& recvPacket);
        void HandleGuildFinderPostRequest(WorldPacket& recvPacket);
        void HandleGuildFinderRemoveRecruit(WorldPacket& recvPacket);
        void HandleGuildFinderSetGuildPost(WorldPacket& recvPacket);

        void HandleTaxiNodeStatusQueryOpcode(WorldPacket& recvPacket);
        void HandleTaxiQueryAvailableNodes(WorldPacket& recvPacket);
        void HandleActivateTaxiOpcode(WorldPacket& recvPacket);
        void HandleActivateTaxiExpressOpcode(WorldPacket& recvPacket);
        void HandleMoveSplineDoneOpcode(WorldPacket& recvPacket);
        void SendActivateTaxiReply(ActivateTaxiReply reply);

        void HandleTabardVendorActivateOpcode(WorldPacket& recvPacket);
        void HandleBankerActivateOpcode(WorldPacket& recvPacket);
        void HandleBuyBankSlotOpcode(WorldPacket& recvPacket);
        void HandleTrainerListOpcode(WorldPacket& recvPacket);
        void HandleTrainerBuySpellOpcode(WorldPacket& recvPacket);
        void HandlePetitionShowListOpcode(WorldPacket& recvPacket);
        void HandleGossipHelloOpcode(WorldPacket& recvPacket);
        void HandleGossipSelectOptionOpcode(WorldPacket& recvPacket);
        void HandleSpiritHealerActivateOpcode(WorldPacket& recvPacket);
        void HandleNpcTextQueryOpcode(WorldPacket& recvPacket);
        void HandleBinderActivateOpcode(WorldPacket& recvPacket);
        void HandleListStabledPetsOpcode(WorldPacket& recvPacket);
        void HandleStablePet(WorldPacket& recvPacket);
        void HandleStablePetCallback(PreparedQueryResult result);
        void HandleUnstablePet(WorldPacket& recvPacket);
        void HandleUnstablePetCallback(PreparedQueryResult result, uint32 petId);
        void HandleBuyStableSlot(WorldPacket& recvPacket);
        void HandleStableRevivePet(WorldPacket& recvPacket);
        void HandleStableSwapPet(WorldPacket& recvPacket);
        void HandleStableSwapPetCallback(PreparedQueryResult result, uint32 petId);
        void SendTrainerBuyFailed(uint64 guid, uint32 spellId, uint32 reason);

        void HandleDuelAcceptedOpcode(WorldPacket& recvPacket);
        void HandleDuelCancelledOpcode(WorldPacket& recvPacket);

        void HandleAcceptTradeOpcode(WorldPacket& recvPacket);
        void HandleBeginTradeOpcode(WorldPacket& recvPacket);
        void HandleBusyTradeOpcode(WorldPacket& recvPacket);
        void HandleCancelTradeOpcode(WorldPacket& recvPacket);
        void HandleClearTradeItemOpcode(WorldPacket& recvPacket);
        void HandleIgnoreTradeOpcode(WorldPacket& recvPacket);
        void HandleInitiateTradeOpcode(WorldPacket& recvPacket);
        void HandleSetTradeGoldOpcode(WorldPacket& recvPacket);
        void HandleSetTradeItemOpcode(WorldPacket& recvPacket);
        void HandleUnacceptTradeOpcode(WorldPacket& recvPacket);

        void HandleAuctionHelloOpcode(WorldPacket& recvPacket);
        void HandleAuctionListItems(WorldPacket& recvData);
        void HandleAuctionListBidderItems(WorldPacket& recvData);
        void HandleAuctionSellItem(WorldPacket& recvData);
        void HandleAuctionRemoveItem(WorldPacket& recvData);
        void HandleAuctionListOwnerItems(WorldPacket& recvData);
        void HandleAuctionPlaceBid(WorldPacket& recvData);
        void HandleAuctionListPendingSales(WorldPacket& recvData);

        void HandleGetMailList(WorldPacket& recvData);
        void HandleSendMail(WorldPacket& recvData);
        void HandleMailTakeMoney(WorldPacket& recvData);
        void HandleMailTakeItem(WorldPacket& recvData);
        void HandleMailMarkAsRead(WorldPacket& recvData);
        void HandleMailReturnToSender(WorldPacket& recvData);
        void HandleMailDelete(WorldPacket& recvData);
        void HandleItemTextQuery(WorldPacket& recvData);
        void HandleMailCreateTextItem(WorldPacket& recvData);
        void HandleQueryNextMailTime(WorldPacket& recvData);
        void HandleCancelChanneling(WorldPacket& recvData);

        void SendItemPageInfo(ItemTemplate* itemProto);
        void HandleSplitItemOpcode(WorldPacket& recvPacket);
        void HandleSwapInvItemOpcode(WorldPacket& recvPacket);
        void HandleDestroyItemOpcode(WorldPacket& recvPacket);
        void HandleAutoEquipItemOpcode(WorldPacket& recvPacket);
        void HandleSellItemOpcode(WorldPacket& recvPacket);
        void HandleBuyItemInSlotOpcode(WorldPacket& recvPacket);
        void HandleBuyItemOpcode(WorldPacket& recvPacket);
        void HandleListInventoryOpcode(WorldPacket& recvPacket);
        void HandleAutoStoreBagItemOpcode(WorldPacket& recvPacket);
        void HandleReadItem(WorldPacket& recvPacket);
        void HandleAutoEquipItemSlotOpcode(WorldPacket& recvPacket);
        void HandleSwapItem(WorldPacket& recvPacket);
        void HandleBuybackItem(WorldPacket& recvPacket);
        void HandleAutoBankItemOpcode(WorldPacket& recvPacket);
        void HandleAutoStoreBankItemOpcode(WorldPacket& recvPacket);
        void HandleWrapItemOpcode(WorldPacket& recvPacket);

        void HandleAttackSwingOpcode(WorldPacket& recvPacket);
        void HandleAttackStopOpcode(WorldPacket& recvPacket);
        void HandleSetSheathedOpcode(WorldPacket& recvPacket);

        void HandleUseItemOpcode(WorldPacket& recvPacket);
        void HandleOpenItemOpcode(WorldPacket& recvPacket);
        void HandleCastSpellOpcode(WorldPacket& recvPacket);
        void HandleCancelCastOpcode(WorldPacket& recvPacket);
        void HandleCancelAuraOpcode(WorldPacket& recvPacket);
        void HandleCancelGrowthAuraOpcode(WorldPacket& recvPacket);
        void HandleCancelAutoRepeatSpellOpcode(WorldPacket& recvPacket);

        void HandleLearnTalentOpcode(WorldPacket& recvPacket);
        void HandleLearnPreviewTalents(WorldPacket& recvPacket);
        void HandleTalentWipeConfirmOpcode(WorldPacket& recvPacket);
        void HandleUnlearnSkillOpcode(WorldPacket& recvPacket);

        void HandleQuestgiverStatusQueryOpcode(WorldPacket& recvPacket);
        void HandleQuestgiverStatusMultipleQuery(WorldPacket& recvPacket);
        void HandleQuestgiverHelloOpcode(WorldPacket& recvPacket);
        void HandleQuestgiverAcceptQuestOpcode(WorldPacket& recvPacket);
        void HandleQuestgiverQueryQuestOpcode(WorldPacket& recvPacket);
        void HandleQuestgiverChooseRewardOpcode(WorldPacket& recvPacket);
        void HandleQuestgiverRequestRewardOpcode(WorldPacket& recvPacket);
        void HandleQuestQueryOpcode(WorldPacket& recvPacket);
        void HandleQuestgiverCancel(WorldPacket& recvData);
        void HandleQuestLogSwapQuest(WorldPacket& recvData);
        void HandleQuestLogRemoveQuest(WorldPacket& recvData);
        void HandleQuestConfirmAccept(WorldPacket& recvData);
        void HandleQuestgiverCompleteQuest(WorldPacket& recvData);
        void HandleQuestgiverQuestAutoLaunch(WorldPacket& recvPacket);
        void HandlePushQuestToParty(WorldPacket& recvPacket);
        void HandleQuestPushResult(WorldPacket& recvPacket);

        void HandleMessagechatOpcode(WorldPacket& recvPacket);
        void HandleAddonMessagechatOpcode(WorldPacket& recvPacket);
        void SendPlayerNotFoundNotice(std::string const& name);
        void SendPlayerAmbiguousNotice(std::string const& name);
        void SendWrongFactionNotice();
        void SendChatRestrictedNotice(ChatRestrictionType restriction);
        void HandleTextEmoteOpcode(WorldPacket& recvPacket);
        void HandleChatIgnoredOpcode(WorldPacket& recvPacket);

        void HandleUnregisterAddonPrefixesOpcode(WorldPacket& recvPacket);
        void HandleAddonRegisteredPrefixesOpcode(WorldPacket& recvPacket);

        void HandleReclaimCorpseOpcode(WorldPacket& recvPacket);
        void HandleCorpseQueryOpcode(WorldPacket& recvPacket);
        void HandleCorpseMapPositionQuery(WorldPacket& recvPacket);
        void HandleResurrectResponseOpcode(WorldPacket& recvPacket);
        void HandleSummonResponseOpcode(WorldPacket& recvData);

        void HandleJoinChannel(WorldPacket& recvPacket);
        void HandleLeaveChannel(WorldPacket& recvPacket);
        void HandleChannelList(WorldPacket& recvPacket);
        void HandleChannelPassword(WorldPacket& recvPacket);
        void HandleChannelSetOwner(WorldPacket& recvPacket);
        void HandleChannelOwner(WorldPacket& recvPacket);
        void HandleChannelModerator(WorldPacket& recvPacket);
        void HandleChannelUnmoderator(WorldPacket& recvPacket);
        void HandleChannelMute(WorldPacket& recvPacket);
        void HandleChannelUnmute(WorldPacket& recvPacket);
        void HandleChannelInvite(WorldPacket& recvPacket);
        void HandleChannelKick(WorldPacket& recvPacket);
        void HandleChannelBan(WorldPacket& recvPacket);
        void HandleChannelUnban(WorldPacket& recvPacket);
        void HandleChannelAnnouncements(WorldPacket& recvPacket);
        void HandleChannelModerate(WorldPacket& recvPacket);
        void HandleChannelDeclineInvite(WorldPacket& recvPacket);
        void HandleChannelDisplayListQuery(WorldPacket& recvPacket);
        void HandleGetChannelMemberCount(WorldPacket& recvPacket);
        void HandleSetChannelWatch(WorldPacket& recvPacket);

        void HandleCompleteCinematic(WorldPacket& recvPacket);
        void HandleNextCinematicCamera(WorldPacket& recvPacket);

        void HandlePageTextQueryOpcode(WorldPacket& recvPacket);

        void HandleTutorialFlag (WorldPacket& recvData);
        void HandleTutorialClear(WorldPacket& recvData);
        void HandleTutorialReset(WorldPacket& recvData);

        //Pet
        void HandlePetAction(WorldPacket& recvData);
        void HandlePetStopAttack(WorldPacket& recvData);
        void HandlePetActionHelper(Unit* pet, ObjectGuid guid1, uint32 spellid, uint16 flag, ObjectGuid guid2, float x, float y, float z);
        void HandlePetNameQuery(WorldPacket& recvData);
        void HandlePetSetAction(WorldPacket& recvData);
        void HandlePetAbandon(WorldPacket& recvData);
        void HandlePetRename(WorldPacket& recvData);
        void HandlePetCancelAuraOpcode(WorldPacket& recvPacket);
        void HandlePetSpellAutocastOpcode(WorldPacket& recvPacket);
        void HandlePetCastSpellOpcode(WorldPacket& recvPacket);
        void HandlePetLearnTalent(WorldPacket& recvPacket);
        void HandleLearnPreviewTalentsPet(WorldPacket& recvPacket);

        void HandleSetActionBarToggles(WorldPacket& recvData);

        void HandleCharRenameOpcode(WorldPacket& recvData);
        void HandleChangePlayerNameOpcodeCallBack(PreparedQueryResult result, CharacterRenameInfo const* renameInfo);
        void HandleSetPlayerDeclinedNames(WorldPacket& recvData);

        void HandleTotemDestroyed(WorldPacket& recvData);
        void HandleDismissCritter(WorldPacket& recvData);

        //Battleground
        void HandleBattlemasterHelloOpcode(WorldPacket& recvData);
        void HandleBattlemasterJoinOpcode(WorldPacket& recvData);
        void HandleBattlegroundPlayerPositionsOpcode(WorldPacket& recvData);
        void HandlePVPLogDataOpcode(WorldPacket& recvData);
        void HandleBattleFieldPortOpcode(WorldPacket& recvData);
        void HandleBattlefieldListOpcode(WorldPacket& recvData);
        void HandleBattlefieldLeaveOpcode(WorldPacket& recvData);
        void HandleBattlemasterJoinArena(WorldPacket& recvData);
        void HandleReportPvPAFK(WorldPacket& recvData);
        void HandleRequestRatedBgInfo(WorldPacket& recvData);
        void HandleRequestPvpOptions(WorldPacket& recvData);
        void HandleRequestPvpReward(WorldPacket& recvData);
        void HandleRequestRatedBgStats(WorldPacket& recvData);

        // Battlefield
        void SendBfInvitePlayerToWar(ObjectGuid guid, uint32 zoneId, uint32 time);
        void SendBfInvitePlayerToQueue(ObjectGuid guid);
        void SendBfQueueInviteResponse(ObjectGuid guid, uint32 zoneId, bool canQueue = true, bool full = false);
        void SendBfEntered(ObjectGuid guid);
        void SendBfLeaveMessage(ObjectGuid guid, BFLeaveReason reason = BF_LEAVE_REASON_EXITED);
        void HandleBfQueueInviteResponse(WorldPacket& recvData);
        void HandleBfEntryInviteResponse(WorldPacket& recvData);
        void HandleBfExitRequest(WorldPacket& recvData);

        void HandleWardenDataOpcode(WorldPacket& recvData);
        void HandleWorldTeleportOpcode(WorldPacket& recvData);
        void HandleMinimapPingOpcode(WorldPacket& recvData);
        void HandleRandomRollOpcode(WorldPacket& recvData);
        void HandleFarSightOpcode(WorldPacket& recvData);
        void HandleSetDungeonDifficultyOpcode(WorldPacket& recvData);
        void HandleSetRaidDifficultyOpcode(WorldPacket& recvData);
        void HandleMoveSetCanFlyAckOpcode(WorldPacket& recvData);
        void HandleSetTitleOpcode(WorldPacket& recvData);
        void HandleRealmSplitOpcode(WorldPacket& recvData);
        void HandleTimeSyncResp(WorldPacket& recvData);
        void HandleWhoisOpcode(WorldPacket& recvData);
        void HandleResetInstancesOpcode(WorldPacket& recvData);
        void HandleHearthAndResurrect(WorldPacket& recvData);
        void HandleInstanceLockResponse(WorldPacket& recvPacket);

        // Looking for Dungeon/Raid
        void HandleLfgSetCommentOpcode(WorldPacket& recvData);
        void HandleLfgGetLockInfoOpcode(WorldPacket& recvData);
        void SendLfgPlayerLockInfo();
        void SendLfgPartyLockInfo();
        void HandleLfgJoinOpcode(WorldPacket& recvData);
        void HandleLfgLeaveOpcode(WorldPacket& recvData);
        void HandleLfgSetRolesOpcode(WorldPacket& recvData);
        void HandleLfgProposalResultOpcode(WorldPacket& recvData);
        void HandleLfgSetBootVoteOpcode(WorldPacket& recvData);
        void HandleLfgTeleportOpcode(WorldPacket& recvData);
        void HandleLfrJoinOpcode(WorldPacket& recvData);
        void HandleLfrLeaveOpcode(WorldPacket& recvData);
        void HandleLfgGetStatus(WorldPacket& recvData);

        void SendLfgUpdateStatus(lfg::LfgUpdateData const& updateData, bool party);
        void SendLfgRoleChosen(ObjectGuid guid, uint8 roles);
        void SendLfgRoleCheckUpdate(lfg::LfgRoleCheck const& pRoleCheck);
        void SendLfgLfrList(bool update);
        void SendLfgJoinResult(lfg::LfgJoinResultData const& joinData);
        void SendLfgQueueStatus(lfg::LfgQueueStatusData const& queueData);
        void SendLfgPlayerReward(lfg::LfgPlayerRewardData const& lfgPlayerRewardData);
        void SendLfgBootProposalUpdate(lfg::LfgPlayerBoot const& boot);
        void SendLfgUpdateProposal(lfg::LfgProposal const& proposal);
        void SendLfgDisabled();
        void SendLfgOfferContinue(uint32 dungeonEntry);
        void SendLfgTeleportError(uint8 err);

        // Arena Team
        void HandleInspectArenaTeamsOpcode(WorldPacket& recvData);
        void HandleArenaTeamQueryOpcode(WorldPacket& recvData);
        void HandleArenaTeamRosterOpcode(WorldPacket& recvData);
        void HandleArenaTeamCreateOpcode(WorldPacket& recvData);
        void HandleArenaTeamInviteOpcode(WorldPacket& recvData);
        void HandleArenaTeamAcceptOpcode(WorldPacket& recvData);
        void HandleArenaTeamDeclineOpcode(WorldPacket& recvData);
        void HandleArenaTeamLeaveOpcode(WorldPacket& recvData);
        void HandleArenaTeamRemoveOpcode(WorldPacket& recvData);
        void HandleArenaTeamDisbandOpcode(WorldPacket& recvData);
        void HandleArenaTeamLeaderOpcode(WorldPacket& recvData);

        void HandleAreaSpiritHealerQueryOpcode(WorldPacket& recvData);
        void HandleAreaSpiritHealerQueueOpcode(WorldPacket& recvData);
        void HandleCancelMountAuraOpcode(WorldPacket& recvData);
        void HandleSelfResOpcode(WorldPacket& recvData);
        void HandleComplainOpcode(WorldPacket& recvData);
        void HandleRequestPetInfoOpcode(WorldPacket& recvData);

        // Socket gem
        void HandleSocketOpcode(WorldPacket& recvData);

        void HandleCancelTempEnchantmentOpcode(WorldPacket& recvData);

        void HandleItemRefundInfoRequest(WorldPacket& recvData);
        void HandleItemRefund(WorldPacket& recvData);

        void HandleChannelVoiceOnOpcode(WorldPacket& recvData);
        void HandleVoiceSessionEnableOpcode(WorldPacket& recvData);
        void HandleSetActiveVoiceChannel(WorldPacket& recvData);
        void HandleSetTaxiBenchmarkOpcode(WorldPacket& recvData);

        // Guild Bank
        void HandleGuildPermissions(WorldPacket& recvData);
        void HandleGuildBankMoneyWithdrawn(WorldPacket& recvData);
        void HandleGuildBankerActivate(WorldPacket& recvData);
        void HandleGuildBankQueryTab(WorldPacket& recvData);
        void HandleGuildBankLogQuery(WorldPacket& recvData);
        void HandleGuildBankDepositMoney(WorldPacket& recvData);
        void HandleGuildBankWithdrawMoney(WorldPacket& recvData);
        void HandleGuildBankSwapItems(WorldPacket& recvData);

        void HandleGuildBankUpdateTab(WorldPacket& recvData);
        void HandleGuildBankBuyTab(WorldPacket& recvData);
        void HandleQueryGuildBankTabText(WorldPacket& recvData);
        void HandleSetGuildBankTabText(WorldPacket& recvData);
        void HandleGuildQueryXPOpcode(WorldPacket& recvData);

        // Refer-a-Friend
        void HandleGrantLevel(WorldPacket& recvData);
        void HandleAcceptGrantLevel(WorldPacket& recvData);

        // Calendar
        void HandleCalendarGetCalendar(WorldPacket& recvData);
        void HandleCalendarGetEvent(WorldPacket& recvData);
        void HandleCalendarGuildFilter(WorldPacket& recvData);
        void HandleCalendarArenaTeam(WorldPacket& recvData);
        void HandleCalendarAddEvent(WorldPacket& recvData);
        void HandleCalendarUpdateEvent(WorldPacket& recvData);
        void HandleCalendarRemoveEvent(WorldPacket& recvData);
        void HandleCalendarCopyEvent(WorldPacket& recvData);
        void HandleCalendarEventInvite(WorldPacket& recvData);
        void HandleCalendarEventRsvp(WorldPacket& recvData);
        void HandleCalendarEventRemoveInvite(WorldPacket& recvData);
        void HandleCalendarEventStatus(WorldPacket& recvData);
        void HandleCalendarEventModeratorStatus(WorldPacket& recvData);
        void HandleCalendarComplain(WorldPacket& recvData);
        void HandleCalendarGetNumPending(WorldPacket& recvData);
        void HandleCalendarEventSignup(WorldPacket& recvData);

        void SendCalendarRaidLockout(InstanceSave const* save, bool add);
        void SendCalendarRaidLockoutUpdated(InstanceSave const* save);
        void HandleSetSavedInstanceExtend(WorldPacket& recvData);

        // Void Storage
        void HandleVoidStorageUnlock(WorldPacket& recvData);
        void HandleVoidStorageQuery(WorldPacket& recvData);
        void HandleVoidStorageTransfer(WorldPacket& recvData);
        void HandleVoidSwapItem(WorldPacket& recvData);
        void SendVoidStorageTransferResult(VoidTransferError result);

        // Transmogrification
        void HandleTransmogrifyItems(WorldPacket& recvData);

        // Reforge
        void HandleReforgeItemOpcode(WorldPacket& recvData);
        void SendReforgeResult(bool success);

        // Miscellaneous
        void HandleSpellClick(WorldPacket& recvData);
        void HandleMirrorImageDataRequest(WorldPacket& recvData);
        void HandleAlterAppearance(WorldPacket& recvData);
        void HandleRemoveGlyph(WorldPacket& recvData);
        void HandleCharCustomize(WorldPacket& recvData);
        void HandleQueryInspectAchievements(WorldPacket& recvData);
        void HandleGuildAchievementProgressQuery(WorldPacket& recvData);
        void HandleEquipmentSetSave(WorldPacket& recvData);
        void HandleEquipmentSetDelete(WorldPacket& recvData);
        void HandleEquipmentSetUse(WorldPacket& recvData);
        void HandleWorldStateUITimerUpdate(WorldPacket& recvData);
        void HandleReadyForAccountDataTimes(WorldPacket& recvData);
        void HandleQueryQuestsCompleted(WorldPacket& recvData);
        void HandleQuestNPCQuery(WorldPacket& recvData);
        void HandleQuestPOIQuery(WorldPacket& recvData);
        void HandleEjectPassenger(WorldPacket& data);
        void HandleEnterPlayerVehicle(WorldPacket& data);
        void HandleUpdateProjectilePosition(WorldPacket& recvPacket);
        void HandleRequestHotfix(WorldPacket& recvPacket);
        void HandleUpdateMissileTrajectory(WorldPacket& recvPacket);
        void HandleViolenceLevel(WorldPacket& recvPacket);
        void HandleObjectUpdateFailedOpcode(WorldPacket& recvPacket);
        void HandleRequestCategoryCooldowns(WorldPacket& recvPacket);
        int32 HandleEnableNagleAlgorithm();

        // Compact Unit Frames (4.x)
        void HandleSaveCUFProfiles(WorldPacket& recvPacket);
        void SendLoadCUFProfiles();

    private:
        void InitializeQueryCallbackParameters();
        void ProcessQueryCallbacks();

        QueryResultHolderFuture _realmAccountLoginCallback;
<<<<<<< HEAD
        QueryResultHolderFuture _accountLoginCallback;
=======
>>>>>>> 233297c5
        PreparedQueryResultFuture _charEnumCallback;
        PreparedQueryResultFuture _addIgnoreCallback;
        PreparedQueryResultFuture _stablePetCallback;
        QueryCallback<PreparedQueryResult, CharacterRenameInfo*> _charRenameCallback;
        QueryCallback<PreparedQueryResult, std::string> _addFriendCallback;
        QueryCallback<PreparedQueryResult, uint32> _unstablePetCallback;
        QueryCallback<PreparedQueryResult, uint32> _stableSwapCallback;
        QueryCallback<PreparedQueryResult, ObjectGuid> _sendStabledPetCallback;
        QueryCallback<PreparedQueryResult, CharacterCreateInfo*, true> _charCreateCallback;
        QueryResultHolderFuture _charLoginCallback;

    friend class World;
    protected:
        class DosProtection
        {
            friend class World;
            public:
                DosProtection(WorldSession* s) : Session(s), _policy((Policy)sWorld->getIntConfig(CONFIG_PACKET_SPOOF_POLICY)) { }
                bool EvaluateOpcode(WorldPacket& p, time_t time) const;
            protected:
                enum Policy
                {
                    POLICY_LOG,
                    POLICY_KICK,
                    POLICY_BAN,
                };

                uint32 GetMaxPacketCounterAllowed(uint16 opcode) const;

                WorldSession* Session;

            private:
                Policy _policy;
                typedef std::unordered_map<uint16, PacketCounter> PacketThrottlingMap;
                // mark this member as "mutable" so it can be modified even in const functions
                mutable PacketThrottlingMap _PacketThrottlingMap;

                DosProtection(DosProtection const& right) = delete;
                DosProtection& operator=(DosProtection const& right) = delete;
        } AntiDOS;

    private:
        // private trade methods
        void moveItems(Item* myItems[], Item* hisItems[]);

        bool CanUseBank(ObjectGuid bankerGUID = ObjectGuid::Empty) const;

        // logging helper
        void LogUnexpectedOpcode(WorldPacket* packet, const char* status, const char *reason);
        void LogUnprocessedTail(WorldPacket* packet);

        // EnumData helpers
        bool IsLegitCharacterForAccount(ObjectGuid lowGUID)
        {
            return _legitCharacters.find(lowGUID) != _legitCharacters.end();
        }

        // this stores the GUIDs of the characters who can login
        // characters who failed on Player::BuildEnumData shouldn't login
        GuidSet _legitCharacters;

        ObjectGuid::LowType m_GUIDLow;                      // set logined or recently logout player (while m_playerRecentlyLogout set)
        Player* _player;
        std::shared_ptr<WorldSocket> m_Socket;
        std::string m_Address;                              // Current Remote Address
     // std::string m_LAddress;                             // Last Attempted Remote Adress - we can not set attempted ip for a non-existing session!

        AccountTypes _security;
        uint32 _accountId;
        std::string _accountName;
<<<<<<< HEAD
        uint32 _battlenetAccountId;
=======
>>>>>>> 233297c5
        uint8 m_expansion;

        typedef std::list<AddonInfo> AddonsList;

        // Warden
        Warden* _warden;                                    // Remains NULL if Warden system is not enabled by config

        time_t _logoutTime;
        bool m_inQueue;                                     // session wait in auth.queue
        bool m_playerLoading;                               // code processed in LoginPlayer
        bool m_playerLogout;                                // code processed in LogoutPlayer
        bool m_playerRecentlyLogout;
        bool m_playerSave;
        LocaleConstant m_sessionDbcLocale;
        LocaleConstant m_sessionDbLocaleIndex;
        std::atomic<uint32> m_latency;
        std::atomic<uint32> m_clientTimeDelay;
        AccountData m_accountData[NUM_ACCOUNT_DATA_TYPES];
        uint32 m_Tutorials[MAX_ACCOUNT_TUTORIAL_VALUES];
        bool   m_TutorialsChanged;
        AddonsList m_addonsList;
        std::vector<std::string> _registeredAddonPrefixes;
        bool _filterAddonMessages;
        uint32 recruiterId;
        bool isRecruiter;
        LockedQueue<WorldPacket*> _recvQueue;
        z_stream_s* _compressionStream;
        rbac::RBACData* _RBACData;
        uint32 expireTime;
        bool forceExit;
        ObjectGuid m_currentBankerGUID;

        WorldSession(WorldSession const& right) = delete;
        WorldSession& operator=(WorldSession const& right) = delete;
};
#endif
/// @}<|MERGE_RESOLUTION|>--- conflicted
+++ resolved
@@ -255,11 +255,7 @@
 class WorldSession
 {
     public:
-<<<<<<< HEAD
         WorldSession(uint32 id, std::string&& name, uint32 battlenetAccountId, std::shared_ptr<WorldSocket> sock, AccountTypes sec, uint8 expansion, time_t mute_time, LocaleConstant locale, uint32 recruiter, bool isARecruiter);
-=======
-        WorldSession(uint32 id, std::string&& name, std::shared_ptr<WorldSocket> sock, AccountTypes sec, uint8 expansion, time_t mute_time, LocaleConstant locale, uint32 recruiter, bool isARecruiter);
->>>>>>> 233297c5
         ~WorldSession();
 
         bool PlayerLoading() const { return m_playerLoading; }
@@ -285,11 +281,7 @@
         void SendClientCacheVersion(uint32 version);
 
         void InitializeSession();
-<<<<<<< HEAD
-        void InitializeSessionCallback(SQLQueryHolder* realmHolder, SQLQueryHolder* holder);
-=======
         void InitializeSessionCallback(SQLQueryHolder* realmHolder);
->>>>>>> 233297c5
 
         rbac::RBACData* GetRBACData();
         bool HasPermission(uint32 permissionId);
@@ -1047,10 +1039,6 @@
         void ProcessQueryCallbacks();
 
         QueryResultHolderFuture _realmAccountLoginCallback;
-<<<<<<< HEAD
-        QueryResultHolderFuture _accountLoginCallback;
-=======
->>>>>>> 233297c5
         PreparedQueryResultFuture _charEnumCallback;
         PreparedQueryResultFuture _addIgnoreCallback;
         PreparedQueryResultFuture _stablePetCallback;
@@ -1121,10 +1109,7 @@
         AccountTypes _security;
         uint32 _accountId;
         std::string _accountName;
-<<<<<<< HEAD
         uint32 _battlenetAccountId;
-=======
->>>>>>> 233297c5
         uint8 m_expansion;
 
         typedef std::list<AddonInfo> AddonsList;
