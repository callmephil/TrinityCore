/*
 * Copyright (C) 2008-2012 TrinityCore <http://www.trinitycore.org/>
 * Copyright (C) 2005-2009 MaNGOS <http://getmangos.com/>
 *
 * This program is free software; you can redistribute it and/or modify it
 * under the terms of the GNU General Public License as published by the
 * Free Software Foundation; either version 2 of the License, or (at your
 * option) any later version.
 *
 * This program is distributed in the hope that it will be useful, but WITHOUT
 * ANY WARRANTY; without even the implied warranty of MERCHANTABILITY or
 * FITNESS FOR A PARTICULAR PURPOSE. See the GNU General Public License for
 * more details.
 *
 * You should have received a copy of the GNU General Public License along
 * with this program. If not, see <http://www.gnu.org/licenses/>.
 */

#ifndef TRINITY_CONDITIONMGR_H
#define TRINITY_CONDITIONMGR_H

#include "Define.h"
#include "Errors.h"
#include <ace/Singleton.h>
#include <list>
#include <map>

class Player;
class Unit;
class WorldObject;
class LootTemplate;
struct Condition;

enum ConditionTypes
{                                                           // value1           value2         value3
    CONDITION_NONE                  = 0,                    // 0                0              0                  always true
    CONDITION_AURA                  = 1,                    // spell_id         effindex       use target?        true if player (or target, if value3) has aura of spell_id with effect effindex
    CONDITION_ITEM                  = 2,                    // item_id          count          bank               true if has #count of item_ids (if 'bank' is set it searches in bank slots too)
    CONDITION_ITEM_EQUIPPED         = 3,                    // item_id          0              0                  true if has item_id equipped
    CONDITION_ZONEID                = 4,                    // zone_id          0              0                  true if in zone_id
    CONDITION_REPUTATION_RANK       = 5,                    // faction_id       rankMask       0                  true if has min_rank for faction_id
    CONDITION_TEAM                  = 6,                    // player_team      0,             0                  469 - Alliance, 67 - Horde)
    CONDITION_SKILL                 = 7,                    // skill_id         skill_value    0                  true if has skill_value for skill_id
    CONDITION_QUESTREWARDED         = 8,                    // quest_id         0              0                  true if quest_id was rewarded before
    CONDITION_QUESTTAKEN            = 9,                    // quest_id         0,             0                  true while quest active
    CONDITION_DRUNKENSTATE          = 10,                   // DrunkenState     0,             0                  true if player is drunk enough
    CONDITION_WORLD_STATE           = 11,                   // index            value          0                  true if world has the value for the index
    CONDITION_ACTIVE_EVENT          = 12,                   // event_id         0              0                  true if event is active
    CONDITION_INSTANCE_DATA         = 13,                   // entry            data           0                  true if data is set in current instance
    CONDITION_QUEST_NONE            = 14,                   // quest_id         0              0                  true if doesn't have quest saved
    CONDITION_CLASS                 = 15,                   // class            0              0                  true if player's class is equal to class
    CONDITION_RACE                  = 16,                   // race             0              0                  true if player's race is equal to race
    CONDITION_ACHIEVEMENT           = 17,                   // achievement_id   0              0                  true if achievement is complete
    CONDITION_TITLE                 = 18,                   // title id         0              0                  true if player has title
    CONDITION_SPAWNMASK             = 19,                   // spawnMask        0              0                  true if in spawnMask
    CONDITION_GENDER                = 20,                   // gender           0              0                  true if player's gender is equal to gender
    CONDITION_UNUSED_21             = 21,                   //
    CONDITION_MAPID                 = 22,                   // map_id           0              0                  true if in map_id
    CONDITION_AREAID                = 23,                   // area_id          0              0                  true if in area_id
    CONDITION_UNUSED_24             = 24,                   //
    CONDITION_SPELL                 = 25,                   // spell_id         0              0                  true if player has learned spell
    CONDITION_PHASEMASK             = 26,                   // phasemask        0              0                  true if object is in phasemask
    CONDITION_LEVEL                 = 27,                   // level            ComparisonType 0                  true if unit's level is equal to param1 (param2 can modify the statement)
    CONDITION_QUEST_COMPLETE        = 28,                   // quest_id         0              0                  true if player has quest_id with all objectives complete, but not yet rewarded
    CONDITION_NEAR_CREATURE         = 29,                   // creature entry   distance       0                  true if there is a creature of entry in range
    CONDITION_NEAR_GAMEOBJECT       = 30,                   // gameobject entry distance       0                  true if there is a gameobject of entry in range
    CONDITION_OBJECT_ENTRY          = 31,                   // TypeID           entry          0                  true if object is type TypeID and the entry is 0 or matches entry of the object
    CONDITION_TYPE_MASK             = 32,                   // TypeMask         0              0                  true if object is type object's TypeMask matches provided TypeMask
    CONDITION_RELATION_TO           = 33,                   // ConditionTarget  RelationType   0                  true if object is in given relation with object specified by ConditionTarget
    CONDITION_REACTION_TO           = 34,                   // ConditionTarget  rankMask       0                  true if object's reaction matches rankMask object specified by ConditionTarget
    CONDITION_DISTANCE_TO           = 35,                   // ConditionTarget  distance       ComparisonType     true if object and ConditionTarget are within distance given by parameters
    CONDITION_ALIVE                 = 36,                   // 0                0              0                  true if unit is alive
    CONDITION_HP_VAL                = 37,                   // hpVal            ComparisonType 0                  true if unit's hp matches given value
    CONDITION_HP_PCT                = 38,                   // hpPct            ComparisonType 0                  true if unit's hp matches given pct
    CONDITION_MAX                   = 39                    // MAX
};

/*! Documentation on implementing a new ConditionSourceType:
    Step 1: Check for the lowest free ID. Look for CONDITION_SOURCE_TYPE_UNUSED_XX in the enum.
            Then define the new source type.

    Step 2: Determine and map the parameters for the new condition type.

    Step 3: Add a case block to ConditionMgr::isSourceTypeValid with the new condition type
            and validate the parameters.

    Step 4: If your condition can be grouped (determined in step 2), add a rule for it in
            ConditionMgr::CanHaveSourceGroupSet, following the example of the existing types.

    Step 5: Define the maximum available condition targets in ConditionMgr::GetMaxAvailableConditionTargets.

    The following steps only apply if your condition can be grouped:

    Step 6: Determine how you are going to store your conditions. You need to add a new storage container
            for it in ConditionMgr class, along with a function like:
            ConditionList GetConditionsForXXXYourNewSourceTypeXXX(parameters...)

            The above function should be placed in upper level (practical) code that actually
            checks the conditions.

    Step 7: Implement loading for your source type in ConditionMgr::LoadConditions.

    Step 8: Implement memory cleaning for your source type in ConditionMgr::Clean.
*/
enum ConditionSourceType
{
    CONDITION_SOURCE_TYPE_NONE                           = 0,
    CONDITION_SOURCE_TYPE_CREATURE_LOOT_TEMPLATE         = 1,
    CONDITION_SOURCE_TYPE_DISENCHANT_LOOT_TEMPLATE       = 2,
    CONDITION_SOURCE_TYPE_FISHING_LOOT_TEMPLATE          = 3,
    CONDITION_SOURCE_TYPE_GAMEOBJECT_LOOT_TEMPLATE       = 4,
    CONDITION_SOURCE_TYPE_ITEM_LOOT_TEMPLATE             = 5,
    CONDITION_SOURCE_TYPE_MAIL_LOOT_TEMPLATE             = 6,
    CONDITION_SOURCE_TYPE_MILLING_LOOT_TEMPLATE          = 7,
    CONDITION_SOURCE_TYPE_PICKPOCKETING_LOOT_TEMPLATE    = 8,
    CONDITION_SOURCE_TYPE_PROSPECTING_LOOT_TEMPLATE      = 9,
    CONDITION_SOURCE_TYPE_REFERENCE_LOOT_TEMPLATE        = 10,
    CONDITION_SOURCE_TYPE_SKINNING_LOOT_TEMPLATE         = 11,
    CONDITION_SOURCE_TYPE_SPELL_LOOT_TEMPLATE            = 12,
    CONDITION_SOURCE_TYPE_SPELL_IMPLICIT_TARGET          = 13,
    CONDITION_SOURCE_TYPE_GOSSIP_MENU                    = 14,
    CONDITION_SOURCE_TYPE_GOSSIP_MENU_OPTION             = 15,
    CONDITION_SOURCE_TYPE_CREATURE_TEMPLATE_VEHICLE      = 16,
    CONDITION_SOURCE_TYPE_SPELL                          = 17,
    CONDITION_SOURCE_TYPE_SPELL_CLICK_EVENT              = 18,
    CONDITION_SOURCE_TYPE_QUEST_ACCEPT                   = 19,
    CONDITION_SOURCE_TYPE_QUEST_SHOW_MARK                = 20,
    CONDITION_SOURCE_TYPE_VEHICLE_SPELL                  = 21,
    CONDITION_SOURCE_TYPE_SMART_EVENT                    = 22,
<<<<<<< HEAD
    CONDITION_SOURCE_TYPE_PHASE_DEFINITION               = 23,
    CONDITION_SOURCE_TYPE_MAX                            = 24  //MAX
=======
    CONDITION_SOURCE_TYPE_NPC_VENDOR                     = 23,
    CONDITION_SOURCE_TYPE_MAX                            = 24  // MAX
>>>>>>> 6ed36342
};

enum ComparisionType
{
    COMP_TYPE_EQ = 0,
    COMP_TYPE_HIGH,
    COMP_TYPE_LOW,
    COMP_TYPE_HIGH_EQ,
    COMP_TYPE_LOW_EQ,
    COMP_TYPE_MAX
};

enum RelationType
{
    RELATION_SELF = 0,
    RELATION_IN_PARTY,
    RELATION_IN_RAID_OR_PARTY,
    RELATION_OWNED_BY,
    RELATION_PASSENGER_OF,
    RELATION_CREATED_BY,
    RELATION_MAX
};

enum
{
    MAX_CONDITION_TARGETS = 3
};

struct ConditionSourceInfo
{
    WorldObject* mConditionTargets[MAX_CONDITION_TARGETS]; // an array of targets available for conditions
    Condition* mLastFailedCondition;
    ConditionSourceInfo(WorldObject* target0, WorldObject* target1 = NULL, WorldObject* target2 = NULL)
    {
        mConditionTargets[0] = target0;
        mConditionTargets[1] = target1;
        mConditionTargets[2] = target2;
        mLastFailedCondition = NULL;
    }
};

struct Condition
{
    ConditionSourceType     SourceType;        //SourceTypeOrReferenceId
    uint32                  SourceGroup;
    int32                   SourceEntry;
    uint32                  SourceId;          // So far, only used in CONDITION_SOURCE_TYPE_SMART_EVENT
    uint32                  ElseGroup;
    ConditionTypes          ConditionType;     //ConditionTypeOrReference
    uint32                  ConditionValue1;
    uint32                  ConditionValue2;
    uint32                  ConditionValue3;
    uint32                  ErrorType;
    uint32                  ErrorTextId;
    uint32                  ReferenceId;
    uint32                  ScriptId;
    uint8                   ConditionTarget;
    bool                    NegativeCondition;

    Condition()
    {
        SourceType         = CONDITION_SOURCE_TYPE_NONE;
        SourceGroup        = 0;
        SourceEntry        = 0;
        ElseGroup          = 0;
        ConditionType      = CONDITION_NONE;
        ConditionTarget    = 0;
        ConditionValue1    = 0;
        ConditionValue2    = 0;
        ConditionValue3    = 0;
        ReferenceId        = 0;
        ErrorType          = 0;
        ErrorTextId        = 0;
        ScriptId           = 0;
        NegativeCondition  = false;
    }

    bool Meets(ConditionSourceInfo& sourceInfo);
    uint32 GetSearcherTypeMaskForCondition();
    bool isLoaded() const { return ConditionType > CONDITION_NONE || ReferenceId; }
    uint32 GetMaxAvailableConditionTargets();
};

typedef std::list<Condition*> ConditionList;
typedef std::map<uint32, ConditionList> ConditionTypeContainer;
typedef std::map<ConditionSourceType, ConditionTypeContainer> ConditionContainer;
typedef std::map<uint32, ConditionTypeContainer> CreatureSpellConditionContainer;
typedef std::map<uint32, ConditionTypeContainer> NpcVendorConditionContainer;
typedef std::map<std::pair<int32, uint32 /*SAI source_type*/>, ConditionTypeContainer> SmartEventConditionContainer;
typedef std::map<int32 /*zoneId*/, ConditionTypeContainer> PhaseDefinitionConditionContainer;

typedef std::map<uint32, ConditionList> ConditionReferenceContainer;//only used for references

class ConditionMgr
{
    friend class ACE_Singleton<ConditionMgr, ACE_Null_Mutex>;

    private:
        ConditionMgr();
        ~ConditionMgr();

    public:
        void LoadConditions(bool isReload = false);
        bool isConditionTypeValid(Condition* cond);
        ConditionList GetConditionReferences(uint32 refId);

        uint32 GetSearcherTypeMaskForConditionList(ConditionList const& conditions);
        bool IsObjectMeetToConditions(WorldObject* object, ConditionList const& conditions);
        bool IsObjectMeetToConditions(WorldObject* object1, WorldObject* object2, ConditionList const& conditions);
        bool IsObjectMeetToConditions(ConditionSourceInfo& sourceInfo, ConditionList const& conditions);
        bool CanHaveSourceGroupSet(ConditionSourceType sourceType) const;
        bool CanHaveSourceIdSet(ConditionSourceType sourceType) const;
        ConditionList GetConditionsForNotGroupedEntry(ConditionSourceType sourceType, uint32 entry);
        ConditionList GetConditionsForSpellClickEvent(uint32 creatureId, uint32 spellId);
        ConditionList GetConditionsForSmartEvent(int32 entryOrGuid, uint32 eventId, uint32 sourceType);
        ConditionList GetConditionsForVehicleSpell(uint32 creatureId, uint32 spellId);
<<<<<<< HEAD
        ConditionList GetConditionsForPhaseDefinition(uint32 zone, uint32 entry);
=======
        ConditionList GetConditionsForNpcVendorEvent(uint32 creatureId, uint32 itemId);
>>>>>>> 6ed36342

    private:
        bool isSourceTypeValid(Condition* cond);
        bool addToLootTemplate(Condition* cond, LootTemplate* loot);
        bool addToGossipMenus(Condition* cond);
        bool addToGossipMenuItems(Condition* cond);
        bool addToSpellImplicitTargetConditions(Condition* cond);
        bool IsObjectMeetToConditionList(ConditionSourceInfo& sourceInfo, ConditionList const& conditions);

        void Clean(); // free up resources
        std::list<Condition*> AllocatedMemoryStore; // some garbage collection :)

        ConditionContainer                ConditionStore;
        ConditionReferenceContainer       ConditionReferenceStore;
        CreatureSpellConditionContainer   VehicleSpellConditionStore;
        CreatureSpellConditionContainer   SpellClickEventConditionStore;
        NpcVendorConditionContainer       NpcVendorConditionContainerStore;
        SmartEventConditionContainer      SmartEventConditionStore;
        PhaseDefinitionConditionContainer PhaseDefinitionsConditionStore;
};

template <class T> bool CompareValues(ComparisionType type,  T val1, T val2)
{
    switch (type)
    {
        case COMP_TYPE_EQ:
            return val1 == val2;
        case COMP_TYPE_HIGH:
            return val1 > val2;
        case COMP_TYPE_LOW:
            return val1 < val2;
        case COMP_TYPE_HIGH_EQ:
            return val1 >= val2;
        case COMP_TYPE_LOW_EQ:
            return val1 <= val2;
        default:
            // incorrect parameter
            ASSERT(false);
            return false;
    }
}

#define sConditionMgr ACE_Singleton<ConditionMgr, ACE_Null_Mutex>::instance()

#endif<|MERGE_RESOLUTION|>--- conflicted
+++ resolved
@@ -127,13 +127,9 @@
     CONDITION_SOURCE_TYPE_QUEST_SHOW_MARK                = 20,
     CONDITION_SOURCE_TYPE_VEHICLE_SPELL                  = 21,
     CONDITION_SOURCE_TYPE_SMART_EVENT                    = 22,
-<<<<<<< HEAD
-    CONDITION_SOURCE_TYPE_PHASE_DEFINITION               = 23,
-    CONDITION_SOURCE_TYPE_MAX                            = 24  //MAX
-=======
     CONDITION_SOURCE_TYPE_NPC_VENDOR                     = 23,
-    CONDITION_SOURCE_TYPE_MAX                            = 24  // MAX
->>>>>>> 6ed36342
+    CONDITION_SOURCE_TYPE_PHASE_DEFINITION               = 24,
+    CONDITION_SOURCE_TYPE_MAX                            = 25  // MAX
 };
 
 enum ComparisionType
@@ -250,11 +246,8 @@
         ConditionList GetConditionsForSpellClickEvent(uint32 creatureId, uint32 spellId);
         ConditionList GetConditionsForSmartEvent(int32 entryOrGuid, uint32 eventId, uint32 sourceType);
         ConditionList GetConditionsForVehicleSpell(uint32 creatureId, uint32 spellId);
-<<<<<<< HEAD
         ConditionList GetConditionsForPhaseDefinition(uint32 zone, uint32 entry);
-=======
         ConditionList GetConditionsForNpcVendorEvent(uint32 creatureId, uint32 itemId);
->>>>>>> 6ed36342
 
     private:
         bool isSourceTypeValid(Condition* cond);
