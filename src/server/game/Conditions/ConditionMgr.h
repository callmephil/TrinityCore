/*
 * Copyright (C) 2008-2015 TrinityCore <http://www.trinitycore.org/>
 * Copyright (C) 2005-2009 MaNGOS <http://getmangos.com/>
 *
 * This program is free software; you can redistribute it and/or modify it
 * under the terms of the GNU General Public License as published by the
 * Free Software Foundation; either version 2 of the License, or (at your
 * option) any later version.
 *
 * This program is distributed in the hope that it will be useful, but WITHOUT
 * ANY WARRANTY; without even the implied warranty of MERCHANTABILITY or
 * FITNESS FOR A PARTICULAR PURPOSE. See the GNU General Public License for
 * more details.
 *
 * You should have received a copy of the GNU General Public License along
 * with this program. If not, see <http://www.gnu.org/licenses/>.
 */

#ifndef TRINITY_CONDITIONMGR_H
#define TRINITY_CONDITIONMGR_H

#include "Define.h"
#include "Errors.h"
#include <list>
#include <map>
#include <string>

class Player;
class Unit;
class WorldObject;
class LootTemplate;
struct Condition;

enum ConditionTypes
{                                                           // value1           value2         value3
    CONDITION_NONE                  = 0,                    // 0                0              0                  always true
    CONDITION_AURA                  = 1,                    // spell_id         effindex       0                  true if target has aura of spell_id with effect effindex
    CONDITION_ITEM                  = 2,                    // item_id          count          bank               true if has #count of item_ids (if 'bank' is set it searches in bank slots too)
    CONDITION_ITEM_EQUIPPED         = 3,                    // item_id          0              0                  true if has item_id equipped
    CONDITION_ZONEID                = 4,                    // zone_id          0              0                  true if in zone_id
    CONDITION_REPUTATION_RANK       = 5,                    // faction_id       rankMask       0                  true if has min_rank for faction_id
    CONDITION_TEAM                  = 6,                    // player_team      0,             0                  469 - Alliance, 67 - Horde)
    CONDITION_SKILL                 = 7,                    // skill_id         skill_value    0                  true if has skill_value for skill_id
    CONDITION_QUESTREWARDED         = 8,                    // quest_id         0              0                  true if quest_id was rewarded before
    CONDITION_QUESTTAKEN            = 9,                    // quest_id         0,             0                  true while quest active
    CONDITION_DRUNKENSTATE          = 10,                   // DrunkenState     0,             0                  true if player is drunk enough
    CONDITION_WORLD_STATE           = 11,                   // index            value          0                  true if world has the value for the index
    CONDITION_ACTIVE_EVENT          = 12,                   // event_id         0              0                  true if event is active
    CONDITION_INSTANCE_INFO         = 13,                   // entry            data           type               true if the instance info defined by type (enum InstanceInfo) equals data.
    CONDITION_QUEST_NONE            = 14,                   // quest_id         0              0                  true if doesn't have quest saved
    CONDITION_CLASS                 = 15,                   // class            0              0                  true if player's class is equal to class
    CONDITION_RACE                  = 16,                   // race             0              0                  true if player's race is equal to race
    CONDITION_ACHIEVEMENT           = 17,                   // achievement_id   0              0                  true if achievement is complete
    CONDITION_TITLE                 = 18,                   // title id         0              0                  true if player has title
    CONDITION_SPAWNMASK             = 19,                   // spawnMask        0              0                  true if in spawnMask
    CONDITION_GENDER                = 20,                   // gender           0              0                  true if player's gender is equal to gender
    CONDITION_UNIT_STATE            = 21,                   // unitState        0              0                  true if unit has unitState
    CONDITION_MAPID                 = 22,                   // map_id           0              0                  true if in map_id
    CONDITION_AREAID                = 23,                   // area_id          0              0                  true if in area_id
    CONDITION_CREATURE_TYPE         = 24,                   // cinfo.type       0              0                  true if creature_template.type = value1
    CONDITION_SPELL                 = 25,                   // spell_id         0              0                  true if player has learned spell
    CONDITION_PHASEID               = 26,                   // phaseid          0              0                  true if object is in phaseid
    CONDITION_LEVEL                 = 27,                   // level            ComparisonType 0                  true if unit's level is equal to param1 (param2 can modify the statement)
    CONDITION_QUEST_COMPLETE        = 28,                   // quest_id         0              0                  true if player has quest_id with all objectives complete, but not yet rewarded
    CONDITION_NEAR_CREATURE         = 29,                   // creature entry   distance       0                  true if there is a creature of entry in range
    CONDITION_NEAR_GAMEOBJECT       = 30,                   // gameobject entry distance       0                  true if there is a gameobject of entry in range
    CONDITION_OBJECT_ENTRY_GUID     = 31,                   // TypeID           entry          guid               true if object is type TypeID and the entry is 0 or matches entry of the object or matches guid of the object
    CONDITION_TYPE_MASK             = 32,                   // TypeMask         0              0                  true if object is type object's TypeMask matches provided TypeMask
    CONDITION_RELATION_TO           = 33,                   // ConditionTarget  RelationType   0                  true if object is in given relation with object specified by ConditionTarget
    CONDITION_REACTION_TO           = 34,                   // ConditionTarget  rankMask       0                  true if object's reaction matches rankMask object specified by ConditionTarget
    CONDITION_DISTANCE_TO           = 35,                   // ConditionTarget  distance       ComparisonType     true if object and ConditionTarget are within distance given by parameters
    CONDITION_ALIVE                 = 36,                   // 0                0              0                  true if unit is alive
    CONDITION_HP_VAL                = 37,                   // hpVal            ComparisonType 0                  true if unit's hp matches given value
    CONDITION_HP_PCT                = 38,                   // hpPct            ComparisonType 0                  true if unit's hp matches given pct
<<<<<<< HEAD
    CONDITION_TERRAIN_SWAP          = 39,                   // terrainSwap      0              0                  true if object is in terrainswap
=======
    CONDITION_REALM_ACHIEVEMENT     = 39,                   // achievement_id   0              0                  true if realm achievement is complete
>>>>>>> 3ad7776d
    CONDITION_MAX                   = 40                    // MAX
};

/*! Documentation on implementing a new ConditionSourceType:
    Step 1: Check for the lowest free ID. Look for CONDITION_SOURCE_TYPE_UNUSED_XX in the enum.
            Then define the new source type.

    Step 2: Determine and map the parameters for the new condition type.

    Step 3: Add a case block to ConditionMgr::isSourceTypeValid with the new condition type
            and validate the parameters.

    Step 4: If your condition can be grouped (determined in step 2), add a rule for it in
            ConditionMgr::CanHaveSourceGroupSet, following the example of the existing types.

    Step 5: Define the maximum available condition targets in ConditionMgr::GetMaxAvailableConditionTargets.

    The following steps only apply if your condition can be grouped:

    Step 6: Determine how you are going to store your conditions. You need to add a new storage container
            for it in ConditionMgr class, along with a function like:
            ConditionList GetConditionsForXXXYourNewSourceTypeXXX(parameters...)

            The above function should be placed in upper level (practical) code that actually
            checks the conditions.

    Step 7: Implement loading for your source type in ConditionMgr::LoadConditions.

    Step 8: Implement memory cleaning for your source type in ConditionMgr::Clean.
*/
enum ConditionSourceType
{
    CONDITION_SOURCE_TYPE_NONE                           = 0,
    CONDITION_SOURCE_TYPE_CREATURE_LOOT_TEMPLATE         = 1,
    CONDITION_SOURCE_TYPE_DISENCHANT_LOOT_TEMPLATE       = 2,
    CONDITION_SOURCE_TYPE_FISHING_LOOT_TEMPLATE          = 3,
    CONDITION_SOURCE_TYPE_GAMEOBJECT_LOOT_TEMPLATE       = 4,
    CONDITION_SOURCE_TYPE_ITEM_LOOT_TEMPLATE             = 5,
    CONDITION_SOURCE_TYPE_MAIL_LOOT_TEMPLATE             = 6,
    CONDITION_SOURCE_TYPE_MILLING_LOOT_TEMPLATE          = 7,
    CONDITION_SOURCE_TYPE_PICKPOCKETING_LOOT_TEMPLATE    = 8,
    CONDITION_SOURCE_TYPE_PROSPECTING_LOOT_TEMPLATE      = 9,
    CONDITION_SOURCE_TYPE_REFERENCE_LOOT_TEMPLATE        = 10,
    CONDITION_SOURCE_TYPE_SKINNING_LOOT_TEMPLATE         = 11,
    CONDITION_SOURCE_TYPE_SPELL_LOOT_TEMPLATE            = 12,
    CONDITION_SOURCE_TYPE_SPELL_IMPLICIT_TARGET          = 13,
    CONDITION_SOURCE_TYPE_GOSSIP_MENU                    = 14,
    CONDITION_SOURCE_TYPE_GOSSIP_MENU_OPTION             = 15,
    CONDITION_SOURCE_TYPE_CREATURE_TEMPLATE_VEHICLE      = 16,
    CONDITION_SOURCE_TYPE_SPELL                          = 17,
    CONDITION_SOURCE_TYPE_SPELL_CLICK_EVENT              = 18,
    CONDITION_SOURCE_TYPE_QUEST_ACCEPT                   = 19,
    CONDITION_SOURCE_TYPE_QUEST_SHOW_MARK                = 20,
    CONDITION_SOURCE_TYPE_VEHICLE_SPELL                  = 21,
    CONDITION_SOURCE_TYPE_SMART_EVENT                    = 22,
    CONDITION_SOURCE_TYPE_NPC_VENDOR                     = 23,
    CONDITION_SOURCE_TYPE_SPELL_PROC                     = 24,
    CONDITION_SOURCE_TYPE_TERRAIN_SWAP                   = 25,
    CONDITION_SOURCE_TYPE_PHASE                          = 26,
    CONDITION_SOURCE_TYPE_MAX                            = 27  // MAX
};

enum RelationType
{
    RELATION_SELF = 0,
    RELATION_IN_PARTY,
    RELATION_IN_RAID_OR_PARTY,
    RELATION_OWNED_BY,
    RELATION_PASSENGER_OF,
    RELATION_CREATED_BY,
    RELATION_MAX
};

enum InstanceInfo
{
    INSTANCE_INFO_DATA = 0,
    INSTANCE_INFO_GUID_DATA,
    INSTANCE_INFO_BOSS_STATE,
    INSTANCE_INFO_DATA64
};

enum MaxConditionTargets
{
    MAX_CONDITION_TARGETS = 3
};

struct ConditionSourceInfo
{
    WorldObject* mConditionTargets[MAX_CONDITION_TARGETS]; // an array of targets available for conditions
    Condition* mLastFailedCondition;
    ConditionSourceInfo(WorldObject* target0, WorldObject* target1 = NULL, WorldObject* target2 = NULL)
    {
        mConditionTargets[0] = target0;
        mConditionTargets[1] = target1;
        mConditionTargets[2] = target2;
        mLastFailedCondition = NULL;
    }
};

struct Condition
{
    ConditionSourceType     SourceType;        //SourceTypeOrReferenceId
    uint32                  SourceGroup;
    int32                   SourceEntry;
    uint32                  SourceId;          // So far, only used in CONDITION_SOURCE_TYPE_SMART_EVENT
    uint32                  ElseGroup;
    ConditionTypes          ConditionType;     //ConditionTypeOrReference
    uint32                  ConditionValue1;
    uint32                  ConditionValue2;
    uint32                  ConditionValue3;
    uint32                  ErrorType;
    uint32                  ErrorTextId;
    uint32                  ReferenceId;
    uint32                  ScriptId;
    uint8                   ConditionTarget;
    bool                    NegativeCondition;

    Condition()
    {
        SourceType         = CONDITION_SOURCE_TYPE_NONE;
        SourceGroup        = 0;
        SourceEntry        = 0;
        SourceId           = 0;
        ElseGroup          = 0;
        ConditionType      = CONDITION_NONE;
        ConditionTarget    = 0;
        ConditionValue1    = 0;
        ConditionValue2    = 0;
        ConditionValue3    = 0;
        ReferenceId        = 0;
        ErrorType          = 0;
        ErrorTextId        = 0;
        ScriptId           = 0;
        NegativeCondition  = false;
    }

    bool Meets(ConditionSourceInfo& sourceInfo);
    uint32 GetSearcherTypeMaskForCondition();
    bool isLoaded() const { return ConditionType > CONDITION_NONE || ReferenceId; }
    uint32 GetMaxAvailableConditionTargets();

    std::string ToString(bool ext = false) const; /// For logging purpose
};

typedef std::list<Condition*> ConditionList;
typedef std::map<uint32, ConditionList> ConditionTypeContainer;
typedef std::map<ConditionSourceType, ConditionTypeContainer> ConditionContainer;
typedef std::map<uint32, ConditionTypeContainer> CreatureSpellConditionContainer;
typedef std::map<uint32, ConditionTypeContainer> NpcVendorConditionContainer;
typedef std::map<std::pair<int32, uint32 /*SAI source_type*/>, ConditionTypeContainer> SmartEventConditionContainer;

typedef std::map<uint32, ConditionList> ConditionReferenceContainer;//only used for references

class ConditionMgr
{
    private:
        ConditionMgr();
        ~ConditionMgr();

    public:
        static ConditionMgr* instance()
        {
            static ConditionMgr instance;
            return &instance;
        }

        void LoadConditions(bool isReload = false);
        bool isConditionTypeValid(Condition* cond);
        ConditionList GetConditionReferences(uint32 refId);

        uint32 GetSearcherTypeMaskForConditionList(ConditionList const& conditions);
        bool IsObjectMeetToConditions(WorldObject* object, ConditionList const& conditions);
        bool IsObjectMeetToConditions(WorldObject* object1, WorldObject* object2, ConditionList const& conditions);
        bool IsObjectMeetToConditions(ConditionSourceInfo& sourceInfo, ConditionList const& conditions);
        static bool CanHaveSourceGroupSet(ConditionSourceType sourceType);
        static bool CanHaveSourceIdSet(ConditionSourceType sourceType);
        ConditionList GetConditionsForNotGroupedEntry(ConditionSourceType sourceType, uint32 entry);
        ConditionList GetConditionsForSpellClickEvent(uint32 creatureId, uint32 spellId);
        ConditionList GetConditionsForSmartEvent(int64 entryOrGuid, uint32 eventId, uint32 sourceType);
        ConditionList GetConditionsForVehicleSpell(uint32 creatureId, uint32 spellId);
        ConditionList GetConditionsForNpcVendorEvent(uint32 creatureId, uint32 itemId);

        struct ConditionTypeInfo
        {
            char const* Name;
            bool HasConditionValue1;
            bool HasConditionValue2;
            bool HasConditionValue3;
        };
        static char const* StaticSourceTypeData[CONDITION_SOURCE_TYPE_MAX];
        static ConditionTypeInfo const StaticConditionTypeData[CONDITION_MAX];

    private:
        bool isSourceTypeValid(Condition* cond);
        bool addToLootTemplate(Condition* cond, LootTemplate* loot);
        bool addToGossipMenus(Condition* cond);
        bool addToGossipMenuItems(Condition* cond);
        bool addToSpellImplicitTargetConditions(Condition* cond);
        bool IsObjectMeetToConditionList(ConditionSourceInfo& sourceInfo, ConditionList const& conditions);

        static void LogUselessConditionValue(Condition* cond, uint8 index, uint32 value);

        void Clean(); // free up resources
        std::list<Condition*> AllocatedMemoryStore; // some garbage collection :)

        ConditionContainer                ConditionStore;
        ConditionReferenceContainer       ConditionReferenceStore;
        CreatureSpellConditionContainer   VehicleSpellConditionStore;
        CreatureSpellConditionContainer   SpellClickEventConditionStore;
        NpcVendorConditionContainer       NpcVendorConditionContainerStore;
        SmartEventConditionContainer      SmartEventConditionStore;
};

#define sConditionMgr ConditionMgr::instance()

#endif<|MERGE_RESOLUTION|>--- conflicted
+++ resolved
@@ -72,12 +72,9 @@
     CONDITION_ALIVE                 = 36,                   // 0                0              0                  true if unit is alive
     CONDITION_HP_VAL                = 37,                   // hpVal            ComparisonType 0                  true if unit's hp matches given value
     CONDITION_HP_PCT                = 38,                   // hpPct            ComparisonType 0                  true if unit's hp matches given pct
-<<<<<<< HEAD
-    CONDITION_TERRAIN_SWAP          = 39,                   // terrainSwap      0              0                  true if object is in terrainswap
-=======
     CONDITION_REALM_ACHIEVEMENT     = 39,                   // achievement_id   0              0                  true if realm achievement is complete
->>>>>>> 3ad7776d
-    CONDITION_MAX                   = 40                    // MAX
+    CONDITION_TERRAIN_SWAP          = 40,                   // terrainSwap      0              0                  true if object is in terrainswap
+    CONDITION_MAX                   = 41                    // MAX
 };
 
 /*! Documentation on implementing a new ConditionSourceType:
