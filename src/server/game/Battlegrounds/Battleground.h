/*
 * Copyright (C) 2008-2014 TrinityCore <http://www.trinitycore.org/>
 * Copyright (C) 2005-2009 MaNGOS <http://getmangos.com/>
 *
 * This program is free software; you can redistribute it and/or modify it
 * under the terms of the GNU General Public License as published by the
 * Free Software Foundation; either version 2 of the License, or (at your
 * option) any later version.
 *
 * This program is distributed in the hope that it will be useful, but WITHOUT
 * ANY WARRANTY; without even the implied warranty of MERCHANTABILITY or
 * FITNESS FOR A PARTICULAR PURPOSE. See the GNU General Public License for
 * more details.
 *
 * You should have received a copy of the GNU General Public License along
 * with this program. If not, see <http://www.gnu.org/licenses/>.
 */

#ifndef __BATTLEGROUND_H
#define __BATTLEGROUND_H

#include "ArenaScore.h"
#include "Common.h"
#include "SharedDefines.h"
#include "DBCEnums.h"
#include "WorldPacket.h"
#include "Object.h"

class Creature;
class GameObject;
class Group;
class Player;
class Unit;
class WorldObject;
class WorldPacket;
class BattlegroundMap;

struct PvPDifficultyEntry;
struct WorldSafeLocsEntry;

enum BattlegroundCriteriaId
{
    BG_CRITERIA_CHECK_RESILIENT_VICTORY,
    BG_CRITERIA_CHECK_SAVE_THE_DAY,
    BG_CRITERIA_CHECK_EVERYTHING_COUNTS,
    BG_CRITERIA_CHECK_AV_PERFECTION,
    BG_CRITERIA_CHECK_DEFENSE_OF_THE_ANCIENTS,
    BG_CRITERIA_CHECK_NOT_EVEN_A_SCRATCH,
};

enum BattlegroundSounds
{
    SOUND_HORDE_WINS                = 8454,
    SOUND_ALLIANCE_WINS             = 8455,
    SOUND_BG_START                  = 3439,
    SOUND_BG_START_L70ETC           = 11803
};

enum BattlegroundQuests
{
    SPELL_WS_QUEST_REWARD           = 43483,
    SPELL_AB_QUEST_REWARD           = 43484,
    SPELL_AV_QUEST_REWARD           = 43475,
    SPELL_AV_QUEST_KILLED_BOSS      = 23658,
    SPELL_EY_QUEST_REWARD           = 43477,
    SPELL_SA_QUEST_REWARD           = 61213,
    SPELL_AB_QUEST_REWARD_4_BASES   = 24061,
    SPELL_AB_QUEST_REWARD_5_BASES   = 24064
};

enum BattlegroundMarks
{
    SPELL_WS_MARK_LOSER             = 24950,
    SPELL_WS_MARK_WINNER            = 24951,
    SPELL_AB_MARK_LOSER             = 24952,
    SPELL_AB_MARK_WINNER            = 24953,
    SPELL_AV_MARK_LOSER             = 24954,
    SPELL_AV_MARK_WINNER            = 24955,
    SPELL_SA_MARK_WINNER            = 61160,
    SPELL_SA_MARK_LOSER             = 61159,
    ITEM_AV_MARK_OF_HONOR           = 20560,
    ITEM_WS_MARK_OF_HONOR           = 20558,
    ITEM_AB_MARK_OF_HONOR           = 20559,
    ITEM_EY_MARK_OF_HONOR           = 29024,
    ITEM_SA_MARK_OF_HONOR           = 42425
};

enum BattlegroundMarksCount
{
    ITEM_WINNER_COUNT               = 3,
    ITEM_LOSER_COUNT                = 1
};

enum BattlegroundCreatures
{
    BG_CREATURE_ENTRY_A_SPIRITGUIDE      = 13116,           // alliance
    BG_CREATURE_ENTRY_H_SPIRITGUIDE      = 13117            // horde
};

enum BattlegroundSpells
{
    SPELL_WAITING_FOR_RESURRECT     = 2584,                 // Waiting to Resurrect
    SPELL_SPIRIT_HEAL_CHANNEL       = 22011,                // Spirit Heal Channel
    SPELL_SPIRIT_HEAL               = 22012,                // Spirit Heal
    SPELL_RESURRECTION_VISUAL       = 24171,                // Resurrection Impact Visual
    SPELL_ARENA_PREPARATION         = 32727,                // use this one, 32728 not correct
    SPELL_PREPARATION               = 44521,                // Preparation
    SPELL_SPIRIT_HEAL_MANA          = 44535,                // Spirit Heal
    SPELL_RECENTLY_DROPPED_FLAG     = 42792,                // Recently Dropped Flag
    SPELL_AURA_PLAYER_INACTIVE      = 43681,                // Inactive
    SPELL_HONORABLE_DEFENDER_25Y    = 68652,                // +50% honor when standing at a capture point that you control, 25yards radius (added in 3.2)
    SPELL_HONORABLE_DEFENDER_60Y    = 66157                 // +50% honor when standing at a capture point that you control, 60yards radius (added in 3.2), probably for 40+ player battlegrounds
};

enum BattlegroundTimeIntervals
{
    CHECK_PLAYER_POSITION_INVERVAL  = 1000,                 // ms
    RESURRECTION_INTERVAL           = 30000,                // ms
    //REMIND_INTERVAL                 = 10000,                // ms
    INVITATION_REMIND_TIME          = 20000,                // ms
    INVITE_ACCEPT_WAIT_TIME         = 90000,                // ms
    TIME_AUTOCLOSE_BATTLEGROUND     = 120000,               // ms
    MAX_OFFLINE_TIME                = 300,                  // secs
    RESPAWN_ONE_DAY                 = 86400,                // secs
    RESPAWN_IMMEDIATELY             = 0,                    // secs
    BUFF_RESPAWN_TIME               = 180,                  // secs
    BATTLEGROUND_COUNTDOWN_MAX      = 120,                  // secs
    ARENA_COUNTDOWN_MAX             = 60                    // secs
};

enum BattlegroundStartTimeIntervals
{
    BG_START_DELAY_2M               = 120000,               // ms (2 minutes)
    BG_START_DELAY_1M               = 60000,                // ms (1 minute)
    BG_START_DELAY_30S              = 30000,                // ms (30 seconds)
    BG_START_DELAY_15S              = 15000,                // ms (15 seconds) Used only in arena
    BG_START_DELAY_NONE             = 0                     // ms
};

enum BattlegroundBuffObjects
{
    BG_OBJECTID_SPEEDBUFF_ENTRY     = 179871,
    BG_OBJECTID_REGENBUFF_ENTRY     = 179904,
    BG_OBJECTID_BERSERKERBUFF_ENTRY = 179905
};

uint32 const Buff_Entries[3] = { BG_OBJECTID_SPEEDBUFF_ENTRY, BG_OBJECTID_REGENBUFF_ENTRY, BG_OBJECTID_BERSERKERBUFF_ENTRY };

enum BattlegroundStatus
{
    STATUS_NONE         = 0,                                // first status, should mean bg is not instance
    STATUS_WAIT_QUEUE   = 1,                                // means bg is empty and waiting for queue
    STATUS_WAIT_JOIN    = 2,                                // this means, that BG has already started and it is waiting for more players
    STATUS_IN_PROGRESS  = 3,                                // means bg is running
    STATUS_WAIT_LEAVE   = 4                                 // means some faction has won BG and it is ending
};

struct BattlegroundPlayer
{
    time_t  OfflineRemoveTime;                              // for tracking and removing offline players from queue after 5 minutes
    uint32  Team;                                           // Player's team
    int32   PrimaryTree;                                    // Player's primary tree
};

struct BattlegroundObjectInfo
{
    BattlegroundObjectInfo() : object(NULL), timer(0), spellid(0) { }

    GameObject  *object;
    int32       timer;
    uint32      spellid;
};

enum ArenaType
{
    ARENA_TYPE_2v2          = 2,
    ARENA_TYPE_3v3          = 3,
    ARENA_TYPE_5v5          = 5
};

enum BattlegroundStartingEvents
{
    BG_STARTING_EVENT_NONE  = 0x00,
    BG_STARTING_EVENT_1     = 0x01,
    BG_STARTING_EVENT_2     = 0x02,
    BG_STARTING_EVENT_3     = 0x04,
    BG_STARTING_EVENT_4     = 0x08
};

enum BattlegroundStartingEventsIds
{
    BG_STARTING_EVENT_FIRST     = 0,
    BG_STARTING_EVENT_SECOND    = 1,
    BG_STARTING_EVENT_THIRD     = 2,
    BG_STARTING_EVENT_FOURTH    = 3
};
#define BG_STARTING_EVENT_COUNT 4

enum BGHonorMode
{
    BG_NORMAL = 0,
    BG_HOLIDAY,
    BG_HONOR_MODE_NUM
};

#define BG_AWARD_ARENA_POINTS_MIN_LEVEL 71
#define ARENA_TIMELIMIT_POINTS_LOSS    -16

/*
This class is used to:
1. Add player to battleground
2. Remove player from battleground
3. some certain cases, same for all battlegrounds
4. It has properties same for all battlegrounds
*/
class Battleground
{
    public:
        Battleground();
        virtual ~Battleground();

        void Update(uint32 diff);

        virtual bool SetupBattleground()                    // must be implemented in BG subclass
        {
            return true;
        }
        virtual void Reset();                               // resets all common properties for battlegrounds, must be implemented and called in BG subclass
        virtual void StartingEventCloseDoors() { }
        virtual void StartingEventOpenDoors() { }
        virtual void ResetBGSubclass() { }                  // must be implemented in BG subclass

        virtual void DestroyGate(Player* /*player*/, GameObject* /*go*/) { }

        /* achievement req. */
        virtual bool IsAllNodesControlledByTeam(uint32 /*team*/) const { return false; }
        void StartTimedAchievement(AchievementCriteriaTimedTypes type, uint32 entry);
        virtual bool CheckAchievementCriteriaMeet(uint32 /*criteriaId*/, Player const* /*player*/, Unit const* /*target*/ = NULL, uint32 /*miscvalue1*/ = 0);

        /* Battleground */
        // Get methods:
        std::string const& GetName() const  { return m_Name; }
        uint64 GetGUID() { return m_Guid; }
        BattlegroundTypeId GetTypeID(bool GetRandom = false) const { return GetRandom ? m_RandomTypeID : m_TypeID; }
        BattlegroundBracketId GetBracketId() const { return m_BracketId; }
        uint32 GetInstanceID() const        { return m_InstanceID; }
        BattlegroundStatus GetStatus() const { return m_Status; }
        uint32 GetClientInstanceID() const  { return m_ClientInstanceID; }
        uint32 GetElapsedTime() const       { return m_StartTime; }
        uint32 GetRemainingTime() const     { return m_EndTime; }
        uint32 GetLastResurrectTime() const { return m_LastResurrectTime; }
        uint32 GetMaxPlayers() const        { return m_MaxPlayers; }
        uint32 GetMinPlayers() const        { return m_MinPlayers; }

        uint32 GetMinLevel() const          { return m_LevelMin; }
        uint32 GetMaxLevel() const          { return m_LevelMax; }

        uint32 GetMaxPlayersPerTeam() const { return m_MaxPlayersPerTeam; }
        uint32 GetMinPlayersPerTeam() const { return m_MinPlayersPerTeam; }

        int32 GetStartDelayTime() const     { return m_StartDelayTime; }
        uint8 GetArenaType() const          { return m_ArenaType; }
        BattlegroundTeamId GetWinner() const { return _winnerTeamId; }
        uint32 GetScriptId() const          { return ScriptId; }
        uint32 GetBonusHonorFromKill(uint32 kills) const;
        bool IsRandom() const { return m_IsRandom; }

        // Set methods:
        void SetGuid(uint64 newGuid)        { m_Guid = newGuid; }
        void SetName(std::string const& name) { m_Name = name; }
        void SetTypeID(BattlegroundTypeId TypeID) { m_TypeID = TypeID; }
        void SetRandomTypeID(BattlegroundTypeId TypeID) { m_RandomTypeID = TypeID; }
        //here we can count minlevel and maxlevel for players
        void SetBracket(PvPDifficultyEntry const* bracketEntry);
        void SetInstanceID(uint32 InstanceID) { m_InstanceID = InstanceID; }
        void SetStatus(BattlegroundStatus Status) { m_Status = Status; }
        void SetClientInstanceID(uint32 InstanceID) { m_ClientInstanceID = InstanceID; }
        void SetElapsedTime(uint32 Time)        { m_StartTime = Time; }
        void SetRemainingTime(uint32 Time)      { m_EndTime = Time; }
        void SetLastResurrectTime(uint32 Time) { m_LastResurrectTime = Time; }
        void SetMaxPlayers(uint32 MaxPlayers) { m_MaxPlayers = MaxPlayers; }
        void SetMinPlayers(uint32 MinPlayers) { m_MinPlayers = MinPlayers; }
        void SetLevelRange(uint32 min, uint32 max) { m_LevelMin = min; m_LevelMax = max; }
        void SetRated(bool state)           { m_IsRated = state; }
        void SetArenaType(uint8 type)       { m_ArenaType = type; }
        void SetArenaorBGType(bool _isArena) { m_IsArena = _isArena; }
        void SetWinner(BattlegroundTeamId winnerTeamId) { _winnerTeamId = winnerTeamId; }
        void SetScriptId(uint32 scriptId)   { ScriptId = scriptId; }

        void ModifyStartDelayTime(int diff) { m_StartDelayTime -= diff; }
        void SetStartDelayTime(int Time)    { m_StartDelayTime = Time; }

        void SetMaxPlayersPerTeam(uint32 MaxPlayers) { m_MaxPlayersPerTeam = MaxPlayers; }
        void SetMinPlayersPerTeam(uint32 MinPlayers) { m_MinPlayersPerTeam = MinPlayers; }

        void AddToBGFreeSlotQueue();                        //this queue will be useful when more battlegrounds instances will be available
        void RemoveFromBGFreeSlotQueue();                   //this method could delete whole BG instance, if another free is available

        void DecreaseInvitedCount(uint32 team)      { (team == ALLIANCE) ? --m_InvitedAlliance : --m_InvitedHorde; }
        void IncreaseInvitedCount(uint32 team)      { (team == ALLIANCE) ? ++m_InvitedAlliance : ++m_InvitedHorde; }

        void SetRandom(bool isRandom) { m_IsRandom = isRandom; }
        uint32 GetInvitedCount(uint32 team) const   { return (team == ALLIANCE) ? m_InvitedAlliance : m_InvitedHorde; }
        bool HasFreeSlots() const;
        uint32 GetFreeSlotsForTeam(uint32 Team) const;

        bool isArena() const        { return m_IsArena; }
        bool isBattleground() const { return !m_IsArena; }
        bool isRated() const        { return m_IsRated; }

        typedef std::map<uint64, BattlegroundPlayer> BattlegroundPlayerMap;
        BattlegroundPlayerMap const& GetPlayers() const { return m_Players; }
        uint32 GetPlayersSize() const { return m_Players.size(); }

        typedef std::map<uint32, BattlegroundScore*> BattlegroundScoreMap;
        uint32 GetPlayerScoresSize() const { return PlayerScores.size(); }

        uint32 GetReviveQueueSize() const { return m_ReviveQueue.size(); }

        void AddPlayerToResurrectQueue(uint64 npc_guid, uint64 player_guid);
        void RemovePlayerFromResurrectQueue(uint64 player_guid);

        /// Relocate all players in ReviveQueue to the closest graveyard
        void RelocateDeadPlayers(uint64 queueIndex);

        void StartBattleground();

        GameObject* GetBGObject(uint32 type, bool logError = true);
        Creature* GetBGCreature(uint32 type, bool logError = true);

        // Location
        void SetMapId(uint32 MapID) { m_MapId = MapID; }
        uint32 GetMapId() const { return m_MapId; }

        // Map pointers
        void SetBgMap(BattlegroundMap* map) { m_Map = map; }
        BattlegroundMap* GetBgMap() const { ASSERT(m_Map); return m_Map; }
        BattlegroundMap* FindBgMap() const { return m_Map; }

        void SetTeamStartPosition(TeamId teamId, Position const& pos);
        Position const* GetTeamStartPosition(TeamId teamId) const;

        void SetStartMaxDist(float startMaxDist) { m_StartMaxDist = startMaxDist; }
        float GetStartMaxDist() const { return m_StartMaxDist; }

        // Packet Transfer
        // method that should fill worldpacket with actual world states (not yet implemented for all battlegrounds!)
        virtual void FillInitialWorldStates(WorldPacket& /*data*/) { }
        void SendPacketToTeam(uint32 TeamID, WorldPacket* packet, Player* sender = NULL, bool self = true);
        void SendPacketToAll(WorldPacket* packet);
        void YellToAll(Creature* creature, const char* text, uint32 language);

        void SendChatMessage(Creature* source, uint8 textId, WorldObject* target = NULL);

        template<class Do>
        void BroadcastWorker(Do& _do);

        void PlaySoundToTeam(uint32 SoundID, uint32 TeamID);
        void PlaySoundToAll(uint32 SoundID);
        void CastSpellOnTeam(uint32 SpellID, uint32 TeamID);
        void RemoveAuraOnTeam(uint32 SpellID, uint32 TeamID);
        void RewardHonorToTeam(uint32 Honor, uint32 TeamID);
        void RewardReputationToTeam(uint32 faction_id, uint32 Reputation, uint32 TeamID);
        void UpdateWorldState(uint32 Field, uint32 Value);
        void UpdateWorldStateForPlayer(uint32 Field, uint32 Value, Player* player);
        virtual void EndBattleground(uint32 winner);
        void BlockMovement(Player* player);

        void SendWarningToAll(int32 entry, ...);
        void SendMessageToAll(int32 entry, ChatMsg type, Player const* source = NULL);
        void PSendMessageToAll(int32 entry, ChatMsg type, Player const* source, ...);

        // specialized version with 2 string id args
        void SendMessage2ToAll(int32 entry, ChatMsg type, Player const* source, int32 strId1 = 0, int32 strId2 = 0);

        // Raid Group
        Group* GetBgRaid(uint32 TeamID) const { return TeamID == ALLIANCE ? m_BgRaids[TEAM_ALLIANCE] : m_BgRaids[TEAM_HORDE]; }
        void SetBgRaid(uint32 TeamID, Group* bg_raid);

        void BuildPvPLogDataPacket(WorldPacket& data);
        virtual bool UpdatePlayerScore(Player* player, uint32 type, uint32 value, bool doAddHonor = true);

        static TeamId GetTeamIndexByTeamId(uint32 Team) { return Team == ALLIANCE ? TEAM_ALLIANCE : TEAM_HORDE; }
        uint32 GetPlayersCountByTeam(uint32 Team) const { return m_PlayersCount[GetTeamIndexByTeamId(Team)]; }
        uint32 GetAlivePlayersCountByTeam(uint32 Team) const;   // used in arenas to correctly handle death in spirit of redemption / last stand etc. (killer = killed) cases
        void UpdatePlayersCountByTeam(uint32 Team, bool remove)
        {
            if (remove)
                --m_PlayersCount[GetTeamIndexByTeamId(Team)];
            else
                ++m_PlayersCount[GetTeamIndexByTeamId(Team)];
        }

        virtual void CheckWinConditions() { }

        // used for rated arena battles
        void SetArenaTeamIdForTeam(uint32 Team, uint32 ArenaTeamId) { m_ArenaTeamIds[GetTeamIndexByTeamId(Team)] = ArenaTeamId; }
        uint32 GetArenaTeamIdForTeam(uint32 Team) const             { return m_ArenaTeamIds[GetTeamIndexByTeamId(Team)]; }
        uint32 GetArenaTeamIdByIndex(uint32 index) const { return m_ArenaTeamIds[index]; }
        void SetArenaMatchmakerRating(uint32 Team, uint32 MMR){ m_ArenaTeamMMR[GetTeamIndexByTeamId(Team)] = MMR; }
        uint32 GetArenaMatchmakerRating(uint32 Team) const          { return m_ArenaTeamMMR[GetTeamIndexByTeamId(Team)]; }

        // Triggers handle
        // must be implemented in BG subclass
        virtual void HandleAreaTrigger(Player* /*player*/, uint32 /*Trigger*/);
        // must be implemented in BG subclass if need AND call base class generic code
        virtual void HandleKillPlayer(Player* player, Player* killer);
        virtual void HandleKillUnit(Creature* /*creature*/, Player* /*killer*/) { }

        // Battleground events
        virtual void EventPlayerDroppedFlag(Player* /*player*/) { }
        virtual void EventPlayerClickedOnFlag(Player* /*player*/, GameObject* /*target_obj*/) { }
        void EventPlayerLoggedIn(Player* player);
        void EventPlayerLoggedOut(Player* player);
        virtual void ProcessEvent(WorldObject* /*obj*/, uint32 /*eventId*/, WorldObject* /*invoker*/ = NULL) { }

        // this function can be used by spell to interact with the BG map
        virtual void DoAction(uint32 /*action*/, uint64 /*var*/) { }

        virtual void HandlePlayerResurrect(Player* /*player*/) { }

        // Death related
        virtual WorldSafeLocsEntry const* GetClosestGraveYard(Player* player);

        virtual void AddPlayer(Player* player);                // must be implemented in BG subclass

        void AddOrSetPlayerToCorrectBgGroup(Player* player, uint32 team);

        virtual void RemovePlayerAtLeave(uint64 guid, bool Transport, bool SendPacket);
                                                            // can be extended in in BG subclass

        void HandleTriggerBuff(uint64 go_guid);
        void SetHoliday(bool is_holiday);

        /// @todo make this protected:
        typedef std::vector<uint64> BGObjects;
        typedef std::vector<uint64> BGCreatures;
        BGObjects BgObjects;
        BGCreatures BgCreatures;
        void SpawnBGObject(uint32 type, uint32 respawntime);
        virtual bool AddObject(uint32 type, uint32 entry, float x, float y, float z, float o, float rotation0, float rotation1, float rotation2, float rotation3, uint32 respawnTime = 0);
        bool AddObject(uint32 type, uint32 entry, Position const& pos, float rotation0, float rotation1, float rotation2, float rotation3, uint32 respawnTime = 0);
        virtual Creature* AddCreature(uint32 entry, uint32 type, float x, float y, float z, float o, TeamId teamId = TEAM_NEUTRAL, uint32 respawntime = 0);
        Creature* AddCreature(uint32 entry, uint32 type, Position const& pos, TeamId teamId = TEAM_NEUTRAL, uint32 respawntime = 0);
        bool DelCreature(uint32 type);
        bool DelObject(uint32 type);
        virtual bool AddSpiritGuide(uint32 type, float x, float y, float z, float o, TeamId teamId = TEAM_NEUTRAL);
        bool AddSpiritGuide(uint32 type, Position const& pos, TeamId teamId = TEAM_NEUTRAL);
        int32 GetObjectType(uint64 guid);

        void DoorOpen(uint32 type);
        void DoorClose(uint32 type);
        //to be removed
        const char* GetTrinityString(int32 entry);

        virtual bool HandlePlayerUnderMap(Player* /*player*/) { return false; }

        // since arenas can be AvA or Hvh, we have to get the "temporary" team of a player
        uint32 GetPlayerTeam(uint64 guid) const;
        uint32 GetOtherTeam(uint32 teamId) const;
        bool IsPlayerInBattleground(uint64 guid) const;

        bool ToBeDeleted() const { return m_SetDeleteThis; }
        void SetDeleteThis() { m_SetDeleteThis = true; }

        void RewardXPAtKill(Player* killer, Player* victim);
        bool CanAwardArenaPoints() const { return m_LevelMin >= BG_AWARD_ARENA_POINTS_MIN_LEVEL; }

        virtual uint64 GetFlagPickerGUID(int32 /*team*/ = -1) const { return 0; }
        virtual void SetDroppedFlagGUID(uint64 /*guid*/, int32 /*team*/ = -1) { }
        virtual void HandleQuestComplete(uint32 /*questid*/, Player* /*player*/) { }
        virtual bool CanActivateGO(int32 /*entry*/, uint32 /*team*/) const { return true; }
        virtual bool IsSpellAllowed(uint32 /*spellId*/, Player const* /*player*/) const { return true; }
        uint32 GetTeamScore(uint32 TeamID) const;

        virtual uint32 GetPrematureWinner();

    protected:
        // this method is called, when BG cannot spawn its own spirit guide, or something is wrong, It correctly ends Battleground
        void EndNow();
        void PlayerAddedToBGCheckIfBGIsRunning(Player* player);

        Player* _GetPlayer(uint64 guid, bool offlineRemove, const char* context) const;
        Player* _GetPlayer(BattlegroundPlayerMap::iterator itr, const char* context);
        Player* _GetPlayer(BattlegroundPlayerMap::const_iterator itr, const char* context) const;
        Player* _GetPlayerForTeam(uint32 teamId, BattlegroundPlayerMap::const_iterator itr, const char* context) const;

        void _ProcessOfflineQueue();
        void _ProcessResurrect(uint32 diff);
        void _ProcessProgress(uint32 diff);
        void _ProcessLeave(uint32 diff);
        void _ProcessJoin(uint32 diff);
        void _CheckSafePositions(uint32 diff);

        // Scorekeeping
        BattlegroundScoreMap PlayerScores;                // Player scores
        // must be implemented in BG subclass
        virtual void RemovePlayer(Player* /*player*/, uint64 /*guid*/, uint32 /*team*/) { }

        // Player lists, those need to be accessible by inherited classes
        BattlegroundPlayerMap  m_Players;
        // Spirit Guide guid + Player list GUIDS
        std::map<uint64, std::vector<uint64> >  m_ReviveQueue;

        // these are important variables used for starting messages
        uint8 m_Events;
        BattlegroundStartTimeIntervals  StartDelayTimes[BG_STARTING_EVENT_COUNT];
        // this must be filled in constructors!
        uint32 StartMessageIds[BG_STARTING_EVENT_COUNT];

        bool   m_BuffChange;
        bool   m_IsRandom;

        BGHonorMode m_HonorMode;
        int32 m_TeamScores[BG_TEAMS_COUNT];

        ArenaTeamScore _arenaTeamScores[BG_TEAMS_COUNT];

    private:
        // Battleground
        BattlegroundTypeId m_TypeID;
        BattlegroundTypeId m_RandomTypeID;
        uint32 m_InstanceID;                                // Battleground Instance's GUID!
        BattlegroundStatus m_Status;
        uint32 m_ClientInstanceID;                          // the instance-id which is sent to the client and without any other internal use
        uint32 m_StartTime;
        uint32 m_CountdownTimer;
        uint32 m_ResetStatTimer;
        uint32 m_ValidStartPositionTimer;
        int32 m_EndTime;                                    // it is set to 120000 when bg is ending and it decreases itself
        uint32 m_LastResurrectTime;
        BattlegroundBracketId m_BracketId;
        uint8  m_ArenaType;                                 // 2=2v2, 3=3v3, 5=5v5
        bool   m_InBGFreeSlotQueue;                         // used to make sure that BG is only once inserted into the BattlegroundMgr.BGFreeSlotQueue[bgTypeId] deque
        bool   m_SetDeleteThis;                             // used for safe deletion of the bg after end / all players leave
        bool   m_IsArena;
        BattlegroundTeamId _winnerTeamId;
        int32  m_StartDelayTime;
        bool   m_IsRated;                                   // is this battle rated?
        bool   m_PrematureCountDown;
        uint32 m_PrematureCountDownTimer;
        std::string m_Name;
        uint64 m_Guid;

        /* Pre- and post-update hooks */

        /**
         * @brief Pre-update hook.
         *
         * Will be called before battleground update is started. Depending on
         * the result of this call actual update body may be skipped.
         *
         * @param diff a time difference between two worldserver update loops in
         * milliseconds.
         *
         * @return @c true if update must be performed, @c false otherwise.
         *
         * @see Update(), PostUpdateImpl().
         */
        virtual bool PreUpdateImpl(uint32 /* diff */) { return true; }

        /**
         * @brief Post-update hook.
         *
         * Will be called after battleground update has passed. May be used to
         * implement custom update effects in subclasses.
         *
         * @param diff a time difference between two worldserver update loops in
         * milliseconds.
         *
         * @see Update(), PreUpdateImpl().
         */
        virtual void PostUpdateImpl(uint32 /* diff */) { }

        // Player lists
        std::vector<uint64> m_ResurrectQueue;               // Player GUID
        std::deque<uint64> m_OfflineQueue;                  // Player GUID

        // Invited counters are useful for player invitation to BG - do not allow, if BG is started to one faction to have 2 more players than another faction
        // Invited counters will be changed only when removing already invited player from queue, removing player from battleground and inviting player to BG
        // Invited players counters
        uint32 m_InvitedAlliance;
        uint32 m_InvitedHorde;

        // Raid Group
        Group* m_BgRaids[BG_TEAMS_COUNT];                   // 0 - alliance, 1 - horde

        // Players count by team
        uint32 m_PlayersCount[BG_TEAMS_COUNT];

        // Arena team ids by team
        uint32 m_ArenaTeamIds[BG_TEAMS_COUNT];

        uint32 m_ArenaTeamMMR[BG_TEAMS_COUNT];

<<<<<<< HEAD
        struct ArenaTeamScore
        {
            friend class Battleground;

        protected:
            ArenaTeamScore() : RatingChange(0), MatchmakerRating(0) { }

            virtual ~ArenaTeamScore() { }

            void Assign(int32 ratingChange, uint32 matchMakerRating, std::string const& teamName)
            {
                RatingChange = ratingChange;
                MatchmakerRating = matchMakerRating;
                TeamName = teamName;
            }

            void BuildRatingInfoBlock(WorldPacket& data)
            {
                uint32 ratingLost = std::abs(std::min(RatingChange, 0));
                uint32 ratingWon = std::max(RatingChange, 0);

                // should be old rating, new rating, and client will calculate rating change itself
                data << uint32(MatchmakerRating);
                data << uint32(ratingLost);
                data << uint32(ratingWon);
            }

            void BuildTeamInfoLengthBlock(WorldPacket& data)
            {
                data.WriteBits(TeamName.length(), 8);
            }

            void BuildTeamInfoBlock(WorldPacket& data)
            {
                data.WriteString(TeamName);
            }

            void Reset()
            {
                RatingChange = 0;
                MatchmakerRating = 0;
                TeamName.clear();
            }

            int32 RatingChange;
            uint32 MatchmakerRating;
            std::string TeamName;
        };

        ArenaTeamScore _arenaTeamScores[BG_TEAMS_COUNT];

=======
>>>>>>> 14bbe3e2
        // Limits
        uint32 m_LevelMin;
        uint32 m_LevelMax;
        uint32 m_MaxPlayersPerTeam;
        uint32 m_MaxPlayers;
        uint32 m_MinPlayersPerTeam;
        uint32 m_MinPlayers;

        // Start location
        uint32 m_MapId;
        BattlegroundMap* m_Map;
        Position StartPosition[BG_TEAMS_COUNT];
        float m_StartMaxDist;
        uint32 ScriptId;
};
#endif<|MERGE_RESOLUTION|>--- conflicted
+++ resolved
@@ -593,60 +593,6 @@
 
         uint32 m_ArenaTeamMMR[BG_TEAMS_COUNT];
 
-<<<<<<< HEAD
-        struct ArenaTeamScore
-        {
-            friend class Battleground;
-
-        protected:
-            ArenaTeamScore() : RatingChange(0), MatchmakerRating(0) { }
-
-            virtual ~ArenaTeamScore() { }
-
-            void Assign(int32 ratingChange, uint32 matchMakerRating, std::string const& teamName)
-            {
-                RatingChange = ratingChange;
-                MatchmakerRating = matchMakerRating;
-                TeamName = teamName;
-            }
-
-            void BuildRatingInfoBlock(WorldPacket& data)
-            {
-                uint32 ratingLost = std::abs(std::min(RatingChange, 0));
-                uint32 ratingWon = std::max(RatingChange, 0);
-
-                // should be old rating, new rating, and client will calculate rating change itself
-                data << uint32(MatchmakerRating);
-                data << uint32(ratingLost);
-                data << uint32(ratingWon);
-            }
-
-            void BuildTeamInfoLengthBlock(WorldPacket& data)
-            {
-                data.WriteBits(TeamName.length(), 8);
-            }
-
-            void BuildTeamInfoBlock(WorldPacket& data)
-            {
-                data.WriteString(TeamName);
-            }
-
-            void Reset()
-            {
-                RatingChange = 0;
-                MatchmakerRating = 0;
-                TeamName.clear();
-            }
-
-            int32 RatingChange;
-            uint32 MatchmakerRating;
-            std::string TeamName;
-        };
-
-        ArenaTeamScore _arenaTeamScores[BG_TEAMS_COUNT];
-
-=======
->>>>>>> 14bbe3e2
         // Limits
         uint32 m_LevelMin;
         uint32 m_LevelMax;
