/*
 * Copyright (C) 2008-2012 TrinityCore <http://www.trinitycore.org/>
 * Copyright (C) 2005-2009 MaNGOS <http://getmangos.com/>
 *
 * This program is free software; you can redistribute it and/or modify it
 * under the terms of the GNU General Public License as published by the
 * Free Software Foundation; either version 2 of the License, or (at your
 * option) any later version.
 *
 * This program is distributed in the hope that it will be useful, but WITHOUT
 * ANY WARRANTY; without even the implied warranty of MERCHANTABILITY or
 * FITNESS FOR A PARTICULAR PURPOSE. See the GNU General Public License for
 * more details.
 *
 * You should have received a copy of the GNU General Public License along
 * with this program. If not, see <http://www.gnu.org/licenses/>.
 */

#include "Player.h"
#include "ObjectMgr.h"
#include "ArenaTeamMgr.h"
#include "World.h"
#include "WorldPacket.h"
#include "ArenaTeam.h"
#include "Battleground.h"
#include "BattlegroundMgr.h"
#include "Creature.h"
#include "Formulas.h"
#include "GridNotifiersImpl.h"
#include "Group.h"
#include "Language.h"
#include "MapManager.h"
#include "Object.h"
#include "SpellAuras.h"
#include "SpellAuraEffects.h"
#include "Util.h"
#include "Guild.h"
#include "GuildMgr.h"

namespace Trinity
{
    class BattlegroundChatBuilder
    {
        public:
            BattlegroundChatBuilder(ChatMsg msgtype, int32 textId, Player const* source, va_list* args = NULL)
                : _msgtype(msgtype), _textId(textId), _source(source), _args(args) { }

            void operator()(WorldPacket& data, LocaleConstant loc_idx)
            {
                char const* text = sObjectMgr->GetTrinityString(_textId, loc_idx);
                if (_args)
                {
                    // we need copy va_list before use or original va_list will corrupted
                    va_list ap;
                    va_copy(ap, *_args);

                    char str[2048];
                    vsnprintf(str, 2048, text, ap);
                    va_end(ap);

                    do_helper(data, &str[0]);
                }
                else
                    do_helper(data, text);
            }

        private:
            void do_helper(WorldPacket& data, char const* text)
            {
                uint64 target_guid = _source ? _source->GetGUID() : 0;

                data << uint8 (_msgtype);
                data << uint32(LANG_UNIVERSAL);
                data << uint64(target_guid);                // there 0 for BG messages
                data << uint32(0);                          // can be chat msg group or something
                data << uint64(target_guid);
                data << uint32(strlen(text) + 1);
                data << text;
                data << uint8 (_source ? _source->GetChatTag() : 0);
            }

            ChatMsg _msgtype;
            int32 _textId;
            Player const* _source;
            va_list* _args;
    };

    class Battleground2ChatBuilder
    {
        public:
            Battleground2ChatBuilder(ChatMsg msgtype, int32 textId, Player const* source, int32 arg1, int32 arg2)
                : _msgtype(msgtype), _textId(textId), _source(source), _arg1(arg1), _arg2(arg2) {}

            void operator()(WorldPacket& data, LocaleConstant loc_idx)
            {
                char const* text = sObjectMgr->GetTrinityString(_textId, loc_idx);
                char const* arg1str = _arg1 ? sObjectMgr->GetTrinityString(_arg1, loc_idx) : "";
                char const* arg2str = _arg2 ? sObjectMgr->GetTrinityString(_arg2, loc_idx) : "";

                char str[2048];
                snprintf(str, 2048, text, arg1str, arg2str);

                uint64 target_guid = _source  ? _source->GetGUID() : 0;

                data << uint8 (_msgtype);
                data << uint32(LANG_UNIVERSAL);
                data << uint64(target_guid);                // there 0 for BG messages
                data << uint32(0);                          // can be chat msg group or something
                data << uint64(target_guid);
                data << uint32(strlen(str) + 1);
                data << str;
                data << uint8 (_source ? _source->GetChatTag() : uint8(0));
            }

        private:
            ChatMsg _msgtype;
            int32 _textId;
            Player const* _source;
            int32 _arg1;
            int32 _arg2;
    };
}                                                           // namespace Trinity

template<class Do>
void Battleground::BroadcastWorker(Do& _do)
{
    for (BattlegroundPlayerMap::const_iterator itr = m_Players.begin(); itr != m_Players.end(); ++itr)
        if (Player* player = ObjectAccessor::FindPlayer(MAKE_NEW_GUID(itr->first, 0, HIGHGUID_PLAYER)))
            _do(player);
}

Battleground::Battleground()
{
    m_Guid              = MAKE_NEW_GUID(m_TypeID, 0, HIGHGUID_TYPE_BATTLEGROUND);
    m_TypeID            = BATTLEGROUND_TYPE_NONE;
    m_RandomTypeID      = BATTLEGROUND_TYPE_NONE;
    m_InstanceID        = 0;
    m_Status            = STATUS_NONE;
    m_ClientInstanceID  = 0;
    m_EndTime           = 0;
    m_LastResurrectTime = 0;
    m_BracketId         = BG_BRACKET_ID_FIRST;
    m_InvitedAlliance   = 0;
    m_InvitedHorde      = 0;
    m_ArenaType         = 0;
    m_IsArena           = false;
    m_Winner            = 2;
    m_StartTime         = 0;
    m_ResetStatTimer    = 0;
    m_ValidStartPositionTimer = 0;
    m_Events            = 0;
    m_IsRated           = false;
    m_BuffChange        = false;
    m_IsRandom          = false;
    m_Name              = "";
    m_LevelMin          = 0;
    m_LevelMax          = 0;
    m_InBGFreeSlotQueue = false;
    m_SetDeleteThis     = false;

    m_MaxPlayersPerTeam = 0;
    m_MaxPlayers        = 0;
    m_MinPlayersPerTeam = 0;
    m_MinPlayers        = 0;

    m_MapId             = 0;
    m_Map               = NULL;
    m_StartMaxDist      = 0.0f;

    m_TeamStartLocX[TEAM_ALLIANCE]   = 0;
    m_TeamStartLocX[TEAM_HORDE]      = 0;

    m_TeamStartLocY[TEAM_ALLIANCE]   = 0;
    m_TeamStartLocY[TEAM_HORDE]      = 0;

    m_TeamStartLocZ[TEAM_ALLIANCE]   = 0;
    m_TeamStartLocZ[TEAM_HORDE]      = 0;

    m_TeamStartLocO[TEAM_ALLIANCE]   = 0;
    m_TeamStartLocO[TEAM_HORDE]      = 0;

    m_ArenaTeamIds[TEAM_ALLIANCE]   = 0;
    m_ArenaTeamIds[TEAM_HORDE]      = 0;

    m_ArenaTeamRatingChanges[TEAM_ALLIANCE]   = 0;
    m_ArenaTeamRatingChanges[TEAM_HORDE]      = 0;

    m_BgRaids[TEAM_ALLIANCE]         = NULL;
    m_BgRaids[TEAM_HORDE]            = NULL;

    m_PlayersCount[TEAM_ALLIANCE]    = 0;
    m_PlayersCount[TEAM_HORDE]       = 0;

    m_TeamScores[TEAM_ALLIANCE]      = 0;
    m_TeamScores[TEAM_HORDE]         = 0;

    m_PrematureCountDown = false;

    m_HonorMode = BG_NORMAL;

    StartDelayTimes[BG_STARTING_EVENT_FIRST]  = BG_START_DELAY_2M;
    StartDelayTimes[BG_STARTING_EVENT_SECOND] = BG_START_DELAY_1M;
    StartDelayTimes[BG_STARTING_EVENT_THIRD]  = BG_START_DELAY_30S;
    StartDelayTimes[BG_STARTING_EVENT_FOURTH] = BG_START_DELAY_NONE;
    //we must set to some default existing values
    StartMessageIds[BG_STARTING_EVENT_FIRST]  = LANG_BG_WS_START_TWO_MINUTES;
    StartMessageIds[BG_STARTING_EVENT_SECOND] = LANG_BG_WS_START_ONE_MINUTE;
    StartMessageIds[BG_STARTING_EVENT_THIRD]  = LANG_BG_WS_START_HALF_MINUTE;
    StartMessageIds[BG_STARTING_EVENT_FOURTH] = LANG_BG_WS_HAS_BEGUN;
}

Battleground::~Battleground()
{
    // remove objects and creatures
    // (this is done automatically in mapmanager update, when the instance is reset after the reset time)
    uint32 size = uint32(BgCreatures.size());
    for (uint32 i = 0; i < size; ++i)
        DelCreature(i);

    size = uint32(BgObjects.size());
    for (uint32 i = 0; i < size; ++i)
        DelObject(i);

    sBattlegroundMgr->RemoveBattleground(GetTypeID(), GetInstanceID());
    // unload map
    if (m_Map)
    {
        m_Map->SetUnload();
        //unlink to prevent crash, always unlink all pointer reference before destruction
        m_Map->SetBG(NULL);
        m_Map = NULL;
    }
    // remove from bg free slot queue
    RemoveFromBGFreeSlotQueue();

    for (BattlegroundScoreMap::const_iterator itr = PlayerScores.begin(); itr != PlayerScores.end(); ++itr)
        delete itr->second;
}

void Battleground::Update(uint32 diff)
{
    if (!PreUpdateImpl(diff))
        return;

    if (!GetPlayersSize())
    {
        //BG is empty
        // if there are no players invited, delete BG
        // this will delete arena or bg object, where any player entered
        // [[   but if you use battleground object again (more battles possible to be played on 1 instance)
        //      then this condition should be removed and code:
        //      if (!GetInvitedCount(HORDE) && !GetInvitedCount(ALLIANCE))
        //          this->AddToFreeBGObjectsQueue(); // not yet implemented
        //      should be used instead of current
        // ]]
        // Battleground Template instance cannot be updated, because it would be deleted
        if (!GetInvitedCount(HORDE) && !GetInvitedCount(ALLIANCE))
            m_SetDeleteThis = true;
        return;
    }

    switch (GetStatus())
    {
        case STATUS_WAIT_JOIN:
            if (GetPlayersSize())
            {
                _ProcessJoin(diff);
                _CheckSafePositions(diff);
            }
            break;
        case STATUS_IN_PROGRESS:
            _ProcessOfflineQueue();
            // after 47 minutes without one team losing, the arena closes with no winner and no rating change
            if (isArena())
            {
                if (GetStartTime() >= 47*MINUTE*IN_MILLISECONDS)
                {
                    UpdateArenaWorldState();
                    CheckArenaAfterTimerConditions();
                    return;
                }
            }
            else
            {
                _ProcessRessurect(diff);
                if (sBattlegroundMgr->GetPrematureFinishTime() && (GetPlayersCountByTeam(ALLIANCE) < GetMinPlayersPerTeam() || GetPlayersCountByTeam(HORDE) < GetMinPlayersPerTeam()))
                    _ProcessProgress(diff);
                else if (m_PrematureCountDown)
                    m_PrematureCountDown = false;
            }
            break;
        case STATUS_WAIT_LEAVE:
            _ProcessLeave(diff);
            break;
        default:
            break;
    }

    // Update start time and reset stats timer
    m_StartTime += diff;
    m_ResetStatTimer += diff;

    PostUpdateImpl(diff);
}

inline void Battleground::_CheckSafePositions(uint32 diff)
{
    float maxDist = GetStartMaxDist();
    if (!maxDist)
        return;

    m_ValidStartPositionTimer += diff;
    if (m_ValidStartPositionTimer >= CHECK_PLAYER_POSITION_INVERVAL)
    {
        m_ValidStartPositionTimer = 0;

        Position pos;
        float x, y, z, o;
        for (BattlegroundPlayerMap::const_iterator itr = GetPlayers().begin(); itr != GetPlayers().end(); ++itr)
            if (Player* player = ObjectAccessor::FindPlayer(itr->first))
            {
                player->GetPosition(&pos);
                GetTeamStartLoc(player->GetBGTeam(), x, y, z, o);
                if (pos.GetExactDistSq(x, y, z) > maxDist)
                {
                    sLog->outDebug(LOG_FILTER_BATTLEGROUND, "BATTLEGROUND: Sending %s back to start location (map: %u) (possible exploit)", player->GetName(), GetMapId());
                    player->TeleportTo(GetMapId(), x, y, z, o);
                }
            }
    }
}

inline void Battleground::_ProcessOfflineQueue()
{
    // remove offline players from bg after 5 minutes
    if (!m_OfflineQueue.empty())
    {
        BattlegroundPlayerMap::iterator itr = m_Players.find(*(m_OfflineQueue.begin()));
        if (itr != m_Players.end())
        {
            if (itr->second.OfflineRemoveTime <= sWorld->GetGameTime())
            {
                RemovePlayerAtLeave(itr->first, true, true);// remove player from BG
                m_OfflineQueue.pop_front();                 // remove from offline queue
                //do not use itr for anything, because it is erased in RemovePlayerAtLeave()
            }
        }
    }
}

inline void Battleground::_ProcessRessurect(uint32 diff)
{
    // *********************************************************
    // ***        BATTLEGROUND RESSURECTION SYSTEM           ***
    // *********************************************************
    // this should be handled by spell system
    m_LastResurrectTime += diff;
    if (m_LastResurrectTime >= RESURRECTION_INTERVAL)
    {
        if (GetReviveQueueSize())
        {
            for (std::map<uint64, std::vector<uint64> >::iterator itr = m_ReviveQueue.begin(); itr != m_ReviveQueue.end(); ++itr)
            {
                Creature* sh = NULL;
                for (std::vector<uint64>::const_iterator itr2 = (itr->second).begin(); itr2 != (itr->second).end(); ++itr2)
                {
                    Player* player = ObjectAccessor::FindPlayer(*itr2);
                    if (!player)
                        continue;

                    if (!sh && player->IsInWorld())
                    {
                        sh = player->GetMap()->GetCreature(itr->first);
                        // only for visual effect
                        if (sh)
                            // Spirit Heal, effect 117
                            sh->CastSpell(sh, SPELL_SPIRIT_HEAL, true);
                    }

                    // Resurrection visual
                    player->CastSpell(player, SPELL_RESURRECTION_VISUAL, true);
                    m_ResurrectQueue.push_back(*itr2);
                }
                (itr->second).clear();
            }

            m_ReviveQueue.clear();
            m_LastResurrectTime = 0;
        }
        else
            // queue is clear and time passed, just update last resurrection time
            m_LastResurrectTime = 0;
    }
    else if (m_LastResurrectTime > 500)    // Resurrect players only half a second later, to see spirit heal effect on NPC
    {
        for (std::vector<uint64>::const_iterator itr = m_ResurrectQueue.begin(); itr != m_ResurrectQueue.end(); ++itr)
        {
            Player* player = ObjectAccessor::FindPlayer(*itr);
            if (!player)
                continue;
            player->ResurrectPlayer(1.0f);
            player->CastSpell(player, 6962, true);
            player->CastSpell(player, SPELL_SPIRIT_HEAL_MANA, true);
            sObjectAccessor->ConvertCorpseForPlayer(*itr);
        }
        m_ResurrectQueue.clear();
    }
}

inline void Battleground::_ProcessProgress(uint32 diff)
{
    // *********************************************************
    // ***           BATTLEGROUND BALLANCE SYSTEM            ***
    // *********************************************************
    // if less then minimum players are in on one side, then start premature finish timer
    if (!m_PrematureCountDown)
    {
        m_PrematureCountDown = true;
        m_PrematureCountDownTimer = sBattlegroundMgr->GetPrematureFinishTime();
    }
    else if (m_PrematureCountDownTimer < diff)
    {
        // time's up!
        uint32 winner = 0;
        if (GetPlayersCountByTeam(ALLIANCE) >= GetMinPlayersPerTeam())
            winner = ALLIANCE;
        else if (GetPlayersCountByTeam(HORDE) >= GetMinPlayersPerTeam())
            winner = HORDE;

        EndBattleground(winner);
        m_PrematureCountDown = false;
    }
    else if (!sBattlegroundMgr->isTesting())
    {
        uint32 newtime = m_PrematureCountDownTimer - diff;
        // announce every minute
        if (newtime > (MINUTE * IN_MILLISECONDS))
        {
            if (newtime / (MINUTE * IN_MILLISECONDS) != m_PrematureCountDownTimer / (MINUTE * IN_MILLISECONDS))
                PSendMessageToAll(LANG_BATTLEGROUND_PREMATURE_FINISH_WARNING, CHAT_MSG_SYSTEM, NULL, (uint32)(m_PrematureCountDownTimer / (MINUTE * IN_MILLISECONDS)));
        }
        else
        {
            //announce every 15 seconds
            if (newtime / (15 * IN_MILLISECONDS) != m_PrematureCountDownTimer / (15 * IN_MILLISECONDS))
                PSendMessageToAll(LANG_BATTLEGROUND_PREMATURE_FINISH_WARNING_SECS, CHAT_MSG_SYSTEM, NULL, (uint32)(m_PrematureCountDownTimer / IN_MILLISECONDS));
        }
        m_PrematureCountDownTimer = newtime;
    }
}

inline void Battleground::_ProcessJoin(uint32 diff)
{
    // *********************************************************
    // ***           BATTLEGROUND STARTING SYSTEM            ***
    // *********************************************************
    ModifyStartDelayTime(diff);

    if (m_ResetStatTimer > 5000)
    {
        m_ResetStatTimer = 0;
        for (BattlegroundPlayerMap::const_iterator itr = GetPlayers().begin(); itr != GetPlayers().end(); ++itr)
            if (Player* player = ObjectAccessor::FindPlayer(itr->first))
                player->ResetAllPowers();
    }

    if (!(m_Events & BG_STARTING_EVENT_1))
    {
        m_Events |= BG_STARTING_EVENT_1;

        if (!FindBgMap())
        {
            sLog->outError(LOG_FILTER_BATTLEGROUND, "Battleground::_ProcessJoin: map (map id: %u, instance id: %u) is not created!", m_MapId, m_InstanceID);
            EndNow();
            return;
        }

        // Setup here, only when at least one player has ported to the map
        if (!SetupBattleground())
        {
            EndNow();
            return;
        }

        StartingEventCloseDoors();
        SetStartDelayTime(StartDelayTimes[BG_STARTING_EVENT_FIRST]);
        // First start warning - 2 or 1 minute
        SendMessageToAll(StartMessageIds[BG_STARTING_EVENT_FIRST], CHAT_MSG_BG_SYSTEM_NEUTRAL);
    }
    // After 1 minute or 30 seconds, warning is signaled
    else if (GetStartDelayTime() <= StartDelayTimes[BG_STARTING_EVENT_SECOND] && !(m_Events & BG_STARTING_EVENT_2))
    {
        m_Events |= BG_STARTING_EVENT_2;
        SendMessageToAll(StartMessageIds[BG_STARTING_EVENT_SECOND], CHAT_MSG_BG_SYSTEM_NEUTRAL);
    }
    // After 30 or 15 seconds, warning is signaled
    else if (GetStartDelayTime() <= StartDelayTimes[BG_STARTING_EVENT_THIRD] && !(m_Events & BG_STARTING_EVENT_3))
    {
        m_Events |= BG_STARTING_EVENT_3;
        SendMessageToAll(StartMessageIds[BG_STARTING_EVENT_THIRD], CHAT_MSG_BG_SYSTEM_NEUTRAL);
    }
    // Delay expired (after 2 or 1 minute)
    else if (GetStartDelayTime() <= 0 && !(m_Events & BG_STARTING_EVENT_4))
    {
        m_Events |= BG_STARTING_EVENT_4;

        StartingEventOpenDoors();

        SendWarningToAll(StartMessageIds[BG_STARTING_EVENT_FOURTH]);
        SetStatus(STATUS_IN_PROGRESS);
        SetStartDelayTime(StartDelayTimes[BG_STARTING_EVENT_FOURTH]);

        // Remove preparation
        if (isArena())
        {
            // TODO : add arena sound PlaySoundToAll(SOUND_ARENA_START);
            for (BattlegroundPlayerMap::const_iterator itr = GetPlayers().begin(); itr != GetPlayers().end(); ++itr)
                if (Player* player = ObjectAccessor::FindPlayer(itr->first))
                {
                    // BG Status packet
                    WorldPacket status;
                    BattlegroundQueueTypeId bgQueueTypeId = sBattlegroundMgr->BGQueueTypeId(m_TypeID, GetArenaType());
                    uint32 queueSlot = player->GetBattlegroundQueueIndex(bgQueueTypeId);
                    sBattlegroundMgr->BuildBattlegroundStatusPacket(&status, this, player, queueSlot, STATUS_IN_PROGRESS, 0, GetStartTime(), GetArenaType());
                    player->GetSession()->SendPacket(&status);

                    player->RemoveAurasDueToSpell(SPELL_ARENA_PREPARATION);
                    player->ResetAllPowers();
                    // remove auras with duration lower than 30s
                    Unit::AuraApplicationMap & auraMap = player->GetAppliedAuras();
                    for (Unit::AuraApplicationMap::iterator iter = auraMap.begin(); iter != auraMap.end();)
                    {
                        AuraApplication * aurApp = iter->second;
                        Aura* aura = aurApp->GetBase();
                        if (!aura->IsPermanent()
                            && aura->GetDuration() <= 30*IN_MILLISECONDS
                            && aurApp->IsPositive()
                            && (!(aura->GetSpellInfo()->Attributes & SPELL_ATTR0_UNAFFECTED_BY_INVULNERABILITY))
                            && (!aura->HasEffectType(SPELL_AURA_MOD_INVISIBILITY)))
                            player->RemoveAura(iter);
                        else
                            ++iter;
                    }
                }

            CheckArenaWinConditions();
        }
        else
        {
            PlaySoundToAll(SOUND_BG_START);

            for (BattlegroundPlayerMap::const_iterator itr = GetPlayers().begin(); itr != GetPlayers().end(); ++itr)
                if (Player* player = ObjectAccessor::FindPlayer(itr->first))
                {
                    player->RemoveAurasDueToSpell(SPELL_PREPARATION);
                    player->ResetAllPowers();
                }
            // Announce BG starting
            if (sWorld->getBoolConfig(CONFIG_BATTLEGROUND_QUEUE_ANNOUNCER_ENABLE))
                sWorld->SendWorldText(LANG_BG_STARTED_ANNOUNCE_WORLD, GetName(), GetMinLevel(), GetMaxLevel());
        }
    }
}

inline void Battleground::_ProcessLeave(uint32 diff)
{
    // *********************************************************
    // ***           BATTLEGROUND ENDING SYSTEM              ***
    // *********************************************************
    // remove all players from battleground after 2 minutes
    m_EndTime -= diff;
    if (m_EndTime <= 0)
    {
        m_EndTime = 0;
        BattlegroundPlayerMap::iterator itr, next;
        for (itr = m_Players.begin(); itr != m_Players.end(); itr = next)
        {
            next = itr;
            ++next;
            //itr is erased here!
            RemovePlayerAtLeave(itr->first, true, true);// remove player from BG
            // do not change any battleground's private variables
        }
    }
}

inline Player* Battleground::_GetPlayer(uint64 guid, bool offlineRemove, char const* context) const
{
    Player* player = NULL;
    if (!offlineRemove)
    {
        player = ObjectAccessor::FindPlayer(guid);
        if (!player)
            sLog->outError(LOG_FILTER_BATTLEGROUND, "Battleground::%s: player (GUID: %u) not found for BG (map: %u, instance id: %u)!",
                context, GUID_LOPART(guid), m_MapId, m_InstanceID);
    }
    return player;
}

inline Player* Battleground::_GetPlayer(BattlegroundPlayerMap::iterator itr, char const* context)
{
    return _GetPlayer(itr->first, itr->second.OfflineRemoveTime, context);
}

inline Player* Battleground::_GetPlayer(BattlegroundPlayerMap::const_iterator itr, char const* context) const
{
    return _GetPlayer(itr->first, itr->second.OfflineRemoveTime, context);
}

inline Player* Battleground::_GetPlayerForTeam(uint32 teamId, BattlegroundPlayerMap::const_iterator itr, char const* context) const
{
    Player* player = _GetPlayer(itr, context);
    if (player)
    {
        uint32 team = itr->second.Team;
        if (!team)
            team = player->GetTeam();
        if (team != teamId)
            player = NULL;
    }
    return player;
}

void Battleground::SetTeamStartLoc(uint32 TeamID, float X, float Y, float Z, float O)
{
    TeamId idx = GetTeamIndexByTeamId(TeamID);
    m_TeamStartLocX[idx] = X;
    m_TeamStartLocY[idx] = Y;
    m_TeamStartLocZ[idx] = Z;
    m_TeamStartLocO[idx] = O;
}

void Battleground::SendPacketToAll(WorldPacket* packet)
{
    for (BattlegroundPlayerMap::const_iterator itr = m_Players.begin(); itr != m_Players.end(); ++itr)
        if (Player* player = _GetPlayer(itr, "SendPacketToAll"))
            player->GetSession()->SendPacket(packet);
}

void Battleground::SendPacketToTeam(uint32 TeamID, WorldPacket* packet, Player* sender, bool self)
{
    for (BattlegroundPlayerMap::const_iterator itr = m_Players.begin(); itr != m_Players.end(); ++itr)
        if (Player* player = _GetPlayerForTeam(TeamID, itr, "SendPacketToTeam"))
            if (self || sender != player)
                player->GetSession()->SendPacket(packet);
}

void Battleground::PlaySoundToAll(uint32 SoundID)
{
    WorldPacket data;
    sBattlegroundMgr->BuildPlaySoundPacket(&data, SoundID);
    SendPacketToAll(&data);
}

void Battleground::PlaySoundToTeam(uint32 SoundID, uint32 TeamID)
{
    WorldPacket data;
    for (BattlegroundPlayerMap::const_iterator itr = m_Players.begin(); itr != m_Players.end(); ++itr)
        if (Player* player = _GetPlayerForTeam(TeamID, itr, "PlaySoundToTeam"))
        {
            sBattlegroundMgr->BuildPlaySoundPacket(&data, SoundID);
            player->GetSession()->SendPacket(&data);
        }
}

void Battleground::CastSpellOnTeam(uint32 SpellID, uint32 TeamID)
{
    for (BattlegroundPlayerMap::const_iterator itr = m_Players.begin(); itr != m_Players.end(); ++itr)
        if (Player* player = _GetPlayerForTeam(TeamID, itr, "CastSpellOnTeam"))
            player->CastSpell(player, SpellID, true);
}

void Battleground::RemoveAuraOnTeam(uint32 SpellID, uint32 TeamID)
{
    for (BattlegroundPlayerMap::const_iterator itr = m_Players.begin(); itr != m_Players.end(); ++itr)
        if (Player* player = _GetPlayerForTeam(TeamID, itr, "RemoveAuraOnTeam"))
            player->RemoveAura(SpellID);
}

void Battleground::YellToAll(Creature* creature, char const* text, uint32 language)
{
    for (BattlegroundPlayerMap::const_iterator itr = m_Players.begin(); itr != m_Players.end(); ++itr)
        if (Player* player = _GetPlayer(itr, "YellToAll"))
        {
            WorldPacket data(SMSG_MESSAGECHAT, 200);
            creature->BuildMonsterChat(&data, CHAT_MSG_MONSTER_YELL, text, language, creature->GetName(), itr->first);
            player->GetSession()->SendPacket(&data);
        }
}

void Battleground::RewardHonorToTeam(uint32 Honor, uint32 TeamID)
{
    for (BattlegroundPlayerMap::const_iterator itr = m_Players.begin(); itr != m_Players.end(); ++itr)
        if (Player* player = _GetPlayerForTeam(TeamID, itr, "RewardHonorToTeam"))
            UpdatePlayerScore(player, SCORE_BONUS_HONOR, Honor);
}

void Battleground::RewardReputationToTeam(uint32 faction_id, uint32 Reputation, uint32 TeamID)
{
    if (FactionEntry const* factionEntry = sFactionStore.LookupEntry(faction_id))
        for (BattlegroundPlayerMap::const_iterator itr = m_Players.begin(); itr != m_Players.end(); ++itr)
            if (Player* player = _GetPlayerForTeam(TeamID, itr, "RewardReputationToTeam"))
                player->GetReputationMgr().ModifyReputation(factionEntry, Reputation);
}

void Battleground::UpdateWorldState(uint32 Field, uint32 Value)
{
    WorldPacket data;
    sBattlegroundMgr->BuildUpdateWorldStatePacket(&data, Field, Value);
    SendPacketToAll(&data);
}

void Battleground::UpdateWorldStateForPlayer(uint32 Field, uint32 Value, Player* Source)
{
    WorldPacket data;
    sBattlegroundMgr->BuildUpdateWorldStatePacket(&data, Field, Value);
    Source->GetSession()->SendPacket(&data);
}

void Battleground::EndBattleground(uint32 winner)
{
    RemoveFromBGFreeSlotQueue();

    ArenaTeam* winnerArenaTeam = NULL;
    ArenaTeam* loserArenaTeam = NULL;

    uint32 loserTeamRating = 0;
    uint32 loserMatchmakerRating = 0;
    int32  loserChange = 0;
    int32  loserMatchmakerChange = 0;
    uint32 winnerTeamRating = 0;
    uint32 winnerMatchmakerRating = 0;
    int32  winnerChange = 0;
    int32  winnerMatchmakerChange = 0;

    int32 winmsg_id = 0;

    if (winner == ALLIANCE)
    {
        winmsg_id = isBattleground() ? LANG_BG_A_WINS : LANG_ARENA_GOLD_WINS;

        PlaySoundToAll(SOUND_ALLIANCE_WINS);                // alliance wins sound

        SetWinner(WINNER_ALLIANCE);
    }
    else if (winner == HORDE)
    {
        winmsg_id = isBattleground() ? LANG_BG_H_WINS : LANG_ARENA_GREEN_WINS;

        PlaySoundToAll(SOUND_HORDE_WINS);                   // horde wins sound

        SetWinner(WINNER_HORDE);
    }
    else
    {
        SetWinner(3);
    }

    SetStatus(STATUS_WAIT_LEAVE);
    //we must set it this way, because end time is sent in packet!
    m_EndTime = TIME_TO_AUTOREMOVE;

    // arena rating calculation
    if (isArena() && isRated())
    {
        winnerArenaTeam = sArenaTeamMgr->GetArenaTeamById(GetArenaTeamIdForTeam(winner));
        loserArenaTeam = sArenaTeamMgr->GetArenaTeamById(GetArenaTeamIdForTeam(GetOtherTeam(winner)));

        if (winnerArenaTeam && loserArenaTeam && winnerArenaTeam != loserArenaTeam)
        {
            if (winner != WINNER_NONE)
            {
                loserTeamRating = loserArenaTeam->GetRating();
                loserMatchmakerRating = GetArenaMatchmakerRating(GetOtherTeam(winner));
                winnerTeamRating = winnerArenaTeam->GetRating();
                winnerMatchmakerRating = GetArenaMatchmakerRating(winner);
                winnerMatchmakerChange = winnerArenaTeam->WonAgainst(winnerMatchmakerRating, loserMatchmakerRating, winnerChange);
                loserMatchmakerChange = loserArenaTeam->LostAgainst(loserMatchmakerRating, winnerMatchmakerRating, loserChange);
                sLog->outDebug(LOG_FILTER_ARENAS, "match Type: %u --- Winner: old rating: %u, rating gain: %d, old MMR: %u, MMR gain: %d --- Loser: old rating: %u, rating loss: %d, old MMR: %u, MMR loss: %d ---", m_ArenaType, winnerTeamRating, winnerChange, winnerMatchmakerRating,
                    winnerMatchmakerChange, loserTeamRating, loserChange, loserMatchmakerRating, loserMatchmakerChange);
                SetArenaMatchmakerRating(winner, winnerMatchmakerRating + winnerMatchmakerChange);
                SetArenaMatchmakerRating(GetOtherTeam(winner), loserMatchmakerRating + loserMatchmakerChange);
                SetArenaTeamRatingChangeForTeam(winner, winnerChange);
                SetArenaTeamRatingChangeForTeam(GetOtherTeam(winner), loserChange);
                sLog->outDebug(LOG_FILTER_ARENAS, "Arena match Type: %u for Team1Id: %u - Team2Id: %u ended. WinnerTeamId: %u. Winner rating: +%d, Loser rating: %d", m_ArenaType, m_ArenaTeamIds[TEAM_ALLIANCE], m_ArenaTeamIds[TEAM_HORDE], winnerArenaTeam->GetId(), winnerChange, loserChange);
                if (sWorld->getBoolConfig(CONFIG_ARENA_LOG_EXTENDED_INFO))
                    for (Battleground::BattlegroundScoreMap::const_iterator itr = GetPlayerScoresBegin(); itr != GetPlayerScoresEnd(); ++itr)
                        if (Player* player = ObjectAccessor::FindPlayer(itr->first))
                            sLog->outDebug(LOG_FILTER_ARENAS, "Statistics match Type: %u for %s (GUID: " UI64FMTD ", Team: %d, IP: %s): %u damage, %u healing, %u killing blows", m_ArenaType, player->GetName(), itr->first, player->GetArenaTeamId(m_ArenaType == 5 ? 2 : m_ArenaType == 3), player->GetSession()->GetRemoteAddress().c_str(), itr->second->DamageDone, itr->second->HealingDone, itr->second->KillingBlows);
            }
            // Deduct 16 points from each teams arena-rating if there are no winners after 45+2 minutes
            else
            {
                SetArenaTeamRatingChangeForTeam(ALLIANCE, ARENA_TIMELIMIT_POINTS_LOSS);
                SetArenaTeamRatingChangeForTeam(HORDE, ARENA_TIMELIMIT_POINTS_LOSS);
                winnerArenaTeam->FinishGame(ARENA_TIMELIMIT_POINTS_LOSS);
                loserArenaTeam->FinishGame(ARENA_TIMELIMIT_POINTS_LOSS);
            }
        }
        else
        {
            SetArenaTeamRatingChangeForTeam(ALLIANCE, 0);
            SetArenaTeamRatingChangeForTeam(HORDE, 0);
        }
    }

<<<<<<< HEAD
    bool guildAwarded = false;
=======
    WorldPacket pvpLogData;
    sBattlegroundMgr->BuildPvpLogDataPacket(&pvpLogData, this);

    BattlegroundQueueTypeId bgQueueTypeId = BattlegroundMgr::BGQueueTypeId(GetTypeID(), GetArenaType());

>>>>>>> e1bee86e
    uint8 aliveWinners = GetAlivePlayersCountByTeam(winner);
    for (BattlegroundPlayerMap::iterator itr = m_Players.begin(); itr != m_Players.end(); ++itr)
    {
        uint32 team = itr->second.Team;

        if (itr->second.OfflineRemoveTime)
        {
            //if rated arena match - make member lost!
            if (isArena() && isRated() && winnerArenaTeam && loserArenaTeam && winnerArenaTeam != loserArenaTeam)
            {
                if (team == winner)
                    winnerArenaTeam->OfflineMemberLost(itr->first, loserMatchmakerRating, winnerMatchmakerChange);
                else
                    loserArenaTeam->OfflineMemberLost(itr->first, winnerMatchmakerRating, loserMatchmakerChange);
            }
            continue;
        }

        Player* player = _GetPlayer(itr, "EndBattleground");
        if (!player)
            continue;

        // should remove spirit of redemption
        if (player->HasAuraType(SPELL_AURA_SPIRIT_OF_REDEMPTION))
            player->RemoveAurasByType(SPELL_AURA_MOD_SHAPESHIFT);

        // Last standing - Rated 5v5 arena & be solely alive player
        if (team == winner && isArena() && isRated() && GetArenaType() == ARENA_TYPE_5v5 && aliveWinners == 1 && player->isAlive())
            player->CastSpell(player, SPELL_THE_LAST_STANDING, true);

        if (!player->isAlive())
        {
            player->ResurrectPlayer(1.0f);
            player->SpawnCorpseBones();
        }
        else
        {
            //needed cause else in av some creatures will kill the players at the end
            player->CombatStop();
            player->getHostileRefManager().deleteReferences();
        }

        // per player calculation
        if (isArena() && isRated() && winnerArenaTeam && loserArenaTeam && winnerArenaTeam != loserArenaTeam)
        {
            if (team == winner)
            {
                // update achievement BEFORE personal rating update
                uint32 rating = player->GetArenaPersonalRating(winnerArenaTeam->GetSlot());
                player->UpdateAchievementCriteria(ACHIEVEMENT_CRITERIA_TYPE_WIN_RATED_ARENA, rating ? rating : 1);

                winnerArenaTeam->MemberWon(player, loserMatchmakerRating, winnerMatchmakerChange);
            }
            else
            {
                loserArenaTeam->MemberLost(player, winnerMatchmakerRating, loserMatchmakerChange);

                // Arena lost => reset the win_rated_arena having the "no_lose" condition
                player->ResetAchievementCriteria(ACHIEVEMENT_CRITERIA_TYPE_WIN_RATED_ARENA, ACHIEVEMENT_CRITERIA_CONDITION_NO_LOSE);
            }
        }

        uint32 winner_kills = player->GetRandomWinner() ? BG_REWARD_WINNER_HONOR_LAST : BG_REWARD_WINNER_HONOR_FIRST;
        uint32 loser_kills = player->GetRandomWinner() ? BG_REWARD_LOSER_HONOR_LAST : BG_REWARD_LOSER_HONOR_FIRST;

        // remove temporary currency bonus auras before rewarding player
        player->RemoveAura(SPELL_HONORABLE_DEFENDER_25Y);
        player->RemoveAura(SPELL_HONORABLE_DEFENDER_60Y);

        // Reward winner team
        if (team == winner)
        {
            if (IsRandom() || BattlegroundMgr::IsBGWeekend(GetTypeID()))
            {
                UpdatePlayerScore(player, SCORE_BONUS_HONOR, GetBonusHonorFromKill(winner_kills));
                /*if (CanAwardArenaPoints())
                    player->ModifyConquestPoints(player->GetRandomWinner() ? BG_REWARD_WINNER_ARENA_LAST : BG_REWARD_WINNER_ARENA_FIRST);*/
                if (!player->GetRandomWinner())
                    player->SetRandomWinner(true);
            }

            player->UpdateAchievementCriteria(ACHIEVEMENT_CRITERIA_TYPE_WIN_BG, 1);
            if (!guildAwarded)
            {
                guildAwarded = true;
                if (uint32 guildId = GetBgMap()->GetOwnerGuildId(player->GetTeam()))
                    if (Guild* guild = sGuildMgr->GetGuildById(guildId))
                    {
                        guild->GetAchievementMgr().UpdateAchievementCriteria(ACHIEVEMENT_CRITERIA_TYPE_WIN_BG, 1, 0, NULL, player);
                        if (isArena() && isRated() && winner_arena_team && loser_arena_team && winner_arena_team != loser_arena_team)
                            guild->GetAchievementMgr().UpdateAchievementCriteria(ACHIEVEMENT_CRITERIA_TYPE_WIN_RATED_ARENA, std::max<uint32>(winner_arena_team->GetRating(), 1), 0, NULL, player);
                    }
            }
        }
        else
        {
            if (IsRandom() || BattlegroundMgr::IsBGWeekend(GetTypeID()))
                UpdatePlayerScore(player, SCORE_BONUS_HONOR, GetBonusHonorFromKill(loser_kills));
        }

        player->ResetAllPowers();
        player->CombatStopWithPets(true);

        BlockMovement(player);

        player->GetSession()->SendPacket(&pvpLogData);

<<<<<<< HEAD
        BattlegroundQueueTypeId bgQueueTypeId = BattlegroundMgr::BGQueueTypeId(GetTypeID(), GetArenaType());
        sBattlegroundMgr->BuildBattlegroundStatusPacket(&data, this, player, player->GetBattlegroundQueueIndex(bgQueueTypeId), STATUS_IN_PROGRESS, TIME_TO_AUTOREMOVE, GetStartTime(), GetArenaType());
=======
        WorldPacket data;
        sBattlegroundMgr->BuildBattlegroundStatusPacket(&data, this, player->GetBattlegroundQueueIndex(bgQueueTypeId), STATUS_IN_PROGRESS, TIME_TO_AUTOREMOVE, GetStartTime(), GetArenaType());
>>>>>>> e1bee86e
        player->GetSession()->SendPacket(&data);
        player->UpdateAchievementCriteria(ACHIEVEMENT_CRITERIA_TYPE_COMPLETE_BATTLEGROUND, 1);
    }

    if (isArena() && isRated() && winnerArenaTeam && loserArenaTeam && winnerArenaTeam != loserArenaTeam)
    {
        // save the stat changes
        winnerArenaTeam->SaveToDB();
        loserArenaTeam->SaveToDB();
        // send updated arena team stats to players
        // this way all arena team members will get notified, not only the ones who participated in this match
        winnerArenaTeam->NotifyStatsChanged();
        loserArenaTeam->NotifyStatsChanged();
    }

    if (winmsg_id)
        SendMessageToAll(winmsg_id, CHAT_MSG_BG_SYSTEM_NEUTRAL);
}

uint32 Battleground::GetBonusHonorFromKill(uint32 kills) const
{
    //variable kills means how many honorable kills you scored (so we need kills * honor_for_one_kill)
    uint32 maxLevel = std::min<uint32>(GetMaxLevel(), 80U);
    return Trinity::Honor::hk_honor_at_level(maxLevel, float(kills));
}

void Battleground::BlockMovement(Player* player)
{
    player->SetClientControl(player, 0);                          // movement disabled NOTE: the effect will be automatically removed by client when the player is teleported from the battleground, so no need to send with uint8(1) in RemovePlayerAtLeave()
}

void Battleground::RemovePlayerAtLeave(uint64 guid, bool Transport, bool SendPacket)
{
    uint32 team = GetPlayerTeam(guid);
    bool participant = false;
    // Remove from lists/maps
    BattlegroundPlayerMap::iterator itr = m_Players.find(guid);
    if (itr != m_Players.end())
    {
        UpdatePlayersCountByTeam(team, true);               // -1 player
        m_Players.erase(itr);
        // check if the player was a participant of the match, or only entered through gm command (goname)
        participant = true;
    }

    BattlegroundScoreMap::iterator itr2 = PlayerScores.find(guid);
    if (itr2 != PlayerScores.end())
    {
        delete itr2->second;                                // delete player's score
        PlayerScores.erase(itr2);
    }

    RemovePlayerFromResurrectQueue(guid);

    Player* player = ObjectAccessor::FindPlayer(guid);

    // should remove spirit of redemption
    if (player)
    {
        if (player->HasAuraType(SPELL_AURA_SPIRIT_OF_REDEMPTION))
            player->RemoveAurasByType(SPELL_AURA_MOD_SHAPESHIFT);

        if (!player->isAlive())                              // resurrect on exit
        {
            player->ResurrectPlayer(1.0f);
            player->SpawnCorpseBones();
        }
    }

    RemovePlayer(player, guid, team);                           // BG subclass specific code

    if (participant) // if the player was a match participant, remove auras, calc rating, update queue
    {
        BattlegroundTypeId bgTypeId = GetTypeID();
        BattlegroundQueueTypeId bgQueueTypeId = BattlegroundMgr::BGQueueTypeId(GetTypeID(), GetArenaType());
        if (player)
        {
            player->ClearAfkReports();

            if (!team) team = player->GetTeam();

            // if arena, remove the specific arena auras
            if (isArena())
            {
                bgTypeId=BATTLEGROUND_AA;                   // set the bg type to all arenas (it will be used for queue refreshing)

                // unsummon current and summon old pet if there was one and there isn't a current pet
                player->RemovePet(NULL, PET_SAVE_NOT_IN_SLOT);
                player->ResummonPetTemporaryUnSummonedIfAny();

                if (isRated() && GetStatus() == STATUS_IN_PROGRESS)
                {
                    //left a rated match while the encounter was in progress, consider as loser
                    ArenaTeam* winnerArenaTeam = sArenaTeamMgr->GetArenaTeamById(GetArenaTeamIdForTeam(GetOtherTeam(team)));
                    ArenaTeam* loserArenaTeam = sArenaTeamMgr->GetArenaTeamById(GetArenaTeamIdForTeam(team));
                    if (winnerArenaTeam && loserArenaTeam && winnerArenaTeam != loserArenaTeam)
                        loserArenaTeam->MemberLost(player, GetArenaMatchmakerRating(GetOtherTeam(team)));
                }
            }
            if (SendPacket)
            {
                WorldPacket data;
                sBattlegroundMgr->BuildBattlegroundStatusPacket(&data, this, player, player->GetBattlegroundQueueIndex(bgQueueTypeId), STATUS_NONE, 0, 0, 0);
                player->GetSession()->SendPacket(&data);
            }

            // this call is important, because player, when joins to battleground, this method is not called, so it must be called when leaving bg
            player->RemoveBattlegroundQueueId(bgQueueTypeId);
        }
        else
        // removing offline participant
        {
            if (isRated() && GetStatus() == STATUS_IN_PROGRESS)
            {
                //left a rated match while the encounter was in progress, consider as loser
                ArenaTeam* others_arena_team = sArenaTeamMgr->GetArenaTeamById(GetArenaTeamIdForTeam(GetOtherTeam(team)));
                ArenaTeam* players_arena_team = sArenaTeamMgr->GetArenaTeamById(GetArenaTeamIdForTeam(team));
                if (others_arena_team && players_arena_team)
                    players_arena_team->OfflineMemberLost(guid, GetArenaMatchmakerRating(GetOtherTeam(team)));
            }
        }

        // remove from raid group if player is member
        if (Group* group = GetBgRaid(team))
        {
            if (!group->RemoveMember(guid))                // group was disbanded
            {
                SetBgRaid(team, NULL);
            }
        }
        DecreaseInvitedCount(team);
        //we should update battleground queue, but only if bg isn't ending
        if (isBattleground() && GetStatus() < STATUS_WAIT_LEAVE)
        {
            // a player has left the battleground, so there are free slots -> add to queue
            AddToBGFreeSlotQueue();
            sBattlegroundMgr->ScheduleQueueUpdate(0, 0, bgQueueTypeId, bgTypeId, GetBracketId());
        }
        // Let others know
        WorldPacket data;
        sBattlegroundMgr->BuildPlayerLeftBattlegroundPacket(&data, guid);
        SendPacketToTeam(team, &data, player, false);
    }

    if (player)
    {
        // Do next only if found in battleground
        player->SetBattlegroundId(0, BATTLEGROUND_TYPE_NONE);  // We're not in BG.
        // reset destination bg team
        player->SetBGTeam(0);

        if (Transport)
            player->TeleportToBGEntryPoint();

        sLog->outInfo(LOG_FILTER_BATTLEGROUND, "BATTLEGROUND: Removed player %s from Battleground.", player->GetName());
    }

    //battleground object will be deleted next Battleground::Update() call
}

// this method is called when no players remains in battleground
void Battleground::Reset()
{
    SetWinner(WINNER_NONE);
    SetStatus(STATUS_WAIT_QUEUE);
    SetStartTime(0);
    SetEndTime(0);
    SetLastResurrectTime(0);
    SetArenaType(0);
    SetRated(false);

    m_Events = 0;

    if (m_InvitedAlliance > 0 || m_InvitedHorde > 0)
        sLog->outError(LOG_FILTER_BATTLEGROUND, "Battleground::Reset: one of the counters is not 0 (alliance: %u, horde: %u) for BG (map: %u, instance id: %u)!",
            m_InvitedAlliance, m_InvitedHorde, m_MapId, m_InstanceID);

    m_InvitedAlliance = 0;
    m_InvitedHorde = 0;
    m_InBGFreeSlotQueue = false;

    m_Players.clear();

    for (BattlegroundScoreMap::const_iterator itr = PlayerScores.begin(); itr != PlayerScores.end(); ++itr)
        delete itr->second;
    PlayerScores.clear();

    ResetBGSubclass();
}

void Battleground::StartBattleground()
{
    SetStartTime(0);
    SetLastResurrectTime(0);
    // add BG to free slot queue
    AddToBGFreeSlotQueue();

    // add bg to update list
    // This must be done here, because we need to have already invited some players when first BG::Update() method is executed
    // and it doesn't matter if we call StartBattleground() more times, because m_Battlegrounds is a map and instance id never changes
    sBattlegroundMgr->AddBattleground(this);

    if (m_IsRated)
        sLog->outDebug(LOG_FILTER_ARENAS, "Arena match type: %u for Team1Id: %u - Team2Id: %u started.", m_ArenaType, m_ArenaTeamIds[TEAM_ALLIANCE], m_ArenaTeamIds[TEAM_HORDE]);
}

void Battleground::AddPlayer(Player* player)
{
    // remove afk from player
    if (player->HasFlag(PLAYER_FLAGS, PLAYER_FLAGS_AFK))
        player->ToggleAFK();

    // score struct must be created in inherited class

    uint64 guid = player->GetGUID();
    uint32 team = player->GetBGTeam();

    BattlegroundPlayer bp;
    bp.OfflineRemoveTime = 0;
    bp.Team = team;

    // Add to list/maps
    m_Players[guid] = bp;

    UpdatePlayersCountByTeam(team, false);                  // +1 player

    WorldPacket data;
    sBattlegroundMgr->BuildPlayerJoinedBattlegroundPacket(&data, player->GetGUID());
    SendPacketToTeam(team, &data, player, false);

    // BG Status packet
    WorldPacket status;
    BattlegroundQueueTypeId bgQueueTypeId = sBattlegroundMgr->BGQueueTypeId(m_TypeID, GetArenaType());
    uint32 queueSlot = player->GetBattlegroundQueueIndex(bgQueueTypeId);
    sBattlegroundMgr->BuildBattlegroundStatusPacket(&status, this, player, queueSlot, STATUS_IN_PROGRESS, 0, GetStartTime(), GetArenaType(), isArena() ? 0 : 1);
    player->GetSession()->SendPacket(&status);

    player->RemoveAurasByType(SPELL_AURA_MOUNTED);

    // add arena specific auras
    if (isArena())
    {
        player->RemoveArenaEnchantments(TEMP_ENCHANTMENT_SLOT);
        if (team == ALLIANCE)                                // gold
        {
            if (player->GetTeam() == HORDE)
                player->CastSpell(player, SPELL_HORDE_GOLD_FLAG, true);
            else
                player->CastSpell(player, SPELL_ALLIANCE_GOLD_FLAG, true);
        }
        else                                                // green
        {
            if (player->GetTeam() == HORDE)
                player->CastSpell(player, SPELL_HORDE_GREEN_FLAG, true);
            else
                player->CastSpell(player, SPELL_ALLIANCE_GREEN_FLAG, true);
        }

        player->DestroyConjuredItems(true);
        player->UnsummonPetTemporaryIfAny();

        if (GetStatus() == STATUS_WAIT_JOIN)                 // not started yet
        {
            player->CastSpell(player, SPELL_ARENA_PREPARATION, true);
            player->ResetAllPowers();
        }

        WorldPacket teammate;
        teammate.Initialize(SMSG_ARENA_OPPONENT_UPDATE, 8);
        teammate << uint64(player->GetGUID());
        SendPacketToTeam(team, &teammate, player, false);
    }
    else
    {
        if (GetStatus() == STATUS_WAIT_JOIN)                 // not started yet
            player->CastSpell(player, SPELL_PREPARATION, true);   // reduces all mana cost of spells.
    }

    player->ResetAchievementCriteria(ACHIEVEMENT_CRITERIA_TYPE_KILL_CREATURE, ACHIEVEMENT_CRITERIA_CONDITION_BG_MAP, GetMapId(), true);
    player->ResetAchievementCriteria(ACHIEVEMENT_CRITERIA_TYPE_WIN_BG, ACHIEVEMENT_CRITERIA_CONDITION_BG_MAP, GetMapId(), true);
    player->ResetAchievementCriteria(ACHIEVEMENT_CRITERIA_TYPE_DAMAGE_DONE, ACHIEVEMENT_CRITERIA_CONDITION_BG_MAP, GetMapId(), true);
    player->ResetAchievementCriteria(ACHIEVEMENT_CRITERIA_TYPE_BE_SPELL_TARGET, ACHIEVEMENT_CRITERIA_CONDITION_BG_MAP, GetMapId(), true);
    player->ResetAchievementCriteria(ACHIEVEMENT_CRITERIA_TYPE_CAST_SPELL, ACHIEVEMENT_CRITERIA_CONDITION_BG_MAP, GetMapId(), true);
    player->ResetAchievementCriteria(ACHIEVEMENT_CRITERIA_TYPE_BG_OBJECTIVE_CAPTURE, ACHIEVEMENT_CRITERIA_CONDITION_BG_MAP, GetMapId(), true);
    player->ResetAchievementCriteria(ACHIEVEMENT_CRITERIA_TYPE_HONORABLE_KILL_AT_AREA, ACHIEVEMENT_CRITERIA_CONDITION_BG_MAP, GetMapId(), true);
    player->ResetAchievementCriteria(ACHIEVEMENT_CRITERIA_TYPE_HONORABLE_KILL, ACHIEVEMENT_CRITERIA_CONDITION_BG_MAP, GetMapId(), true);
    player->ResetAchievementCriteria(ACHIEVEMENT_CRITERIA_TYPE_HEALING_DONE, ACHIEVEMENT_CRITERIA_CONDITION_BG_MAP, GetMapId(), true);
    player->ResetAchievementCriteria(ACHIEVEMENT_CRITERIA_TYPE_GET_KILLING_BLOWS, ACHIEVEMENT_CRITERIA_CONDITION_BG_MAP, GetMapId(), true);
    player->ResetAchievementCriteria(ACHIEVEMENT_CRITERIA_TYPE_SPECIAL_PVP_KILL, ACHIEVEMENT_CRITERIA_CONDITION_BG_MAP, GetMapId(), true);

    // setup BG group membership
    PlayerAddedToBGCheckIfBGIsRunning(player);
    AddOrSetPlayerToCorrectBgGroup(player, team);

    // Log
    sLog->outInfo(LOG_FILTER_BATTLEGROUND, "BATTLEGROUND: Player %s joined the battle.", player->GetName());
}

// this method adds player to his team's bg group, or sets his correct group if player is already in bg group
void Battleground::AddOrSetPlayerToCorrectBgGroup(Player* player, uint32 team)
{
    uint64 playerGuid = player->GetGUID();
    Group* group = GetBgRaid(team);
    if (!group)                                      // first player joined
    {
        group = new Group;
        SetBgRaid(team, group);
        group->Create(player);
    }
    else                                            // raid already exist
    {
        if (group->IsMember(playerGuid))
        {
            uint8 subgroup = group->GetMemberGroup(playerGuid);
            player->SetBattlegroundOrBattlefieldRaid(group, subgroup);
        }
        else
        {
            group->AddMember(player);
            if (Group* originalGroup = player->GetOriginalGroup())
                if (originalGroup->IsLeader(playerGuid))
                {
                    group->ChangeLeader(playerGuid);
                    group->SendUpdate();
                }
        }
    }
}

// This method should be called when player logs into running battleground
void Battleground::EventPlayerLoggedIn(Player* player)
{
    uint64 guid = player->GetGUID();
    // player is correct pointer
    for (std::deque<uint64>::iterator itr = m_OfflineQueue.begin(); itr != m_OfflineQueue.end(); ++itr)
    {
        if (*itr == guid)
        {
            m_OfflineQueue.erase(itr);
            break;
        }
    }
    m_Players[guid].OfflineRemoveTime = 0;
    PlayerAddedToBGCheckIfBGIsRunning(player);
    // if battleground is starting, then add preparation aura
    // we don't have to do that, because preparation aura isn't removed when player logs out
}

// This method should be called when player logs out from running battleground
void Battleground::EventPlayerLoggedOut(Player* player)
{
    uint64 guid = player->GetGUID();
    // player is correct pointer, it is checked in WorldSession::LogoutPlayer()
    m_OfflineQueue.push_back(player->GetGUID());
    m_Players[guid].OfflineRemoveTime = sWorld->GetGameTime() + MAX_OFFLINE_TIME;
    if (GetStatus() == STATUS_IN_PROGRESS)
    {
        // drop flag and handle other cleanups
        RemovePlayer(player, guid, GetPlayerTeam(guid));

        // 1 player is logging out, if it is the last, then end arena!
        if (isArena())
            if (GetAlivePlayersCountByTeam(player->GetTeam()) <= 1 && GetPlayersCountByTeam(GetOtherTeam(player->GetTeam())))
                EndBattleground(GetOtherTeam(player->GetTeam()));
    }
}

// This method should be called only once ... it adds pointer to queue
void Battleground::AddToBGFreeSlotQueue()
{
    if (!m_InBGFreeSlotQueue && isBattleground())
    {
        sBattlegroundMgr->AddToBGFreeSlotQueue(m_TypeID, this);
        m_InBGFreeSlotQueue = true;
    }
}

// This method removes this battleground from free queue - it must be called when deleting battleground
void Battleground::RemoveFromBGFreeSlotQueue()
{
    if (m_InBGFreeSlotQueue)
    {
        sBattlegroundMgr->RemoveFromBGFreeSlotQueue(m_TypeID, m_InstanceID);
        m_InBGFreeSlotQueue = false;
    }
}

// get the number of free slots for team
// returns the number how many players can join battleground to MaxPlayersPerTeam
uint32 Battleground::GetFreeSlotsForTeam(uint32 Team) const
{
    // if BG is starting ... invite anyone
    if (GetStatus() == STATUS_WAIT_JOIN)
        return (GetInvitedCount(Team) < GetMaxPlayersPerTeam()) ? GetMaxPlayersPerTeam() - GetInvitedCount(Team) : 0;
    // if BG is already started .. do not allow to join too much players of one faction
    uint32 otherTeam;
    uint32 otherIn;
    if (Team == ALLIANCE)
    {
        otherTeam = GetInvitedCount(HORDE);
        otherIn = GetPlayersCountByTeam(HORDE);
    }
    else
    {
        otherTeam = GetInvitedCount(ALLIANCE);
        otherIn = GetPlayersCountByTeam(ALLIANCE);
    }
    if (GetStatus() == STATUS_IN_PROGRESS)
    {
        // difference based on ppl invited (not necessarily entered battle)
        // default: allow 0
        uint32 diff = 0;
        // allow join one person if the sides are equal (to fill up bg to minplayersperteam)
        if (otherTeam == GetInvitedCount(Team))
            diff = 1;
        // allow join more ppl if the other side has more players
        else if (otherTeam > GetInvitedCount(Team))
            diff = otherTeam - GetInvitedCount(Team);

        // difference based on max players per team (don't allow inviting more)
        uint32 diff2 = (GetInvitedCount(Team) < GetMaxPlayersPerTeam()) ? GetMaxPlayersPerTeam() - GetInvitedCount(Team) : 0;
        // difference based on players who already entered
        // default: allow 0
        uint32 diff3 = 0;
        // allow join one person if the sides are equal (to fill up bg minplayersperteam)
        if (otherIn == GetPlayersCountByTeam(Team))
            diff3 = 1;
        // allow join more ppl if the other side has more players
        else if (otherIn > GetPlayersCountByTeam(Team))
            diff3 = otherIn - GetPlayersCountByTeam(Team);
        // or other side has less than minPlayersPerTeam
        else if (GetInvitedCount(Team) <= GetMinPlayersPerTeam())
            diff3 = GetMinPlayersPerTeam() - GetInvitedCount(Team) + 1;

        // return the minimum of the 3 differences

        // min of diff and diff 2
        diff = std::min(diff, diff2);
        // min of diff, diff2 and diff3
        return std::min(diff, diff3);
    }
    return 0;
}

bool Battleground::HasFreeSlots() const
{
    return GetPlayersSize() < GetMaxPlayers();
}

void Battleground::UpdatePlayerScore(Player* Source, uint32 type, uint32 value, bool doAddHonor)
{
    //this procedure is called from virtual function implemented in bg subclass
    BattlegroundScoreMap::const_iterator itr = PlayerScores.find(Source->GetGUID());
    if (itr == PlayerScores.end())                         // player not found...
        return;

    switch (type)
    {
        case SCORE_KILLING_BLOWS:                           // Killing blows
            itr->second->KillingBlows += value;
            break;
        case SCORE_DEATHS:                                  // Deaths
            itr->second->Deaths += value;
            break;
        case SCORE_HONORABLE_KILLS:                         // Honorable kills
            itr->second->HonorableKills += value;
            break;
        case SCORE_BONUS_HONOR:                             // Honor bonus
            // do not add honor in arenas
            if (isBattleground())
            {
                // reward honor instantly
                if (doAddHonor)
                    Source->RewardHonor(NULL, 1, value);    // RewardHonor calls UpdatePlayerScore with doAddHonor = false
                else
                    itr->second->BonusHonor += value;
            }
            break;
            // used only in EY, but in MSG_PVP_LOG_DATA opcode
        case SCORE_DAMAGE_DONE:                             // Damage Done
            itr->second->DamageDone += value;
            break;
        case SCORE_HEALING_DONE:                            // Healing Done
            itr->second->HealingDone += value;
            break;
        default:
            sLog->outError(LOG_FILTER_BATTLEGROUND, "Battleground::UpdatePlayerScore: unknown score type (%u) for BG (map: %u, instance id: %u)!",
                type, m_MapId, m_InstanceID);
            break;
    }
}

void Battleground::AddPlayerToResurrectQueue(uint64 npc_guid, uint64 player_guid)
{
    m_ReviveQueue[npc_guid].push_back(player_guid);

    Player* player = ObjectAccessor::FindPlayer(player_guid);
    if (!player)
        return;

    player->CastSpell(player, SPELL_WAITING_FOR_RESURRECT, true);
}

void Battleground::RemovePlayerFromResurrectQueue(uint64 player_guid)
{
    for (std::map<uint64, std::vector<uint64> >::iterator itr = m_ReviveQueue.begin(); itr != m_ReviveQueue.end(); ++itr)
    {
        for (std::vector<uint64>::iterator itr2 = (itr->second).begin(); itr2 != (itr->second).end(); ++itr2)
        {
            if (*itr2 == player_guid)
            {
                (itr->second).erase(itr2);
                if (Player* player = ObjectAccessor::FindPlayer(player_guid))
                    player->RemoveAurasDueToSpell(SPELL_WAITING_FOR_RESURRECT);
                return;
            }
        }
    }
}

bool Battleground::AddObject(uint32 type, uint32 entry, float x, float y, float z, float o, float rotation0, float rotation1, float rotation2, float rotation3, uint32 /*respawnTime*/)
{
    // If the assert is called, means that BgObjects must be resized!
    ASSERT(type < BgObjects.size());

    Map* map = FindBgMap();
    if (!map)
        return false;
    // Must be created this way, adding to godatamap would add it to the base map of the instance
    // and when loading it (in go::LoadFromDB()), a new guid would be assigned to the object, and a new object would be created
    // So we must create it specific for this instance
    GameObject* go = new GameObject;
    if (!go->Create(sObjectMgr->GenerateLowGuid(HIGHGUID_GAMEOBJECT), entry, GetBgMap(),
        PHASEMASK_NORMAL, x, y, z, o, rotation0, rotation1, rotation2, rotation3, 100, GO_STATE_READY))
    {
        sLog->outError(LOG_FILTER_SQL, "Battleground::AddObject: cannot create gameobject (entry: %u) for BG (map: %u, instance id: %u)!",
                entry, m_MapId, m_InstanceID);
        sLog->outError(LOG_FILTER_BATTLEGROUND, "Battleground::AddObject: cannot create gameobject (entry: %u) for BG (map: %u, instance id: %u)!",
                entry, m_MapId, m_InstanceID);
        delete go;
        return false;
    }
/*
    uint32 guid = go->GetGUIDLow();

    // without this, UseButtonOrDoor caused the crash, since it tried to get go info from godata
    // iirc that was changed, so adding to go data map is no longer required if that was the only function using godata from GameObject without checking if it existed
    GameObjectData& data = sObjectMgr->NewGOData(guid);

    data.id             = entry;
    data.mapid          = GetMapId();
    data.posX           = x;
    data.posY           = y;
    data.posZ           = z;
    data.orientation    = o;
    data.rotation0      = rotation0;
    data.rotation1      = rotation1;
    data.rotation2      = rotation2;
    data.rotation3      = rotation3;
    data.spawntimesecs  = respawnTime;
    data.spawnMask      = 1;
    data.animprogress   = 100;
    data.go_state       = 1;
*/
    // Add to world, so it can be later looked up from HashMapHolder
    if (!map->AddToMap(go))
    {
        delete go;
        return false;
    }
    BgObjects[type] = go->GetGUID();
    return true;
}

// Some doors aren't despawned so we cannot handle their closing in gameobject::update()
// It would be nice to correctly implement GO_ACTIVATED state and open/close doors in gameobject code
void Battleground::DoorClose(uint32 type)
{
    if (GameObject* obj = GetBgMap()->GetGameObject(BgObjects[type]))
    {
        // If doors are open, close it
        if (obj->getLootState() == GO_ACTIVATED && obj->GetGoState() != GO_STATE_READY)
        {
            obj->SetLootState(GO_READY);
            obj->SetGoState(GO_STATE_READY);
        }
    }
    else
        sLog->outError(LOG_FILTER_BATTLEGROUND, "Battleground::DoorClose: door gameobject (type: %u, GUID: %u) not found for BG (map: %u, instance id: %u)!",
            type, GUID_LOPART(BgObjects[type]), m_MapId, m_InstanceID);
}

void Battleground::DoorOpen(uint32 type)
{
    if (GameObject* obj = GetBgMap()->GetGameObject(BgObjects[type]))
    {
        obj->SetLootState(GO_ACTIVATED);
        obj->SetGoState(GO_STATE_ACTIVE);
    }
    else
        sLog->outError(LOG_FILTER_BATTLEGROUND, "Battleground::DoorOpen: door gameobject (type: %u, GUID: %u) not found for BG (map: %u, instance id: %u)!",
            type, GUID_LOPART(BgObjects[type]), m_MapId, m_InstanceID);
}

GameObject* Battleground::GetBGObject(uint32 type)
{
    GameObject* obj = GetBgMap()->GetGameObject(BgObjects[type]);
    if (!obj)
        sLog->outError(LOG_FILTER_BATTLEGROUND, "Battleground::GetBGObject: gameobject (type: %u, GUID: %u) not found for BG (map: %u, instance id: %u)!",
            type, GUID_LOPART(BgObjects[type]), m_MapId, m_InstanceID);
    return obj;
}

Creature* Battleground::GetBGCreature(uint32 type)
{
    Creature* creature = GetBgMap()->GetCreature(BgCreatures[type]);
    if (!creature)
        sLog->outError(LOG_FILTER_BATTLEGROUND, "Battleground::GetBGCreature: creature (type: %u, GUID: %u) not found for BG (map: %u, instance id: %u)!",
            type, GUID_LOPART(BgCreatures[type]), m_MapId, m_InstanceID);
    return creature;
}

void Battleground::SpawnBGObject(uint32 type, uint32 respawntime)
{
    if (Map* map = FindBgMap())
        if (GameObject* obj = map->GetGameObject(BgObjects[type]))
        {
            if (respawntime)
                obj->SetLootState(GO_JUST_DEACTIVATED);
            else
                if (obj->getLootState() == GO_JUST_DEACTIVATED)
                    // Change state from GO_JUST_DEACTIVATED to GO_READY in case battleground is starting again
                    obj->SetLootState(GO_READY);
            obj->SetRespawnTime(respawntime);
            map->AddToMap(obj);
        }
}

Creature* Battleground::AddCreature(uint32 entry, uint32 type, uint32 teamval, float x, float y, float z, float o, uint32 respawntime)
{
    // If the assert is called, means that BgCreatures must be resized!
    ASSERT(type < BgCreatures.size());

    Map* map = FindBgMap();
    if (!map)
        return NULL;

    Creature* creature = new Creature;
    if (!creature->Create(sObjectMgr->GenerateLowGuid(HIGHGUID_UNIT), map, PHASEMASK_NORMAL, entry, 0, teamval, x, y, z, o))
    {
        sLog->outError(LOG_FILTER_BATTLEGROUND, "Battleground::AddCreature: cannot create creature (entry: %u) for BG (map: %u, instance id: %u)!",
            entry, m_MapId, m_InstanceID);
        delete creature;
        return NULL;
    }

    creature->SetHomePosition(x, y, z, o);

    CreatureTemplate const* cinfo = sObjectMgr->GetCreatureTemplate(entry);
    if (!cinfo)
    {
        sLog->outError(LOG_FILTER_BATTLEGROUND, "Battleground::AddCreature: creature template (entry: %u) does not exist for BG (map: %u, instance id: %u)!",
            entry, m_MapId, m_InstanceID);
        delete creature;
        return NULL;
    }
    // Force using DB speeds
    creature->SetSpeed(MOVE_WALK,  cinfo->speed_walk);
    creature->SetSpeed(MOVE_RUN,   cinfo->speed_run);

    if (!map->AddToMap(creature))
    {
        delete creature;
        return NULL;
    }

    BgCreatures[type] = creature->GetGUID();

    if (respawntime)
        creature->SetRespawnDelay(respawntime);

    return  creature;
}

bool Battleground::DelCreature(uint32 type)
{
    if (!BgCreatures[type])
        return true;

    if (Creature* creature = GetBgMap()->GetCreature(BgCreatures[type]))
    {
        creature->AddObjectToRemoveList();
        BgCreatures[type] = 0;
        return true;
    }

    sLog->outError(LOG_FILTER_BATTLEGROUND, "Battleground::DelCreature: creature (type: %u, GUID: %u) not found for BG (map: %u, instance id: %u)!",
        type, GUID_LOPART(BgCreatures[type]), m_MapId, m_InstanceID);
    BgCreatures[type] = 0;
    return false;
}

bool Battleground::DelObject(uint32 type)
{
    if (!BgObjects[type])
        return true;

    if (GameObject* obj = GetBgMap()->GetGameObject(BgObjects[type]))
    {
        obj->SetRespawnTime(0);                                 // not save respawn time
        obj->Delete();
        BgObjects[type] = 0;
        return true;
    }
    sLog->outError(LOG_FILTER_BATTLEGROUND, "Battleground::DelObject: gameobject (type: %u, GUID: %u) not found for BG (map: %u, instance id: %u)!",
        type, GUID_LOPART(BgObjects[type]), m_MapId, m_InstanceID);
    BgObjects[type] = 0;
    return false;
}

bool Battleground::AddSpiritGuide(uint32 type, float x, float y, float z, float o, uint32 team)
{
    uint32 entry = (team == ALLIANCE) ?
        BG_CREATURE_ENTRY_A_SPIRITGUIDE :
        BG_CREATURE_ENTRY_H_SPIRITGUIDE;

    if (Creature* creature = AddCreature(entry, type, team, x, y, z, o))
    {
        creature->setDeathState(DEAD);
        creature->SetUInt64Value(UNIT_FIELD_CHANNEL_OBJECT, creature->GetGUID());
        // aura
        // TODO: Fix display here
        // creature->SetVisibleAura(0, SPELL_SPIRIT_HEAL_CHANNEL);
        // casting visual effect
        creature->SetUInt32Value(UNIT_CHANNEL_SPELL, SPELL_SPIRIT_HEAL_CHANNEL);
        // correct cast speed
        creature->SetFloatValue(UNIT_MOD_CAST_SPEED, 1.0f);
        creature->SetFloatValue(UNIT_MOD_CAST_HASTE, 1.0f);
        //creature->CastSpell(creature, SPELL_SPIRIT_HEAL_CHANNEL, true);
        return true;
    }
    sLog->outError(LOG_FILTER_BATTLEGROUND, "Battleground::AddSpiritGuide: cannot create spirit guide (type: %u, entry: %u) for BG (map: %u, instance id: %u)!",
        type, entry, m_MapId, m_InstanceID);
    EndNow();
    return false;
}

void Battleground::SendMessageToAll(int32 entry, ChatMsg type, Player const* source)
{
    if (!entry)
        return;

    Trinity::BattlegroundChatBuilder bg_builder(type, entry, source);
    Trinity::LocalizedPacketDo<Trinity::BattlegroundChatBuilder> bg_do(bg_builder);
    BroadcastWorker(bg_do);
}

void Battleground::PSendMessageToAll(int32 entry, ChatMsg type, Player const* source, ...)
{
    if (!entry)
        return;

    va_list ap;
    va_start(ap, source);

    Trinity::BattlegroundChatBuilder bg_builder(type, entry, source, &ap);
    Trinity::LocalizedPacketDo<Trinity::BattlegroundChatBuilder> bg_do(bg_builder);
    BroadcastWorker(bg_do);

    va_end(ap);
}

void Battleground::SendWarningToAll(int32 entry, ...)
{
    if (!entry)
        return;

    char const *format = sObjectMgr->GetTrinityStringForDBCLocale(entry);

    char str[1024];
    va_list ap;
    va_start(ap, entry);
    vsnprintf(str, 1024, format, ap);
    va_end(ap);
    std::string msg(str);

    WorldPacket data(SMSG_MESSAGECHAT, 200);

    data << (uint8)CHAT_MSG_RAID_BOSS_EMOTE;
    data << (uint32)LANG_UNIVERSAL;
    data << (uint64)0;
    data << (uint32)0;                                     // 2.1.0
    data << (uint32)1;
    data << (uint8)0;
    data << (uint64)0;
    data << (uint32)(msg.length() + 1);
    data << msg.c_str();
    data << (uint8)0;
    data << (float)0.0f;                                   // added in 4.2.0, unk
    data << (uint8)0;                                      // added in 4.2.0, unk
    for (BattlegroundPlayerMap::const_iterator itr = m_Players.begin(); itr != m_Players.end(); ++itr)
        if (Player* player = ObjectAccessor::FindPlayer(MAKE_NEW_GUID(itr->first, 0, HIGHGUID_PLAYER)))
            if (player->GetSession())
                player->GetSession()->SendPacket(&data);
}

void Battleground::SendMessage2ToAll(int32 entry, ChatMsg type, Player const* source, int32 arg1, int32 arg2)
{
    Trinity::Battleground2ChatBuilder bg_builder(type, entry, source, arg1, arg2);
    Trinity::LocalizedPacketDo<Trinity::Battleground2ChatBuilder> bg_do(bg_builder);
    BroadcastWorker(bg_do);
}

void Battleground::EndNow()
{
    RemoveFromBGFreeSlotQueue();
    SetStatus(STATUS_WAIT_LEAVE);
    SetEndTime(0);
}

// To be removed
char const* Battleground::GetTrinityString(int32 entry)
{
    // FIXME: now we have different DBC locales and need localized message for each target client
    return sObjectMgr->GetTrinityStringForDBCLocale(entry);
}

// IMPORTANT NOTICE:
// buffs aren't spawned/despawned when players captures anything
// buffs are in their positions when battleground starts
void Battleground::HandleTriggerBuff(uint64 go_guid)
{
    GameObject* obj = GetBgMap()->GetGameObject(go_guid);
    if (!obj || obj->GetGoType() != GAMEOBJECT_TYPE_TRAP || !obj->isSpawned())
        return;

    // Change buff type, when buff is used:
    int32 index = BgObjects.size() - 1;
    while (index >= 0 && BgObjects[index] != go_guid)
        index--;
    if (index < 0)
    {
        sLog->outError(LOG_FILTER_BATTLEGROUND, "Battleground::HandleTriggerBuff: cannot find buff gameobject (GUID: %u, entry: %u, type: %u) in internal data for BG (map: %u, instance id: %u)!",
            GUID_LOPART(go_guid), obj->GetEntry(), obj->GetGoType(), m_MapId, m_InstanceID);
        return;
    }

    // Randomly select new buff
    uint8 buff = urand(0, 2);
    uint32 entry = obj->GetEntry();
    if (m_BuffChange && entry != Buff_Entries[buff])
    {
        // Despawn current buff
        SpawnBGObject(index, RESPAWN_ONE_DAY);
        // Set index for new one
        for (uint8 currBuffTypeIndex = 0; currBuffTypeIndex < 3; ++currBuffTypeIndex)
            if (entry == Buff_Entries[currBuffTypeIndex])
            {
                index -= currBuffTypeIndex;
                index += buff;
            }
    }

    SpawnBGObject(index, BUFF_RESPAWN_TIME);
}

void Battleground::HandleKillPlayer(Player* victim, Player* killer)
{
    // Keep in mind that for arena this will have to be changed a bit

    // Add +1 deaths
    UpdatePlayerScore(victim, SCORE_DEATHS, 1);
    // Add +1 kills to group and +1 killing_blows to killer
    if (killer)
    {
        // Don't reward credit for killing ourselves, like fall damage of hellfire (warlock)
        if (killer == victim)
            return;

        UpdatePlayerScore(killer, SCORE_HONORABLE_KILLS, 1);
        UpdatePlayerScore(killer, SCORE_KILLING_BLOWS, 1);

        for (BattlegroundPlayerMap::const_iterator itr = m_Players.begin(); itr != m_Players.end(); ++itr)
        {
            Player* creditedPlayer = ObjectAccessor::FindPlayer(itr->first);
            if (!creditedPlayer || creditedPlayer == killer)
                continue;

            if (creditedPlayer->GetTeam() == killer->GetTeam() && creditedPlayer->IsAtGroupRewardDistance(victim))
                UpdatePlayerScore(creditedPlayer, SCORE_HONORABLE_KILLS, 1);
        }
    }

    if (!isArena())
    {
        // To be able to remove insignia -- ONLY IN Battlegrounds
        victim->SetFlag(UNIT_FIELD_FLAGS, UNIT_FLAG_SKINNABLE);
        RewardXPAtKill(killer, victim);
    }
}

// Return the player's team based on battlegroundplayer info
// Used in same faction arena matches mainly
uint32 Battleground::GetPlayerTeam(uint64 guid) const
{
    BattlegroundPlayerMap::const_iterator itr = m_Players.find(guid);
    if (itr != m_Players.end())
        return itr->second.Team;
    return 0;
}

uint32 Battleground::GetOtherTeam(uint32 teamId) const
{
    return teamId ? ((teamId == ALLIANCE) ? HORDE : ALLIANCE) : 0;
}

bool Battleground::IsPlayerInBattleground(uint64 guid) const
{
    BattlegroundPlayerMap::const_iterator itr = m_Players.find(guid);
    if (itr != m_Players.end())
        return true;
    return false;
}

void Battleground::PlayerAddedToBGCheckIfBGIsRunning(Player* player)
{
    if (GetStatus() != STATUS_WAIT_LEAVE)
        return;

    WorldPacket data;
    BattlegroundQueueTypeId bgQueueTypeId = BattlegroundMgr::BGQueueTypeId(GetTypeID(), GetArenaType());

    BlockMovement(player);

    sBattlegroundMgr->BuildPvpLogDataPacket(&data, this);
    player->GetSession()->SendPacket(&data);

    sBattlegroundMgr->BuildBattlegroundStatusPacket(&data, this, player, player->GetBattlegroundQueueIndex(bgQueueTypeId), STATUS_IN_PROGRESS, GetEndTime(), GetStartTime(), GetArenaType());
    player->GetSession()->SendPacket(&data);
}

uint32 Battleground::GetAlivePlayersCountByTeam(uint32 Team) const
{
    int count = 0;
    for (BattlegroundPlayerMap::const_iterator itr = m_Players.begin(); itr != m_Players.end(); ++itr)
    {
        if (itr->second.Team == Team)
        {
            Player* player = ObjectAccessor::FindPlayer(itr->first);
            if (player && player->isAlive() && !player->HasByteFlag(UNIT_FIELD_BYTES_2, 3, FORM_SPIRITOFREDEMPTION))
                ++count;
        }
    }
    return count;
}

void Battleground::SetHoliday(bool is_holiday)
{
    m_HonorMode = is_holiday ? BG_HOLIDAY : BG_NORMAL;
}

int32 Battleground::GetObjectType(uint64 guid)
{
    for (uint32 i = 0; i < BgObjects.size(); ++i)
        if (BgObjects[i] == guid)
            return i;
    sLog->outError(LOG_FILTER_BATTLEGROUND, "Battleground::GetObjectType: player used gameobject (GUID: %u) which is not in internal data for BG (map: %u, instance id: %u), cheating?",
        GUID_LOPART(guid), m_MapId, m_InstanceID);
    return -1;
}

void Battleground::HandleKillUnit(Creature* /*creature*/, Player* /*killer*/)
{
}

void Battleground::CheckArenaAfterTimerConditions()
{
    EndBattleground(WINNER_NONE);
}

void Battleground::CheckArenaWinConditions()
{
    if (!GetAlivePlayersCountByTeam(ALLIANCE) && GetPlayersCountByTeam(HORDE))
        EndBattleground(HORDE);
    else if (GetPlayersCountByTeam(ALLIANCE) && !GetAlivePlayersCountByTeam(HORDE))
        EndBattleground(ALLIANCE);
}

void Battleground::UpdateArenaWorldState()
{
    UpdateWorldState(0xe10, GetAlivePlayersCountByTeam(HORDE));
    UpdateWorldState(0xe11, GetAlivePlayersCountByTeam(ALLIANCE));
}

void Battleground::SetBgRaid(uint32 TeamID, Group* bg_raid)
{
    Group*& old_raid = TeamID == ALLIANCE ? m_BgRaids[TEAM_ALLIANCE] : m_BgRaids[TEAM_HORDE];
    if (old_raid)
        old_raid->SetBattlegroundGroup(NULL);
    if (bg_raid)
        bg_raid->SetBattlegroundGroup(this);
    old_raid = bg_raid;
}

WorldSafeLocsEntry const* Battleground::GetClosestGraveYard(Player* player)
{
    return sObjectMgr->GetClosestGraveYard(player->GetPositionX(), player->GetPositionY(), player->GetPositionZ(), player->GetMapId(), player->GetTeam());
}

void Battleground::StartTimedAchievement(AchievementCriteriaTimedTypes type, uint32 entry)
{
    for (BattlegroundPlayerMap::const_iterator itr = GetPlayers().begin(); itr != GetPlayers().end(); ++itr)
        if (Player* player = ObjectAccessor::FindPlayer(itr->first))
            player->StartTimedAchievement(type, entry);
}

void Battleground::SetBracket(PvPDifficultyEntry const* bracketEntry)
{
    m_BracketId = bracketEntry->GetBracketId();
    SetLevelRange(bracketEntry->minLevel, bracketEntry->maxLevel);
}

void Battleground::RewardXPAtKill(Player* killer, Player* victim)
{
    if (sWorld->getBoolConfig(CONFIG_BG_XP_FOR_KILL) && killer && victim)
        killer->RewardPlayerAndGroupAtKill(victim, true);
}

uint32 Battleground::GetTeamScore(uint32 teamId) const
{
    if (teamId == TEAM_ALLIANCE || teamId == TEAM_HORDE)
        return m_TeamScores[teamId];

    sLog->outError(LOG_FILTER_BATTLEGROUND, "GetTeamScore with wrong Team %u for BG %u", teamId, GetTypeID());
    return 0;
}

void Battleground::HandleAreaTrigger(Player* player, uint32 trigger)
{
    sLog->outDebug(LOG_FILTER_BATTLEGROUND, "Unhandled AreaTrigger %u in Battleground %u. Player coords (x: %f, y: %f, z: %f)",
                   trigger, player->GetMapId(), player->GetPositionX(), player->GetPositionY(), player->GetPositionZ());
}<|MERGE_RESOLUTION|>--- conflicted
+++ resolved
@@ -804,15 +804,12 @@
         }
     }
 
-<<<<<<< HEAD
     bool guildAwarded = false;
-=======
     WorldPacket pvpLogData;
     sBattlegroundMgr->BuildPvpLogDataPacket(&pvpLogData, this);
 
     BattlegroundQueueTypeId bgQueueTypeId = BattlegroundMgr::BGQueueTypeId(GetTypeID(), GetArenaType());
 
->>>>>>> e1bee86e
     uint8 aliveWinners = GetAlivePlayersCountByTeam(winner);
     for (BattlegroundPlayerMap::iterator itr = m_Players.begin(); itr != m_Players.end(); ++itr)
     {
@@ -902,8 +899,8 @@
                     if (Guild* guild = sGuildMgr->GetGuildById(guildId))
                     {
                         guild->GetAchievementMgr().UpdateAchievementCriteria(ACHIEVEMENT_CRITERIA_TYPE_WIN_BG, 1, 0, NULL, player);
-                        if (isArena() && isRated() && winner_arena_team && loser_arena_team && winner_arena_team != loser_arena_team)
-                            guild->GetAchievementMgr().UpdateAchievementCriteria(ACHIEVEMENT_CRITERIA_TYPE_WIN_RATED_ARENA, std::max<uint32>(winner_arena_team->GetRating(), 1), 0, NULL, player);
+                        if (isArena() && isRated() && winnerArenaTeam && loserArenaTeam && winnerArenaTeam != loserArenaTeam)
+                            guild->GetAchievementMgr().UpdateAchievementCriteria(ACHIEVEMENT_CRITERIA_TYPE_WIN_RATED_ARENA, std::max<uint32>(winnerArenaTeam->GetRating(), 1), 0, NULL, player);
                     }
             }
         }
@@ -920,13 +917,9 @@
 
         player->GetSession()->SendPacket(&pvpLogData);
 
-<<<<<<< HEAD
-        BattlegroundQueueTypeId bgQueueTypeId = BattlegroundMgr::BGQueueTypeId(GetTypeID(), GetArenaType());
+        WorldPacket data;
         sBattlegroundMgr->BuildBattlegroundStatusPacket(&data, this, player, player->GetBattlegroundQueueIndex(bgQueueTypeId), STATUS_IN_PROGRESS, TIME_TO_AUTOREMOVE, GetStartTime(), GetArenaType());
-=======
-        WorldPacket data;
-        sBattlegroundMgr->BuildBattlegroundStatusPacket(&data, this, player->GetBattlegroundQueueIndex(bgQueueTypeId), STATUS_IN_PROGRESS, TIME_TO_AUTOREMOVE, GetStartTime(), GetArenaType());
->>>>>>> e1bee86e
+
         player->GetSession()->SendPacket(&data);
         player->UpdateAchievementCriteria(ACHIEVEMENT_CRITERIA_TYPE_COMPLETE_BATTLEGROUND, 1);
     }
