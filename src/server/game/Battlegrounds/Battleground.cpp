/*
 * Copyright (C) 2008-2013 TrinityCore <http://www.trinitycore.org/>
 * Copyright (C) 2005-2009 MaNGOS <http://getmangos.com/>
 *
 * This program is free software; you can redistribute it and/or modify it
 * under the terms of the GNU General Public License as published by the
 * Free Software Foundation; either version 2 of the License, or (at your
 * option) any later version.
 *
 * This program is distributed in the hope that it will be useful, but WITHOUT
 * ANY WARRANTY; without even the implied warranty of MERCHANTABILITY or
 * FITNESS FOR A PARTICULAR PURPOSE. See the GNU General Public License for
 * more details.
 *
 * You should have received a copy of the GNU General Public License along
 * with this program. If not, see <http://www.gnu.org/licenses/>.
 */

#include "ArenaTeam.h"
#include "ArenaTeamMgr.h"
#include "Battleground.h"
#include "BattlegroundMgr.h"
#include "Creature.h"
#include "Chat.h"
#include "Formulas.h"
#include "GridNotifiersImpl.h"
#include "Group.h"
#include "Guild.h"
#include "GuildMgr.h"
#include "MapManager.h"
#include "Object.h"
#include "ObjectMgr.h"
#include "Player.h"
#include "ReputationMgr.h"
#include "SpellAuraEffects.h"
#include "SpellAuras.h"
#include "Util.h"
#include "World.h"
#include "WorldPacket.h"

namespace Trinity
{
    class BattlegroundChatBuilder
    {
        public:
            BattlegroundChatBuilder(ChatMsg msgtype, int32 textId, Player const* source, va_list* args = NULL)
                : _msgtype(msgtype), _textId(textId), _source(source), _args(args) { }

            void operator()(WorldPacket& data, LocaleConstant loc_idx)
            {
                char const* text = sObjectMgr->GetTrinityString(_textId, loc_idx);
                if (_args)
                {
                    // we need copy va_list before use or original va_list will corrupted
                    va_list ap;
                    va_copy(ap, *_args);

                    char str[2048];
                    vsnprintf(str, 2048, text, ap);
                    va_end(ap);

                    do_helper(data, &str[0]);
                }
                else
                    do_helper(data, text);
            }

        private:
            void do_helper(WorldPacket& data, char const* text)
            {
                ChatHandler::BuildChatPacket(data, _msgtype, LANG_UNIVERSAL, _source, _source, text);
            }

            ChatMsg _msgtype;
            int32 _textId;
            Player const* _source;
            va_list* _args;
    };

    class Battleground2ChatBuilder
    {
        public:
            Battleground2ChatBuilder(ChatMsg msgtype, int32 textId, Player const* source, int32 arg1, int32 arg2)
                : _msgtype(msgtype), _textId(textId), _source(source), _arg1(arg1), _arg2(arg2) { }

            void operator()(WorldPacket& data, LocaleConstant loc_idx)
            {
                char const* text = sObjectMgr->GetTrinityString(_textId, loc_idx);
                char const* arg1str = _arg1 ? sObjectMgr->GetTrinityString(_arg1, loc_idx) : "";
                char const* arg2str = _arg2 ? sObjectMgr->GetTrinityString(_arg2, loc_idx) : "";

                char str[2048];
                snprintf(str, 2048, text, arg1str, arg2str);

                ChatHandler::BuildChatPacket(data, _msgtype, LANG_UNIVERSAL, _source, _source, str);
            }

        private:
            ChatMsg _msgtype;
            int32 _textId;
            Player const* _source;
            int32 _arg1;
            int32 _arg2;
    };
}                                                           // namespace Trinity

template<class Do>
void Battleground::BroadcastWorker(Do& _do)
{
    for (BattlegroundPlayerMap::const_iterator itr = m_Players.begin(); itr != m_Players.end(); ++itr)
        if (Player* player = ObjectAccessor::FindPlayer(MAKE_NEW_GUID(itr->first, 0, HIGHGUID_PLAYER)))
            _do(player);
}

Battleground::Battleground()
{
    m_Guid              = 0;
    m_TypeID            = BATTLEGROUND_TYPE_NONE;
    m_RandomTypeID      = BATTLEGROUND_TYPE_NONE;
    m_InstanceID        = 0;
    m_Status            = STATUS_NONE;
    m_ClientInstanceID  = 0;
    m_EndTime           = 0;
    m_LastResurrectTime = 0;
    m_BracketId         = BG_BRACKET_ID_FIRST;
    m_InvitedAlliance   = 0;
    m_InvitedHorde      = 0;
    m_ArenaType         = 0;
    m_IsArena           = false;
    m_Winner            = 2;
    m_StartTime         = 0;
    m_CountdownTimer    = 0;
    m_ResetStatTimer    = 0;
    m_ValidStartPositionTimer = 0;
    m_Events            = 0;
    m_StartDelayTime    = 0;
    m_IsRated           = false;
    m_BuffChange        = false;
    m_IsRandom          = false;
    m_Name              = "";
    m_LevelMin          = 0;
    m_LevelMax          = 0;
    m_InBGFreeSlotQueue = false;
    m_SetDeleteThis     = false;

    m_MaxPlayersPerTeam = 0;
    m_MaxPlayers        = 0;
    m_MinPlayersPerTeam = 0;
    m_MinPlayers        = 0;

    m_MapId             = 0;
    m_Map               = NULL;
    m_StartMaxDist      = 0.0f;
    ScriptId            = 0;

    m_TeamStartLocX[TEAM_ALLIANCE]   = 0;
    m_TeamStartLocX[TEAM_HORDE]      = 0;

    m_TeamStartLocY[TEAM_ALLIANCE]   = 0;
    m_TeamStartLocY[TEAM_HORDE]      = 0;

    m_TeamStartLocZ[TEAM_ALLIANCE]   = 0;
    m_TeamStartLocZ[TEAM_HORDE]      = 0;

    m_TeamStartLocO[TEAM_ALLIANCE]   = 0;
    m_TeamStartLocO[TEAM_HORDE]      = 0;

    m_ArenaTeamIds[TEAM_ALLIANCE]   = 0;
    m_ArenaTeamIds[TEAM_HORDE]      = 0;

    m_ArenaTeamRatingChanges[TEAM_ALLIANCE]   = 0;
    m_ArenaTeamRatingChanges[TEAM_HORDE]      = 0;

    m_ArenaTeamMMR[TEAM_ALLIANCE]   = 0;
    m_ArenaTeamMMR[TEAM_HORDE]      = 0;

    m_BgRaids[TEAM_ALLIANCE]         = NULL;
    m_BgRaids[TEAM_HORDE]            = NULL;

    m_PlayersCount[TEAM_ALLIANCE]    = 0;
    m_PlayersCount[TEAM_HORDE]       = 0;

    m_TeamScores[TEAM_ALLIANCE]      = 0;
    m_TeamScores[TEAM_HORDE]         = 0;

    m_PrematureCountDown = false;
    m_PrematureCountDownTimer = 0;

    m_HonorMode = BG_NORMAL;

    StartDelayTimes[BG_STARTING_EVENT_FIRST]  = BG_START_DELAY_2M;
    StartDelayTimes[BG_STARTING_EVENT_SECOND] = BG_START_DELAY_1M;
    StartDelayTimes[BG_STARTING_EVENT_THIRD]  = BG_START_DELAY_30S;
    StartDelayTimes[BG_STARTING_EVENT_FOURTH] = BG_START_DELAY_NONE;
    //we must set to some default existing values
    StartMessageIds[BG_STARTING_EVENT_FIRST]  = LANG_BG_WS_START_TWO_MINUTES;
    StartMessageIds[BG_STARTING_EVENT_SECOND] = LANG_BG_WS_START_ONE_MINUTE;
    StartMessageIds[BG_STARTING_EVENT_THIRD]  = LANG_BG_WS_START_HALF_MINUTE;
    StartMessageIds[BG_STARTING_EVENT_FOURTH] = LANG_BG_WS_HAS_BEGUN;
}

Battleground::~Battleground()
{
    // remove objects and creatures
    // (this is done automatically in mapmanager update, when the instance is reset after the reset time)
    uint32 size = uint32(BgCreatures.size());
    for (uint32 i = 0; i < size; ++i)
        DelCreature(i);

    size = uint32(BgObjects.size());
    for (uint32 i = 0; i < size; ++i)
        DelObject(i);

    sBattlegroundMgr->RemoveBattleground(GetTypeID(), GetInstanceID());
    // unload map
    if (m_Map)
    {
        m_Map->SetUnload();
        //unlink to prevent crash, always unlink all pointer reference before destruction
        m_Map->SetBG(NULL);
        m_Map = NULL;
    }
    // remove from bg free slot queue
    RemoveFromBGFreeSlotQueue();

    for (BattlegroundScoreMap::const_iterator itr = PlayerScores.begin(); itr != PlayerScores.end(); ++itr)
        delete itr->second;
}

void Battleground::Update(uint32 diff)
{
    if (!PreUpdateImpl(diff))
        return;

    if (!GetPlayersSize())
    {
        //BG is empty
        // if there are no players invited, delete BG
        // this will delete arena or bg object, where any player entered
        // [[   but if you use battleground object again (more battles possible to be played on 1 instance)
        //      then this condition should be removed and code:
        //      if (!GetInvitedCount(HORDE) && !GetInvitedCount(ALLIANCE))
        //          this->AddToFreeBGObjectsQueue(); // not yet implemented
        //      should be used instead of current
        // ]]
        // Battleground Template instance cannot be updated, because it would be deleted
        if (!GetInvitedCount(HORDE) && !GetInvitedCount(ALLIANCE))
            m_SetDeleteThis = true;
        return;
    }

    switch (GetStatus())
    {
        case STATUS_WAIT_JOIN:
            if (GetPlayersSize())
            {
                _ProcessJoin(diff);
                _CheckSafePositions(diff);
            }
            break;
        case STATUS_IN_PROGRESS:
            _ProcessOfflineQueue();
            // after 47 minutes without one team losing, the arena closes with no winner and no rating change
            if (isArena())
            {
                if (GetElapsedTime() >= 47 * MINUTE*IN_MILLISECONDS)
                {
                    UpdateArenaWorldState();
                    CheckArenaAfterTimerConditions();
                    return;
                }
            }
            else
            {
                _ProcessRessurect(diff);
                if (sBattlegroundMgr->GetPrematureFinishTime() && (GetPlayersCountByTeam(ALLIANCE) < GetMinPlayersPerTeam() || GetPlayersCountByTeam(HORDE) < GetMinPlayersPerTeam()))
                    _ProcessProgress(diff);
                else if (m_PrematureCountDown)
                    m_PrematureCountDown = false;
            }
            break;
        case STATUS_WAIT_LEAVE:
            _ProcessLeave(diff);
            break;
        default:
            break;
    }

    // Update start time and reset stats timer
    SetElapsedTime(GetElapsedTime() + diff);
    if (GetStatus() == STATUS_WAIT_JOIN)
    {
        m_ResetStatTimer += diff;
        m_CountdownTimer += diff;
    }

    PostUpdateImpl(diff);
}

inline void Battleground::_CheckSafePositions(uint32 diff)
{
    float maxDist = GetStartMaxDist();
    if (!maxDist)
        return;

    m_ValidStartPositionTimer += diff;
    if (m_ValidStartPositionTimer >= CHECK_PLAYER_POSITION_INVERVAL)
    {
        m_ValidStartPositionTimer = 0;

        Position pos;
        float x, y, z, o;
        for (BattlegroundPlayerMap::const_iterator itr = GetPlayers().begin(); itr != GetPlayers().end(); ++itr)
            if (Player* player = ObjectAccessor::FindPlayer(itr->first))
            {
                player->GetPosition(&pos);
                GetTeamStartLoc(player->GetBGTeam(), x, y, z, o);
                if (pos.GetExactDistSq(x, y, z) > maxDist)
                {
                    TC_LOG_DEBUG("bg.battleground", "BATTLEGROUND: Sending %s back to start location (map: %u) (possible exploit)", player->GetName().c_str(), GetMapId());
                    player->TeleportTo(GetMapId(), x, y, z, o);
                }
            }
    }
}

inline void Battleground::_ProcessOfflineQueue()
{
    // remove offline players from bg after 5 minutes
    if (!m_OfflineQueue.empty())
    {
        BattlegroundPlayerMap::iterator itr = m_Players.find(*(m_OfflineQueue.begin()));
        if (itr != m_Players.end())
        {
            if (itr->second.OfflineRemoveTime <= sWorld->GetGameTime())
            {
                RemovePlayerAtLeave(itr->first, true, true);// remove player from BG
                m_OfflineQueue.pop_front();                 // remove from offline queue
                //do not use itr for anything, because it is erased in RemovePlayerAtLeave()
            }
        }
    }
}

inline void Battleground::_ProcessRessurect(uint32 diff)
{
    // *********************************************************
    // ***        BATTLEGROUND RESSURECTION SYSTEM           ***
    // *********************************************************
    // this should be handled by spell system
    m_LastResurrectTime += diff;
    if (m_LastResurrectTime >= RESURRECTION_INTERVAL)
    {
        if (GetReviveQueueSize())
        {
            for (std::map<uint64, std::vector<uint64> >::iterator itr = m_ReviveQueue.begin(); itr != m_ReviveQueue.end(); ++itr)
            {
                Creature* sh = NULL;
                for (std::vector<uint64>::const_iterator itr2 = (itr->second).begin(); itr2 != (itr->second).end(); ++itr2)
                {
                    Player* player = ObjectAccessor::FindPlayer(*itr2);
                    if (!player)
                        continue;

                    if (!sh && player->IsInWorld())
                    {
                        sh = player->GetMap()->GetCreature(itr->first);
                        // only for visual effect
                        if (sh)
                            // Spirit Heal, effect 117
                            sh->CastSpell(sh, SPELL_SPIRIT_HEAL, true);
                    }

                    // Resurrection visual
                    player->CastSpell(player, SPELL_RESURRECTION_VISUAL, true);
                    m_ResurrectQueue.push_back(*itr2);
                }
                (itr->second).clear();
            }

            m_ReviveQueue.clear();
            m_LastResurrectTime = 0;
        }
        else
            // queue is clear and time passed, just update last resurrection time
            m_LastResurrectTime = 0;
    }
    else if (m_LastResurrectTime > 500)    // Resurrect players only half a second later, to see spirit heal effect on NPC
    {
        for (std::vector<uint64>::const_iterator itr = m_ResurrectQueue.begin(); itr != m_ResurrectQueue.end(); ++itr)
        {
            Player* player = ObjectAccessor::FindPlayer(*itr);
            if (!player)
                continue;
            player->ResurrectPlayer(1.0f);
            player->CastSpell(player, 6962, true);
            player->CastSpell(player, SPELL_SPIRIT_HEAL_MANA, true);
            sObjectAccessor->ConvertCorpseForPlayer(*itr);
        }
        m_ResurrectQueue.clear();
    }
}

uint32 Battleground::GetPrematureWinner()
{
    uint32 winner = 0;
    if (GetPlayersCountByTeam(ALLIANCE) >= GetMinPlayersPerTeam())
        winner = ALLIANCE;
    else if (GetPlayersCountByTeam(HORDE) >= GetMinPlayersPerTeam())
        winner = HORDE;

    return winner;
}

inline void Battleground::_ProcessProgress(uint32 diff)
{
    // *********************************************************
    // ***           BATTLEGROUND BALLANCE SYSTEM            ***
    // *********************************************************
    // if less then minimum players are in on one side, then start premature finish timer
    if (!m_PrematureCountDown)
    {
        m_PrematureCountDown = true;
        m_PrematureCountDownTimer = sBattlegroundMgr->GetPrematureFinishTime();
    }
    else if (m_PrematureCountDownTimer < diff)
    {
        // time's up!
        EndBattleground(GetPrematureWinner());
        m_PrematureCountDown = false;
    }
    else if (!sBattlegroundMgr->isTesting())
    {
        uint32 newtime = m_PrematureCountDownTimer - diff;
        // announce every minute
        if (newtime > (MINUTE * IN_MILLISECONDS))
        {
            if (newtime / (MINUTE * IN_MILLISECONDS) != m_PrematureCountDownTimer / (MINUTE * IN_MILLISECONDS))
                PSendMessageToAll(LANG_BATTLEGROUND_PREMATURE_FINISH_WARNING, CHAT_MSG_SYSTEM, NULL, (uint32)(m_PrematureCountDownTimer / (MINUTE * IN_MILLISECONDS)));
        }
        else
        {
            //announce every 15 seconds
            if (newtime / (15 * IN_MILLISECONDS) != m_PrematureCountDownTimer / (15 * IN_MILLISECONDS))
                PSendMessageToAll(LANG_BATTLEGROUND_PREMATURE_FINISH_WARNING_SECS, CHAT_MSG_SYSTEM, NULL, (uint32)(m_PrematureCountDownTimer / IN_MILLISECONDS));
        }
        m_PrematureCountDownTimer = newtime;
    }
}

inline void Battleground::_ProcessJoin(uint32 diff)
{
    // *********************************************************
    // ***           BATTLEGROUND STARTING SYSTEM            ***
    // *********************************************************
    ModifyStartDelayTime(diff);

    if (!isArena())
        SetRemainingTime(300000);

    if (m_ResetStatTimer > 5000)
    {
        m_ResetStatTimer = 0;
        for (BattlegroundPlayerMap::const_iterator itr = GetPlayers().begin(); itr != GetPlayers().end(); ++itr)
            if (Player* player = ObjectAccessor::FindPlayer(itr->first))
                player->ResetAllPowers();
    }

    // Send packet every 10 seconds until the 2nd field reach 0
    if (m_CountdownTimer >= 10000)
    {
        uint32 countdownMaxForBGType = isArena() ? ARENA_COUNTDOWN_MAX : BATTLEGROUND_COUNTDOWN_MAX;

        WorldPacket data(SMSG_START_TIMER, 4+4+4);
        data << uint32(0); // unk
        data << uint32(countdownMaxForBGType - (GetElapsedTime() / 1000));
        data << uint32(countdownMaxForBGType);

        for (BattlegroundPlayerMap::const_iterator itr = GetPlayers().begin(); itr != GetPlayers().end(); ++itr)
            if (Player* player = ObjectAccessor::FindPlayer(itr->first))
                player->GetSession()->SendPacket(&data);

        m_CountdownTimer = 0;
    }

    if (!(m_Events & BG_STARTING_EVENT_1))
    {
        m_Events |= BG_STARTING_EVENT_1;

        if (!FindBgMap())
        {
            TC_LOG_ERROR("bg.battleground", "Battleground::_ProcessJoin: map (map id: %u, instance id: %u) is not created!", m_MapId, m_InstanceID);
            EndNow();
            return;
        }

        // Setup here, only when at least one player has ported to the map
        if (!SetupBattleground())
        {
            EndNow();
            return;
        }

        StartingEventCloseDoors();
        SetStartDelayTime(StartDelayTimes[BG_STARTING_EVENT_FIRST]);
        // First start warning - 2 or 1 minute
        SendMessageToAll(StartMessageIds[BG_STARTING_EVENT_FIRST], CHAT_MSG_BG_SYSTEM_NEUTRAL);
    }
    // After 1 minute or 30 seconds, warning is signaled
    else if (GetStartDelayTime() <= StartDelayTimes[BG_STARTING_EVENT_SECOND] && !(m_Events & BG_STARTING_EVENT_2))
    {
        m_Events |= BG_STARTING_EVENT_2;
        SendMessageToAll(StartMessageIds[BG_STARTING_EVENT_SECOND], CHAT_MSG_BG_SYSTEM_NEUTRAL);
    }
    // After 30 or 15 seconds, warning is signaled
    else if (GetStartDelayTime() <= StartDelayTimes[BG_STARTING_EVENT_THIRD] && !(m_Events & BG_STARTING_EVENT_3))
    {
        m_Events |= BG_STARTING_EVENT_3;
        SendMessageToAll(StartMessageIds[BG_STARTING_EVENT_THIRD], CHAT_MSG_BG_SYSTEM_NEUTRAL);
    }
    // Delay expired (after 2 or 1 minute)
    else if (GetStartDelayTime() <= 0 && !(m_Events & BG_STARTING_EVENT_4))
    {
        m_Events |= BG_STARTING_EVENT_4;

        StartingEventOpenDoors();

        SendWarningToAll(StartMessageIds[BG_STARTING_EVENT_FOURTH]);
        SetStatus(STATUS_IN_PROGRESS);
        SetStartDelayTime(StartDelayTimes[BG_STARTING_EVENT_FOURTH]);

        // Remove preparation
        if (isArena())
        {
            /// @todo add arena sound PlaySoundToAll(SOUND_ARENA_START);
            for (BattlegroundPlayerMap::const_iterator itr = GetPlayers().begin(); itr != GetPlayers().end(); ++itr)
                if (Player* player = ObjectAccessor::FindPlayer(itr->first))
                {
                    // BG Status packet
                    WorldPacket status;
                    BattlegroundQueueTypeId bgQueueTypeId = sBattlegroundMgr->BGQueueTypeId(m_TypeID, GetArenaType());
                    uint32 queueSlot = player->GetBattlegroundQueueIndex(bgQueueTypeId);

                    sBattlegroundMgr->BuildBattlegroundStatusPacket(&status, this, player, queueSlot, STATUS_IN_PROGRESS, player->GetBattlegroundQueueJoinTime(m_TypeID), GetElapsedTime(), GetArenaType());
                    player->GetSession()->SendPacket(&status);

                    // Correctly display EnemyUnitFrame
                    player->SetByteValue(PLAYER_BYTES_3, 3, player->GetBGTeam());

                    player->RemoveAurasDueToSpell(SPELL_ARENA_PREPARATION);
                    player->ResetAllPowers();
                    if (!player->IsGameMaster())
                    {
                        // remove auras with duration lower than 30s
                        Unit::AuraApplicationMap & auraMap = player->GetAppliedAuras();
                        for (Unit::AuraApplicationMap::iterator iter = auraMap.begin(); iter != auraMap.end();)
                        {
                            AuraApplication * aurApp = iter->second;
                            Aura* aura = aurApp->GetBase();
                            if (!aura->IsPermanent()
                                && aura->GetDuration() <= 30*IN_MILLISECONDS
                                && aurApp->IsPositive()
                                && (!(aura->GetSpellInfo()->Attributes & SPELL_ATTR0_UNAFFECTED_BY_INVULNERABILITY))
                                && (!aura->HasEffectType(SPELL_AURA_MOD_INVISIBILITY)))
                                player->RemoveAura(iter);
                            else
                                ++iter;
                        }
                    }
                }

            CheckArenaWinConditions();
        }
        else
        {
            PlaySoundToAll(SOUND_BG_START);

            for (BattlegroundPlayerMap::const_iterator itr = GetPlayers().begin(); itr != GetPlayers().end(); ++itr)
                if (Player* player = ObjectAccessor::FindPlayer(itr->first))
                {
                    player->RemoveAurasDueToSpell(SPELL_PREPARATION);
                    player->ResetAllPowers();
                }
            // Announce BG starting
            if (sWorld->getBoolConfig(CONFIG_BATTLEGROUND_QUEUE_ANNOUNCER_ENABLE))
                sWorld->SendWorldText(LANG_BG_STARTED_ANNOUNCE_WORLD, GetName(), GetMinLevel(), GetMaxLevel());
        }
    }

    if (GetRemainingTime() > 0 && (m_EndTime -= diff) > 0)
        SetRemainingTime(GetRemainingTime() - diff);
}

inline void Battleground::_ProcessLeave(uint32 diff)
{
    // *********************************************************
    // ***           BATTLEGROUND ENDING SYSTEM              ***
    // *********************************************************
    // remove all players from battleground after 2 minutes
    SetRemainingTime(GetRemainingTime() - diff);
    if (GetRemainingTime() <= 0)
    {
        SetRemainingTime(0);
        BattlegroundPlayerMap::iterator itr, next;
        for (itr = m_Players.begin(); itr != m_Players.end(); itr = next)
        {
            next = itr;
            ++next;
            //itr is erased here!
            RemovePlayerAtLeave(itr->first, true, true);// remove player from BG
            // do not change any battleground's private variables
        }
    }
}

inline Player* Battleground::_GetPlayer(uint64 guid, bool offlineRemove, char const* context) const
{
    Player* player = NULL;
    if (!offlineRemove)
    {
        player = ObjectAccessor::FindPlayer(guid);
        if (!player)
            TC_LOG_ERROR("bg.battleground", "Battleground::%s: player (GUID: %u) not found for BG (map: %u, instance id: %u)!",
                context, GUID_LOPART(guid), m_MapId, m_InstanceID);
    }
    return player;
}

inline Player* Battleground::_GetPlayer(BattlegroundPlayerMap::iterator itr, char const* context)
{
    return _GetPlayer(itr->first, itr->second.OfflineRemoveTime, context);
}

inline Player* Battleground::_GetPlayer(BattlegroundPlayerMap::const_iterator itr, char const* context) const
{
    return _GetPlayer(itr->first, itr->second.OfflineRemoveTime, context);
}

inline Player* Battleground::_GetPlayerForTeam(uint32 teamId, BattlegroundPlayerMap::const_iterator itr, char const* context) const
{
    Player* player = _GetPlayer(itr, context);
    if (player)
    {
        uint32 team = itr->second.Team;
        if (!team)
            team = player->GetTeam();
        if (team != teamId)
            player = NULL;
    }
    return player;
}

void Battleground::SetTeamStartLoc(uint32 TeamID, float X, float Y, float Z, float O)
{
    TeamId idx = GetTeamIndexByTeamId(TeamID);
    m_TeamStartLocX[idx] = X;
    m_TeamStartLocY[idx] = Y;
    m_TeamStartLocZ[idx] = Z;
    m_TeamStartLocO[idx] = O;
}

void Battleground::SendPacketToAll(WorldPacket* packet)
{
    for (BattlegroundPlayerMap::const_iterator itr = m_Players.begin(); itr != m_Players.end(); ++itr)
        if (Player* player = _GetPlayer(itr, "SendPacketToAll"))
            player->SendDirectMessage(packet);
}

void Battleground::SendPacketToTeam(uint32 TeamID, WorldPacket* packet, Player* sender, bool self)
{
    for (BattlegroundPlayerMap::const_iterator itr = m_Players.begin(); itr != m_Players.end(); ++itr)
    {
        if (Player* player = _GetPlayerForTeam(TeamID, itr, "SendPacketToTeam"))
        {
            if (self || sender != player)
                player->SendDirectMessage(packet);
        }
    }
}

void Battleground::PlaySoundToAll(uint32 SoundID)
{
    WorldPacket data;
    sBattlegroundMgr->BuildPlaySoundPacket(&data, SoundID);
    SendPacketToAll(&data);
}

void Battleground::PlaySoundToTeam(uint32 SoundID, uint32 TeamID)
{
    WorldPacket data;
    for (BattlegroundPlayerMap::const_iterator itr = m_Players.begin(); itr != m_Players.end(); ++itr)
        if (Player* player = _GetPlayerForTeam(TeamID, itr, "PlaySoundToTeam"))
        {
            sBattlegroundMgr->BuildPlaySoundPacket(&data, SoundID);
            player->SendDirectMessage(&data);
        }
}

void Battleground::CastSpellOnTeam(uint32 SpellID, uint32 TeamID)
{
    for (BattlegroundPlayerMap::const_iterator itr = m_Players.begin(); itr != m_Players.end(); ++itr)
        if (Player* player = _GetPlayerForTeam(TeamID, itr, "CastSpellOnTeam"))
            player->CastSpell(player, SpellID, true);
}

void Battleground::RemoveAuraOnTeam(uint32 SpellID, uint32 TeamID)
{
    for (BattlegroundPlayerMap::const_iterator itr = m_Players.begin(); itr != m_Players.end(); ++itr)
        if (Player* player = _GetPlayerForTeam(TeamID, itr, "RemoveAuraOnTeam"))
            player->RemoveAura(SpellID);
}

void Battleground::YellToAll(Creature* creature, char const* text, uint32 language)
{
    for (BattlegroundPlayerMap::const_iterator itr = m_Players.begin(); itr != m_Players.end(); ++itr)
        if (Player* player = _GetPlayer(itr, "YellToAll"))
        {
            WorldPacket data;
            ChatHandler::BuildChatPacket(data, CHAT_MSG_MONSTER_YELL, Language(language), creature, player, text);
            player->SendDirectMessage(&data);
        }
}

void Battleground::RewardHonorToTeam(uint32 Honor, uint32 TeamID)
{
    for (BattlegroundPlayerMap::const_iterator itr = m_Players.begin(); itr != m_Players.end(); ++itr)
        if (Player* player = _GetPlayerForTeam(TeamID, itr, "RewardHonorToTeam"))
            UpdatePlayerScore(player, SCORE_BONUS_HONOR, Honor);
}

void Battleground::RewardReputationToTeam(uint32 faction_id, uint32 Reputation, uint32 TeamID)
{
    if (FactionEntry const* factionEntry = sFactionStore.LookupEntry(faction_id))
        for (BattlegroundPlayerMap::const_iterator itr = m_Players.begin(); itr != m_Players.end(); ++itr)
            if (Player* player = _GetPlayerForTeam(TeamID, itr, "RewardReputationToTeam"))
                player->GetReputationMgr().ModifyReputation(factionEntry, Reputation);
}

void Battleground::UpdateWorldState(uint32 Field, uint32 Value)
{
    WorldPacket data;
    sBattlegroundMgr->BuildUpdateWorldStatePacket(&data, Field, Value);
    SendPacketToAll(&data);
}

void Battleground::UpdateWorldStateForPlayer(uint32 field, uint32 value, Player* player)
{
    WorldPacket data;
    sBattlegroundMgr->BuildUpdateWorldStatePacket(&data, field, value);
    player->SendDirectMessage(&data);
}

void Battleground::EndBattleground(uint32 winner)
{
    RemoveFromBGFreeSlotQueue();

    ArenaTeam* winnerArenaTeam = NULL;
    ArenaTeam* loserArenaTeam = NULL;

    uint32 loserTeamRating = 0;
    uint32 loserMatchmakerRating = 0;
    int32  loserChange = 0;
    int32  loserMatchmakerChange = 0;
    uint32 winnerTeamRating = 0;
    uint32 winnerMatchmakerRating = 0;
    int32  winnerChange = 0;
    int32  winnerMatchmakerChange = 0;

    int32 winmsg_id = 0;

    if (winner == ALLIANCE)
    {
        winmsg_id = isBattleground() ? LANG_BG_A_WINS : LANG_ARENA_GOLD_WINS;

        PlaySoundToAll(SOUND_ALLIANCE_WINS);                // alliance wins sound

        SetWinner(WINNER_ALLIANCE);
    }
    else if (winner == HORDE)
    {
        winmsg_id = isBattleground() ? LANG_BG_H_WINS : LANG_ARENA_GREEN_WINS;

        PlaySoundToAll(SOUND_HORDE_WINS);                   // horde wins sound

        SetWinner(WINNER_HORDE);
    }
    else
    {
        SetWinner(3);
    }

    SetStatus(STATUS_WAIT_LEAVE);
    //we must set it this way, because end time is sent in packet!
    SetRemainingTime(TIME_AUTOCLOSE_BATTLEGROUND);

    // arena rating calculation
    if (isArena() && isRated())
    {
        winnerArenaTeam = sArenaTeamMgr->GetArenaTeamById(GetArenaTeamIdForTeam(winner));
        loserArenaTeam = sArenaTeamMgr->GetArenaTeamById(GetArenaTeamIdForTeam(GetOtherTeam(winner)));

        if (winnerArenaTeam && loserArenaTeam && winnerArenaTeam != loserArenaTeam)
        {
            if (winner != WINNER_NONE)
            {
                loserTeamRating = loserArenaTeam->GetRating();
                loserMatchmakerRating = GetArenaMatchmakerRating(GetOtherTeam(winner));
                winnerTeamRating = winnerArenaTeam->GetRating();
                winnerMatchmakerRating = GetArenaMatchmakerRating(winner);
                winnerMatchmakerChange = winnerArenaTeam->WonAgainst(winnerMatchmakerRating, loserMatchmakerRating, winnerChange);
                loserMatchmakerChange = loserArenaTeam->LostAgainst(loserMatchmakerRating, winnerMatchmakerRating, loserChange);
                TC_LOG_DEBUG("bg.arena", "match Type: %u --- Winner: old rating: %u, rating gain: %d, old MMR: %u, MMR gain: %d --- Loser: old rating: %u, rating loss: %d, old MMR: %u, MMR loss: %d ---", m_ArenaType, winnerTeamRating, winnerChange, winnerMatchmakerRating,
                    winnerMatchmakerChange, loserTeamRating, loserChange, loserMatchmakerRating, loserMatchmakerChange);
                SetArenaMatchmakerRating(winner, winnerMatchmakerRating + winnerMatchmakerChange);
                SetArenaMatchmakerRating(GetOtherTeam(winner), loserMatchmakerRating + loserMatchmakerChange);
                SetArenaTeamRatingChangeForTeam(winner, winnerChange);
                SetArenaTeamRatingChangeForTeam(GetOtherTeam(winner), loserChange);
                TC_LOG_DEBUG("bg.arena", "Arena match Type: %u for Team1Id: %u - Team2Id: %u ended. WinnerTeamId: %u. Winner rating: +%d, Loser rating: %d", m_ArenaType, m_ArenaTeamIds[TEAM_ALLIANCE], m_ArenaTeamIds[TEAM_HORDE], winnerArenaTeam->GetId(), winnerChange, loserChange);
                if (sWorld->getBoolConfig(CONFIG_ARENA_LOG_EXTENDED_INFO))
                    for (Battleground::BattlegroundScoreMap::const_iterator itr = GetPlayerScoresBegin(); itr != GetPlayerScoresEnd(); ++itr)
                        if (Player* player = ObjectAccessor::FindPlayer(itr->first))
                        {
                            TC_LOG_DEBUG("bg.arena", "Statistics match Type: %u for %s (GUID: " UI64FMTD ", Team: %d, IP: %s): %u damage, %u healing, %u killing blows",
                                m_ArenaType, player->GetName().c_str(), itr->first, player->GetArenaTeamId(m_ArenaType == 5 ? 2 : m_ArenaType == 3),
                                player->GetSession()->GetRemoteAddress().c_str(), itr->second->DamageDone, itr->second->HealingDone,
                                itr->second->KillingBlows);
                        }
            }
            // Deduct 16 points from each teams arena-rating if there are no winners after 45+2 minutes
            else
            {
                SetArenaTeamRatingChangeForTeam(ALLIANCE, ARENA_TIMELIMIT_POINTS_LOSS);
                SetArenaTeamRatingChangeForTeam(HORDE, ARENA_TIMELIMIT_POINTS_LOSS);
                winnerArenaTeam->FinishGame(ARENA_TIMELIMIT_POINTS_LOSS);
                loserArenaTeam->FinishGame(ARENA_TIMELIMIT_POINTS_LOSS);
            }
        }
        else
        {
            SetArenaTeamRatingChangeForTeam(ALLIANCE, 0);
            SetArenaTeamRatingChangeForTeam(HORDE, 0);
        }
    }

    bool guildAwarded = false;
    WorldPacket pvpLogData;
    sBattlegroundMgr->BuildPvpLogDataPacket(&pvpLogData, this);

    BattlegroundQueueTypeId bgQueueTypeId = BattlegroundMgr::BGQueueTypeId(GetTypeID(), GetArenaType());

    uint8 aliveWinners = GetAlivePlayersCountByTeam(winner);
    for (BattlegroundPlayerMap::iterator itr = m_Players.begin(); itr != m_Players.end(); ++itr)
    {
        uint32 team = itr->second.Team;

        if (itr->second.OfflineRemoveTime)
        {
            //if rated arena match - make member lost!
            if (isArena() && isRated() && winnerArenaTeam && loserArenaTeam && winnerArenaTeam != loserArenaTeam)
            {
                if (team == winner)
                    winnerArenaTeam->OfflineMemberLost(itr->first, loserMatchmakerRating, winnerMatchmakerChange);
                else
                    loserArenaTeam->OfflineMemberLost(itr->first, winnerMatchmakerRating, loserMatchmakerChange);
            }
            continue;
        }

        Player* player = _GetPlayer(itr, "EndBattleground");
        if (!player)
            continue;

        // should remove spirit of redemption
        if (player->HasAuraType(SPELL_AURA_SPIRIT_OF_REDEMPTION))
            player->RemoveAurasByType(SPELL_AURA_MOD_SHAPESHIFT);

        // Last standing - Rated 5v5 arena & be solely alive player
        if (team == winner && isArena() && isRated() && GetArenaType() == ARENA_TYPE_5v5 && aliveWinners == 1 && player->IsAlive())
            player->CastSpell(player, SPELL_THE_LAST_STANDING, true);

        if (!player->IsAlive())
        {
            player->ResurrectPlayer(1.0f);
            player->SpawnCorpseBones();
        }
        else
        {
            //needed cause else in av some creatures will kill the players at the end
            player->CombatStop();
            player->getHostileRefManager().deleteReferences();
        }

        // per player calculation
        if (isArena() && isRated() && winnerArenaTeam && loserArenaTeam && winnerArenaTeam != loserArenaTeam)
        {
            if (team == winner)
            {
                // update achievement BEFORE personal rating update
                uint32 rating = player->GetArenaPersonalRating(winnerArenaTeam->GetSlot());
                player->UpdateAchievementCriteria(ACHIEVEMENT_CRITERIA_TYPE_WIN_RATED_ARENA, rating ? rating : 1);
                player->UpdateAchievementCriteria(ACHIEVEMENT_CRITERIA_TYPE_WIN_ARENA, GetMapId());
                player->ModifyCurrency(CURRENCY_TYPE_CONQUEST_META_ARENA, sWorld->getIntConfig(CONFIG_CURRENCY_CONQUEST_POINTS_ARENA_REWARD));

                winnerArenaTeam->MemberWon(player, loserMatchmakerRating, winnerMatchmakerChange);
            }
            else
            {
                loserArenaTeam->MemberLost(player, winnerMatchmakerRating, loserMatchmakerChange);

                // Arena lost => reset the win_rated_arena having the "no_lose" condition
                player->ResetAchievementCriteria(ACHIEVEMENT_CRITERIA_TYPE_WIN_RATED_ARENA, ACHIEVEMENT_CRITERIA_CONDITION_NO_LOSE);
            }
        }

        uint32 winnerKills = player->GetRandomWinner() ? sWorld->getIntConfig(CONFIG_BG_REWARD_WINNER_HONOR_LAST) : sWorld->getIntConfig(CONFIG_BG_REWARD_WINNER_HONOR_FIRST);
        uint32 loserKills = player->GetRandomWinner() ? sWorld->getIntConfig(CONFIG_BG_REWARD_LOSER_HONOR_LAST) : sWorld->getIntConfig(CONFIG_BG_REWARD_LOSER_HONOR_FIRST);

        // remove temporary currency bonus auras before rewarding player
        player->RemoveAura(SPELL_HONORABLE_DEFENDER_25Y);
        player->RemoveAura(SPELL_HONORABLE_DEFENDER_60Y);

        // Reward winner team
        if (team == winner)
        {
            if (IsRandom() || BattlegroundMgr::IsBGWeekend(GetTypeID()))
            {
                UpdatePlayerScore(player, SCORE_BONUS_HONOR, GetBonusHonorFromKill(winnerKills));
                if (!player->GetRandomWinner())
                {
                    // 100cp awarded for the first random battleground won each day
                    player->ModifyCurrency(CURRENCY_TYPE_CONQUEST_META_ARENA, sWorld->getIntConfig(CONFIG_BG_REWARD_WINNER_CONQUEST_FIRST));
                    player->SetRandomWinner(true);
                }
            }
            else // 50cp awarded for each non-rated battleground won
                player->ModifyCurrency(CURRENCY_TYPE_CONQUEST_META_ARENA, sWorld->getIntConfig(CONFIG_BG_REWARD_WINNER_CONQUEST_LAST));

            player->UpdateAchievementCriteria(ACHIEVEMENT_CRITERIA_TYPE_WIN_BG, 1);
            if (!guildAwarded)
            {
                guildAwarded = true;
                if (uint32 guildId = GetBgMap()->GetOwnerGuildId(player->GetTeam()))
                    if (Guild* guild = sGuildMgr->GetGuildById(guildId))
                    {
                        guild->UpdateAchievementCriteria(ACHIEVEMENT_CRITERIA_TYPE_WIN_BG, 1, 0, 0, NULL, player);
                        if (isArena() && isRated() && winnerArenaTeam && loserArenaTeam && winnerArenaTeam != loserArenaTeam)
                            guild->UpdateAchievementCriteria(ACHIEVEMENT_CRITERIA_TYPE_WIN_RATED_ARENA, std::max<uint32>(winnerArenaTeam->GetRating(), 1), 0, 0, NULL, player);
                    }
            }
        }
        else
        {
            if (IsRandom() || BattlegroundMgr::IsBGWeekend(GetTypeID()))
                UpdatePlayerScore(player, SCORE_BONUS_HONOR, GetBonusHonorFromKill(loserKills));
        }

        player->ResetAllPowers();
        player->CombatStopWithPets(true);

        BlockMovement(player);

        player->SendDirectMessage(&pvpLogData);

        WorldPacket data;
        sBattlegroundMgr->BuildBattlegroundStatusPacket(&data, this, player, player->GetBattlegroundQueueIndex(bgQueueTypeId), STATUS_IN_PROGRESS, player->GetBattlegroundQueueJoinTime(GetTypeID()), GetElapsedTime(), GetArenaType());
        player->SendDirectMessage(&data);

        player->UpdateAchievementCriteria(ACHIEVEMENT_CRITERIA_TYPE_COMPLETE_BATTLEGROUND, 1);
    }

    if (isArena() && isRated() && winnerArenaTeam && loserArenaTeam && winnerArenaTeam != loserArenaTeam)
    {
        // save the stat changes
        winnerArenaTeam->SaveToDB();
        loserArenaTeam->SaveToDB();
        // send updated arena team stats to players
        // this way all arena team members will get notified, not only the ones who participated in this match
        winnerArenaTeam->NotifyStatsChanged();
        loserArenaTeam->NotifyStatsChanged();
    }

    if (winmsg_id)
        SendMessageToAll(winmsg_id, CHAT_MSG_BG_SYSTEM_NEUTRAL);
}

uint32 Battleground::GetBonusHonorFromKill(uint32 kills) const
{
    //variable kills means how many honorable kills you scored (so we need kills * honor_for_one_kill)
    uint32 maxLevel = std::min<uint32>(GetMaxLevel(), 80U);
    return Trinity::Honor::hk_honor_at_level(maxLevel, float(kills));
}

void Battleground::BlockMovement(Player* player)
{
    player->SetClientControl(player, 0);                          // movement disabled NOTE: the effect will be automatically removed by client when the player is teleported from the battleground, so no need to send with uint8(1) in RemovePlayerAtLeave()
}

void Battleground::RemovePlayerAtLeave(uint64 guid, bool Transport, bool SendPacket)
{
    uint32 team = GetPlayerTeam(guid);
    bool participant = false;
    // Remove from lists/maps
    BattlegroundPlayerMap::iterator itr = m_Players.find(guid);
    if (itr != m_Players.end())
    {
        UpdatePlayersCountByTeam(team, true);               // -1 player
        m_Players.erase(itr);
        // check if the player was a participant of the match, or only entered through gm command (goname)
        participant = true;
    }

    BattlegroundScoreMap::iterator itr2 = PlayerScores.find(guid);
    if (itr2 != PlayerScores.end())
    {
        delete itr2->second;                                // delete player's score
        PlayerScores.erase(itr2);
    }

    RemovePlayerFromResurrectQueue(guid);

    Player* player = ObjectAccessor::FindPlayer(guid);

    // should remove spirit of redemption
    if (player)
    {
        if (player->HasAuraType(SPELL_AURA_SPIRIT_OF_REDEMPTION))
            player->RemoveAurasByType(SPELL_AURA_MOD_SHAPESHIFT);

        if (!player->IsAlive())                              // resurrect on exit
        {
            player->ResurrectPlayer(1.0f);
            player->SpawnCorpseBones();
        }
    }

    RemovePlayer(player, guid, team);                           // BG subclass specific code

    BattlegroundTypeId bgTypeId = GetTypeID();
    BattlegroundQueueTypeId bgQueueTypeId = BattlegroundMgr::BGQueueTypeId(GetTypeID(), GetArenaType());

    if (participant) // if the player was a match participant, remove auras, calc rating, update queue
    {
        if (player)
        {
            player->ClearAfkReports();

            if (!team) team = player->GetTeam();

            // if arena, remove the specific arena auras
            if (isArena())
            {
                bgTypeId=BATTLEGROUND_AA;                   // set the bg type to all arenas (it will be used for queue refreshing)

                // unsummon current and summon old pet if there was one and there isn't a current pet
                player->RemovePet(NULL, PET_SAVE_NOT_IN_SLOT);
                player->ResummonPetTemporaryUnSummonedIfAny();

                if (isRated() && GetStatus() == STATUS_IN_PROGRESS)
                {
                    //left a rated match while the encounter was in progress, consider as loser
                    ArenaTeam* winnerArenaTeam = sArenaTeamMgr->GetArenaTeamById(GetArenaTeamIdForTeam(GetOtherTeam(team)));
                    ArenaTeam* loserArenaTeam = sArenaTeamMgr->GetArenaTeamById(GetArenaTeamIdForTeam(team));
                    if (winnerArenaTeam && loserArenaTeam && winnerArenaTeam != loserArenaTeam)
                        loserArenaTeam->MemberLost(player, GetArenaMatchmakerRating(GetOtherTeam(team)));
                }
            }
            if (SendPacket)
            {
                WorldPacket data;
                sBattlegroundMgr->BuildBattlegroundStatusPacket(&data, this, player, player->GetBattlegroundQueueIndex(bgQueueTypeId), STATUS_NONE, player->GetBattlegroundQueueJoinTime(bgTypeId), 0, 0);
                player->SendDirectMessage(&data);
            }

            // this call is important, because player, when joins to battleground, this method is not called, so it must be called when leaving bg
            player->RemoveBattlegroundQueueId(bgQueueTypeId);
        }
        else
        // removing offline participant
        {
            if (isRated() && GetStatus() == STATUS_IN_PROGRESS)
            {
                //left a rated match while the encounter was in progress, consider as loser
                ArenaTeam* others_arena_team = sArenaTeamMgr->GetArenaTeamById(GetArenaTeamIdForTeam(GetOtherTeam(team)));
                ArenaTeam* players_arena_team = sArenaTeamMgr->GetArenaTeamById(GetArenaTeamIdForTeam(team));
                if (others_arena_team && players_arena_team)
                    players_arena_team->OfflineMemberLost(guid, GetArenaMatchmakerRating(GetOtherTeam(team)));
            }
        }

        // remove from raid group if player is member
        if (Group* group = GetBgRaid(team))
        {
            if (!group->RemoveMember(guid))                // group was disbanded
            {
                SetBgRaid(team, NULL);
            }
        }
        DecreaseInvitedCount(team);
        //we should update battleground queue, but only if bg isn't ending
        if (isBattleground() && GetStatus() < STATUS_WAIT_LEAVE)
        {
            // a player has left the battleground, so there are free slots -> add to queue
            AddToBGFreeSlotQueue();
            sBattlegroundMgr->ScheduleQueueUpdate(0, 0, bgQueueTypeId, bgTypeId, GetBracketId());
        }
        // Let others know
        WorldPacket data;
        sBattlegroundMgr->BuildPlayerLeftBattlegroundPacket(&data, guid);
        SendPacketToTeam(team, &data, player, false);
    }

    if (player)
    {
        // Do next only if found in battleground
        player->SetBattlegroundId(0, BATTLEGROUND_TYPE_NONE);  // We're not in BG.
        // reset destination bg team
        player->SetBGTeam(0);
        player->RemoveBattlegroundQueueJoinTime(bgTypeId);

        if (Transport)
            player->TeleportToBGEntryPoint();

        TC_LOG_DEBUG("bg.battleground", "Removed player %s from Battleground.", player->GetName().c_str());
    }

    //battleground object will be deleted next Battleground::Update() call
}

// this method is called when no players remains in battleground
void Battleground::Reset()
{
    SetWinner(WINNER_NONE);
    SetStatus(STATUS_WAIT_QUEUE);
    SetElapsedTime(0);
    SetRemainingTime(0);
    SetLastResurrectTime(0);
    m_Events = 0;

    if (m_InvitedAlliance > 0 || m_InvitedHorde > 0)
        TC_LOG_ERROR("bg.battleground", "Battleground::Reset: one of the counters is not 0 (alliance: %u, horde: %u) for BG (map: %u, instance id: %u)!",
            m_InvitedAlliance, m_InvitedHorde, m_MapId, m_InstanceID);

    m_InvitedAlliance = 0;
    m_InvitedHorde = 0;
    m_InBGFreeSlotQueue = false;

    m_Players.clear();

    for (BattlegroundScoreMap::const_iterator itr = PlayerScores.begin(); itr != PlayerScores.end(); ++itr)
        delete itr->second;
    PlayerScores.clear();

    ResetBGSubclass();
}

void Battleground::StartBattleground()
{
    SetElapsedTime(0);
    SetLastResurrectTime(0);
    // add BG to free slot queue
    AddToBGFreeSlotQueue();

    // add bg to update list
    // This must be done here, because we need to have already invited some players when first BG::Update() method is executed
    // and it doesn't matter if we call StartBattleground() more times, because m_Battlegrounds is a map and instance id never changes
    sBattlegroundMgr->AddBattleground(this);

    if (m_IsRated)
        TC_LOG_DEBUG("bg.arena", "Arena match type: %u for Team1Id: %u - Team2Id: %u started.", m_ArenaType, m_ArenaTeamIds[TEAM_ALLIANCE], m_ArenaTeamIds[TEAM_HORDE]);
}

void Battleground::AddPlayer(Player* player)
{
    // remove afk from player
    if (player->HasFlag(PLAYER_FLAGS, PLAYER_FLAGS_AFK))
        player->ToggleAFK();

    // score struct must be created in inherited class

    uint64 guid = player->GetGUID();
    uint32 team = player->GetBGTeam();

    BattlegroundPlayer bp;
    bp.OfflineRemoveTime = 0;
    bp.Team = team;

    // Add to list/maps
    m_Players[guid] = bp;

    UpdatePlayersCountByTeam(team, false);                  // +1 player

    WorldPacket data;
    sBattlegroundMgr->BuildPlayerJoinedBattlegroundPacket(&data, player->GetGUID());
    SendPacketToTeam(team, &data, player, false);

    // BG Status packet
    BattlegroundQueueTypeId bgQueueTypeId = sBattlegroundMgr->BGQueueTypeId(m_TypeID, GetArenaType());
    uint32 queueSlot = player->GetBattlegroundQueueIndex(bgQueueTypeId);

    sBattlegroundMgr->BuildBattlegroundStatusPacket(&data, this, player, queueSlot, STATUS_IN_PROGRESS, player->GetBattlegroundQueueJoinTime(m_TypeID), GetElapsedTime(), GetArenaType());
    player->GetSession()->SendPacket(&data);

    player->RemoveAurasByType(SPELL_AURA_MOUNTED);

    // add arena specific auras
    if (isArena())
    {
        player->RemoveArenaEnchantments(TEMP_ENCHANTMENT_SLOT);
        if (team == ALLIANCE)                                // gold
        {
            if (player->GetTeam() == HORDE)
                player->CastSpell(player, SPELL_HORDE_GOLD_FLAG, true);
            else
                player->CastSpell(player, SPELL_ALLIANCE_GOLD_FLAG, true);
        }
        else                                                // green
        {
            if (player->GetTeam() == HORDE)
                player->CastSpell(player, SPELL_HORDE_GREEN_FLAG, true);
            else
                player->CastSpell(player, SPELL_ALLIANCE_GREEN_FLAG, true);
        }

        player->DestroyConjuredItems(true);
        player->UnsummonPetTemporaryIfAny();

        if (GetStatus() == STATUS_WAIT_JOIN)                 // not started yet
        {
            player->CastSpell(player, SPELL_ARENA_PREPARATION, true);
            player->ResetAllPowers();
        }
    }
    else
    {
        if (GetStatus() == STATUS_WAIT_JOIN)                 // not started yet
        {
            player->CastSpell(player, SPELL_PREPARATION, true);   // reduces all mana cost of spells.

            int32 countdownMaxForBGType = isArena() ? ARENA_COUNTDOWN_MAX : BATTLEGROUND_COUNTDOWN_MAX;
            WorldPacket data(SMSG_START_TIMER, 4+4+4);
            data << uint32(0); // unk
            data << uint32(countdownMaxForBGType - (GetElapsedTime() / 1000));
            data << uint32(countdownMaxForBGType);
            player->GetSession()->SendPacket(&data);
        }
    }

    player->ResetAchievementCriteria(ACHIEVEMENT_CRITERIA_TYPE_KILL_CREATURE, ACHIEVEMENT_CRITERIA_CONDITION_BG_MAP, GetMapId(), true);
    player->ResetAchievementCriteria(ACHIEVEMENT_CRITERIA_TYPE_WIN_BG, ACHIEVEMENT_CRITERIA_CONDITION_BG_MAP, GetMapId(), true);
    player->ResetAchievementCriteria(ACHIEVEMENT_CRITERIA_TYPE_DAMAGE_DONE, ACHIEVEMENT_CRITERIA_CONDITION_BG_MAP, GetMapId(), true);
    player->ResetAchievementCriteria(ACHIEVEMENT_CRITERIA_TYPE_BE_SPELL_TARGET, ACHIEVEMENT_CRITERIA_CONDITION_BG_MAP, GetMapId(), true);
    player->ResetAchievementCriteria(ACHIEVEMENT_CRITERIA_TYPE_CAST_SPELL, ACHIEVEMENT_CRITERIA_CONDITION_BG_MAP, GetMapId(), true);
    player->ResetAchievementCriteria(ACHIEVEMENT_CRITERIA_TYPE_BG_OBJECTIVE_CAPTURE, ACHIEVEMENT_CRITERIA_CONDITION_BG_MAP, GetMapId(), true);
    player->ResetAchievementCriteria(ACHIEVEMENT_CRITERIA_TYPE_HONORABLE_KILL_AT_AREA, ACHIEVEMENT_CRITERIA_CONDITION_BG_MAP, GetMapId(), true);
    player->ResetAchievementCriteria(ACHIEVEMENT_CRITERIA_TYPE_HONORABLE_KILL, ACHIEVEMENT_CRITERIA_CONDITION_BG_MAP, GetMapId(), true);
    player->ResetAchievementCriteria(ACHIEVEMENT_CRITERIA_TYPE_HEALING_DONE, ACHIEVEMENT_CRITERIA_CONDITION_BG_MAP, GetMapId(), true);
    player->ResetAchievementCriteria(ACHIEVEMENT_CRITERIA_TYPE_GET_KILLING_BLOWS, ACHIEVEMENT_CRITERIA_CONDITION_BG_MAP, GetMapId(), true);
    player->ResetAchievementCriteria(ACHIEVEMENT_CRITERIA_TYPE_SPECIAL_PVP_KILL, ACHIEVEMENT_CRITERIA_CONDITION_BG_MAP, GetMapId(), true);

    // setup BG group membership
    PlayerAddedToBGCheckIfBGIsRunning(player);
    AddOrSetPlayerToCorrectBgGroup(player, team);
}

// this method adds player to his team's bg group, or sets his correct group if player is already in bg group
void Battleground::AddOrSetPlayerToCorrectBgGroup(Player* player, uint32 team)
{
    uint64 playerGuid = player->GetGUID();
    Group* group = GetBgRaid(team);
    if (!group)                                      // first player joined
    {
        group = new Group;
        SetBgRaid(team, group);
        group->Create(player);
    }
    else                                            // raid already exist
    {
        if (group->IsMember(playerGuid))
        {
            uint8 subgroup = group->GetMemberGroup(playerGuid);
            player->SetBattlegroundOrBattlefieldRaid(group, subgroup);
        }
        else
        {
            group->AddMember(player);
            if (Group* originalGroup = player->GetOriginalGroup())
                if (originalGroup->IsLeader(playerGuid))
                {
                    group->ChangeLeader(playerGuid);
                    group->SendUpdate();
                }
        }
    }
}

// This method should be called when player logs into running battleground
void Battleground::EventPlayerLoggedIn(Player* player)
{
    uint64 guid = player->GetGUID();
    // player is correct pointer
    for (std::deque<uint64>::iterator itr = m_OfflineQueue.begin(); itr != m_OfflineQueue.end(); ++itr)
    {
        if (*itr == guid)
        {
            m_OfflineQueue.erase(itr);
            break;
        }
    }
    m_Players[guid].OfflineRemoveTime = 0;
    PlayerAddedToBGCheckIfBGIsRunning(player);
    // if battleground is starting, then add preparation aura
    // we don't have to do that, because preparation aura isn't removed when player logs out
}

// This method should be called when player logs out from running battleground
void Battleground::EventPlayerLoggedOut(Player* player)
{
    uint64 guid = player->GetGUID();
    if (!IsPlayerInBattleground(guid))  // Check if this player really is in battleground (might be a GM who teleported inside)
        return;

    // player is correct pointer, it is checked in WorldSession::LogoutPlayer()
    m_OfflineQueue.push_back(player->GetGUID());
    m_Players[guid].OfflineRemoveTime = sWorld->GetGameTime() + MAX_OFFLINE_TIME;
    if (GetStatus() == STATUS_IN_PROGRESS)
    {
        // drop flag and handle other cleanups
        RemovePlayer(player, guid, GetPlayerTeam(guid));

        // 1 player is logging out, if it is the last, then end arena!
        if (isArena())
            if (GetAlivePlayersCountByTeam(player->GetBGTeam()) <= 1 && GetPlayersCountByTeam(GetOtherTeam(player->GetBGTeam())))
                EndBattleground(GetOtherTeam(player->GetBGTeam()));
    }
}

// This method should be called only once ... it adds pointer to queue
void Battleground::AddToBGFreeSlotQueue()
{
    if (!m_InBGFreeSlotQueue && isBattleground())
    {
        sBattlegroundMgr->AddToBGFreeSlotQueue(m_TypeID, this);
        m_InBGFreeSlotQueue = true;
    }
}

// This method removes this battleground from free queue - it must be called when deleting battleground
void Battleground::RemoveFromBGFreeSlotQueue()
{
    if (m_InBGFreeSlotQueue)
    {
        sBattlegroundMgr->RemoveFromBGFreeSlotQueue(m_TypeID, m_InstanceID);
        m_InBGFreeSlotQueue = false;
    }
}

// get the number of free slots for team
// returns the number how many players can join battleground to MaxPlayersPerTeam
uint32 Battleground::GetFreeSlotsForTeam(uint32 Team) const
{
    // if BG is starting ... invite anyone
    if (GetStatus() == STATUS_WAIT_JOIN)
        return (GetInvitedCount(Team) < GetMaxPlayersPerTeam()) ? GetMaxPlayersPerTeam() - GetInvitedCount(Team) : 0;
    // if BG is already started .. do not allow to join too much players of one faction
    uint32 otherTeam;
    uint32 otherIn;
    if (Team == ALLIANCE)
    {
        otherTeam = GetInvitedCount(HORDE);
        otherIn = GetPlayersCountByTeam(HORDE);
    }
    else
    {
        otherTeam = GetInvitedCount(ALLIANCE);
        otherIn = GetPlayersCountByTeam(ALLIANCE);
    }
    if (GetStatus() == STATUS_IN_PROGRESS)
    {
        // difference based on ppl invited (not necessarily entered battle)
        // default: allow 0
        uint32 diff = 0;
        // allow join one person if the sides are equal (to fill up bg to minplayersperteam)
        if (otherTeam == GetInvitedCount(Team))
            diff = 1;
        // allow join more ppl if the other side has more players
        else if (otherTeam > GetInvitedCount(Team))
            diff = otherTeam - GetInvitedCount(Team);

        // difference based on max players per team (don't allow inviting more)
        uint32 diff2 = (GetInvitedCount(Team) < GetMaxPlayersPerTeam()) ? GetMaxPlayersPerTeam() - GetInvitedCount(Team) : 0;
        // difference based on players who already entered
        // default: allow 0
        uint32 diff3 = 0;
        // allow join one person if the sides are equal (to fill up bg minplayersperteam)
        if (otherIn == GetPlayersCountByTeam(Team))
            diff3 = 1;
        // allow join more ppl if the other side has more players
        else if (otherIn > GetPlayersCountByTeam(Team))
            diff3 = otherIn - GetPlayersCountByTeam(Team);
        // or other side has less than minPlayersPerTeam
        else if (GetInvitedCount(Team) <= GetMinPlayersPerTeam())
            diff3 = GetMinPlayersPerTeam() - GetInvitedCount(Team) + 1;

        // return the minimum of the 3 differences

        // min of diff and diff 2
        diff = std::min(diff, diff2);
        // min of diff, diff2 and diff3
        return std::min(diff, diff3);
    }
    return 0;
}

bool Battleground::HasFreeSlots() const
{
    return GetPlayersSize() < GetMaxPlayers();
}

void Battleground::UpdatePlayerScore(Player* Source, uint32 type, uint32 value, bool doAddHonor)
{
    //this procedure is called from virtual function implemented in bg subclass
    BattlegroundScoreMap::const_iterator itr = PlayerScores.find(Source->GetGUID());
    if (itr == PlayerScores.end())                         // player not found...
        return;

    switch (type)
    {
        case SCORE_KILLING_BLOWS:                           // Killing blows
            itr->second->KillingBlows += value;
            break;
        case SCORE_DEATHS:                                  // Deaths
            itr->second->Deaths += value;
            break;
        case SCORE_HONORABLE_KILLS:                         // Honorable kills
            itr->second->HonorableKills += value;
            break;
        case SCORE_BONUS_HONOR:                             // Honor bonus
            // do not add honor in arenas
            if (isBattleground())
            {
                // reward honor instantly
                if (doAddHonor)
                    Source->RewardHonor(NULL, 1, value);    // RewardHonor calls UpdatePlayerScore with doAddHonor = false
                else
                    itr->second->BonusHonor += value;
            }
            break;
            // used only in EY, but in MSG_PVP_LOG_DATA opcode
        case SCORE_DAMAGE_DONE:                             // Damage Done
            itr->second->DamageDone += value;
            break;
        case SCORE_HEALING_DONE:                            // Healing Done
            itr->second->HealingDone += value;
            break;
        default:
            TC_LOG_ERROR("bg.battleground", "Battleground::UpdatePlayerScore: unknown score type (%u) for BG (map: %u, instance id: %u)!",
                type, m_MapId, m_InstanceID);
            break;
    }
}

void Battleground::AddPlayerToResurrectQueue(uint64 npc_guid, uint64 player_guid)
{
    m_ReviveQueue[npc_guid].push_back(player_guid);

    Player* player = ObjectAccessor::FindPlayer(player_guid);
    if (!player)
        return;

    player->CastSpell(player, SPELL_WAITING_FOR_RESURRECT, true);
}

void Battleground::RemovePlayerFromResurrectQueue(uint64 player_guid)
{
    for (std::map<uint64, std::vector<uint64> >::iterator itr = m_ReviveQueue.begin(); itr != m_ReviveQueue.end(); ++itr)
    {
        for (std::vector<uint64>::iterator itr2 = (itr->second).begin(); itr2 != (itr->second).end(); ++itr2)
        {
            if (*itr2 == player_guid)
            {
                (itr->second).erase(itr2);
                if (Player* player = ObjectAccessor::FindPlayer(player_guid))
                    player->RemoveAurasDueToSpell(SPELL_WAITING_FOR_RESURRECT);
                return;
            }
        }
    }
}

void Battleground::RelocateDeadPlayers(uint64 queueIndex)
{
    // Those who are waiting to resurrect at this node are taken to the closest own node's graveyard
    std::vector<uint64>& ghostList = m_ReviveQueue[queueIndex];
    if (!ghostList.empty())
    {
        WorldSafeLocsEntry const* closestGrave = NULL;
        for (std::vector<uint64>::const_iterator itr = ghostList.begin(); itr != ghostList.end(); ++itr)
        {
            Player* player = ObjectAccessor::FindPlayer(*itr);
            if (!player)
                continue;

            if (!closestGrave)
                closestGrave = GetClosestGraveYard(player);

            if (closestGrave)
                player->TeleportTo(GetMapId(), closestGrave->x, closestGrave->y, closestGrave->z, player->GetOrientation());
        }
        ghostList.clear();
    }
}

bool Battleground::AddObject(uint32 type, uint32 entry, float x, float y, float z, float o, float rotation0, float rotation1, float rotation2, float rotation3, uint32 /*respawnTime*/)
{
    // If the assert is called, means that BgObjects must be resized!
    ASSERT(type < BgObjects.size());

    Map* map = FindBgMap();
    if (!map)
        return false;
    // Must be created this way, adding to godatamap would add it to the base map of the instance
    // and when loading it (in go::LoadFromDB()), a new guid would be assigned to the object, and a new object would be created
    // So we must create it specific for this instance
    GameObject* go = new GameObject;
    if (!go->Create(sObjectMgr->GenerateLowGuid(HIGHGUID_GAMEOBJECT), entry, GetBgMap(),
        PHASEMASK_NORMAL, x, y, z, o, rotation0, rotation1, rotation2, rotation3, 100, GO_STATE_READY))
    {
        TC_LOG_ERROR("sql.sql", "Battleground::AddObject: cannot create gameobject (entry: %u) for BG (map: %u, instance id: %u)!",
                entry, m_MapId, m_InstanceID);
        TC_LOG_ERROR("bg.battleground", "Battleground::AddObject: cannot create gameobject (entry: %u) for BG (map: %u, instance id: %u)!",
                entry, m_MapId, m_InstanceID);
        delete go;
        return false;
    }
/*
    uint32 guid = go->GetGUIDLow();

    // without this, UseButtonOrDoor caused the crash, since it tried to get go info from godata
    // iirc that was changed, so adding to go data map is no longer required if that was the only function using godata from GameObject without checking if it existed
    GameObjectData& data = sObjectMgr->NewGOData(guid);

    data.id             = entry;
    data.mapid          = GetMapId();
    data.posX           = x;
    data.posY           = y;
    data.posZ           = z;
    data.orientation    = o;
    data.rotation0      = rotation0;
    data.rotation1      = rotation1;
    data.rotation2      = rotation2;
    data.rotation3      = rotation3;
    data.spawntimesecs  = respawnTime;
    data.spawnMask      = 1;
    data.animprogress   = 100;
    data.go_state       = 1;
*/
    // Add to world, so it can be later looked up from HashMapHolder
    if (!map->AddToMap(go))
    {
        delete go;
        return false;
    }
    BgObjects[type] = go->GetGUID();
    return true;
}

// Some doors aren't despawned so we cannot handle their closing in gameobject::update()
// It would be nice to correctly implement GO_ACTIVATED state and open/close doors in gameobject code
void Battleground::DoorClose(uint32 type)
{
    if (GameObject* obj = GetBgMap()->GetGameObject(BgObjects[type]))
    {
        // If doors are open, close it
        if (obj->getLootState() == GO_ACTIVATED && obj->GetGoState() != GO_STATE_READY)
        {
            obj->SetLootState(GO_READY);
            obj->SetGoState(GO_STATE_READY);
        }
    }
    else
        TC_LOG_ERROR("bg.battleground", "Battleground::DoorClose: door gameobject (type: %u, GUID: %u) not found for BG (map: %u, instance id: %u)!",
            type, GUID_LOPART(BgObjects[type]), m_MapId, m_InstanceID);
}

void Battleground::DoorOpen(uint32 type)
{
    if (GameObject* obj = GetBgMap()->GetGameObject(BgObjects[type]))
    {
        obj->SetLootState(GO_ACTIVATED);
        obj->SetGoState(GO_STATE_ACTIVE);
    }
    else
        TC_LOG_ERROR("bg.battleground", "Battleground::DoorOpen: door gameobject (type: %u, GUID: %u) not found for BG (map: %u, instance id: %u)!",
            type, GUID_LOPART(BgObjects[type]), m_MapId, m_InstanceID);
}

GameObject* Battleground::GetBGObject(uint32 type)
{
    GameObject* obj = GetBgMap()->GetGameObject(BgObjects[type]);
    if (!obj)
        TC_LOG_ERROR("bg.battleground", "Battleground::GetBGObject: gameobject (type: %u, GUID: %u) not found for BG (map: %u, instance id: %u)!",
            type, GUID_LOPART(BgObjects[type]), m_MapId, m_InstanceID);
    return obj;
}

Creature* Battleground::GetBGCreature(uint32 type)
{
    Creature* creature = GetBgMap()->GetCreature(BgCreatures[type]);
    if (!creature)
        TC_LOG_ERROR("bg.battleground", "Battleground::GetBGCreature: creature (type: %u, GUID: %u) not found for BG (map: %u, instance id: %u)!",
            type, GUID_LOPART(BgCreatures[type]), m_MapId, m_InstanceID);
    return creature;
}

void Battleground::SpawnBGObject(uint32 type, uint32 respawntime)
{
    if (Map* map = FindBgMap())
        if (GameObject* obj = map->GetGameObject(BgObjects[type]))
        {
            if (respawntime)
                obj->SetLootState(GO_JUST_DEACTIVATED);
            else
                if (obj->getLootState() == GO_JUST_DEACTIVATED)
                    // Change state from GO_JUST_DEACTIVATED to GO_READY in case battleground is starting again
                    obj->SetLootState(GO_READY);
            obj->SetRespawnTime(respawntime);
            map->AddToMap(obj);
        }
}

Creature* Battleground::AddCreature(uint32 entry, uint32 type, uint32 teamval, float x, float y, float z, float o, uint32 respawntime)
{
    // If the assert is called, means that BgCreatures must be resized!
    ASSERT(type < BgCreatures.size());

    Map* map = FindBgMap();
    if (!map)
        return NULL;

    Creature* creature = new Creature();
    if (!creature->Create(sObjectMgr->GenerateLowGuid(HIGHGUID_UNIT), map, PHASEMASK_NORMAL, entry, 0, teamval, x, y, z, o))
    {
        TC_LOG_ERROR("bg.battleground", "Battleground::AddCreature: cannot create creature (entry: %u) for BG (map: %u, instance id: %u)!",
            entry, m_MapId, m_InstanceID);
        delete creature;
        return NULL;
    }

    creature->SetHomePosition(x, y, z, o);

    CreatureTemplate const* cinfo = sObjectMgr->GetCreatureTemplate(entry);
    if (!cinfo)
    {
        TC_LOG_ERROR("bg.battleground", "Battleground::AddCreature: creature template (entry: %u) does not exist for BG (map: %u, instance id: %u)!",
            entry, m_MapId, m_InstanceID);
        delete creature;
        return NULL;
    }
    // Force using DB speeds
    creature->SetSpeed(MOVE_WALK,  cinfo->speed_walk);
    creature->SetSpeed(MOVE_RUN,   cinfo->speed_run);

    if (!map->AddToMap(creature))
    {
        delete creature;
        return NULL;
    }

    BgCreatures[type] = creature->GetGUID();

    if (respawntime)
        creature->SetRespawnDelay(respawntime);

    return  creature;
}

bool Battleground::DelCreature(uint32 type)
{
    if (!BgCreatures[type])
        return true;

    if (Creature* creature = GetBgMap()->GetCreature(BgCreatures[type]))
    {
        creature->AddObjectToRemoveList();
        BgCreatures[type] = 0;
        return true;
    }

    TC_LOG_ERROR("bg.battleground", "Battleground::DelCreature: creature (type: %u, GUID: %u) not found for BG (map: %u, instance id: %u)!",
        type, GUID_LOPART(BgCreatures[type]), m_MapId, m_InstanceID);
    BgCreatures[type] = 0;
    return false;
}

bool Battleground::DelObject(uint32 type)
{
    if (!BgObjects[type])
        return true;

    if (GameObject* obj = GetBgMap()->GetGameObject(BgObjects[type]))
    {
        obj->SetRespawnTime(0);                                 // not save respawn time
        obj->Delete();
        BgObjects[type] = 0;
        return true;
    }
    TC_LOG_ERROR("bg.battleground", "Battleground::DelObject: gameobject (type: %u, GUID: %u) not found for BG (map: %u, instance id: %u)!",
        type, GUID_LOPART(BgObjects[type]), m_MapId, m_InstanceID);
    BgObjects[type] = 0;
    return false;
}

bool Battleground::AddSpiritGuide(uint32 type, float x, float y, float z, float o, uint32 team)
{
    uint32 entry = (team == ALLIANCE) ?
        BG_CREATURE_ENTRY_A_SPIRITGUIDE :
        BG_CREATURE_ENTRY_H_SPIRITGUIDE;

    if (Creature* creature = AddCreature(entry, type, team, x, y, z, o))
    {
        creature->setDeathState(DEAD);
        creature->SetUInt64Value(UNIT_FIELD_CHANNEL_OBJECT, creature->GetGUID());
        // aura
        /// @todo Fix display here
        // creature->SetVisibleAura(0, SPELL_SPIRIT_HEAL_CHANNEL);
        // casting visual effect
        creature->SetUInt32Value(UNIT_CHANNEL_SPELL, SPELL_SPIRIT_HEAL_CHANNEL);
        // correct cast speed
        creature->SetFloatValue(UNIT_MOD_CAST_SPEED, 1.0f);
        creature->SetFloatValue(UNIT_MOD_CAST_HASTE, 1.0f);
        //creature->CastSpell(creature, SPELL_SPIRIT_HEAL_CHANNEL, true);
        return true;
    }
    TC_LOG_ERROR("bg.battleground", "Battleground::AddSpiritGuide: cannot create spirit guide (type: %u, entry: %u) for BG (map: %u, instance id: %u)!",
        type, entry, m_MapId, m_InstanceID);
    EndNow();
    return false;
}

void Battleground::SendMessageToAll(int32 entry, ChatMsg type, Player const* source)
{
    if (!entry)
        return;

    Trinity::BattlegroundChatBuilder bg_builder(type, entry, source);
    Trinity::LocalizedPacketDo<Trinity::BattlegroundChatBuilder> bg_do(bg_builder);
    BroadcastWorker(bg_do);
}

void Battleground::PSendMessageToAll(int32 entry, ChatMsg type, Player const* source, ...)
{
    if (!entry)
        return;

    va_list ap;
    va_start(ap, source);

    Trinity::BattlegroundChatBuilder bg_builder(type, entry, source, &ap);
    Trinity::LocalizedPacketDo<Trinity::BattlegroundChatBuilder> bg_do(bg_builder);
    BroadcastWorker(bg_do);

    va_end(ap);
}

void Battleground::SendWarningToAll(int32 entry, ...)
{
    if (!entry)
        return;

<<<<<<< HEAD
    char const* format = sObjectMgr->GetTrinityStringForDBCLocale(entry);

    char str[1024];
    va_list ap;
    va_start(ap, entry);
    vsnprintf(str, 1024, format, ap);
    va_end(ap);
    std::string msg(str);

    WorldPacket data(SMSG_MESSAGECHAT, 200);

    data << (uint8)CHAT_MSG_RAID_BOSS_EMOTE;
    data << (uint32)LANG_UNIVERSAL;
    data << (uint64)0;
    data << (uint32)0;                                     // 2.1.0
    data << (uint32)1;
    data << (uint8)0;
    data << (uint64)0;
    data << (uint32)(msg.length() + 1);
    data << msg.c_str();
    data << (uint8)0;
    data << (float)0.0f;                                   // added in 4.2.0, unk
    data << (uint8)0;                                      // added in 4.2.0, unk
=======
    std::map<uint32, WorldPacket> localizedPackets;
>>>>>>> 107af528
    for (BattlegroundPlayerMap::const_iterator itr = m_Players.begin(); itr != m_Players.end(); ++itr)
        if (Player* player = ObjectAccessor::FindPlayer(MAKE_NEW_GUID(itr->first, 0, HIGHGUID_PLAYER)))
        {
            if (localizedPackets.find(player->GetSession()->GetSessionDbLocaleIndex()) == localizedPackets.end())
            {
                char const* format = sObjectMgr->GetTrinityString(entry, player->GetSession()->GetSessionDbLocaleIndex());

                char str[1024];
                va_list ap;
                va_start(ap, entry);
                vsnprintf(str, 1024, format, ap);
                va_end(ap);

                ChatHandler::BuildChatPacket(localizedPackets[player->GetSession()->GetSessionDbLocaleIndex()], CHAT_MSG_RAID_BOSS_EMOTE, LANG_UNIVERSAL, NULL, NULL, str);
            }

            player->SendDirectMessage(&localizedPackets[player->GetSession()->GetSessionDbLocaleIndex()]);
        }
}

void Battleground::SendMessage2ToAll(int32 entry, ChatMsg type, Player const* source, int32 arg1, int32 arg2)
{
    Trinity::Battleground2ChatBuilder bg_builder(type, entry, source, arg1, arg2);
    Trinity::LocalizedPacketDo<Trinity::Battleground2ChatBuilder> bg_do(bg_builder);
    BroadcastWorker(bg_do);
}

void Battleground::EndNow()
{
    RemoveFromBGFreeSlotQueue();
    SetStatus(STATUS_WAIT_LEAVE);
    SetRemainingTime(0);
}

// To be removed
char const* Battleground::GetTrinityString(int32 entry)
{
    // FIXME: now we have different DBC locales and need localized message for each target client
    return sObjectMgr->GetTrinityStringForDBCLocale(entry);
}

// IMPORTANT NOTICE:
// buffs aren't spawned/despawned when players captures anything
// buffs are in their positions when battleground starts
void Battleground::HandleTriggerBuff(uint64 go_guid)
{
    GameObject* obj = GetBgMap()->GetGameObject(go_guid);
    if (!obj || obj->GetGoType() != GAMEOBJECT_TYPE_TRAP || !obj->isSpawned())
        return;

    // Change buff type, when buff is used:
    int32 index = BgObjects.size() - 1;
    while (index >= 0 && BgObjects[index] != go_guid)
        index--;
    if (index < 0)
    {
        TC_LOG_ERROR("bg.battleground", "Battleground::HandleTriggerBuff: cannot find buff gameobject (GUID: %u, entry: %u, type: %u) in internal data for BG (map: %u, instance id: %u)!",
            GUID_LOPART(go_guid), obj->GetEntry(), obj->GetGoType(), m_MapId, m_InstanceID);
        return;
    }

    // Randomly select new buff
    uint8 buff = urand(0, 2);
    uint32 entry = obj->GetEntry();
    if (m_BuffChange && entry != Buff_Entries[buff])
    {
        // Despawn current buff
        SpawnBGObject(index, RESPAWN_ONE_DAY);
        // Set index for new one
        for (uint8 currBuffTypeIndex = 0; currBuffTypeIndex < 3; ++currBuffTypeIndex)
            if (entry == Buff_Entries[currBuffTypeIndex])
            {
                index -= currBuffTypeIndex;
                index += buff;
            }
    }

    SpawnBGObject(index, BUFF_RESPAWN_TIME);
}

void Battleground::HandleKillPlayer(Player* victim, Player* killer)
{
    // Keep in mind that for arena this will have to be changed a bit

    // Add +1 deaths
    UpdatePlayerScore(victim, SCORE_DEATHS, 1);
    // Add +1 kills to group and +1 killing_blows to killer
    if (killer)
    {
        // Don't reward credit for killing ourselves, like fall damage of hellfire (warlock)
        if (killer == victim)
            return;

        UpdatePlayerScore(killer, SCORE_HONORABLE_KILLS, 1);
        UpdatePlayerScore(killer, SCORE_KILLING_BLOWS, 1);

        for (BattlegroundPlayerMap::const_iterator itr = m_Players.begin(); itr != m_Players.end(); ++itr)
        {
            Player* creditedPlayer = ObjectAccessor::FindPlayer(itr->first);
            if (!creditedPlayer || creditedPlayer == killer)
                continue;

            if (creditedPlayer->GetTeam() == killer->GetTeam() && creditedPlayer->IsAtGroupRewardDistance(victim))
                UpdatePlayerScore(creditedPlayer, SCORE_HONORABLE_KILLS, 1);
        }
    }

    if (!isArena())
    {
        // To be able to remove insignia -- ONLY IN Battlegrounds
        victim->SetFlag(UNIT_FIELD_FLAGS, UNIT_FLAG_SKINNABLE);
        RewardXPAtKill(killer, victim);
    }
}

// Return the player's team based on battlegroundplayer info
// Used in same faction arena matches mainly
uint32 Battleground::GetPlayerTeam(uint64 guid) const
{
    BattlegroundPlayerMap::const_iterator itr = m_Players.find(guid);
    if (itr != m_Players.end())
        return itr->second.Team;
    return 0;
}

uint32 Battleground::GetOtherTeam(uint32 teamId) const
{
    return teamId ? ((teamId == ALLIANCE) ? HORDE : ALLIANCE) : 0;
}

bool Battleground::IsPlayerInBattleground(uint64 guid) const
{
    BattlegroundPlayerMap::const_iterator itr = m_Players.find(guid);
    if (itr != m_Players.end())
        return true;
    return false;
}

void Battleground::PlayerAddedToBGCheckIfBGIsRunning(Player* player)
{
    if (GetStatus() != STATUS_WAIT_LEAVE)
        return;

    WorldPacket data;
    BattlegroundQueueTypeId bgQueueTypeId = BattlegroundMgr::BGQueueTypeId(GetTypeID(), GetArenaType());

    BlockMovement(player);

    sBattlegroundMgr->BuildPvpLogDataPacket(&data, this);
    player->SendDirectMessage(&data);

    sBattlegroundMgr->BuildBattlegroundStatusPacket(&data, this, player, player->GetBattlegroundQueueIndex(bgQueueTypeId), STATUS_IN_PROGRESS, player->GetBattlegroundQueueJoinTime(GetTypeID()), GetElapsedTime(), GetArenaType());
    player->SendDirectMessage(&data);
}

uint32 Battleground::GetAlivePlayersCountByTeam(uint32 Team) const
{
    int count = 0;
    for (BattlegroundPlayerMap::const_iterator itr = m_Players.begin(); itr != m_Players.end(); ++itr)
    {
        if (itr->second.Team == Team)
        {
            Player* player = ObjectAccessor::FindPlayer(itr->first);
            if (player && player->IsAlive() && !player->HasByteFlag(UNIT_FIELD_BYTES_2, 3, FORM_SPIRITOFREDEMPTION))
                ++count;
        }
    }
    return count;
}

void Battleground::SetHoliday(bool is_holiday)
{
    m_HonorMode = is_holiday ? BG_HOLIDAY : BG_NORMAL;
}

int32 Battleground::GetObjectType(uint64 guid)
{
    for (uint32 i = 0; i < BgObjects.size(); ++i)
        if (BgObjects[i] == guid)
            return i;
    TC_LOG_ERROR("bg.battleground", "Battleground::GetObjectType: player used gameobject (GUID: %u) which is not in internal data for BG (map: %u, instance id: %u), cheating?",
        GUID_LOPART(guid), m_MapId, m_InstanceID);
    return -1;
}

void Battleground::HandleKillUnit(Creature* /*victim*/, Player* /*killer*/) { }

void Battleground::CheckArenaAfterTimerConditions()
{
    EndBattleground(WINNER_NONE);
}

void Battleground::CheckArenaWinConditions()
{
    if (!GetAlivePlayersCountByTeam(ALLIANCE) && GetPlayersCountByTeam(HORDE))
        EndBattleground(HORDE);
    else if (GetPlayersCountByTeam(ALLIANCE) && !GetAlivePlayersCountByTeam(HORDE))
        EndBattleground(ALLIANCE);
}

void Battleground::UpdateArenaWorldState()
{
    UpdateWorldState(0xe10, GetAlivePlayersCountByTeam(HORDE));
    UpdateWorldState(0xe11, GetAlivePlayersCountByTeam(ALLIANCE));
}

void Battleground::SetBgRaid(uint32 TeamID, Group* bg_raid)
{
    Group*& old_raid = TeamID == ALLIANCE ? m_BgRaids[TEAM_ALLIANCE] : m_BgRaids[TEAM_HORDE];
    if (old_raid)
        old_raid->SetBattlegroundGroup(NULL);
    if (bg_raid)
        bg_raid->SetBattlegroundGroup(this);
    old_raid = bg_raid;
}

WorldSafeLocsEntry const* Battleground::GetClosestGraveYard(Player* player)
{
    return sObjectMgr->GetClosestGraveYard(player->GetPositionX(), player->GetPositionY(), player->GetPositionZ(), player->GetMapId(), player->GetTeam());
}

void Battleground::StartTimedAchievement(AchievementCriteriaTimedTypes type, uint32 entry)
{
    for (BattlegroundPlayerMap::const_iterator itr = GetPlayers().begin(); itr != GetPlayers().end(); ++itr)
        if (Player* player = ObjectAccessor::FindPlayer(itr->first))
            player->StartTimedAchievement(type, entry);
}

void Battleground::SetBracket(PvPDifficultyEntry const* bracketEntry)
{
    m_BracketId = bracketEntry->GetBracketId();
    SetLevelRange(bracketEntry->minLevel, bracketEntry->maxLevel);
}

void Battleground::RewardXPAtKill(Player* killer, Player* victim)
{
    if (sWorld->getBoolConfig(CONFIG_BG_XP_FOR_KILL) && killer && victim)
        killer->RewardPlayerAndGroupAtKill(victim, true);
}

uint32 Battleground::GetTeamScore(uint32 teamId) const
{
    if (teamId == TEAM_ALLIANCE || teamId == TEAM_HORDE)
        return m_TeamScores[teamId];

    TC_LOG_ERROR("bg.battleground", "GetTeamScore with wrong Team %u for BG %u", teamId, GetTypeID());
    return 0;
}

void Battleground::HandleAreaTrigger(Player* player, uint32 trigger)
{
    TC_LOG_DEBUG("bg.battleground", "Unhandled AreaTrigger %u in Battleground %u. Player coords (x: %f, y: %f, z: %f)",
                   trigger, player->GetMapId(), player->GetPositionX(), player->GetPositionY(), player->GetPositionZ());
}

bool Battleground::CheckAchievementCriteriaMeet(uint32 criteriaId, Player const* /*source*/, Unit const* /*target*/, uint32 /*miscvalue1*/)
{
    TC_LOG_ERROR("bg.battleground", "Battleground::CheckAchievementCriteriaMeet: No implementation for criteria %u", criteriaId);
    return false;
}<|MERGE_RESOLUTION|>--- conflicted
+++ resolved
@@ -1767,33 +1767,7 @@
     if (!entry)
         return;
 
-<<<<<<< HEAD
-    char const* format = sObjectMgr->GetTrinityStringForDBCLocale(entry);
-
-    char str[1024];
-    va_list ap;
-    va_start(ap, entry);
-    vsnprintf(str, 1024, format, ap);
-    va_end(ap);
-    std::string msg(str);
-
-    WorldPacket data(SMSG_MESSAGECHAT, 200);
-
-    data << (uint8)CHAT_MSG_RAID_BOSS_EMOTE;
-    data << (uint32)LANG_UNIVERSAL;
-    data << (uint64)0;
-    data << (uint32)0;                                     // 2.1.0
-    data << (uint32)1;
-    data << (uint8)0;
-    data << (uint64)0;
-    data << (uint32)(msg.length() + 1);
-    data << msg.c_str();
-    data << (uint8)0;
-    data << (float)0.0f;                                   // added in 4.2.0, unk
-    data << (uint8)0;                                      // added in 4.2.0, unk
-=======
     std::map<uint32, WorldPacket> localizedPackets;
->>>>>>> 107af528
     for (BattlegroundPlayerMap::const_iterator itr = m_Players.begin(); itr != m_Players.end(); ++itr)
         if (Player* player = ObjectAccessor::FindPlayer(MAKE_NEW_GUID(itr->first, 0, HIGHGUID_PLAYER)))
         {
