--- conflicted
+++ resolved
@@ -831,21 +831,6 @@
             stmt = CharacterDatabase.GetPreparedStatement(CHAR_INS_PVPSTATS_PLAYER);
             BattlegroundScoreMap::const_iterator score = PlayerScores.find(player->GetGUID().GetCounter());
 
-<<<<<<< HEAD
-            stmt->setUInt32(0, battlegroundId);
-            stmt->setUInt32(1, player->GetGUID().GetCounter());
-            stmt->setUInt32(2, score->second->GetKillingBlows());
-            stmt->setUInt32(3, score->second->GetDeaths());
-            stmt->setUInt32(4, score->second->GetHonorableKills());
-            stmt->setUInt32(5, score->second->GetBonusHonor());
-            stmt->setUInt32(6, score->second->GetDamageDone());
-            stmt->setUInt32(7, score->second->GetHealingDone());
-            stmt->setUInt32(8, score->second->GetAttr1());
-            stmt->setUInt32(9, score->second->GetAttr2());
-            stmt->setUInt32(10, score->second->GetAttr3());
-            stmt->setUInt32(11, score->second->GetAttr4());
-            stmt->setUInt32(12, score->second->GetAttr5());
-=======
             stmt->setUInt32(0,  battlegroundId);
             stmt->setUInt32(1,  player->GetGUID().GetCounter());
             stmt->setBool  (2,  team == winner);
@@ -860,7 +845,6 @@
             stmt->setUInt32(11, score->second->GetAttr3());
             stmt->setUInt32(12, score->second->GetAttr4());
             stmt->setUInt32(13, score->second->GetAttr5());
->>>>>>> 233297c5
 
             CharacterDatabase.Execute(stmt);
         }
@@ -1457,11 +1441,7 @@
     // and when loading it (in go::LoadFromDB()), a new guid would be assigned to the object, and a new object would be created
     // So we must create it specific for this instance
     GameObject* go = new GameObject;
-<<<<<<< HEAD
-    if (!go->Create(map->GenerateLowGuid<HighGuid::GameObject>(), entry, GetBgMap(),
-=======
     if (!go->Create(GetBgMap()->GenerateLowGuid<HighGuid::GameObject>(), entry, GetBgMap(),
->>>>>>> 233297c5
         PHASEMASK_NORMAL, x, y, z, o, rotation0, rotation1, rotation2, rotation3, 100, goState))
     {
         TC_LOG_ERROR("bg.battleground", "Battleground::AddObject: cannot create gameobject (entry: %u) for BG (map: %u, instance id: %u)!",
@@ -1604,10 +1584,6 @@
     }
 
     Creature* creature = new Creature();
-<<<<<<< HEAD
-=======
-
->>>>>>> 233297c5
     if (!creature->Create(map->GenerateLowGuid<HighGuid::Unit>(), map, PHASEMASK_NORMAL, entry, x, y, z, o))
     {
         TC_LOG_ERROR("bg.battleground", "Battleground::AddCreature: cannot create creature (entry: %u) for BG (map: %u, instance id: %u)!",
