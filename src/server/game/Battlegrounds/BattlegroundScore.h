--- conflicted
+++ resolved
@@ -159,10 +159,6 @@
         // For Logging purpose
         virtual std::string ToString() const { return ""; }
 
-<<<<<<< HEAD
-        ObjectGuid PlayerGuid;
-        uint8 TeamId;
-=======
         uint32 GetKillingBlows() const    { return KillingBlows; }
         uint32 GetDeaths() const          { return Deaths; }
         uint32 GetHonorableKills() const  { return HonorableKills; }
@@ -176,8 +172,8 @@
         virtual uint32 GetAttr4() const { return 0; }
         virtual uint32 GetAttr5() const { return 0; }
 
-        uint64 PlayerGuid;
->>>>>>> d6dbe52e
+        ObjectGuid PlayerGuid;
+        uint8 TeamId;
 
         // Default score, present in every type
         uint32 KillingBlows;
