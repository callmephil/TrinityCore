--- conflicted
+++ resolved
@@ -153,11 +153,7 @@
             content.WriteByteSeq(PlayerGuid[2]);
         }
 
-<<<<<<< HEAD
-        virtual void BuildObjectivesBlock(WorldPacket& /*data*/, ByteBuffer& /*content*/) { }
-=======
-        virtual void BuildObjectivesBlock(WorldPacket& /*data*/) = 0;
->>>>>>> 876e9dde
+        virtual void BuildObjectivesBlock(WorldPacket& /*data*/, ByteBuffer& /*content*/) = 0;
 
         // For Logging purpose
         virtual std::string ToString() const { return ""; }
