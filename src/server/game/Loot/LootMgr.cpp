--- conflicted
+++ resolved
@@ -1559,25 +1559,15 @@
 
     for (uint32 i = 0; i < sItemDisenchantLootStore.GetNumRows(); ++i)
     {
-<<<<<<< HEAD
         ItemDisenchantLootEntry const* disenchant = sItemDisenchantLootStore.LookupEntry(i);
         if (!disenchant)
             continue;
 
         uint32 lootid = disenchant->Id;
         if (lootIdSet.find(lootid) == lootIdSet.end())
-            LootTemplates_Disenchant.ReportNotExistedId(lootid);
+            LootTemplates_Disenchant.ReportNonExistingId(lootid);
         else
             lootIdSetUsed.insert(lootid);
-=======
-        if (uint32 lootid = itr->second.DisenchantID)
-        {
-            if (lootIdSet.find(lootid) == lootIdSet.end())
-                LootTemplates_Disenchant.ReportNonExistingId(lootid);
-            else
-                lootIdSetUsed.insert(lootid);
-        }
->>>>>>> bcfc2911
     }
 
     for (LootIdSet::const_iterator itr = lootIdSetUsed.begin(); itr != lootIdSetUsed.end(); ++itr)
