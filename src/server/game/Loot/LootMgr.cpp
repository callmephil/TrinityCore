/*
 * Copyright (C) 2008-2013 TrinityCore <http://www.trinitycore.org/>
 * Copyright (C) 2005-2009 MaNGOS <http://getmangos.com/>
 *
 * This program is free software; you can redistribute it and/or modify it
 * under the terms of the GNU General Public License as published by the
 * Free Software Foundation; either version 2 of the License, or (at your
 * option) any later version.
 *
 * This program is distributed in the hope that it will be useful, but WITHOUT
 * ANY WARRANTY; without even the implied warranty of MERCHANTABILITY or
 * FITNESS FOR A PARTICULAR PURPOSE. See the GNU General Public License for
 * more details.
 *
 * You should have received a copy of the GNU General Public License along
 * with this program. If not, see <http://www.gnu.org/licenses/>.
 */

#include "LootMgr.h"
#include "Log.h"
#include "ObjectMgr.h"
#include "World.h"
#include "Util.h"
#include "SharedDefines.h"
#include "SpellMgr.h"
#include "SpellInfo.h"
#include "Group.h"
#include "Player.h"
#include "Containers.h"

static Rates const qualityToRate[MAX_ITEM_QUALITY] =
{
    RATE_DROP_ITEM_POOR,                                    // ITEM_QUALITY_POOR
    RATE_DROP_ITEM_NORMAL,                                  // ITEM_QUALITY_NORMAL
    RATE_DROP_ITEM_UNCOMMON,                                // ITEM_QUALITY_UNCOMMON
    RATE_DROP_ITEM_RARE,                                    // ITEM_QUALITY_RARE
    RATE_DROP_ITEM_EPIC,                                    // ITEM_QUALITY_EPIC
    RATE_DROP_ITEM_LEGENDARY,                               // ITEM_QUALITY_LEGENDARY
    RATE_DROP_ITEM_ARTIFACT,                                // ITEM_QUALITY_ARTIFACT
};

LootStore LootTemplates_Creature("creature_loot_template",           "creature entry",                  true);
LootStore LootTemplates_Disenchant("disenchant_loot_template",       "item disenchant id",              true);
LootStore LootTemplates_Fishing("fishing_loot_template",             "area id",                         true);
LootStore LootTemplates_Gameobject("gameobject_loot_template",       "gameobject entry",                true);
LootStore LootTemplates_Item("item_loot_template",                   "item entry",                      true);
LootStore LootTemplates_Mail("mail_loot_template",                   "mail template id",                false);
LootStore LootTemplates_Milling("milling_loot_template",             "item entry (herb)",               true);
LootStore LootTemplates_Pickpocketing("pickpocketing_loot_template", "creature pickpocket lootid",      true);
LootStore LootTemplates_Prospecting("prospecting_loot_template",     "item entry (ore)",                true);
LootStore LootTemplates_Reference("reference_loot_template",         "reference id",                    false);
LootStore LootTemplates_Skinning("skinning_loot_template",           "creature skinning id",            true);
LootStore LootTemplates_Spell("spell_loot_template",                 "spell id (random item creating)", false);

// Selects invalid loot items to be removed from group possible entries (before rolling)
struct LootGroupInvalidSelector : public std::unary_function<LootStoreItem*, bool>
{
    explicit LootGroupInvalidSelector(Loot const& loot, uint16 lootMode) : _loot(loot), _lootMode(lootMode) { }

    bool operator()(LootStoreItem* item) const
    {
        if (!(item->lootmode & _lootMode))
            return true;

        uint8 foundDuplicates = 0;
        for (std::vector<LootItem>::const_iterator itr = _loot.items.begin(); itr != _loot.items.end(); ++itr)
            if (itr->itemid == item->itemid)
                if (++foundDuplicates == _loot.maxDuplicates)
                    return true;

        return false;
    }

private:
    Loot const& _loot;
    uint16 _lootMode;
};

class LootTemplate::LootGroup                               // A set of loot definitions for items (refs are not allowed)
{
    public:
        LootGroup() { }
        ~LootGroup();

        void AddEntry(LootStoreItem* item);                 // Adds an entry to the group (at loading stage)
        bool HasQuestDrop() const;                          // True if group includes at least 1 quest drop entry
        bool HasQuestDropForPlayer(Player const* player) const;
                                                            // The same for active quests of the player
        void Process(Loot& loot, uint16 lootMode) const;    // Rolls an item from the group (if any) and adds the item to the loot
        float RawTotalChance() const;                       // Overall chance for the group (without equal chanced items)
        float TotalChance() const;                          // Overall chance for the group

        void Verify(LootStore const& lootstore, uint32 id, uint8 group_id) const;
        void CollectLootIds(LootIdSet& set) const;
        void CheckLootRefs(LootTemplateMap const& store, LootIdSet* ref_set) const;
        LootStoreItemList* GetExplicitlyChancedItemList() { return &ExplicitlyChanced; }
        LootStoreItemList* GetEqualChancedItemList() { return &EqualChanced; }
        void CopyConditions(ConditionList conditions);
    private:
        LootStoreItemList ExplicitlyChanced;                // Entries with chances defined in DB
        LootStoreItemList EqualChanced;                     // Zero chances - every entry takes the same chance

        LootStoreItem const* Roll(Loot& loot, uint16 lootMode) const;   // Rolls an item from the group, returns NULL if all miss their chances

        // This class must never be copied - storing pointers
        LootGroup(LootGroup const&);
        LootGroup& operator=(LootGroup const&);
};

//Remove all data and free all memory
void LootStore::Clear()
{
    for (LootTemplateMap::const_iterator itr=m_LootTemplates.begin(); itr != m_LootTemplates.end(); ++itr)
        delete itr->second;
    m_LootTemplates.clear();
}

// Checks validity of the loot store
// Actual checks are done within LootTemplate::Verify() which is called for every template
void LootStore::Verify() const
{
    for (LootTemplateMap::const_iterator i = m_LootTemplates.begin(); i != m_LootTemplates.end(); ++i)
        i->second->Verify(*this, i->first);
}

// Loads a *_loot_template DB table into loot store
// All checks of the loaded template are called from here, no error reports at loot generation required
uint32 LootStore::LoadLootTable()
{
    LootTemplateMap::const_iterator tab;

    // Clearing store (for reloading case)
    Clear();

    //                                                  0     1            2               3         4         5             6
    QueryResult result = WorldDatabase.PQuery("SELECT entry, item, ChanceOrQuestChance, lootmode, groupid, mincountOrRef, maxcount FROM %s", GetName());

    if (!result)
        return 0;

    uint32 count = 0;

    do
    {
        Field* fields = result->Fetch();

        uint32 entry               = fields[0].GetUInt32();
        uint32 item                = fields[1].GetUInt32();
        float  chanceOrQuestChance = fields[2].GetFloat();
        uint16 lootmode            = fields[3].GetUInt16();
        uint8  group               = fields[4].GetUInt8();
        int32  mincountOrRef       = fields[5].GetInt32();
        int32  maxcount            = fields[6].GetUInt8();

        if (maxcount > std::numeric_limits<uint8>::max())
        {
            sLog->outError(LOG_FILTER_SQL, "Table '%s' entry %d item %d: maxcount value (%u) to large. must be less %u - skipped", GetName(), entry, item, maxcount, std::numeric_limits<uint8>::max());
            continue;                                   // error already printed to log/console.
        }

        LootStoreItem* storeitem = new LootStoreItem(item, chanceOrQuestChance, lootmode, group, mincountOrRef, maxcount);

        if (!storeitem->IsValid(*this, entry))            // Validity checks
        {
            delete storeitem;
            continue;
        }

        // Looking for the template of the entry
                                                        // often entries are put together
        if (m_LootTemplates.empty() || tab->first != entry)
        {
            // Searching the template (in case template Id changed)
            tab = m_LootTemplates.find(entry);
            if (tab == m_LootTemplates.end())
            {
                std::pair< LootTemplateMap::iterator, bool > pr = m_LootTemplates.insert(LootTemplateMap::value_type(entry, new LootTemplate()));
                tab = pr.first;
            }
        }
        // else is empty - template Id and iter are the same
        // finally iter refers to already existed or just created <entry, LootTemplate>

        // Adds current row to the template
        tab->second->AddEntry(storeitem);
        ++count;
    }
    while (result->NextRow());

    Verify();                                           // Checks validity of the loot store

    return count;
}

bool LootStore::HaveQuestLootFor(uint32 loot_id) const
{
    LootTemplateMap::const_iterator itr = m_LootTemplates.find(loot_id);
    if (itr == m_LootTemplates.end())
        return false;

    // scan loot for quest items
    return itr->second->HasQuestDrop(m_LootTemplates);
}

bool LootStore::HaveQuestLootForPlayer(uint32 loot_id, Player* player) const
{
    LootTemplateMap::const_iterator tab = m_LootTemplates.find(loot_id);
    if (tab != m_LootTemplates.end())
        if (tab->second->HasQuestDropForPlayer(m_LootTemplates, player))
            return true;

    return false;
}

void LootStore::ResetConditions()
{
    for (LootTemplateMap::iterator itr = m_LootTemplates.begin(); itr != m_LootTemplates.end(); ++itr)
    {
        ConditionList empty;
        itr->second->CopyConditions(empty);
    }
}

LootTemplate const* LootStore::GetLootFor(uint32 loot_id) const
{
    LootTemplateMap::const_iterator tab = m_LootTemplates.find(loot_id);

    if (tab == m_LootTemplates.end())
        return NULL;

    return tab->second;
}

LootTemplate* LootStore::GetLootForConditionFill(uint32 loot_id)
{
    LootTemplateMap::iterator tab = m_LootTemplates.find(loot_id);

    if (tab == m_LootTemplates.end())
        return NULL;

    return tab->second;
}

uint32 LootStore::LoadAndCollectLootIds(LootIdSet& lootIdSet)
{
    uint32 count = LoadLootTable();

    for (LootTemplateMap::const_iterator tab = m_LootTemplates.begin(); tab != m_LootTemplates.end(); ++tab)
        lootIdSet.insert(tab->first);

    return count;
}

void LootStore::CheckLootRefs(LootIdSet* ref_set) const
{
    for (LootTemplateMap::const_iterator ltItr = m_LootTemplates.begin(); ltItr != m_LootTemplates.end(); ++ltItr)
        ltItr->second->CheckLootRefs(m_LootTemplates, ref_set);
}

void LootStore::ReportUnusedIds(LootIdSet const& lootIdSet) const
{
    // all still listed ids isn't referenced
    for (LootIdSet::const_iterator itr = lootIdSet.begin(); itr != lootIdSet.end(); ++itr)
        sLog->outError(LOG_FILTER_SQL, "Table '%s' entry %d isn't %s and not referenced from loot, and then useless.", GetName(), *itr, GetEntryName());
}

void LootStore::ReportNotExistedId(uint32 id) const
{
    sLog->outError(LOG_FILTER_SQL, "Table '%s' entry %d (%s) does not exist but used as loot id in DB.", GetName(), id, GetEntryName());
}

//
// --------- LootStoreItem ---------
//

// Checks if the entry (quest, non-quest, reference) takes it's chance (at loot generation)
// RATE_DROP_ITEMS is no longer used for all types of entries
bool LootStoreItem::Roll(bool rate) const
{
    if (chance >= 100.0f)
        return true;

    if (mincountOrRef < 0)                                   // reference case
        return roll_chance_f(chance* (rate ? sWorld->getRate(RATE_DROP_ITEM_REFERENCED) : 1.0f));

    ItemTemplate const* pProto = sObjectMgr->GetItemTemplate(itemid);

    float qualityModifier = pProto && rate ? sWorld->getRate(qualityToRate[pProto->Quality]) : 1.0f;

    return roll_chance_f(chance*qualityModifier);
}

// Checks correctness of values
bool LootStoreItem::IsValid(LootStore const& store, uint32 entry) const
{
    if (group >= 1 << 7)                                     // it stored in 7 bit field
    {
        sLog->outError(LOG_FILTER_SQL, "Table '%s' entry %d item %d: group (%u) must be less %u - skipped", store.GetName(), entry, itemid, group, 1 << 7);
        return false;
    }

    if (mincountOrRef == 0)
    {
        sLog->outError(LOG_FILTER_SQL, "Table '%s' entry %d item %d: wrong mincountOrRef (%d) - skipped", store.GetName(), entry, itemid, mincountOrRef);
        return false;
    }

    if (mincountOrRef > 0)                                  // item (quest or non-quest) entry, maybe grouped
    {
        ItemTemplate const* proto = sObjectMgr->GetItemTemplate(itemid);
        if (!proto)
        {
            sLog->outError(LOG_FILTER_SQL, "Table '%s' entry %d item %d: item entry not listed in `item_template` - skipped", store.GetName(), entry, itemid);
            return false;
        }

        if (chance == 0 && group == 0)                      // Zero chance is allowed for grouped entries only
        {
            sLog->outError(LOG_FILTER_SQL, "Table '%s' entry %d item %d: equal-chanced grouped entry, but group not defined - skipped", store.GetName(), entry, itemid);
            return false;
        }

        if (chance != 0 && chance < 0.000001f)             // loot with low chance
        {
            sLog->outError(LOG_FILTER_SQL, "Table '%s' entry %d item %d: low chance (%f) - skipped",
                store.GetName(), entry, itemid, chance);
            return false;
        }

        if (maxcount < mincountOrRef)                       // wrong max count
        {
            sLog->outError(LOG_FILTER_SQL, "Table '%s' entry %d item %d: max count (%u) less that min count (%i) - skipped", store.GetName(), entry, itemid, int32(maxcount), mincountOrRef);
            return false;
        }
    }
    else                                                    // mincountOrRef < 0
    {
        if (needs_quest)
            sLog->outError(LOG_FILTER_SQL, "Table '%s' entry %d item %d: quest chance will be treated as non-quest chance", store.GetName(), entry, itemid);
        else if (chance == 0)                              // no chance for the reference
        {
            sLog->outError(LOG_FILTER_SQL, "Table '%s' entry %d item %d: zero chance is specified for a reference, skipped", store.GetName(), entry, itemid);
            return false;
        }
    }
    return true;                                            // Referenced template existence is checked at whole store level
}

//
// --------- LootItem ---------
//

// Constructor, copies most fields from LootStoreItem and generates random count
LootItem::LootItem(LootStoreItem const& li)
{
    itemid      = li.itemid;
    conditions   = li.conditions;

    ItemTemplate const* proto = sObjectMgr->GetItemTemplate(itemid);
    freeforall  = proto && (proto->Flags & ITEM_PROTO_FLAG_PARTY_LOOT);
    follow_loot_rules = proto && (proto->FlagsCu & ITEM_FLAGS_CU_FOLLOW_LOOT_RULES);

    needs_quest = li.needs_quest;

    randomSuffix = GenerateEnchSuffixFactor(itemid);
    randomPropertyId = Item::GenerateItemRandomPropertyId(itemid);
    is_looted = 0;
    is_blocked = 0;
    is_underthreshold = 0;
    is_counted = 0;
    canSave = true;
}

// Basic checks for player/item compatibility - if false no chance to see the item in the loot
bool LootItem::AllowedForPlayer(Player const* player) const
{
    // DB conditions check
    if (!sConditionMgr->IsObjectMeetToConditions(const_cast<Player*>(player), conditions))
        return false;

    ItemTemplate const* pProto = sObjectMgr->GetItemTemplate(itemid);
    if (!pProto)
        return false;

    // not show loot for players without profession or those who already know the recipe
    if ((pProto->Flags & ITEM_PROTO_FLAG_SMART_LOOT) && (!player->HasSkill(pProto->RequiredSkill) || player->HasSpell(pProto->Spells[1].SpellId)))
        return false;

    // not show loot for not own team
    if ((pProto->Flags2 & ITEM_FLAGS_EXTRA_HORDE_ONLY) && player->GetTeam() != HORDE)
        return false;

    if ((pProto->Flags2 & ITEM_FLAGS_EXTRA_ALLIANCE_ONLY) && player->GetTeam() != ALLIANCE)
        return false;

    // check quest requirements
    if (!(pProto->FlagsCu & ITEM_FLAGS_CU_IGNORE_QUEST_STATUS) && ((needs_quest || (pProto->StartQuest && player->GetQuestStatus(pProto->StartQuest) != QUEST_STATUS_NONE)) && !player->HasQuestForItem(itemid)))
        return false;

    return true;
}

void LootItem::AddAllowedLooter(const Player* player)
{
    allowedGUIDs.insert(player->GetGUIDLow());
}

//
// --------- Loot ---------
//

// Inserts the item into the loot (called by LootTemplate processors)
void Loot::AddItem(LootStoreItem const& item)
{
    ItemTemplate const* proto = sObjectMgr->GetItemTemplate(item.itemid);
    if (!proto)
        return;

    uint32 count = urand(item.mincountOrRef, item.maxcount);
    uint32 stacks = count / proto->GetMaxStackSize() + (count % proto->GetMaxStackSize() ? 1 : 0);

    std::vector<LootItem>& lootItems = item.needs_quest ? quest_items : items;
    uint32 limit = item.needs_quest ? MAX_NR_QUEST_ITEMS : MAX_NR_LOOT_ITEMS;

    for (uint32 i = 0; i < stacks && lootItems.size() < limit; ++i)
    {
        LootItem generatedLoot(item);
        generatedLoot.count = std::min(count, proto->GetMaxStackSize());
        lootItems.push_back(generatedLoot);
        count -= proto->GetMaxStackSize();

        // non-conditional one-player only items are counted here,
        // free for all items are counted in FillFFALoot(),
        // non-ffa conditionals are counted in FillNonQuestNonFFAConditionalLoot()
        if (!item.needs_quest && item.conditions.empty() && !(proto->Flags & ITEM_PROTO_FLAG_PARTY_LOOT))
            ++unlootedCount;
    }
}

// Calls processor of corresponding LootTemplate (which handles everything including references)
bool Loot::FillLoot(uint32 lootId, LootStore const& store, Player* lootOwner, bool personal, bool noEmptyError, uint16 lootMode /*= LOOT_MODE_DEFAULT*/)
{
    // Must be provided
    if (!lootOwner)
        return false;

    LootTemplate const* tab = store.GetLootFor(lootId);

    if (!tab)
    {
        if (!noEmptyError)
            sLog->outError(LOG_FILTER_SQL, "Table '%s' loot id #%u used but it doesn't have records.", store.GetName(), lootId);
        return false;
    }

    items.reserve(MAX_NR_LOOT_ITEMS);
    quest_items.reserve(MAX_NR_QUEST_ITEMS);

    tab->Process(*this, store.IsRatesAllowed(), lootMode);          // Processing is done there, callback via Loot::AddItem()

    // Setting access rights for group loot case
    Group* group = lootOwner->GetGroup();
    if (!personal && group)
    {
        roundRobinPlayer = lootOwner->GetGUID();

        for (GroupReference* itr = group->GetFirstMember(); itr != NULL; itr = itr->next())
            if (Player* player = itr->getSource())   // should actually be looted object instead of lootOwner but looter has to be really close so doesnt really matter
                FillNotNormalLootFor(player, player->IsAtGroupRewardDistance(lootOwner));

        for (uint8 i = 0; i < items.size(); ++i)
        {
            if (ItemTemplate const* proto = sObjectMgr->GetItemTemplate(items[i].itemid))
                if (proto->Quality < uint32(group->GetLootThreshold()))
                    items[i].is_underthreshold = true;
        }
    }
    // ... for personal loot
    else
        FillNotNormalLootFor(lootOwner, true);

    return true;
}

void Loot::FillNotNormalLootFor(Player* player, bool presentAtLooting)
{
    uint32 plguid = player->GetGUIDLow();

    QuestItemMap::const_iterator qmapitr = PlayerQuestItems.find(plguid);
    if (qmapitr == PlayerQuestItems.end())
        FillQuestLoot(player);

    qmapitr = PlayerFFAItems.find(plguid);
    if (qmapitr == PlayerFFAItems.end())
        FillFFALoot(player);

    qmapitr = PlayerNonQuestNonFFAConditionalItems.find(plguid);
    if (qmapitr == PlayerNonQuestNonFFAConditionalItems.end())
        FillNonQuestNonFFAConditionalLoot(player, presentAtLooting);

    // if not auto-processed player will have to come and pick it up manually
    if (!presentAtLooting)
        return;

    // Process currency items
    uint32 max_slot = GetMaxSlotInLootFor(player);
    LootItem const* item = NULL;
    uint32 itemsSize = uint32(items.size());
    for (uint32 i = 0; i < max_slot; ++i)
    {
        if (i < items.size())
            item = &items[i];
        else
            item = &quest_items[i-itemsSize];

        if (!item->is_looted && item->freeforall && item->AllowedForPlayer(player))
            if (ItemTemplate const* proto = sObjectMgr->GetItemTemplate(item->itemid))
                if (proto->IsCurrencyToken())
                    player->StoreLootItem(i, this);
    }
}

QuestItemList* Loot::FillFFALoot(Player* player)
{
    QuestItemList* ql = new QuestItemList();

    for (uint8 i = 0; i < items.size(); ++i)
    {
        LootItem &item = items[i];
        if (!item.is_looted && item.freeforall && item.AllowedForPlayer(player))
        {
            ql->push_back(QuestItem(i));
            ++unlootedCount;
        }
    }
    if (ql->empty())
    {
        delete ql;
        return NULL;
    }

    PlayerFFAItems[player->GetGUIDLow()] = ql;
    return ql;
}

QuestItemList* Loot::FillQuestLoot(Player* player)
{
    if (items.size() == MAX_NR_LOOT_ITEMS)
        return NULL;

    QuestItemList* ql = new QuestItemList();

    for (uint8 i = 0; i < quest_items.size(); ++i)
    {
        LootItem &item = quest_items[i];

        if (!item.is_looted && (item.AllowedForPlayer(player) || (item.follow_loot_rules && player->GetGroup() && ((player->GetGroup()->GetLootMethod() == MASTER_LOOT && player->GetGroup()->GetLooterGuid() == player->GetGUID()) || player->GetGroup()->GetLootMethod() != MASTER_LOOT ))))
        {
            ql->push_back(QuestItem(i));

            // quest items get blocked when they first appear in a
            // player's quest vector
            //
            // increase once if one looter only, looter-times if free for all
            if (item.freeforall || !item.is_blocked)
                ++unlootedCount;
            if (!player->GetGroup() || (player->GetGroup()->GetLootMethod() != GROUP_LOOT && player->GetGroup()->GetLootMethod() != ROUND_ROBIN))
                item.is_blocked = true;

            if (items.size() + ql->size() == MAX_NR_LOOT_ITEMS)
                break;
        }
    }
    if (ql->empty())
    {
        delete ql;
        return NULL;
    }

    PlayerQuestItems[player->GetGUIDLow()] = ql;
    return ql;
}

QuestItemList* Loot::FillNonQuestNonFFAConditionalLoot(Player* player, bool presentAtLooting)
{
    QuestItemList* ql = new QuestItemList();

    for (uint8 i = 0; i < items.size(); ++i)
    {
        LootItem &item = items[i];
        if (!item.is_looted && !item.freeforall && (item.AllowedForPlayer(player) || (item.follow_loot_rules && player->GetGroup() && ((player->GetGroup()->GetLootMethod() == MASTER_LOOT && player->GetGroup()->GetLooterGuid() == player->GetGUID()) || player->GetGroup()->GetLootMethod() != MASTER_LOOT ))))
        {
            if (presentAtLooting)
                item.AddAllowedLooter(player);
            if (!item.conditions.empty())
            {
                ql->push_back(QuestItem(i));
                if (!item.is_counted)
                {
                    ++unlootedCount;
                    item.is_counted = true;
                }
            }
        }
    }
    if (ql->empty())
    {
        delete ql;
        return NULL;
    }

    PlayerNonQuestNonFFAConditionalItems[player->GetGUIDLow()] = ql;
    return ql;
}

//===================================================

void Loot::NotifyItemRemoved(uint8 lootIndex)
{
    // notify all players that are looting this that the item was removed
    // convert the index to the slot the player sees
    std::set<uint64>::iterator i_next;
    for (std::set<uint64>::iterator i = PlayersLooting.begin(); i != PlayersLooting.end(); i = i_next)
    {
        i_next = i;
        ++i_next;
        if (Player* player = ObjectAccessor::FindPlayer(*i))
            player->SendNotifyLootItemRemoved(lootIndex);
        else
            PlayersLooting.erase(i);
    }
}

void Loot::NotifyMoneyRemoved()
{
    // notify all players that are looting this that the money was removed
    std::set<uint64>::iterator i_next;
    for (std::set<uint64>::iterator i = PlayersLooting.begin(); i != PlayersLooting.end(); i = i_next)
    {
        i_next = i;
        ++i_next;
        if (Player* player = ObjectAccessor::FindPlayer(*i))
            player->SendNotifyLootMoneyRemoved();
        else
            PlayersLooting.erase(i);
    }
}

void Loot::NotifyQuestItemRemoved(uint8 questIndex)
{
    // when a free for all questitem is looted
    // all players will get notified of it being removed
    // (other questitems can be looted by each group member)
    // bit inefficient but isn't called often

    std::set<uint64>::iterator i_next;
    for (std::set<uint64>::iterator i = PlayersLooting.begin(); i != PlayersLooting.end(); i = i_next)
    {
        i_next = i;
        ++i_next;
        if (Player* player = ObjectAccessor::FindPlayer(*i))
        {
            QuestItemMap::const_iterator pq = PlayerQuestItems.find(player->GetGUIDLow());
            if (pq != PlayerQuestItems.end() && pq->second)
            {
                // find where/if the player has the given item in it's vector
                QuestItemList& pql = *pq->second;

                uint8 j;
                for (j = 0; j < pql.size(); ++j)
                    if (pql[j].index == questIndex)
                        break;

                if (j < pql.size())
                    player->SendNotifyLootItemRemoved(items.size()+j);
            }
        }
        else
            PlayersLooting.erase(i);
    }
}

void Loot::generateMoneyLoot(uint32 minAmount, uint32 maxAmount)
{
    if (maxAmount > 0)
    {
        if (maxAmount <= minAmount)
            gold = uint32(maxAmount * sWorld->getRate(RATE_DROP_MONEY));
        else if ((maxAmount - minAmount) < 32700)
            gold = uint32(urand(minAmount, maxAmount) * sWorld->getRate(RATE_DROP_MONEY));
        else
            gold = uint32(urand(minAmount >> 8, maxAmount >> 8) * sWorld->getRate(RATE_DROP_MONEY)) << 8;
    }
}

void Loot::DeleteLootItemFromContainerItemDB(uint32 itemID)
{
    // Deletes a single item associated with an openable item from the DB
    PreparedStatement* stmt = CharacterDatabase.GetPreparedStatement(CHAR_DEL_ITEMCONTAINER_ITEM);
    stmt->setUInt32(0, containerID);
    stmt->setUInt32(1, itemID);
    CharacterDatabase.Execute(stmt);

    // Mark the item looted to prevent resaving
    for (LootItemList::iterator _itr = items.begin(); _itr != items.end(); ++_itr)
    {
        if (_itr->itemid != itemID)
            continue;

        _itr->canSave = true;
        break;
    }
}

void Loot::DeleteLootMoneyFromContainerItemDB()
{
    // Deletes money loot associated with an openable item from the DB
    PreparedStatement* stmt = CharacterDatabase.GetPreparedStatement(CHAR_DEL_ITEMCONTAINER_MONEY);
    stmt->setUInt32(0, containerID);
    CharacterDatabase.Execute(stmt);
}

LootItem* Loot::LootItemInSlot(uint32 lootSlot, Player* player, QuestItem* *qitem, QuestItem* *ffaitem, QuestItem* *conditem)
{
    LootItem* item = NULL;
    bool is_looted = true;
    if (lootSlot >= items.size())
    {
        uint32 questSlot = lootSlot - items.size();
        QuestItemMap::const_iterator itr = PlayerQuestItems.find(player->GetGUIDLow());
        if (itr != PlayerQuestItems.end() && questSlot < itr->second->size())
        {
            QuestItem* qitem2 = &itr->second->at(questSlot);
            if (qitem)
                *qitem = qitem2;
            item = &quest_items[qitem2->index];
            is_looted = qitem2->is_looted;
        }
    }
    else
    {
        item = &items[lootSlot];
        is_looted = item->is_looted;
        if (item->freeforall)
        {
            QuestItemMap::const_iterator itr = PlayerFFAItems.find(player->GetGUIDLow());
            if (itr != PlayerFFAItems.end())
            {
                for (QuestItemList::const_iterator iter=itr->second->begin(); iter!= itr->second->end(); ++iter)
                    if (iter->index == lootSlot)
                    {
                        QuestItem* ffaitem2 = (QuestItem*)&(*iter);
                        if (ffaitem)
                            *ffaitem = ffaitem2;
                        is_looted = ffaitem2->is_looted;
                        break;
                    }
            }
        }
        else if (!item->conditions.empty())
        {
            QuestItemMap::const_iterator itr = PlayerNonQuestNonFFAConditionalItems.find(player->GetGUIDLow());
            if (itr != PlayerNonQuestNonFFAConditionalItems.end())
            {
                for (QuestItemList::const_iterator iter=itr->second->begin(); iter!= itr->second->end(); ++iter)
                {
                    if (iter->index == lootSlot)
                    {
                        QuestItem* conditem2 = (QuestItem*)&(*iter);
                        if (conditem)
                            *conditem = conditem2;
                        is_looted = conditem2->is_looted;
                        break;
                    }
                }
            }
        }
    }

    if (is_looted)
        return NULL;

    return item;
}

uint32 Loot::GetMaxSlotInLootFor(Player* player) const
{
    QuestItemMap::const_iterator itr = PlayerQuestItems.find(player->GetGUIDLow());
    return items.size() + (itr != PlayerQuestItems.end() ?  itr->second->size() : 0);
}

// return true if there is any FFA, quest or conditional item for the player.
bool Loot::hasItemFor(Player* player) const
{
    QuestItemMap const& lootPlayerQuestItems = GetPlayerQuestItems();
    QuestItemMap::const_iterator q_itr = lootPlayerQuestItems.find(player->GetGUIDLow());
    if (q_itr != lootPlayerQuestItems.end())
    {
        QuestItemList* q_list = q_itr->second;
        for (QuestItemList::const_iterator qi = q_list->begin(); qi != q_list->end(); ++qi)
        {
            const LootItem &item = quest_items[qi->index];
            if (!qi->is_looted && !item.is_looted)
                return true;
        }
    }

    QuestItemMap const& lootPlayerFFAItems = GetPlayerFFAItems();
    QuestItemMap::const_iterator ffa_itr = lootPlayerFFAItems.find(player->GetGUIDLow());
    if (ffa_itr != lootPlayerFFAItems.end())
    {
        QuestItemList* ffa_list = ffa_itr->second;
        for (QuestItemList::const_iterator fi = ffa_list->begin(); fi != ffa_list->end(); ++fi)
        {
            const LootItem &item = items[fi->index];
            if (!fi->is_looted && !item.is_looted)
                return true;
        }
    }

    QuestItemMap const& lootPlayerNonQuestNonFFAConditionalItems = GetPlayerNonQuestNonFFAConditionalItems();
    QuestItemMap::const_iterator nn_itr = lootPlayerNonQuestNonFFAConditionalItems.find(player->GetGUIDLow());
    if (nn_itr != lootPlayerNonQuestNonFFAConditionalItems.end())
    {
        QuestItemList* conditional_list = nn_itr->second;
        for (QuestItemList::const_iterator ci = conditional_list->begin(); ci != conditional_list->end(); ++ci)
        {
            const LootItem &item = items[ci->index];
            if (!ci->is_looted && !item.is_looted)
                return true;
        }
    }

    return false;
}

// return true if there is any item over the group threshold (i.e. not underthreshold).
bool Loot::hasOverThresholdItem() const
{
    for (uint8 i = 0; i < items.size(); ++i)
    {
        if (!items[i].is_looted && !items[i].is_underthreshold && !items[i].freeforall)
            return true;
    }

    return false;
}

ByteBuffer& operator<<(ByteBuffer& b, LootItem const& li)
{
    b << uint32(li.itemid);
    b << uint32(li.count);                                  // nr of items of this type
    b << uint32(sObjectMgr->GetItemTemplate(li.itemid)->DisplayInfoID);
    b << uint32(li.randomSuffix);
    b << uint32(li.randomPropertyId);
    //b << uint8(0);                                        // slot type - will send after this function call
    return b;
}

ByteBuffer& operator<<(ByteBuffer& b, LootView const& lv)
{
    if (lv.permission == NONE_PERMISSION)
    {
        b << uint32(0);                                     // gold
        b << uint8(0);                                      // item count
<<<<<<< HEAD
        b << uint8(0);                                      // currency count
=======
>>>>>>> 1a6a23ec
        return b;
    }

    Loot &l = lv.loot;

    uint8 itemsShown = 0;
    uint8 currenciesShown = 0;

    b << uint32(l.gold);                                    //gold

    size_t count_pos = b.wpos();                            // pos of item count byte
    b << uint8(0);                                          // item count placeholder
    size_t currency_count_pos = b.wpos();                   // pos of currency count byte
    b << uint8(0);                                          // currency count placeholder

    switch (lv.permission)
    {
        case GROUP_PERMISSION:
        {
            // if you are not the round-robin group looter, you can only see
            // blocked rolled items and quest items, and !ffa items
            for (uint8 i = 0; i < l.items.size(); ++i)
            {
                if (!l.items[i].is_looted && !l.items[i].freeforall && l.items[i].conditions.empty() && l.items[i].AllowedForPlayer(lv.viewer))
                {
                    uint8 slot_type;

                    if (l.items[i].is_blocked)
                        slot_type = LOOT_SLOT_TYPE_ROLL_ONGOING;
                    else if (l.roundRobinPlayer == 0 || !l.items[i].is_underthreshold || lv.viewer->GetGUID() == l.roundRobinPlayer)
                    {
                        // no round robin owner or he has released the loot
                        // or it IS the round robin group owner
                        // => item is lootable
                        slot_type = LOOT_SLOT_TYPE_ALLOW_LOOT;
                    }
                    else
                        // item shall not be displayed.
                        continue;

                    b << uint8(i) << l.items[i];
                    b << uint8(slot_type);
                    ++itemsShown;
                }
            }
            break;
        }
        case ROUND_ROBIN_PERMISSION:
        {
            for (uint8 i = 0; i < l.items.size(); ++i)
            {
                if (!l.items[i].is_looted && !l.items[i].freeforall && l.items[i].conditions.empty() && l.items[i].AllowedForPlayer(lv.viewer))
                {
                    if (l.roundRobinPlayer != 0 && lv.viewer->GetGUID() != l.roundRobinPlayer)
                        // item shall not be displayed.
                        continue;

                    b << uint8(i) << l.items[i];
                    b << uint8(LOOT_SLOT_TYPE_ALLOW_LOOT);
                    ++itemsShown;
                }
            }
            break;
        }
        case ALL_PERMISSION:
        case MASTER_PERMISSION:
        case OWNER_PERMISSION:
        {
            uint8 slot_type = LOOT_SLOT_TYPE_ALLOW_LOOT;
            switch (lv.permission)
            {
                case MASTER_PERMISSION:
                    slot_type = LOOT_SLOT_TYPE_MASTER;
                    break;
                case OWNER_PERMISSION:
                    slot_type = LOOT_SLOT_TYPE_OWNER;
                    break;
                default:
                    break;
            }

            for (uint8 i = 0; i < l.items.size(); ++i)
            {
                if (!l.items[i].is_looted && !l.items[i].freeforall && l.items[i].conditions.empty() && l.items[i].AllowedForPlayer(lv.viewer))
                {
                    b << uint8(i) << l.items[i];
                    b << uint8(slot_type);
                    ++itemsShown;
                }
            }
            break;
        }
        default:
            return b;
    }

    LootSlotType slotType = lv.permission == OWNER_PERMISSION ? LOOT_SLOT_TYPE_OWNER : LOOT_SLOT_TYPE_ALLOW_LOOT;
    QuestItemMap const& lootPlayerQuestItems = l.GetPlayerQuestItems();
    QuestItemMap::const_iterator q_itr = lootPlayerQuestItems.find(lv.viewer->GetGUIDLow());
    if (q_itr != lootPlayerQuestItems.end())
    {
        QuestItemList* q_list = q_itr->second;
        for (QuestItemList::const_iterator qi = q_list->begin(); qi != q_list->end(); ++qi)
        {
            LootItem &item = l.quest_items[qi->index];
            if (!qi->is_looted && !item.is_looted)
            {
                b << uint8(l.items.size() + (qi - q_list->begin()));
                b << item;
                if (item.follow_loot_rules)
                {
                    switch (lv.permission)
                    {
                        case MASTER_PERMISSION:
                            b << uint8(LOOT_SLOT_TYPE_MASTER);
                            break;
                        case GROUP_PERMISSION:
                        case ROUND_ROBIN_PERMISSION:
                            if (!item.is_blocked)
                                b << uint8(LOOT_SLOT_TYPE_ALLOW_LOOT);
                            else
                                b << uint8(LOOT_SLOT_TYPE_ROLL_ONGOING);
                            break;
                        default:
                            b << uint8(slotType);
                            break;
                    }
                }
                else
                    b << uint8(slotType);
                ++itemsShown;
            }
        }
    }

    QuestItemMap const& lootPlayerFFAItems = l.GetPlayerFFAItems();
    QuestItemMap::const_iterator ffa_itr = lootPlayerFFAItems.find(lv.viewer->GetGUIDLow());
    if (ffa_itr != lootPlayerFFAItems.end())
    {
        QuestItemList* ffa_list = ffa_itr->second;
        for (QuestItemList::const_iterator fi = ffa_list->begin(); fi != ffa_list->end(); ++fi)
        {
            LootItem &item = l.items[fi->index];
            if (!fi->is_looted && !item.is_looted)
            {
                b << uint8(fi->index);
                b << item;
                b << uint8(slotType);
                ++itemsShown;
            }
        }
    }

    QuestItemMap const& lootPlayerNonQuestNonFFAConditionalItems = l.GetPlayerNonQuestNonFFAConditionalItems();
    QuestItemMap::const_iterator nn_itr = lootPlayerNonQuestNonFFAConditionalItems.find(lv.viewer->GetGUIDLow());
    if (nn_itr != lootPlayerNonQuestNonFFAConditionalItems.end())
    {
        QuestItemList* conditional_list = nn_itr->second;
        for (QuestItemList::const_iterator ci = conditional_list->begin(); ci != conditional_list->end(); ++ci)
        {
            LootItem &item = l.items[ci->index];
            if (!ci->is_looted && !item.is_looted)
            {
                b << uint8(ci->index);
                b << item;
                if (item.follow_loot_rules)
                {
                    switch (lv.permission)
                    {
                    case MASTER_PERMISSION:
                        b << uint8(LOOT_SLOT_TYPE_MASTER);
                        break;
                    case GROUP_PERMISSION:
                    case ROUND_ROBIN_PERMISSION:
                        if (!item.is_blocked)
                            b << uint8(LOOT_SLOT_TYPE_ALLOW_LOOT);
                        else
                            b << uint8(LOOT_SLOT_TYPE_ROLL_ONGOING);
                        break;
                    default:
                        b << uint8(slotType);
                        break;
                    }
                }
                else
                    b << uint8(slotType);
                ++itemsShown;
            }
        }
    }

    //update number of items and currencies shown
    b.put<uint8>(count_pos, itemsShown);
    b.put<uint8>(currency_count_pos, currenciesShown);

    return b;
}

//
// --------- LootTemplate::LootGroup ---------
//

LootTemplate::LootGroup::~LootGroup()
{
    while (!ExplicitlyChanced.empty())
    {
        delete ExplicitlyChanced.back();
        ExplicitlyChanced.pop_back();
    }

    while (!EqualChanced.empty())
    {
        delete EqualChanced.back();
        EqualChanced.pop_back();
    }
}

// Adds an entry to the group (at loading stage)
void LootTemplate::LootGroup::AddEntry(LootStoreItem* item)
{
    if (item->chance != 0)
        ExplicitlyChanced.push_back(item);
    else
        EqualChanced.push_back(item);
}

// Rolls an item from the group, returns NULL if all miss their chances
LootStoreItem const* LootTemplate::LootGroup::Roll(Loot& loot, uint16 lootMode) const
{
    LootStoreItemList possibleLoot = ExplicitlyChanced;
    possibleLoot.remove_if(LootGroupInvalidSelector(loot, lootMode));

    if (!possibleLoot.empty())                             // First explicitly chanced entries are checked
    {
        float roll = (float)rand_chance();

        for (LootStoreItemList::const_iterator itr = possibleLoot.begin(); itr != possibleLoot.end(); ++itr)   // check each explicitly chanced entry in the template and modify its chance based on quality.
        {
            LootStoreItem* item = *itr;
            if (item->chance >= 100.0f)
                return item;

            roll -= item->chance;
            if (roll < 0)
                return item;
        }
    }

    possibleLoot = EqualChanced;
    possibleLoot.remove_if(LootGroupInvalidSelector(loot, lootMode));
    if (!possibleLoot.empty())                              // If nothing selected yet - an item is taken from equal-chanced part
        return Trinity::Containers::SelectRandomContainerElement(possibleLoot);

    return NULL;                                            // Empty drop from the group
}

// True if group includes at least 1 quest drop entry
bool LootTemplate::LootGroup::HasQuestDrop() const
{
    for (LootStoreItemList::const_iterator i = ExplicitlyChanced.begin(); i != ExplicitlyChanced.end(); ++i)
        if ((*i)->needs_quest)
            return true;

    for (LootStoreItemList::const_iterator i = EqualChanced.begin(); i != EqualChanced.end(); ++i)
        if ((*i)->needs_quest)
            return true;

    return false;
}

// True if group includes at least 1 quest drop entry for active quests of the player
bool LootTemplate::LootGroup::HasQuestDropForPlayer(Player const* player) const
{
    for (LootStoreItemList::const_iterator i = ExplicitlyChanced.begin(); i != ExplicitlyChanced.end(); ++i)
        if (player->HasQuestForItem((*i)->itemid))
            return true;

    for (LootStoreItemList::const_iterator i = EqualChanced.begin(); i != EqualChanced.end(); ++i)
        if (player->HasQuestForItem((*i)->itemid))
            return true;

    return false;
}

void LootTemplate::LootGroup::CopyConditions(ConditionList /*conditions*/)
{
    for (LootStoreItemList::iterator i = ExplicitlyChanced.begin(); i != ExplicitlyChanced.end(); ++i)
        (*i)->conditions.clear();

    for (LootStoreItemList::iterator i = EqualChanced.begin(); i != EqualChanced.end(); ++i)
        (*i)->conditions.clear();
}

// Rolls an item from the group (if any takes its chance) and adds the item to the loot
void LootTemplate::LootGroup::Process(Loot& loot, uint16 lootMode) const
{
    if (LootStoreItem const* item = Roll(loot, lootMode))
        loot.AddItem(*item);
}

// Overall chance for the group without equal chanced items
float LootTemplate::LootGroup::RawTotalChance() const
{
    float result = 0;

    for (LootStoreItemList::const_iterator i=ExplicitlyChanced.begin(); i != ExplicitlyChanced.end(); ++i)
        if (!(*i)->needs_quest)
            result += (*i)->chance;

    return result;
}

// Overall chance for the group
float LootTemplate::LootGroup::TotalChance() const
{
    float result = RawTotalChance();

    if (!EqualChanced.empty() && result < 100.0f)
        return 100.0f;

    return result;
}

void LootTemplate::LootGroup::Verify(LootStore const& lootstore, uint32 id, uint8 group_id) const
{
    float chance = RawTotalChance();
    if (chance > 101.0f)                                    /// @todo replace with 100% when DBs will be ready
        sLog->outError(LOG_FILTER_SQL, "Table '%s' entry %u group %d has total chance > 100%% (%f)", lootstore.GetName(), id, group_id, chance);

    if (chance >= 100.0f && !EqualChanced.empty())
        sLog->outError(LOG_FILTER_SQL, "Table '%s' entry %u group %d has items with chance=0%% but group total chance >= 100%% (%f)", lootstore.GetName(), id, group_id, chance);
}

void LootTemplate::LootGroup::CheckLootRefs(LootTemplateMap const& /*store*/, LootIdSet* ref_set) const
{
    for (LootStoreItemList::const_iterator ieItr = ExplicitlyChanced.begin(); ieItr != ExplicitlyChanced.end(); ++ieItr)
    {
        LootStoreItem* item = *ieItr;
        if (item->mincountOrRef < 0)
        {
            if (!LootTemplates_Reference.GetLootFor(-item->mincountOrRef))
                LootTemplates_Reference.ReportNotExistedId(-item->mincountOrRef);
            else if (ref_set)
                ref_set->erase(-item->mincountOrRef);
        }
    }

    for (LootStoreItemList::const_iterator ieItr = EqualChanced.begin(); ieItr != EqualChanced.end(); ++ieItr)
    {
        LootStoreItem* item = *ieItr;
        if (item->mincountOrRef < 0)
        {
            if (!LootTemplates_Reference.GetLootFor(-item->mincountOrRef))
                LootTemplates_Reference.ReportNotExistedId(-item->mincountOrRef);
            else if (ref_set)
                ref_set->erase(-item->mincountOrRef);
        }
    }
}

//
// --------- LootTemplate ---------
//

LootTemplate::~LootTemplate()
{
    for (LootStoreItemList::iterator i = Entries.begin(); i != Entries.end(); ++i)
        delete *i;

    for (size_t i = 0; i < Groups.size(); ++i)
        delete Groups[i];
}

// Adds an entry to the group (at loading stage)
void LootTemplate::AddEntry(LootStoreItem* item)
{
    if (item->group > 0 && item->mincountOrRef > 0)         // Group
    {
        if (item->group >= Groups.size())
            Groups.resize(item->group, NULL);               // Adds new group the the loot template if needed
        if (!Groups[item->group - 1])
            Groups[item->group - 1] = new LootGroup();

        Groups[item->group-1]->AddEntry(item);              // Adds new entry to the group
    }
    else                                                    // Non-grouped entries and references are stored together
        Entries.push_back(item);
}

void LootTemplate::CopyConditions(ConditionList conditions)
{
    for (LootStoreItemList::iterator i = Entries.begin(); i != Entries.end(); ++i)
        (*i)->conditions.clear();

    for (LootGroups::iterator i = Groups.begin(); i != Groups.end(); ++i)
        if (LootGroup* group = *i)
            group->CopyConditions(conditions);
}

void LootTemplate::CopyConditions(LootItem* li) const
{
    // Copies the conditions list from a template item to a LootItem
    for (LootStoreItemList::const_iterator _iter = Entries.begin(); _iter != Entries.end(); ++_iter)
    {
        LootStoreItem* item = *_iter;
        if (item->itemid != li->itemid)
            continue;

        li->conditions = item->conditions;
        break;
    }
}

// Rolls for every item in the template and adds the rolled items the the loot
void LootTemplate::Process(Loot& loot, bool rate, uint16 lootMode, uint8 groupId) const
{
    if (groupId)                                            // Group reference uses own processing of the group
    {
        if (groupId > Groups.size())
            return;                                         // Error message already printed at loading stage

        if (!Groups[groupId - 1])
            return;

        Groups[groupId-1]->Process(loot, lootMode);
        return;
    }

    // Rolling non-grouped items
    for (LootStoreItemList::const_iterator i = Entries.begin(); i != Entries.end(); ++i)
    {
        LootStoreItem* item = *i;
        if (!(item->lootmode & lootMode))                       // Do not add if mode mismatch
            continue;

        if (!item->Roll(rate))
            continue;                                           // Bad luck for the entry

        if (item->mincountOrRef < 0)                            // References processing
        {
            LootTemplate const* Referenced = LootTemplates_Reference.GetLootFor(-item->mincountOrRef);
            if (!Referenced)
                continue;                                       // Error message already printed at loading stage

            uint32 maxcount = uint32(float(item->maxcount) * sWorld->getRate(RATE_DROP_ITEM_REFERENCED_AMOUNT));
            for (uint32 loop = 0; loop < maxcount; ++loop)      // Ref multiplicator
                Referenced->Process(loot, rate, lootMode, item->group);
        }
        else                                                    // Plain entries (not a reference, not grouped)
            loot.AddItem(*item);                                // Chance is already checked, just add
    }

    // Now processing groups
    for (LootGroups::const_iterator i = Groups.begin(); i != Groups.end(); ++i)
        if (LootGroup* group = *i)
            group->Process(loot, lootMode);
}

// True if template includes at least 1 quest drop entry
bool LootTemplate::HasQuestDrop(LootTemplateMap const& store, uint8 groupId) const
{
    if (groupId)                                            // Group reference
    {
        if (groupId > Groups.size())
            return false;                                   // Error message [should be] already printed at loading stage

        if (!Groups[groupId - 1])
            return false;

        return Groups[groupId-1]->HasQuestDrop();
    }

    for (LootStoreItemList::const_iterator i = Entries.begin(); i != Entries.end(); ++i)
    {
        LootStoreItem* item = *i;
        if (item->mincountOrRef < 0)                        // References
        {
            LootTemplateMap::const_iterator Referenced = store.find(-item->mincountOrRef);
            if (Referenced == store.end())
                continue;                                   // Error message [should be] already printed at loading stage
            if (Referenced->second->HasQuestDrop(store, item->group))
                return true;
        }
        else if (item->needs_quest)
            return true;                                    // quest drop found
    }

    // Now processing groups
    for (LootGroups::const_iterator i = Groups.begin(); i != Groups.end(); ++i)
        if (LootGroup* group = *i)
            if (group->HasQuestDrop())
                return true;

    return false;
}

// True if template includes at least 1 quest drop for an active quest of the player
bool LootTemplate::HasQuestDropForPlayer(LootTemplateMap const& store, Player const* player, uint8 groupId) const
{
    if (groupId)                                            // Group reference
    {
        if (groupId > Groups.size())
            return false;                                   // Error message already printed at loading stage

        if (!Groups[groupId - 1])
            return false;

        return Groups[groupId-1]->HasQuestDropForPlayer(player);
    }

    // Checking non-grouped entries
    for (LootStoreItemList::const_iterator i = Entries.begin(); i != Entries.end(); ++i)
    {
        LootStoreItem* item = *i;
        if (item->mincountOrRef < 0)                        // References processing
        {
            LootTemplateMap::const_iterator Referenced = store.find(-item->mincountOrRef);
            if (Referenced == store.end())
                continue;                                   // Error message already printed at loading stage
            if (Referenced->second->HasQuestDropForPlayer(store, player, item->group))
                return true;
        }
        else if (player->HasQuestForItem(item->itemid))
            return true;                                    // active quest drop found
    }

    // Now checking groups
    for (LootGroups::const_iterator i = Groups.begin(); i != Groups.end(); ++i)
        if (LootGroup* group = *i)
            if (group->HasQuestDropForPlayer(player))
                return true;

    return false;
}

// Checks integrity of the template
void LootTemplate::Verify(LootStore const& lootstore, uint32 id) const
{
    // Checking group chances
    for (uint32 i = 0; i < Groups.size(); ++i)
        if (Groups[i])
            Groups[i]->Verify(lootstore, id, i + 1);

    /// @todo References validity checks
}

void LootTemplate::CheckLootRefs(LootTemplateMap const& store, LootIdSet* ref_set) const
{
    for (LootStoreItemList::const_iterator ieItr = Entries.begin(); ieItr != Entries.end(); ++ieItr)
    {
        LootStoreItem* item = *ieItr;
        if (item->mincountOrRef < 0)
        {
            if (!LootTemplates_Reference.GetLootFor(-item->mincountOrRef))
                LootTemplates_Reference.ReportNotExistedId(-item->mincountOrRef);
            else if (ref_set)
                ref_set->erase(-item->mincountOrRef);
        }
    }

    for (LootGroups::const_iterator grItr = Groups.begin(); grItr != Groups.end(); ++grItr)
        if (LootGroup* group = *grItr)
            group->CheckLootRefs(store, ref_set);
}

bool LootTemplate::addConditionItem(Condition* cond)
{
    if (!cond || !cond->isLoaded())//should never happen, checked at loading
    {
        sLog->outError(LOG_FILTER_LOOT, "LootTemplate::addConditionItem: condition is null");
        return false;
    }

    if (!Entries.empty())
    {
        for (LootStoreItemList::iterator i = Entries.begin(); i != Entries.end(); ++i)
        {
            if ((*i)->itemid == uint32(cond->SourceEntry))
            {
                (*i)->conditions.push_back(cond);
                return true;
            }
        }
    }

    if (!Groups.empty())
    {
        for (LootGroups::iterator groupItr = Groups.begin(); groupItr != Groups.end(); ++groupItr)
        {
            LootGroup* group = *groupItr;
            if (!group)
                continue;

            LootStoreItemList* itemList = group->GetExplicitlyChancedItemList();
            if (!itemList->empty())
            {
                for (LootStoreItemList::iterator i = itemList->begin(); i != itemList->end(); ++i)
                {
                    if ((*i)->itemid == uint32(cond->SourceEntry))
                    {
                        (*i)->conditions.push_back(cond);
                        return true;
                    }
                }
            }

            itemList = group->GetEqualChancedItemList();
            if (!itemList->empty())
            {
                for (LootStoreItemList::iterator i = itemList->begin(); i != itemList->end(); ++i)
                {
                    if ((*i)->itemid == uint32(cond->SourceEntry))
                    {
                        (*i)->conditions.push_back(cond);
                        return true;
                    }
                }
            }
        }
    }
    return false;
}

bool LootTemplate::isReference(uint32 id)
{
    for (LootStoreItemList::const_iterator ieItr = Entries.begin(); ieItr != Entries.end(); ++ieItr)
        if ((*ieItr)->itemid == id && (*ieItr)->mincountOrRef < 0)
            return true;

    return false;//not found or not reference
}

void LoadLootTemplates_Creature()
{
    sLog->outInfo(LOG_FILTER_SERVER_LOADING, "Loading creature loot templates...");

    uint32 oldMSTime = getMSTime();

    LootIdSet lootIdSet, lootIdSetUsed;
    uint32 count = LootTemplates_Creature.LoadAndCollectLootIds(lootIdSet);

    // Remove real entries and check loot existence
    CreatureTemplateContainer const* ctc = sObjectMgr->GetCreatureTemplates();
    for (CreatureTemplateContainer::const_iterator itr = ctc->begin(); itr != ctc->end(); ++itr)
    {
        if (uint32 lootid = itr->second.lootid)
        {
            if (lootIdSet.find(lootid) == lootIdSet.end())
                LootTemplates_Creature.ReportNotExistedId(lootid);
            else
                lootIdSetUsed.insert(lootid);
        }
    }

    for (LootIdSet::const_iterator itr = lootIdSetUsed.begin(); itr != lootIdSetUsed.end(); ++itr)
        lootIdSet.erase(*itr);

    // output error for any still listed (not referenced from appropriate table) ids
    LootTemplates_Creature.ReportUnusedIds(lootIdSet);

    if (count)
        sLog->outInfo(LOG_FILTER_SERVER_LOADING, ">> Loaded %u creature loot templates in %u ms", count, GetMSTimeDiffToNow(oldMSTime));
    else
        sLog->outError(LOG_FILTER_SERVER_LOADING, ">> Loaded 0 creature loot templates. DB table `creature_loot_template` is empty");
}

void LoadLootTemplates_Disenchant()
{
    sLog->outInfo(LOG_FILTER_SERVER_LOADING, "Loading disenchanting loot templates...");

    uint32 oldMSTime = getMSTime();

    LootIdSet lootIdSet, lootIdSetUsed;
    uint32 count = LootTemplates_Disenchant.LoadAndCollectLootIds(lootIdSet);

    for (uint32 i = 0; i < sItemDisenchantLootStore.GetNumRows(); ++i)
    {
        ItemDisenchantLootEntry const* disenchant = sItemDisenchantLootStore.LookupEntry(i);
        if (!disenchant)
            continue;

        uint32 lootid = disenchant->Id;
        if (lootIdSet.find(lootid) == lootIdSet.end())
            LootTemplates_Disenchant.ReportNotExistedId(lootid);
        else
            lootIdSetUsed.insert(lootid);
    }

    for (LootIdSet::const_iterator itr = lootIdSetUsed.begin(); itr != lootIdSetUsed.end(); ++itr)
        lootIdSet.erase(*itr);

    // output error for any still listed (not referenced from appropriate table) ids
    LootTemplates_Disenchant.ReportUnusedIds(lootIdSet);

    if (count)
        sLog->outInfo(LOG_FILTER_SERVER_LOADING, ">> Loaded %u disenchanting loot templates in %u ms", count, GetMSTimeDiffToNow(oldMSTime));
    else
        sLog->outError(LOG_FILTER_SERVER_LOADING, ">> Loaded 0 disenchanting loot templates. DB table `disenchant_loot_template` is empty");
}

void LoadLootTemplates_Fishing()
{
    sLog->outInfo(LOG_FILTER_SERVER_LOADING, "Loading fishing loot templates...");

    uint32 oldMSTime = getMSTime();

    LootIdSet lootIdSet;
    uint32 count = LootTemplates_Fishing.LoadAndCollectLootIds(lootIdSet);

    // remove real entries and check existence loot
    for (uint32 i = 1; i < sAreaStore.GetNumRows(); ++i)
        if (AreaTableEntry const* areaEntry = sAreaStore.LookupEntry(i))
            if (lootIdSet.find(areaEntry->ID) != lootIdSet.end())
                lootIdSet.erase(areaEntry->ID);

    // output error for any still listed (not referenced from appropriate table) ids
    LootTemplates_Fishing.ReportUnusedIds(lootIdSet);

    if (count)
        sLog->outInfo(LOG_FILTER_SERVER_LOADING, ">> Loaded %u fishing loot templates in %u ms", count, GetMSTimeDiffToNow(oldMSTime));
    else
        sLog->outError(LOG_FILTER_SERVER_LOADING, ">> Loaded 0 fishing loot templates. DB table `fishing_loot_template` is empty");
}

void LoadLootTemplates_Gameobject()
{
    sLog->outInfo(LOG_FILTER_SERVER_LOADING, "Loading gameobject loot templates...");

    uint32 oldMSTime = getMSTime();

    LootIdSet lootIdSet, lootIdSetUsed;
    uint32 count = LootTemplates_Gameobject.LoadAndCollectLootIds(lootIdSet);

    // remove real entries and check existence loot
    GameObjectTemplateContainer const* gotc = sObjectMgr->GetGameObjectTemplates();
    for (GameObjectTemplateContainer::const_iterator itr = gotc->begin(); itr != gotc->end(); ++itr)
    {
        if (uint32 lootid = itr->second.GetLootId())
        {
            if (lootIdSet.find(lootid) == lootIdSet.end())
                LootTemplates_Gameobject.ReportNotExistedId(lootid);
            else
                lootIdSetUsed.insert(lootid);
        }
    }

    for (LootIdSet::const_iterator itr = lootIdSetUsed.begin(); itr != lootIdSetUsed.end(); ++itr)
        lootIdSet.erase(*itr);

    // output error for any still listed (not referenced from appropriate table) ids
    LootTemplates_Gameobject.ReportUnusedIds(lootIdSet);

    if (count)
        sLog->outInfo(LOG_FILTER_SERVER_LOADING, ">> Loaded %u gameobject loot templates in %u ms", count, GetMSTimeDiffToNow(oldMSTime));
    else
        sLog->outError(LOG_FILTER_SERVER_LOADING, ">> Loaded 0 gameobject loot templates. DB table `gameobject_loot_template` is empty");
}

void LoadLootTemplates_Item()
{
    sLog->outInfo(LOG_FILTER_SERVER_LOADING, "Loading item loot templates...");

    uint32 oldMSTime = getMSTime();

    LootIdSet lootIdSet;
    uint32 count = LootTemplates_Item.LoadAndCollectLootIds(lootIdSet);

    // remove real entries and check existence loot
    ItemTemplateContainer const* its = sObjectMgr->GetItemTemplateStore();
    for (ItemTemplateContainer::const_iterator itr = its->begin(); itr != its->end(); ++itr)
        if (lootIdSet.find(itr->second.ItemId) != lootIdSet.end() && itr->second.Flags & ITEM_PROTO_FLAG_OPENABLE)
            lootIdSet.erase(itr->second.ItemId);

    // output error for any still listed (not referenced from appropriate table) ids
    LootTemplates_Item.ReportUnusedIds(lootIdSet);

    if (count)
        sLog->outInfo(LOG_FILTER_SERVER_LOADING, ">> Loaded %u item loot templates in %u ms", count, GetMSTimeDiffToNow(oldMSTime));
    else
        sLog->outError(LOG_FILTER_SERVER_LOADING, ">> Loaded 0 item loot templates. DB table `item_loot_template` is empty");
}

void LoadLootTemplates_Milling()
{
    sLog->outInfo(LOG_FILTER_SERVER_LOADING, "Loading milling loot templates...");

    uint32 oldMSTime = getMSTime();

    LootIdSet lootIdSet;
    uint32 count = LootTemplates_Milling.LoadAndCollectLootIds(lootIdSet);

    // remove real entries and check existence loot
    ItemTemplateContainer const* its = sObjectMgr->GetItemTemplateStore();
    for (ItemTemplateContainer::const_iterator itr = its->begin(); itr != its->end(); ++itr)
    {
        if (!(itr->second.Flags & ITEM_PROTO_FLAG_MILLABLE))
            continue;

        if (lootIdSet.find(itr->second.ItemId) != lootIdSet.end())
            lootIdSet.erase(itr->second.ItemId);
    }

    // output error for any still listed (not referenced from appropriate table) ids
    LootTemplates_Milling.ReportUnusedIds(lootIdSet);

    if (count)
        sLog->outInfo(LOG_FILTER_SERVER_LOADING, ">> Loaded %u milling loot templates in %u ms", count, GetMSTimeDiffToNow(oldMSTime));
    else
        sLog->outError(LOG_FILTER_SERVER_LOADING, ">> Loaded 0 milling loot templates. DB table `milling_loot_template` is empty");
}

void LoadLootTemplates_Pickpocketing()
{
    sLog->outInfo(LOG_FILTER_SERVER_LOADING, "Loading pickpocketing loot templates...");

    uint32 oldMSTime = getMSTime();

    LootIdSet lootIdSet, lootIdSetUsed;
    uint32 count = LootTemplates_Pickpocketing.LoadAndCollectLootIds(lootIdSet);

    // Remove real entries and check loot existence
    CreatureTemplateContainer const* ctc = sObjectMgr->GetCreatureTemplates();
    for (CreatureTemplateContainer::const_iterator itr = ctc->begin(); itr != ctc->end(); ++itr)
    {
        if (uint32 lootid = itr->second.pickpocketLootId)
        {
            if (lootIdSet.find(lootid) == lootIdSet.end())
                LootTemplates_Pickpocketing.ReportNotExistedId(lootid);
            else
                lootIdSetUsed.insert(lootid);
        }
    }

    for (LootIdSet::const_iterator itr = lootIdSetUsed.begin(); itr != lootIdSetUsed.end(); ++itr)
        lootIdSet.erase(*itr);

    // output error for any still listed (not referenced from appropriate table) ids
    LootTemplates_Pickpocketing.ReportUnusedIds(lootIdSet);

    if (count)
        sLog->outInfo(LOG_FILTER_SERVER_LOADING, ">> Loaded %u pickpocketing loot templates in %u ms", count, GetMSTimeDiffToNow(oldMSTime));
    else
        sLog->outError(LOG_FILTER_SERVER_LOADING, ">> Loaded 0 pickpocketing loot templates. DB table `pickpocketing_loot_template` is empty");
}

void LoadLootTemplates_Prospecting()
{
    sLog->outInfo(LOG_FILTER_SERVER_LOADING, "Loading prospecting loot templates...");

    uint32 oldMSTime = getMSTime();

    LootIdSet lootIdSet;
    uint32 count = LootTemplates_Prospecting.LoadAndCollectLootIds(lootIdSet);

    // remove real entries and check existence loot
    ItemTemplateContainer const* its = sObjectMgr->GetItemTemplateStore();
    for (ItemTemplateContainer::const_iterator itr = its->begin(); itr != its->end(); ++itr)
    {
        if (!(itr->second.Flags & ITEM_PROTO_FLAG_PROSPECTABLE))
            continue;

        if (lootIdSet.find(itr->second.ItemId) != lootIdSet.end())
            lootIdSet.erase(itr->second.ItemId);
    }

    // output error for any still listed (not referenced from appropriate table) ids
    LootTemplates_Prospecting.ReportUnusedIds(lootIdSet);

    if (count)
        sLog->outInfo(LOG_FILTER_SERVER_LOADING, ">> Loaded %u prospecting loot templates in %u ms", count, GetMSTimeDiffToNow(oldMSTime));
    else
        sLog->outError(LOG_FILTER_SERVER_LOADING, ">> Loaded 0 prospecting loot templates. DB table `prospecting_loot_template` is empty");
}

void LoadLootTemplates_Mail()
{
    sLog->outInfo(LOG_FILTER_SERVER_LOADING, "Loading mail loot templates...");

    uint32 oldMSTime = getMSTime();

    LootIdSet lootIdSet;
    uint32 count = LootTemplates_Mail.LoadAndCollectLootIds(lootIdSet);

    // remove real entries and check existence loot
    for (uint32 i = 1; i < sMailTemplateStore.GetNumRows(); ++i)
        if (sMailTemplateStore.LookupEntry(i))
            if (lootIdSet.find(i) != lootIdSet.end())
                lootIdSet.erase(i);

    // output error for any still listed (not referenced from appropriate table) ids
    LootTemplates_Mail.ReportUnusedIds(lootIdSet);

    if (count)
        sLog->outInfo(LOG_FILTER_SERVER_LOADING, ">> Loaded %u mail loot templates in %u ms", count, GetMSTimeDiffToNow(oldMSTime));
    else
        sLog->outError(LOG_FILTER_SERVER_LOADING, ">> Loaded 0 mail loot templates. DB table `mail_loot_template` is empty");
}

void LoadLootTemplates_Skinning()
{
    sLog->outInfo(LOG_FILTER_SERVER_LOADING, "Loading skinning loot templates...");

    uint32 oldMSTime = getMSTime();

    LootIdSet lootIdSet, lootIdSetUsed;
    uint32 count = LootTemplates_Skinning.LoadAndCollectLootIds(lootIdSet);

    // remove real entries and check existence loot
    CreatureTemplateContainer const* ctc = sObjectMgr->GetCreatureTemplates();
    for (CreatureTemplateContainer::const_iterator itr = ctc->begin(); itr != ctc->end(); ++itr)
    {
        if (uint32 lootid = itr->second.SkinLootId)
        {
            if (lootIdSet.find(lootid) == lootIdSet.end())
                LootTemplates_Skinning.ReportNotExistedId(lootid);
            else
                lootIdSetUsed.insert(lootid);
        }
    }

    for (LootIdSet::const_iterator itr = lootIdSetUsed.begin(); itr != lootIdSetUsed.end(); ++itr)
        lootIdSet.erase(*itr);

    // output error for any still listed (not referenced from appropriate table) ids
    LootTemplates_Skinning.ReportUnusedIds(lootIdSet);

    if (count)
        sLog->outInfo(LOG_FILTER_SERVER_LOADING, ">> Loaded %u skinning loot templates in %u ms", count, GetMSTimeDiffToNow(oldMSTime));
    else
        sLog->outError(LOG_FILTER_SERVER_LOADING, ">> Loaded 0 skinning loot templates. DB table `skinning_loot_template` is empty");
}

void LoadLootTemplates_Spell()
{
    sLog->outInfo(LOG_FILTER_SERVER_LOADING, "Loading spell loot templates...");

    uint32 oldMSTime = getMSTime();

    LootIdSet lootIdSet;
    uint32 count = LootTemplates_Spell.LoadAndCollectLootIds(lootIdSet);

    // remove real entries and check existence loot
    for (uint32 spell_id = 1; spell_id < sSpellMgr->GetSpellInfoStoreSize(); ++spell_id)
    {
        SpellInfo const* spellInfo = sSpellMgr->GetSpellInfo(spell_id);
        if (!spellInfo)
            continue;

        // possible cases
        if (!spellInfo->IsLootCrafting())
            continue;

        if (lootIdSet.find(spell_id) == lootIdSet.end())
        {
            // not report about not trainable spells (optionally supported by DB)
            // ignore 61756 (Northrend Inscription Research (FAST QA VERSION) for example
            if (!(spellInfo->Attributes & SPELL_ATTR0_NOT_SHAPESHIFT) || (spellInfo->Attributes & SPELL_ATTR0_TRADESPELL))
            {
                LootTemplates_Spell.ReportNotExistedId(spell_id);
            }
        }
        else
            lootIdSet.erase(spell_id);
    }

    // output error for any still listed (not referenced from appropriate table) ids
    LootTemplates_Spell.ReportUnusedIds(lootIdSet);

    if (count)
        sLog->outInfo(LOG_FILTER_SERVER_LOADING, ">> Loaded %u spell loot templates in %u ms", count, GetMSTimeDiffToNow(oldMSTime));
    else
        sLog->outError(LOG_FILTER_SERVER_LOADING, ">> Loaded 0 spell loot templates. DB table `spell_loot_template` is empty");
}

void LoadLootTemplates_Reference()
{
    sLog->outInfo(LOG_FILTER_SERVER_LOADING, "Loading reference loot templates...");

    uint32 oldMSTime = getMSTime();

    LootIdSet lootIdSet;
    LootTemplates_Reference.LoadAndCollectLootIds(lootIdSet);

    // check references and remove used
    LootTemplates_Creature.CheckLootRefs(&lootIdSet);
    LootTemplates_Fishing.CheckLootRefs(&lootIdSet);
    LootTemplates_Gameobject.CheckLootRefs(&lootIdSet);
    LootTemplates_Item.CheckLootRefs(&lootIdSet);
    LootTemplates_Milling.CheckLootRefs(&lootIdSet);
    LootTemplates_Pickpocketing.CheckLootRefs(&lootIdSet);
    LootTemplates_Skinning.CheckLootRefs(&lootIdSet);
    LootTemplates_Disenchant.CheckLootRefs(&lootIdSet);
    LootTemplates_Prospecting.CheckLootRefs(&lootIdSet);
    LootTemplates_Mail.CheckLootRefs(&lootIdSet);
    LootTemplates_Reference.CheckLootRefs(&lootIdSet);

    // output error for any still listed ids (not referenced from any loot table)
    LootTemplates_Reference.ReportUnusedIds(lootIdSet);

    sLog->outInfo(LOG_FILTER_SERVER_LOADING, ">> Loaded refence loot templates in %u ms", GetMSTimeDiffToNow(oldMSTime));
}<|MERGE_RESOLUTION|>--- conflicted
+++ resolved
@@ -863,10 +863,7 @@
     {
         b << uint32(0);                                     // gold
         b << uint8(0);                                      // item count
-<<<<<<< HEAD
         b << uint8(0);                                      // currency count
-=======
->>>>>>> 1a6a23ec
         return b;
     }
 
