--- conflicted
+++ resolved
@@ -12,13 +12,8 @@
   - echo "yes" | sudo add-apt-repository 'deb http://llvm.org/apt/precise/ llvm-toolchain-precise-3.5 main'
   - wget -O - http://llvm.org/apt/llvm-snapshot.gpg.key | sudo apt-key add -
   - sudo apt-get -qq update
-<<<<<<< HEAD
-  - sudo apt-get -qq install build-essential libtool gcc-4.8 g++-4.8 make cmake openssl
+  - sudo apt-get -qq install build-essential libtool gcc-4.8 g++-4.8 make cmake openssl clang-3.5
   - sudo apt-get -qq install libssl-dev libmysqlclient-dev libmysql++-dev libreadline6-dev zlib1g-dev libbz2-dev libzmq3-dev
-=======
-  - sudo apt-get -qq install build-essential libtool gcc-4.8 g++-4.8 make cmake openssl clang-3.5
-  - sudo apt-get -qq install libssl-dev libmysqlclient-dev libmysql++-dev libreadline6-dev zlib1g-dev libbz2-dev
->>>>>>> 233297c5
   - sudo apt-get -qq install libboost1.55-dev libboost-thread1.55-dev libboost-filesystem1.55-dev libboost-system1.55-dev libboost-program-options1.55-dev libboost-iostreams1.55-dev
   - export CC=clang-3.5 CXX=clang++-3.5
 
@@ -26,13 +21,9 @@
   - mysql -uroot -e 'create database test_mysql;'
   - mkdir bin
   - cd bin
-<<<<<<< HEAD
-  - cmake ../ -DWITH_WARNINGS=1 -DWITH_COREDEBUG=0 -DUSE_COREPCH=1 -DUSE_SCRIPTPCH=1 -DTOOLS=1 -DSCRIPTS=1 -DSERVERS=1 -DNOJEM=1 -DCMAKE_BUILD_TYPE=Release
-=======
   - cmake ../ -DWITH_WARNINGS=1 -DWITH_COREDEBUG=0 -DUSE_COREPCH=1 -DUSE_SCRIPTPCH=1 -DTOOLS=1 -DSCRIPTS=1 -DSERVERS=1 -DNOJEM=1 -DCMAKE_BUILD_TYPE=Release -DCMAKE_C_FLAGS="-Werror" -DCMAKE_CXX_FLAGS="-Werror"
   - cd ..
   - sudo chmod +x contrib/check_updates.sh
->>>>>>> 233297c5
 
 script:
   - $CXX --version
